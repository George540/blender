--- conflicted
+++ resolved
@@ -2817,11 +2817,8 @@
 
     VIEW3D_PT_tools_grease_pencil_v3_brush_select,
     VIEW3D_PT_tools_grease_pencil_v3_brush_settings,
-<<<<<<< HEAD
     VIEW3D_PT_tools_grease_pencil_v3_brush_eraser,
-=======
     VIEW3D_PT_tools_grease_pencil_v3_brush_advanced,
->>>>>>> ea5e1fef
     VIEW3D_PT_tools_grease_pencil_v3_brush_mixcolor,
     VIEW3D_PT_tools_grease_pencil_v3_brush_mix_palette,
 
