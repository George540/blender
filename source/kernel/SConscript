--- conflicted
+++ resolved
@@ -7,8 +7,4 @@
 
 incs = 'gen_messaging gen_system #/intern/string #/intern/moto/include #/source/blender/blenloader '
 
-<<<<<<< HEAD
-env.BlenderLib ( 'bf_kernel', Split(sources), Split(incs), [], libtype = ['core'], priority = [400] )
-=======
-env.BlenderLib ( 'bf_kernel', Split(sources), Split(incs), [], libtype = ['core','player'], priority = [400,100] )
->>>>>>> 16c1a294
+env.BlenderLib ( 'bf_kernel', Split(sources), Split(incs), [], libtype = ['core','player'], priority = [400,100] )