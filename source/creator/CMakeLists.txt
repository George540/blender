# -*- mode: cmake; indent-tabs-mode: t; -*-
# $Id$
# ***** BEGIN GPL LICENSE BLOCK *****
#
# This program is free software; you can redistribute it and/or
# modify it under the terms of the GNU General Public License
# as published by the Free Software Foundation; either version 2
# of the License, or (at your option) any later version.
#
# This program is distributed in the hope that it will be useful,
# but WITHOUT ANY WARRANTY; without even the implied warranty of
# MERCHANTABILITY or FITNESS FOR A PARTICULAR PURPOSE.  See the
# GNU General Public License for more details.
#
# You should have received a copy of the GNU General Public License
# along with this program; if not, write to the Free Software Foundation,
# Inc., 51 Franklin Street, Fifth Floor, Boston, MA 02110-1301, USA.
#
# The Original Code is Copyright (C) 2006, Blender Foundation
# All rights reserved.
#
# The Original Code is: all of this file.
#
# Contributor(s): Jacques Beaurain.
#
# ***** END GPL LICENSE BLOCK *****

setup_libdirs()

blender_include_dirs(
	../../intern/guardedalloc
	../blender/blenlib
	../blender/blenkernel
	../blender/blenloader
	../blender/editors/include
	../blender/makesrna
	../blender/imbuf
	../blender/render/extern/include
	../blender/makesdna
	../blender/gpu
	../blender/windowmanager
)

if(WITH_CODEC_QUICKTIME)
	add_definitions(-DWITH_QUICKTIME)
endif()

if(WITH_IMAGE_OPENEXR)
	add_definitions(-DWITH_OPENEXR)
endif()

if(WITH_IMAGE_OPENJPEG)
	add_definitions(-DWITH_OPENJPEG)
endif()

if(WITH_IMAGE_TIFF)
	add_definitions(-DWITH_TIFF)
endif()

if(WITH_IMAGE_DDS)
	add_definitions(-DWITH_DDS)
endif()

if(WITH_IMAGE_CINEON)
	add_definitions(-DWITH_CINEON)
endif()

if(WITH_IMAGE_HDR)
	add_definitions(-DWITH_HDR)
endif()

if(WITH_PYTHON)
	blender_include_dirs(../blender/python)
	add_definitions(-DWITH_PYTHON)

	if(WITH_PYTHON_SECURITY)
		add_definitions(-DWITH_PYTHON_SECURITY)
	endif()
endif()

if(WITH_HEADLESS)
	add_definitions(-DWITH_HEADLESS)
endif()

if(WITH_GAMEENGINE)
	blender_include_dirs(../gameengine/BlenderRoutines)

	add_definitions(-DWITH_GAMEENGINE)
endif()

if(NOT WITH_SDL)
	add_definitions(-DDISABLE_SDL)
endif()

if(WITH_BINRELOC)
	add_definitions(-DWITH_BINRELOC)
	blender_include_dirs(${BINRELOC_INCLUDE_DIRS})
endif()

# Setup the exe sources and buildinfo
set(SRC
	creator.c
)

# MSVC 2010 gives linking errors with the manifest
if(WIN32 AND NOT UNIX)
	string(SUBSTRING ${BLENDER_VERSION} 0 1 bver1)
	string(SUBSTRING ${BLENDER_VERSION} 2 1 bver2)
	string(SUBSTRING ${BLENDER_VERSION} 3 1 bver3)
	if(MINGW)
		add_definitions(
			-DWINDRES
			-DBLEN_VER_RC_STR_M=${BLENDER_VERSION}
			-DBLEN_VER_RC_1=${bver1}
			-DBLEN_VER_RC_2=${bver2}
			-DBLEN_VER_RC_3=${bver3}
			-DBLEN_VER_RC_4=0
		)
	else()
		add_definitions(
			-DBLEN_VER_RC_STR=${BLENDER_VERSION}
			-DBLEN_VER_RC_1=${bver1}
			-DBLEN_VER_RC_2=${bver2}
			-DBLEN_VER_RC_3=${bver3}
			-DBLEN_VER_RC_4=0
		)
	endif()
	

	list(APPEND SRC
		../icons/winblender.rc
	)
endif()

if(WITH_BUILDINFO)
	add_definitions(-DWITH_BUILDINFO)
	# --------------------------------------------------------------------------
	# These defines could all be moved into the header below
	string(REPLACE " " "\ " BUILDINFO_CFLAGS "${CMAKE_C_FLAGS}")
	string(REPLACE " " "\ " BUILDINFO_CXXFLAGS "${CMAKE_CXX_FLAGS}")
	string(REPLACE " " "\ " BUILDINFO_LINKFLAGS "${PLATFORM_LINKFLAGS}")
	add_definitions(
		# # define in header now, else these get out of date on rebuilds.
		# -DBUILD_DATE="${BUILD_DATE}"
		# -DBUILD_TIME="${BUILD_TIME}"
		# -DBUILD_REV="${BUILD_REV}"
		-DWITH_BUILDINFO_HEADER # alternative to lines above
		-DBUILD_PLATFORM="${CMAKE_SYSTEM_NAME}"
		-DBUILD_TYPE="${CMAKE_BUILD_TYPE}"
		-DBUILD_CFLAGS="${BUILDINFO_CFLAGS}"
		-DBUILD_CXXFLAGS="${BUILDINFO_CXXFLAGS}"
		-DBUILD_LINKFLAGS="${BUILDINFO_LINKFLAGS}"
		-DBUILD_SYSTEM="CMake"
	)

	# --------------------------------------------------------------------------
	# write header for values that change each build
	# note, generaed file is in build dir's source/creator
	#       except when used as an include path.

	# include the output directory, where the buildinfo.h file is generated
	include_directories(${CMAKE_BINARY_DIR}/source/creator)

	# a custom target that is always built
	add_custom_target(buildinfo ALL
		DEPENDS ${CMAKE_CURRENT_SOURCE_DIR}/buildinfo.h)

	# creates svnheader.h using cmake script
	add_custom_command(OUTPUT ${CMAKE_CURRENT_SOURCE_DIR}/buildinfo.h
		COMMAND ${CMAKE_COMMAND}
		-DSOURCE_DIR=${CMAKE_SOURCE_DIR}
		-P ${CMAKE_SOURCE_DIR}/build_files/cmake/buildinfo.cmake)

	# buildinfo.h is a generated file
	set_source_files_properties(${CMAKE_CURRENT_SOURCE_DIR}/buildinfo.h
		PROPERTIES GENERATED TRUE
		HEADER_FILE_ONLY TRUE)

	# add deps below, after adding blender
	# -------------- done with header values.

	list(APPEND SRC
		buildinfo.c
	)
endif()

# message(STATUS "Configuring blender")
if(WITH_PYTHON_MODULE)
	add_definitions(-DWITH_PYTHON_MODULE)

	# creates ./bin/bpy.so which can be imported as a python module.
	add_library(blender SHARED ${SRC})
	set_target_properties(
		blender
		PROPERTIES
			PREFIX ""
			OUTPUT_NAME bpy
			LIBRARY_OUTPUT_DIRECTORY ${CMAKE_BINARY_DIR}/bin
			RUNTIME_OUTPUT_DIRECTORY ${CMAKE_BINARY_DIR}/bin  # only needed on windows
	)
	
	if(WIN32)
		# python modules use this
		set_target_properties(
			blender
			PROPERTIES
			SUFFIX ".pyd"
		)	
	endif()
	
else()
	add_executable(blender ${EXETYPE} ${SRC})
endif()

if(WITH_BUILDINFO)
	# explicitly say that the executable depends on the buildinfo
	add_dependencies(blender buildinfo)
endif()

# Post build steps for bundling/packaging.


if(MSVC_IDE)
	# ${CMAKE_CFG_INTDIR} should replace \${BUILD_TYPE} when using add_command
	set(TARGETDIR ${EXECUTABLE_OUTPUT_PATH}/\${BUILD_TYPE})
elseif(APPLE)
	set(TARGETDIR ${EXECUTABLE_OUTPUT_PATH}/\${BUILD_TYPE})
else()
	set(TARGETDIR ${EXECUTABLE_OUTPUT_PATH})
endif()


# -----------------------------------------------------------------------------
# Install Targets

set(BLENDER_TEXT_FILES
	${CMAKE_SOURCE_DIR}/release/text/GPL-license.txt
	${CMAKE_SOURCE_DIR}/release/text/Python-license.txt
	${CMAKE_SOURCE_DIR}/release/text/copyright.txt
	${CMAKE_SOURCE_DIR}/release/text/readme.html
)

if(UNIX AND NOT APPLE)

	if(WITH_INSTALL_PORTABLE)
		set(TARGETDIR_VER ${TARGETDIR}/${BLENDER_VERSION})
	else()
		if(WITH_PYTHON_MODULE)
			set(TARGETDIR_VER ${PYTHON_LIBPATH}/python${PYTHON_VERSION}/site-packages/${BLENDER_VERSION})
		else()
			set(TARGETDIR_VER ${CMAKE_INSTALL_PREFIX}/share/blender/${BLENDER_VERSION})
		endif()
	endif()

	# important to make a clean  install each time
	# else old scripts get loaded.
	install(
		CODE
		"file(REMOVE_RECURSE ${TARGETDIR_VER})"
	)

	# message after building.
	add_custom_command(
		TARGET blender POST_BUILD MAIN_DEPENDENCY blender
		COMMAND ${CMAKE_COMMAND} -E echo 'now run: \"make install\" to copy runtime files & scripts to ${TARGETDIR_VER}'
	)

	# there are a few differences between portable and system install
	if(WITH_INSTALL_PORTABLE)
		install(
			FILES
				${CMAKE_SOURCE_DIR}/release/freedesktop/blender.desktop
				${CMAKE_SOURCE_DIR}/release/freedesktop/icons/scalable/apps/blender.svg
				${CMAKE_SOURCE_DIR}/doc/manpage/blender.1
			DESTINATION ${TARGETDIR}
		)

		install(
			PROGRAMS
			${CMAKE_SOURCE_DIR}/release/bin/blender-thumbnailer.py
			DESTINATION ${TARGETDIR}
		)

		install(
			FILES ${BLENDER_TEXT_FILES}
			DESTINATION ${TARGETDIR}
		)

	else()
		# main blender binary
		if(WITH_PYTHON_MODULE)
			install(
				TARGETS blender
				LIBRARY
				DESTINATION ${PYTHON_LIBPATH}/python${PYTHON_VERSION}/site-packages
			)
		else()
			install(
				PROGRAMS ${TARGETDIR}/blender
				DESTINATION ${CMAKE_INSTALL_PREFIX}/bin
			)
		endif()


		if(WITH_GAMEENGINE AND WITH_PLAYER)
			install(
				PROGRAMS ${TARGETDIR}/blenderplayer
				DESTINATION ${CMAKE_INSTALL_PREFIX}/bin
			)
		endif()

		# misc files
		install(
			FILES ${CMAKE_SOURCE_DIR}/release/freedesktop/blender.desktop
			DESTINATION ${CMAKE_INSTALL_PREFIX}/share/applications
		)
		install(
			DIRECTORY
				${CMAKE_SOURCE_DIR}/release/freedesktop/icons/16x16
				${CMAKE_SOURCE_DIR}/release/freedesktop/icons/22x22
				${CMAKE_SOURCE_DIR}/release/freedesktop/icons/24x24
				${CMAKE_SOURCE_DIR}/release/freedesktop/icons/32x32
				${CMAKE_SOURCE_DIR}/release/freedesktop/icons/48x48
				${CMAKE_SOURCE_DIR}/release/freedesktop/icons/256x256
			DESTINATION ${CMAKE_INSTALL_PREFIX}/share/icons/hicolor
			PATTERN ".svn" EXCLUDE
			PATTERN "*.svg" EXCLUDE
		)
		install(
			FILES ${CMAKE_SOURCE_DIR}/release/freedesktop/icons/scalable/apps/blender.svg
			DESTINATION ${CMAKE_INSTALL_PREFIX}/share/icons/hicolor/scalable/apps
		)
		install(
			PROGRAMS ${CMAKE_SOURCE_DIR}/release/bin/blender-thumbnailer.py
			DESTINATION ${CMAKE_INSTALL_PREFIX}/bin
		)
		install(
			FILES ${CMAKE_SOURCE_DIR}/doc/manpage/blender.1
			DESTINATION ${CMAKE_INSTALL_PREFIX}/share/man/man1
		)
		install(
			FILES ${BLENDER_TEXT_FILES}
			DESTINATION ${CMAKE_INSTALL_PREFIX}/share/doc/blender
		)
	endif()

	install(
		FILES ${CMAKE_SOURCE_DIR}/release/bin/.blender/.bfont.ttf
		DESTINATION ${TARGETDIR_VER}
	)

	if(WITH_INTERNATIONAL)
		install(
			FILES ${CMAKE_SOURCE_DIR}/release/bin/.blender/.Blanguages
			DESTINATION ${TARGETDIR_VER}
		)

		install(
			DIRECTORY ${CMAKE_SOURCE_DIR}/release/bin/.blender/locale
			DESTINATION ${TARGETDIR_VER}/datafiles
			PATTERN ".svn" EXCLUDE
		)
	endif()

		# plugins in blender 2.5 don't work at the moment.
		#
		# install(
		# 	DIRECTORY ${CMAKE_SOURCE_DIR}/release/plugins
		# 	DESTINATION ${TARGETDIR_VER}
		# 	PATTERN ".svn" EXCLUDE
		# )

	if(WITH_PYTHON)
		# install(CODE "message(\"copying blender scripts...\")")
		install(
			DIRECTORY ${CMAKE_SOURCE_DIR}/release/scripts
			DESTINATION ${TARGETDIR_VER}
			PATTERN ".svn" EXCLUDE
			PATTERN "__pycache__" EXCLUDE
		)

		if(WITH_PYTHON_INSTALL)
			# Copy the systems python into the install directory
			# Scons copy in tools/Blender.py
			# install(CODE "message(\"copying a subset of the systems python...\")")
			install(
				DIRECTORY ${PYTHON_LIBPATH}/python${PYTHON_VERSION}
				DESTINATION ${TARGETDIR_VER}/python/lib
				PATTERN ".svn" EXCLUDE
				PATTERN "__pycache__" EXCLUDE               # * any cache *
				PATTERN "distutils" EXCLUDE                 # ./distutils
				PATTERN "lib2to3" EXCLUDE                   # ./lib2to3
				PATTERN "config" EXCLUDE                    # ./config
				PATTERN "config-*" EXCLUDE                  # ./config-*
				PATTERN "site-packages/*" EXCLUDE           # ./site-packages/*
				PATTERN "tkinter" EXCLUDE                   # ./tkinter
				PATTERN "lib-dynload/_tkinter.*" EXCLUDE    # ./lib-dynload/_tkinter.co
				PATTERN "idlelib" EXCLUDE                   # ./idlelib
				PATTERN "test" EXCLUDE                      # ./test
				PATTERN "turtledemo" EXCLUDE                # ./turtledemo
				PATTERN "turtle.py" EXCLUDE					# ./turtle.py
			)

			# # doesnt work, todo
			# install(CODE "execute_process(COMMAND find ${TARGETDIR}/${BLENDER_VERSION}/python/lib/ -name '*.so' -exec strip -s {} '\;')")
		endif()
	endif()
elseif(WIN32)

	set(TARGETDIR_VER ${TARGETDIR}/${BLENDER_VERSION})

	install(  # same as linux!, deduplicate
		CODE
		"file(REMOVE_RECURSE ${TARGETDIR_VER})"
	)

	install(  # same as linux!, deduplicate
		FILES ${BLENDER_TEXT_FILES}
		DESTINATION ${TARGETDIR}
	)

	install(  # same as linux!, deduplicate
		FILES ${CMAKE_SOURCE_DIR}/release/bin/.blender/.bfont.ttf
		DESTINATION ${TARGETDIR_VER}
	)

	if(WITH_INTERNATIONAL) # same as linux!, deduplicate
		install(
			FILES ${CMAKE_SOURCE_DIR}/release/bin/.blender/.Blanguages
			DESTINATION ${TARGETDIR_VER}
		)
		install(
			DIRECTORY ${CMAKE_SOURCE_DIR}/release/bin/.blender/locale
			DESTINATION ${TARGETDIR_VER}/datafiles
			PATTERN ".svn" EXCLUDE
		)

		install(
			FILES ${LIBDIR}/gettext/lib/gnu_gettext.dll
			DESTINATION ${TARGETDIR}
		)

		if(NOT CMAKE_CL_64)
			install(
				FILES ${LIBDIR}/iconv/lib/iconv.dll
				DESTINATION ${TARGETDIR}
			)
		endif()
	endif()

	install( # same as linux!, deduplicate
		DIRECTORY ${CMAKE_SOURCE_DIR}/release/bin/.blender/locale
		DESTINATION ${TARGETDIR_VER}/datafiles/locale
		PATTERN ".svn" EXCLUDE
	)

	# plugins in blender 2.5 don't work at the moment.
	#
	# install(
	# 	DIRECTORY ${CMAKE_SOURCE_DIR}/release/plugins
	# 	DESTINATION ${TARGETDIR_VER}
	# 	PATTERN ".svn" EXCLUDE
	# )

	if(WITH_PYTHON)
		# install(CODE "message(\"copying blender scripts...\")")
		install(  # same as linux!, deduplicate
			DIRECTORY ${CMAKE_SOURCE_DIR}/release/scripts
			DESTINATION ${TARGETDIR_VER}
			PATTERN ".svn" EXCLUDE
			PATTERN "__pycache__" EXCLUDE
		)

		install(
			FILES ${LIBDIR}/python/lib/python32.dll
			DESTINATION ${TARGETDIR}
			CONFIGURATIONS Release;RelWithDebInfo;MinSizeRel
		)

		install(
			FILES ${LIBDIR}/python/lib/python32_d.dll
			DESTINATION ${TARGETDIR}
			CONFIGURATIONS Debug
		)

		if(WITH_PYTHON_INSTALL)
			# note, as far as python is concerned 'RelWithDebInfo' is not debug since its without debug flags.

			# create the directory in multiple steps, so it actually gets created when it doesn't exist yet
			install(
				CODE
				"
				message(\"creating ${TARGETDIR_VER}/python/lib\")
				file(MAKE_DIRECTORY \"${TARGETDIR_VER}/python\")
				file(MAKE_DIRECTORY \"${TARGETDIR_VER}/python/lib\")
				message(\"done creating dir\")
				"
			)

			install(
				CODE
				"
				if(\"\${CMAKE_INSTALL_CONFIG_NAME}\" STREQUAL \"Debug\")
					execute_process(COMMAND \"${CMAKE_COMMAND}\" -E chdir \"${TARGETDIR_VER}/python/lib\"
						\"${CMAKE_COMMAND}\" -E tar xzfv \"${LIBDIR}/release/python32_d.tar.gz\")
				else()
					execute_process(COMMAND \"${CMAKE_COMMAND}\" -E chdir \"${TARGETDIR_VER}/python/lib\"
						\"${CMAKE_COMMAND}\" -E tar xzfv \"${LIBDIR}/release/python32.tar.gz\")
				endif()
				"
			)

			# doesnt work, todo
			# install(CODE "execute_process(COMMAND find ${TARGETDIR}/${BLENDER_VERSION}/python/lib/ -name '*.so' -exec strip -s {} '\;')")
		endif()
	endif()

	if(CMAKE_CL_64)
		# gettext and png are statically linked on win64
		install(
			FILES ${LIBDIR}/zlib/lib/zlib.dll
			DESTINATION ${TARGETDIR}
		)
	else()
		install(
			FILES
				${LIBDIR}/png/lib/libpng.dll
				${LIBDIR}/zlib/lib/zlib.dll
			DESTINATION ${TARGETDIR}
		)
	endif()

	if(MSVC)
		install(
			FILES ${LIBDIR}/pthreads/lib/pthreadVC2.dll
			DESTINATION ${TARGETDIR}
		)
	else()
		install(
			FILES ${LIBDIR}/pthreads/lib/pthreadGC2.dll
			DESTINATION ${TARGETDIR}
		)
	endif()

	if(WITH_CODEC_FFMPEG)
		install(
			FILES
				${LIBDIR}/ffmpeg/lib/avcodec-53.dll
				${LIBDIR}/ffmpeg/lib/avformat-53.dll
				${LIBDIR}/ffmpeg/lib/avdevice-53.dll
				${LIBDIR}/ffmpeg/lib/avutil-51.dll
				${LIBDIR}/ffmpeg/lib/swscale-2.dll
			DESTINATION ${TARGETDIR}
		)

	endif()

	if(WITH_CODEC_SNDFILE)
		install(
			FILES ${LIBDIR}/sndfile/lib/libsndfile-1.dll
			DESTINATION ${TARGETDIR}
		)
	endif()

	if(WITH_OPENAL)
		install(
			FILES
				${LIBDIR}/openal/lib/OpenAL32.dll
				${LIBDIR}/openal/lib/wrap_oal.dll
			DESTINATION ${TARGETDIR}
		)
	endif()

	if(WITH_SDL)
		if(NOT CMAKE_CL_64)
			install(
				FILES ${LIBDIR}/sdl/lib/SDL.dll
				DESTINATION ${TARGETDIR}
			)
		endif()
	endif()

	if(NOT CMAKE_CL_64)
		install(
			FILES ${LIBDIR}/thumbhandler/lib/BlendThumb.dll
			DESTINATION ${TARGETDIR}
		)
	else()
		install(
			FILES ${LIBDIR}/thumbhandler/lib/BlendThumb64.dll
			DESTINATION ${TARGETDIR}
		)
	endif()

	if(WITH_OPENIMAGEIO)
		install(
			FILES
				${LIBDIR}/openimageio/bin/OpenImageIO.dll
			DESTINATION ${TARGETDIR}
		)
	endif()

elseif(APPLE)
	set(SOURCEDIR ${CMAKE_SOURCE_DIR}/source/darwin/blender.app)
	set(SOURCEINFO ${SOURCEDIR}/Contents/Info.plist)
	set(TARGETDIR_VER ${TARGETDIR}/blender.app/Contents/MacOS/${BLENDER_VERSION})

	# setup Info.plist
	execute_process(COMMAND date "+%Y-%m-%d" OUTPUT_VARIABLE BLENDER_DATE OUTPUT_STRIP_TRAILING_WHITESPACE)

	set_target_properties(blender PROPERTIES
		MACOSX_BUNDLE_INFO_PLIST ${SOURCEINFO}
		MACOSX_BUNDLE_SHORT_VERSION_STRING ${BLENDER_VERSION}
		MACOSX_BUNDLE_LONG_VERSION_STRING "${BLENDER_VERSION} ${BLENDER_DATE}")

	# important to make a clean  install each time else old scripts get loaded.
	install(
		CODE
		"file(REMOVE_RECURSE ${TARGETDIR_VER})"
	)

	# message after building.
	add_custom_command(
		TARGET blender POST_BUILD MAIN_DEPENDENCY blender
		COMMAND ${CMAKE_COMMAND} -E echo 'now run: \"make install\" to copy runtime files & scripts to ${TARGETDIR_VER}'
	)

	# handy install macro to exclude files, we use \$ escape for the "to"
	# argument when calling so ${BUILD_TYPE} does not get expanded
	macro(install_dir from to)
		install(
			DIRECTORY ${from}
			DESTINATION ${to}
			PATTERN ".svn" EXCLUDE
			PATTERN "*.pyc" EXCLUDE
			PATTERN "*.pyo" EXCLUDE
			PATTERN "*.orig" EXCLUDE
			PATTERN "*.rej" EXCLUDE
			PATTERN "__pycache__" EXCLUDE
			PATTERN "__MACOSX" EXCLUDE
			PATTERN ".DS_Store" EXCLUDE
		)
	endmacro()

	# install release and app files
	install(
		FILES ${BLENDER_TEXT_FILES}
		DESTINATION ${TARGETDIR}
	)

	install(
		FILES ${SOURCEDIR}/Contents/PkgInfo
		DESTINATION ${TARGETDIR}/blender.app/Contents
	)

	install_dir(
		${SOURCEDIR}/Contents/Resources
		\${TARGETDIR}/blender.app/Contents/
	)

	install(
		FILES ${CMAKE_SOURCE_DIR}/release/bin/.blender/.bfont.ttf
		DESTINATION ${TARGETDIR_VER}
	)

	# localization
	if(WITH_INTERNATIONAL)
		install(
			FILES ${CMAKE_SOURCE_DIR}/release/bin/.blender/.Blanguages
			DESTINATION ${TARGETDIR_VER}/datafiles
		)

		install_dir(
			${CMAKE_SOURCE_DIR}/release/bin/.blender/locale/
			\${TARGETDIR_VER}/datafiles/locale
		)
	endif()

	# python
	if(WITH_PYTHON)
		# the python zip is first extract as part of the build process,
		# and then later installed as part of make install. this is much
		# quicker, and means we can easily exclude files on copy
		add_custom_target(
			extractpyzip
			DEPENDS ${CMAKE_CURRENT_BINARY_DIR}/python)

		set(PYTHON_ZIP "python_${CMAKE_OSX_ARCHITECTURES}.zip")
			
		add_custom_command(
			OUTPUT ${CMAKE_CURRENT_BINARY_DIR}/python
			COMMAND rm -rf ${CMAKE_CURRENT_BINARY_DIR}/python/
			COMMAND mkdir ${CMAKE_CURRENT_BINARY_DIR}/python/
			COMMAND unzip -q ${LIBDIR}/release/${PYTHON_ZIP} -d ${CMAKE_CURRENT_BINARY_DIR}/python/
			DEPENDS ${LIBDIR}/release/${PYTHON_ZIP})
		
		add_dependencies(blender extractpyzip)

		# copy extracted python files
		install_dir(
			${CMAKE_CURRENT_BINARY_DIR}/python
			\${TARGETDIR_VER}
		)

		# copy scripts
		install_dir(
			${CMAKE_SOURCE_DIR}/release/scripts
			\${TARGETDIR_VER}
		)
	endif()
endif()

# install more files XXX pass target dir
delayed_do_install(${TARGETDIR_VER})

unset(BLENDER_TEXT_FILES)


# -----------------------------------------------------------------------------
# Setup link libs

add_dependencies(blender makesdna)

get_property(BLENDER_LINK_LIBS GLOBAL PROPERTY BLENDER_LINK_LIBS)

set(BLENDER_LINK_LIBS
	${BLENDER_LINK_LIBS}
	bf_windowmanager
	bf_render
)

if(WITH_MOD_FLUID)
	list(APPEND BLENDER_LINK_LIBS bf_intern_elbeem)
endif()

<<<<<<< HEAD
if(WITH_CYCLES)
	list(APPEND BLENDER_LINK_LIBS
		cycles_render
		cycles_bvh
		cycles_device
		cycles_kernel
		cycles_util
		cycles_subd)
endif()

=======
>>>>>>> d87fcb07
#if(UNIX)
	# Sort libraries
	set(BLENDER_SORTED_LIBS
		bf_windowmanager

		bf_editor_space_api
		bf_editor_space_action
		bf_editor_space_buttons
		bf_editor_space_console
		bf_editor_space_file
		bf_editor_space_graph
		bf_editor_space_image
		bf_editor_space_info
		bf_editor_space_logic
		bf_editor_space_nla
		bf_editor_space_node
		bf_editor_space_outliner
		bf_editor_space_script
		bf_editor_space_sequencer
		bf_editor_space_sound
		bf_editor_space_time
		bf_editor_space_userpref
		bf_editor_space_view3d

		bf_editor_text
		bf_editor_transform
		bf_editor_util
		bf_editor_uvedit
		bf_editor_curve
		bf_editor_armature
		bf_editor_gpencil
		bf_editor_interface
		bf_editor_mesh
		bf_editor_metaball
		bf_editor_object
		bf_editor_physics
		bf_editor_render
		bf_editor_screen
		bf_editor_sculpt_paint
		bf_editor_sound
		bf_editor_animation
		bf_editor_datafiles

		bf_render
		bf_intern_opennl
		bf_python
		bf_python_ext
		bf_python_mathutils
		bf_ikplugin
		bf_modifiers
		bf_blenkernel
		bf_nodes
		bf_gpu
		bf_blenloader
		bf_blenlib
		bf_intern_ghost
		bf_intern_string
		bf_blenpluginapi
		bf_imbuf
		bf_avi
		bf_imbuf_cineon
		bf_imbuf_openexr
		bf_imbuf_dds
		bf_collada
		bf_intern_bsp
		bf_intern_bop
		bf_intern_decimate
		bf_intern_elbeem
		bf_intern_ik
		bf_intern_memutil
		bf_intern_guardedalloc
		bf_intern_ctr
		ge_blen_routines
		ge_converter
		ge_phys_dummy
		ge_phys_bullet
		bf_intern_smoke
		extern_minilzo
		extern_lzma
		ge_logic_ketsji
		extern_recastnavigation
		ge_phys_common
		ge_logic
		ge_rasterizer
		ge_oglrasterizer
		ge_logic_expressions
		ge_scenegraph
		ge_logic_network
		ge_logic_ngnetwork
		extern_bullet
		ge_logic_loopbacknetwork
		bf_intern_moto
		extern_openjpeg
		extern_redcode
		ge_videotex
		bf_rna
		bf_dna
		bf_blenfont
		bf_intern_audaspace
		bf_intern_mikktspace

		bf_intern_cycles
		cycles_render
		cycles_bvh
		cycles_device
		cycles_kernel
		cycles_util
		cycles_subd
	)

	if(WITH_MOD_CLOTH_ELTOPO)
		list(APPEND BLENDER_SORTED_LIBS extern_eltopo)
	endif()

	if(WITH_BUILTIN_GLEW)
		list(APPEND BLENDER_SORTED_LIBS extern_glew)
	endif()

	if(WITH_BINRELOC)
		list(APPEND BLENDER_SORTED_LIBS extern_binreloc)
	endif()

	if(WITH_CXX_GUARDEDALLOC)
		list(APPEND BLENDER_SORTED_LIBS bf_intern_guardedalloc_cpp)
	endif()

	if(WITH_IK_ITASC)
		list(APPEND BLENDER_SORTED_LIBS bf_intern_itasc)
	endif()

	if(WITH_CODEC_QUICKTIME)
		list(APPEND BLENDER_SORTED_LIBS bf_quicktime)
	endif()

	foreach(SORTLIB ${BLENDER_SORTED_LIBS})
		set(REMLIB ${SORTLIB})
		foreach(SEARCHLIB ${BLENDER_LINK_LIBS})
			if(${SEARCHLIB} STREQUAL ${SORTLIB})
				set(REMLIB "")
			endif()
		endforeach()
		if(REMLIB)
			# message(STATUS "Removing library ${REMLIB} from blender linking because: not configured")
			list(APPEND REM_MSG ${REMLIB})
			list(REMOVE_ITEM BLENDER_SORTED_LIBS ${REMLIB})
		endif()
	endforeach()
	if(REM_MSG)
		list(SORT REM_MSG)
		message(STATUS "Blender Skipping: (${REM_MSG})")
	endif()
	target_link_libraries(blender ${BLENDER_SORTED_LIBS})
	
	unset(SEARCHLIB)
	unset(SORTLIB)
	unset(REMLIB)
	unset(REM_MSG)
	
#else()
#	target_link_libraries(blender ${BLENDER_LINK_LIBS})
#endif()

setup_liblinks(blender)<|MERGE_RESOLUTION|>--- conflicted
+++ resolved
@@ -733,7 +733,6 @@
 	list(APPEND BLENDER_LINK_LIBS bf_intern_elbeem)
 endif()
 
-<<<<<<< HEAD
 if(WITH_CYCLES)
 	list(APPEND BLENDER_LINK_LIBS
 		cycles_render
@@ -744,8 +743,6 @@
 		cycles_subd)
 endif()
 
-=======
->>>>>>> d87fcb07
 #if(UNIX)
 	# Sort libraries
 	set(BLENDER_SORTED_LIBS
@@ -846,7 +843,8 @@
 		bf_blenfont
 		bf_intern_audaspace
 		bf_intern_mikktspace
-
+		extern_recastnavigation
+		bf_editor_util          # --- BAD LEVEL CALL HERE --- XXX, this should be removed before release!
 		bf_intern_cycles
 		cycles_render
 		cycles_bvh
