--- conflicted
+++ resolved
@@ -639,18 +639,14 @@
  * When deleting an IPO curve from Python, check if the IPO is being
  * edited and if so clear the pointer to the old curve.
  */
-void KX_BlenderSceneConverter::localDel_ipoCurve ( IpoCurve * icu)
-{
+void KX_BlenderSceneConverter::localDel_ipoCurve ( IpoCurve * icu )
+{
+#if 0 //XXX
 	if (!G.sipo)
 		return;
 
 	int i;
-<<<<<<< HEAD
-#if 0 //XXX
-	EditIpo *ei= (EditIpo *)sipo->editipo;
-=======
 	EditIpo *ei= (EditIpo *)G.sipo->editipo;
->>>>>>> b40eb540
 	if (!ei) return;
 
 	for(i=0; i<G.sipo->totipo; i++, ei++) {
