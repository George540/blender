--- conflicted
+++ resolved
@@ -35,13 +35,11 @@
 
 #include "SCA_LogicManager.h"
 #include "BL_ShapeActionActuator.h"
-#include "BL_ActionActuator.h"
 #include "BL_ShapeDeformer.h"
 #include "KX_GameObject.h"
 #include "STR_HashedString.h"
+#include "DNA_nla_types.h"
 #include "DNA_action_types.h"
-#include "DNA_nla_types.h"
-#include "DNA_actuator_types.h"
 #include "BKE_action.h"
 #include "DNA_armature_types.h"
 #include "MEM_guardedalloc.h"
@@ -51,6 +49,7 @@
 #include "BKE_utildefines.h"
 #include "FloatValue.h"
 #include "PyObjectPlus.h"
+#include "blendef.h"
 
 #ifdef HAVE_CONFIG_H
 #include <config.h>
@@ -471,12 +470,6 @@
 	{NULL,NULL} //Sentinel
 };
 
-<<<<<<< HEAD
-PyObject* BL_ShapeActionActuator::_getattr(const STR_String& attr) {
-	_getattr_up(SCA_IActuator);
-}
-
-=======
 PyAttributeDef BL_ShapeActionActuator::Attributes[] = {
 	KX_PYATTRIBUTE_FLOAT_RW("start", 0, MAXFRAMEF, BL_ShapeActionActuator, m_startframe),
 	KX_PYATTRIBUTE_FLOAT_RW("end", 0, MAXFRAMEF, BL_ShapeActionActuator, m_endframe),
@@ -500,18 +493,13 @@
 	py_setattro_up(SCA_IActuator);
 }
 
->>>>>>> 9078ce5d
 /*     setStart                                                              */
 const char BL_ShapeActionActuator::GetAction_doc[] = 
 "getAction()\n"
 "\tReturns a string containing the name of the current action.\n";
 
-<<<<<<< HEAD
-PyObject* BL_ShapeActionActuator::PyGetAction(PyObject* self) {
-=======
 PyObject* BL_ShapeActionActuator::PyGetAction() {
 	ShowDeprecationWarning("getAction()", "the action property");
->>>>>>> 9078ce5d
 	if (m_action){
 		return PyString_FromString(m_action->id.name+2);
 	}
@@ -523,12 +511,8 @@
 "getProperty()\n"
 "\tReturns the name of the property to be used in FromProp mode.\n";
 
-<<<<<<< HEAD
-PyObject* BL_ShapeActionActuator::PyGetProperty(PyObject* self) {
-=======
 PyObject* BL_ShapeActionActuator::PyGetProperty() {
 	ShowDeprecationWarning("getProperty()", "the property property");
->>>>>>> 9078ce5d
 	PyObject *result;
 	
 	result = Py_BuildValue("s", (const char *)m_propname);
@@ -541,12 +525,8 @@
 "getFrame()\n"
 "\tReturns the current frame number.\n";
 
-<<<<<<< HEAD
-PyObject* BL_ShapeActionActuator::PyGetFrame(PyObject* self) {
-=======
 PyObject* BL_ShapeActionActuator::PyGetFrame() {
 	ShowDeprecationWarning("getFrame()", "the frame property");
->>>>>>> 9078ce5d
 	PyObject *result;
 	
 	result = Py_BuildValue("f", m_localtime);
@@ -559,12 +539,8 @@
 "getEnd()\n"
 "\tReturns the last frame of the action.\n";
 
-<<<<<<< HEAD
-PyObject* BL_ShapeActionActuator::PyGetEnd(PyObject* self) {
-=======
 PyObject* BL_ShapeActionActuator::PyGetEnd() {
 	ShowDeprecationWarning("getEnd()", "the end property");
->>>>>>> 9078ce5d
 	PyObject *result;
 	
 	result = Py_BuildValue("f", m_endframe);
@@ -577,12 +553,8 @@
 "getStart()\n"
 "\tReturns the starting frame of the action.\n";
 
-<<<<<<< HEAD
-PyObject* BL_ShapeActionActuator::PyGetStart(PyObject* self) {
-=======
 PyObject* BL_ShapeActionActuator::PyGetStart() {
 	ShowDeprecationWarning("getStart()", "the start property");
->>>>>>> 9078ce5d
 	PyObject *result;
 	
 	result = Py_BuildValue("f", m_startframe);
@@ -596,12 +568,8 @@
 "\tReturns the number of interpolation animation frames to be\n"
 "\tgenerated when this actuator is triggered.\n";
 
-<<<<<<< HEAD
-PyObject* BL_ShapeActionActuator::PyGetBlendin(PyObject* self) {
-=======
 PyObject* BL_ShapeActionActuator::PyGetBlendin() {
 	ShowDeprecationWarning("getBlendin()", "the blendin property");
->>>>>>> 9078ce5d
 	PyObject *result;
 	
 	result = Py_BuildValue("f", m_blendin);
@@ -615,12 +583,8 @@
 "\tReturns the priority for this actuator.  Actuators with lower\n"
 "\tPriority numbers will override actuators with higher numbers.\n";
 
-<<<<<<< HEAD
-PyObject* BL_ShapeActionActuator::PyGetPriority(PyObject* self) {
-=======
 PyObject* BL_ShapeActionActuator::PyGetPriority() {
 	ShowDeprecationWarning("getPriority()", "the priority property");
->>>>>>> 9078ce5d
 	PyObject *result;
 	
 	result = Py_BuildValue("i", m_priority);
@@ -639,14 +603,8 @@
 "\t               unchanged.  If reset is not specified, the timer will"
 "\t	              be reset.\n";
 
-<<<<<<< HEAD
-PyObject* BL_ShapeActionActuator::PySetAction(PyObject* self, 
-											  PyObject* args, 
-											  PyObject* kwds) {
-=======
 PyObject* BL_ShapeActionActuator::PySetAction(PyObject* args) {
 	ShowDeprecationWarning("setAction()", "the action property");
->>>>>>> 9078ce5d
 	char *string;
 	int	reset = 1;
 
@@ -678,14 +636,8 @@
 "setStart(start)\n"
 "\t - start     : Specifies the starting frame of the animation.\n";
 
-<<<<<<< HEAD
-PyObject* BL_ShapeActionActuator::PySetStart(PyObject* self, 
-											 PyObject* args, 
-											 PyObject* kwds) {
-=======
 PyObject* BL_ShapeActionActuator::PySetStart(PyObject* args) {
 	ShowDeprecationWarning("setStart()", "the start property");
->>>>>>> 9078ce5d
 	float start;
 	
 	if (PyArg_ParseTuple(args,"f:setStart",&start))
@@ -704,14 +656,8 @@
 "setEnd(end)\n"
 "\t - end       : Specifies the ending frame of the animation.\n";
 
-<<<<<<< HEAD
-PyObject* BL_ShapeActionActuator::PySetEnd(PyObject* self, 
-										   PyObject* args, 
-										   PyObject* kwds) {
-=======
 PyObject* BL_ShapeActionActuator::PySetEnd(PyObject* args) {
 	ShowDeprecationWarning("setEnd()", "the end property");
->>>>>>> 9078ce5d
 	float end;
 	
 	if (PyArg_ParseTuple(args,"f:setEnd",&end))
@@ -731,14 +677,8 @@
 "\t - blendin   : Specifies the number of frames of animation to generate\n"
 "\t               when making transitions between actions.\n";
 
-<<<<<<< HEAD
-PyObject* BL_ShapeActionActuator::PySetBlendin(PyObject* self, 
-											   PyObject* args, 
-											   PyObject* kwds) {
-=======
 PyObject* BL_ShapeActionActuator::PySetBlendin(PyObject* args) {
 	ShowDeprecationWarning("setBlendin()", "the blendin property");
->>>>>>> 9078ce5d
 	float blendin;
 	
 	if (PyArg_ParseTuple(args,"f:setBlendin",&blendin))
@@ -759,14 +699,8 @@
 "\t               used when generating transitions between actions.  This\n"
 "\t               parameter must be in the range from 0.0 to 1.0.\n";
 
-<<<<<<< HEAD
-PyObject* BL_ShapeActionActuator::PySetBlendtime(PyObject* self, 
-												 PyObject* args, 
-												   PyObject* kwds) {
-=======
 PyObject* BL_ShapeActionActuator::PySetBlendtime(PyObject* args) {
 	ShowDeprecationWarning("setBlendtime()", "the blendTime property");
->>>>>>> 9078ce5d
 	float blendframe;
 	
 	if (PyArg_ParseTuple(args,"f:setBlendtime",&blendframe))
@@ -791,14 +725,8 @@
 "\t               priority numbers will override actuators with higher\n"
 "\t               numbers.\n";
 
-<<<<<<< HEAD
-PyObject* BL_ShapeActionActuator::PySetPriority(PyObject* self, 
-												PyObject* args, 
-												PyObject* kwds) {
-=======
 PyObject* BL_ShapeActionActuator::PySetPriority(PyObject* args) {
 	ShowDeprecationWarning("setPriority()", "the priority property");
->>>>>>> 9078ce5d
 	int priority;
 	
 	if (PyArg_ParseTuple(args,"i:setPriority",&priority))
@@ -817,12 +745,8 @@
 "getFrameProperty()\n"
 "\tReturns the name of the property, that is set to the current frame number.\n";
 
-<<<<<<< HEAD
-PyObject* BL_ShapeActionActuator::PyGetFrameProperty(PyObject* self) {
-=======
 PyObject* BL_ShapeActionActuator::PyGetFrameProperty() {
 	ShowDeprecationWarning("getFrameProperty()", "the frameProperty property");
->>>>>>> 9078ce5d
 	PyObject *result;
 	
 	result = Py_BuildValue("s", (const char *)m_framepropname);
@@ -836,14 +760,8 @@
 "setFrame(frame)\n"
 "\t - frame     : Specifies the new current frame for the animation\n";
 
-<<<<<<< HEAD
-PyObject* BL_ShapeActionActuator::PySetFrame(PyObject* self, 
-											 PyObject* args, 
-											 PyObject* kwds) {
-=======
 PyObject* BL_ShapeActionActuator::PySetFrame(PyObject* args) {
 	ShowDeprecationWarning("setFrame()", "the frame property");
->>>>>>> 9078ce5d
 	float frame;
 	
 	if (PyArg_ParseTuple(args,"f:setFrame",&frame))
@@ -867,14 +785,8 @@
 "\t - prop      : A string specifying the property name to be used in\n"
 "\t               FromProp playback mode.\n";
 
-<<<<<<< HEAD
-PyObject* BL_ShapeActionActuator::PySetProperty(PyObject* self, 
-												PyObject* args, 
-												PyObject* kwds) {
-=======
 PyObject* BL_ShapeActionActuator::PySetProperty(PyObject* args) {
 	ShowDeprecationWarning("setProperty()", "the property property");
->>>>>>> 9078ce5d
 	char *string;
 	
 	if (PyArg_ParseTuple(args,"s:setProperty",&string))
@@ -893,14 +805,8 @@
 "setFrameProperty(prop)\n"
 "\t - prop      : A string specifying the property of the frame set up update.\n";
 
-<<<<<<< HEAD
-PyObject* BL_ShapeActionActuator::PySetFrameProperty(PyObject* self, 
-										   PyObject* args, 
-										   PyObject* kwds) {
-=======
 PyObject* BL_ShapeActionActuator::PySetFrameProperty(PyObject* args) {
 	ShowDeprecationWarning("setFrameProperty()", "the frameProperty property");
->>>>>>> 9078ce5d
 	char *string;
 	
 	if (PyArg_ParseTuple(args,"s:setFrameProperty",&string))
@@ -918,12 +824,8 @@
 const char BL_ShapeActionActuator::GetType_doc[] =
 "getType()\n"
 "\tReturns the operation mode of the actuator.\n";
-<<<<<<< HEAD
-PyObject* BL_ShapeActionActuator::PyGetType(PyObject* self) {
-=======
 PyObject* BL_ShapeActionActuator::PyGetType() {
 	ShowDeprecationWarning("getType()", "the type property");
->>>>>>> 9078ce5d
     return Py_BuildValue("h", m_playtype);
 }
 
@@ -932,14 +834,8 @@
 "setType(mode)\n"
 "\t - mode: Play (0), Flipper (2), LoopStop (3), LoopEnd (4) or Property (6)\n"
 "\tSet the operation mode of the actuator.\n";
-<<<<<<< HEAD
-PyObject* BL_ShapeActionActuator::PySetType(PyObject* self,
-                                            PyObject* args,
-                                            PyObject* kwds) {
-=======
 PyObject* BL_ShapeActionActuator::PySetType(PyObject* args) {
 	ShowDeprecationWarning("setType()", "the type property");
->>>>>>> 9078ce5d
 	short typeArg;
                                                                                                              
     if (!PyArg_ParseTuple(args, "h:setType", &typeArg)) {
