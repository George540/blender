--- conflicted
+++ resolved
@@ -77,14 +77,9 @@
 	static const char* sPyAddActiveActuator__doc__;
 	static PyObject* sPyAddActiveActuator(PyObject* self, 
 										  PyObject* args);
-<<<<<<< HEAD
-	virtual PyObject* _getattr(const STR_String& attr);
-	virtual int _setattr(const STR_String& attr, PyObject *value);
-=======
 	static SCA_IActuator* LinkedActuatorFromPy(PyObject *value);
 	virtual PyObject* _getattr(const char *attr);
 	virtual int _setattr(const char *attr, PyObject *value);
->>>>>>> 28f6d223
 
 		
 	KX_PYMETHOD_O(SCA_PythonController,Activate);
