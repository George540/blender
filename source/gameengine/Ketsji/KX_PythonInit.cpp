/**
 * $Id$
 *
 * ***** BEGIN GPL LICENSE BLOCK *****
 *
 * This program is free software; you can redistribute it and/or
 * modify it under the terms of the GNU General Public License
 * as published by the Free Software Foundation; either version 2
 * of the License, or (at your option) any later version.
 *
 * This program is distributed in the hope that it will be useful,
 * but WITHOUT ANY WARRANTY; without even the implied warranty of
 * MERCHANTABILITY or FITNESS FOR A PARTICULAR PURPOSE.  See the
 * GNU General Public License for more details.
 *
 * You should have received a copy of the GNU General Public License
 * along with this program; if not, write to the Free Software Foundation,
 * Inc., 51 Franklin Street, Fifth Floor, Boston, MA 02110-1301, USA.
 *
 * The Original Code is Copyright (C) 2001-2002 by NaN Holding BV.
 * All rights reserved.
 *
 * The Original Code is: all of this file.
 *
 * Contributor(s): none yet.
 *
 * ***** END GPL LICENSE BLOCK *****
 * Initialize Python thingies.
 */

#include "GL/glew.h"

#ifdef WIN32
#pragma warning (disable : 4786)
#endif //WIN32

#ifndef DISABLE_PYTHON

extern "C" {
	#include "bpy_internal_import.h"  /* from the blender python api, but we want to import text too! */
	#include "mathutils.h" // Blender.Mathutils module copied here so the blenderlayer can use.
	#include "geometry.h" // Blender.Geometry module copied here so the blenderlayer can use.
	#include "bgl.h"
	#include "blf_api.h"

	#include "marshal.h" /* python header for loading/saving dicts */
}

#define WITH_PYTHON
#include "AUD_C-API.h"

#endif

#include "KX_PythonInit.h"

// directory header for py function getBlendFileList
#ifndef WIN32
  #include <dirent.h>
  #include <stdlib.h>
#else
  #include <io.h>
  #include "BLI_winstuff.h"
#endif

//python physics binding
#include "KX_PyConstraintBinding.h"

#include "KX_KetsjiEngine.h"
#include "KX_RadarSensor.h"
#include "KX_RaySensor.h"
#include "KX_ArmatureSensor.h"
#include "KX_SceneActuator.h"
#include "KX_GameActuator.h"
#include "KX_ParentActuator.h"
#include "KX_SCA_DynamicActuator.h"

#include "SCA_IInputDevice.h"
#include "SCA_PropertySensor.h"
#include "SCA_RandomActuator.h"
#include "SCA_KeyboardSensor.h" /* IsPrintable, ToCharacter */
#include "SCA_PythonKeyboard.h"
#include "SCA_PythonMouse.h"
#include "KX_ConstraintActuator.h"
#include "KX_IpoActuator.h"
#include "KX_SoundActuator.h"
#include "KX_StateActuator.h"
#include "BL_ActionActuator.h"
#include "BL_ArmatureObject.h"
#include "RAS_IRasterizer.h"
#include "RAS_ICanvas.h"
#include "RAS_BucketManager.h"
#include "RAS_2DFilterManager.h"
#include "MT_Vector3.h"
#include "MT_Point3.h"
#include "ListValue.h"
#include "InputParser.h"
#include "KX_Scene.h"

#include "NG_NetworkScene.h" //Needed for sendMessage()

#include "BL_Shader.h"

#include "KX_PyMath.h"

#include "PyObjectPlus.h"

#include "KX_PythonInitTypes.h" 

/* we only need this to get a list of libraries from the main struct */
#include "DNA_ID.h"
#include "DNA_scene_types.h"

#include "PHY_IPhysicsEnvironment.h"
#include "BKE_main.h"
#include "BKE_utildefines.h"
#include "BKE_global.h"
#include "BLI_blenlib.h"
#include "GPU_material.h"
#include "MEM_guardedalloc.h"

/* for converting new scenes */
#include "KX_BlenderSceneConverter.h"
#include "KX_MeshProxy.h" /* for creating a new library of mesh objects */
extern "C" {
	#include "BLO_readfile.h"
}

#include "NG_NetworkScene.h" //Needed for sendMessage()

// 'local' copy of canvas ptr, for window height/width python scripts

#ifndef DISABLE_PYTHON

static RAS_ICanvas* gp_Canvas = NULL;
static char gp_GamePythonPath[FILE_MAXDIR + FILE_MAXFILE] = "";
static char gp_GamePythonPathOrig[FILE_MAXDIR + FILE_MAXFILE] = ""; // not super happy about this, but we need to remember the first loaded file for the global/dict load save

#endif // DISABLE_PYTHON

static KX_Scene*	gp_KetsjiScene = NULL;
static KX_KetsjiEngine*	gp_KetsjiEngine = NULL;
static RAS_IRasterizer* gp_Rasterizer = NULL;

void KX_SetActiveScene(class KX_Scene* scene)
{
	gp_KetsjiScene = scene;
}

class KX_Scene* KX_GetActiveScene()
{
	return gp_KetsjiScene;
}

class KX_KetsjiEngine* KX_GetActiveEngine()
{
	return gp_KetsjiEngine;
}

/* why is this in python? */
void	KX_RasterizerDrawDebugLine(const MT_Vector3& from,const MT_Vector3& to,const MT_Vector3& color)
{
	if (gp_Rasterizer)
		gp_Rasterizer->DrawDebugLine(from,to,color);
}

#ifndef DISABLE_PYTHON

static PyObject *gp_OrigPythonSysPath= NULL;
static PyObject *gp_OrigPythonSysModules= NULL;

/* Macro for building the keyboard translation */
//#define KX_MACRO_addToDict(dict, name) PyDict_SetItemString(dict, #name, PyLong_FromSsize_t(SCA_IInputDevice::KX_##name))
#define KX_MACRO_addToDict(dict, name) PyDict_SetItemString(dict, #name, item=PyLong_FromSsize_t(name)); Py_DECREF(item)
/* For the defines for types from logic bricks, we do stuff explicitly... */
#define KX_MACRO_addTypesToDict(dict, name, name2) PyDict_SetItemString(dict, #name, item=PyLong_FromSsize_t(name2)); Py_DECREF(item)


// temporarily python stuff, will be put in another place later !
#include "KX_Python.h"
#include "SCA_PythonController.h"
// List of methods defined in the module

static PyObject* ErrorObject;
static const char *gPyGetRandomFloat_doc="getRandomFloat returns a random floating point value in the range [0..1]";

static PyObject* gPyGetRandomFloat(PyObject*)
{
	return PyFloat_FromDouble(MT_random());
}

static PyObject* gPySetGravity(PyObject*, PyObject* value)
{
	MT_Vector3 vec;
	if (!PyVecTo(value, vec))
		return NULL;

	if (gp_KetsjiScene)
		gp_KetsjiScene->SetGravity(vec);
	
	Py_RETURN_NONE;
}

static char gPyExpandPath_doc[] =
"(path) - Converts a blender internal path into a proper file system path.\n\
path - the string path to convert.\n\n\
Use / as directory separator in path\n\
You can use '//' at the start of the string to define a relative path;\n\
Blender replaces that string by the directory of the startup .blend or runtime\n\
file to make a full path name (doesn't change during the game, even if you load\n\
other .blend).\n\
The function also converts the directory separator to the local file system format.";

static PyObject* gPyExpandPath(PyObject*, PyObject* args)
{
	char expanded[FILE_MAXDIR + FILE_MAXFILE];
	char* filename;
	
	if (!PyArg_ParseTuple(args,"s:ExpandPath",&filename))
		return NULL;

	BLI_strncpy(expanded, filename, FILE_MAXDIR + FILE_MAXFILE);
	BLI_path_abs(expanded, gp_GamePythonPath);
	return PyUnicode_FromString(expanded);
}

static char gPyStartGame_doc[] =
"startGame(blend)\n\
Loads the blend file";

static PyObject* gPyStartGame(PyObject*, PyObject* args)
{
	char* blendfile;

	if (!PyArg_ParseTuple(args, "s:startGame", &blendfile))
		return NULL;

	gp_KetsjiEngine->RequestExit(KX_EXIT_REQUEST_START_OTHER_GAME);
	gp_KetsjiEngine->SetNameNextGame(blendfile);

	Py_RETURN_NONE;
}

static char gPyEndGame_doc[] =
"endGame()\n\
Ends the current game";

static PyObject* gPyEndGame(PyObject*)
{
	gp_KetsjiEngine->RequestExit(KX_EXIT_REQUEST_QUIT_GAME);

	//printf("%s\n", gp_GamePythonPath);

	Py_RETURN_NONE;
}

static char gPyRestartGame_doc[] =
"restartGame()\n\
Restarts the current game by reloading the .blend file";

static PyObject* gPyRestartGame(PyObject*)
{
	gp_KetsjiEngine->RequestExit(KX_EXIT_REQUEST_RESTART_GAME);
	gp_KetsjiEngine->SetNameNextGame(gp_GamePythonPath);

	Py_RETURN_NONE;
}

static char gPySaveGlobalDict_doc[] =
"saveGlobalDict()\n\
Saves GameLogic.globalDict to a file";

static PyObject* gPySaveGlobalDict(PyObject*)
{
	char marshal_path[512];
	char *marshal_buffer = NULL;
	unsigned int marshal_length;
	FILE *fp = NULL;

	pathGamePythonConfig(marshal_path);
	marshal_length = saveGamePythonConfig(&marshal_buffer);

	if (marshal_length && marshal_buffer)
	{
		fp = fopen(marshal_path, "wb");

		if (fp)
		{
			if (fwrite(marshal_buffer, 1, marshal_length, fp) != marshal_length)
				printf("Warning: could not write marshal data\n");

			fclose(fp);
		} else {
			printf("Warning: could not open marshal file\n");
		}
	} else {
		printf("Warning: could not create marshal buffer\n");
	}

	if (marshal_buffer)
		delete [] marshal_buffer;

	Py_RETURN_NONE;
}

static char gPyLoadGlobalDict_doc[] =
"LoadGlobalDict()\n\
Loads GameLogic.globalDict from a file";

static PyObject* gPyLoadGlobalDict(PyObject*)
{
	char marshal_path[512];
	char *marshal_buffer = NULL;
	unsigned int marshal_length;
	FILE *fp = NULL;
	int result;

	pathGamePythonConfig(marshal_path);

	fp = fopen(marshal_path, "rb");

	if (fp) {
		// obtain file size:
		fseek (fp, 0, SEEK_END);
		marshal_length = ftell(fp);
		rewind(fp);

		marshal_buffer = (char*)malloc (sizeof(char)*marshal_length);

		result = fread(marshal_buffer, 1, marshal_length, fp);

		if (result == marshal_length) {
			loadGamePythonConfig(marshal_buffer, marshal_length);
		} else {
			printf("Warning: could not read all of '%s'\n", marshal_path);
		}

		free(marshal_buffer);
		fclose(fp);
	} else {
		printf("Warning: could not open '%s'\n", marshal_path);
	}

	Py_RETURN_NONE;
}

static char gPySendMessage_doc[] = 
"sendMessage(subject, [body, to, from])\n\
sends a message in same manner as a message actuator\
subject = Subject of the message\
body = Message body\
to = Name of object to send the message to\
from = Name of object to send the string from";

static PyObject* gPySendMessage(PyObject*, PyObject* args)
{
	char* subject;
	char* body = (char *)"";
	char* to = (char *)"";
	char* from = (char *)"";

	if (!PyArg_ParseTuple(args, "s|sss:sendMessage", &subject, &body, &to, &from))
		return NULL;

	gp_KetsjiScene->GetNetworkScene()->SendMessage(to, from, subject, body);

	Py_RETURN_NONE;
}

// this gets a pointer to an array filled with floats
static PyObject* gPyGetSpectrum(PyObject*)
{
	PyObject* resultlist = PyList_New(512);

        for (int index = 0; index < 512; index++)
        {
                PyList_SET_ITEM(resultlist, index, PyFloat_FromDouble(0.0));
        }

	return resultlist;
}


static PyObject* gPyStopDSP(PyObject*, PyObject* args)
{
        PyErr_SetString(PyExc_RuntimeError, "no audio device available");
        return NULL;
	
	Py_RETURN_NONE;
}

static PyObject* gPySetLogicTicRate(PyObject*, PyObject* args)
{
	float ticrate;
	if (!PyArg_ParseTuple(args, "f:setLogicTicRate", &ticrate))
		return NULL;
	
	KX_KetsjiEngine::SetTicRate(ticrate);
	Py_RETURN_NONE;
}

static PyObject* gPyGetLogicTicRate(PyObject*)
{
	return PyFloat_FromDouble(KX_KetsjiEngine::GetTicRate());
}

static PyObject* gPySetMaxLogicFrame(PyObject*, PyObject* args)
{
	int frame;
	if (!PyArg_ParseTuple(args, "i:setMaxLogicFrame", &frame))
		return NULL;
	
	KX_KetsjiEngine::SetMaxLogicFrame(frame);
	Py_RETURN_NONE;
}

static PyObject* gPyGetMaxLogicFrame(PyObject*)
{
	return PyLong_FromSsize_t(KX_KetsjiEngine::GetMaxLogicFrame());
}

static PyObject* gPySetMaxPhysicsFrame(PyObject*, PyObject* args)
{
	int frame;
	if (!PyArg_ParseTuple(args, "i:setMaxPhysicsFrame", &frame))
		return NULL;
	
	KX_KetsjiEngine::SetMaxPhysicsFrame(frame);
	Py_RETURN_NONE;
}

static PyObject* gPyGetMaxPhysicsFrame(PyObject*)
{
	return PyLong_FromSsize_t(KX_KetsjiEngine::GetMaxPhysicsFrame());
}

static PyObject* gPySetPhysicsTicRate(PyObject*, PyObject* args)
{
	float ticrate;
	if (!PyArg_ParseTuple(args, "f:setPhysicsTicRate", &ticrate))
		return NULL;
	
	PHY_GetActiveEnvironment()->setFixedTimeStep(true,ticrate);
	Py_RETURN_NONE;
}
#if 0 // unused
static PyObject* gPySetPhysicsDebug(PyObject*, PyObject* args)
{
	int debugMode;
	if (!PyArg_ParseTuple(args, "i:setPhysicsDebug", &debugMode))
		return NULL;
	
	PHY_GetActiveEnvironment()->setDebugMode(debugMode);
	Py_RETURN_NONE;
}
#endif


static PyObject* gPyGetPhysicsTicRate(PyObject*)
{
	return PyFloat_FromDouble(PHY_GetActiveEnvironment()->getFixedTimeStep());
}

static PyObject* gPyGetAverageFrameRate(PyObject*)
{
	return PyFloat_FromDouble(KX_KetsjiEngine::GetAverageFrameRate());
}

static PyObject* gPyGetBlendFileList(PyObject*, PyObject* args)
{
	char cpath[sizeof(gp_GamePythonPath)];
	char *searchpath = NULL;
	PyObject* list, *value;
	
    DIR *dp;
    struct dirent *dirp;
	
	if (!PyArg_ParseTuple(args, "|s:getBlendFileList", &searchpath))
		return NULL;
	
	list = PyList_New(0);
	
	if (searchpath) {
		BLI_strncpy(cpath, searchpath, FILE_MAXDIR + FILE_MAXFILE);
		BLI_path_abs(cpath, gp_GamePythonPath);
	} else {
		/* Get the dir only */
		BLI_split_dirfile(gp_GamePythonPath, cpath, NULL);
	}
	
    if((dp  = opendir(cpath)) == NULL) {
		/* todo, show the errno, this shouldnt happen anyway if the blendfile is readable */
		fprintf(stderr, "Could not read directoty (%s) failed, code %d (%s)\n", cpath, errno, strerror(errno));
		return list;
    }
	
    while ((dirp = readdir(dp)) != NULL) {
		if (BLI_testextensie(dirp->d_name, ".blend")) {
			value = PyUnicode_FromString(dirp->d_name);
			PyList_Append(list, value);
			Py_DECREF(value);
		}
    }
	
    closedir(dp);
    return list;
}

static char gPyAddScene_doc[] = 
"addScene(name, [overlay])\n\
adds a scene to the game engine\n\
name = Name of the scene\n\
overlay = Overlay or underlay";
static PyObject* gPyAddScene(PyObject*, PyObject* args)
{
	char* name;
	int overlay = 1;
	
	if (!PyArg_ParseTuple(args, "s|i:addScene", &name , &overlay))
		return NULL;
	
	gp_KetsjiEngine->ConvertAndAddScene(name, (overlay != 0));

	Py_RETURN_NONE;
}

static const char *gPyGetCurrentScene_doc =
"getCurrentScene()\n"
"Gets a reference to the current scene.\n";
static PyObject* gPyGetCurrentScene(PyObject* self)
{
	return gp_KetsjiScene->GetProxy();
}

static const char *gPyGetSceneList_doc =
"getSceneList()\n"
"Return a list of converted scenes.\n";
static PyObject* gPyGetSceneList(PyObject* self)
{
	KX_KetsjiEngine* m_engine = KX_GetActiveEngine();
	PyObject* list;
	KX_SceneList* scenes = m_engine->CurrentScenes();
	int numScenes = scenes->size();
	int i;
	
	list = PyList_New(numScenes);
	
	for (i=0;i<numScenes;i++)
	{
		KX_Scene* scene = scenes->at(i);
		PyList_SET_ITEM(list, i, scene->GetProxy());
	}

	return list;
}

static PyObject *pyPrintStats(PyObject *,PyObject *,PyObject *)
{
	gp_KetsjiScene->GetSceneConverter()->PrintStats();
	Py_RETURN_NONE;
}

static PyObject *pyPrintExt(PyObject *,PyObject *,PyObject *)
{
#define pprint(x) std::cout << x << std::endl;
	bool count=0;
	bool support=0;
	pprint("Supported Extensions...");
	pprint(" GL_ARB_shader_objects supported?       "<< (GLEW_ARB_shader_objects?"yes.":"no."));
	count = 1;

	support= GLEW_ARB_vertex_shader;
	pprint(" GL_ARB_vertex_shader supported?        "<< (support?"yes.":"no."));
	count = 1;
	if(support){
		pprint(" ----------Details----------");
		int max=0;
		glGetIntegerv(GL_MAX_VERTEX_UNIFORM_COMPONENTS_ARB, (GLint*)&max);
		pprint("  Max uniform components." << max);

		glGetIntegerv(GL_MAX_VARYING_FLOATS_ARB, (GLint*)&max);
		pprint("  Max varying floats." << max);

		glGetIntegerv(GL_MAX_VERTEX_TEXTURE_IMAGE_UNITS_ARB, (GLint*)&max);
		pprint("  Max vertex texture units." << max);
	
		glGetIntegerv(GL_MAX_COMBINED_TEXTURE_IMAGE_UNITS_ARB, (GLint*)&max);
		pprint("  Max combined texture units." << max);
		pprint("");
	}

	support=GLEW_ARB_fragment_shader;
	pprint(" GL_ARB_fragment_shader supported?      "<< (support?"yes.":"no."));
	count = 1;
	if(support){
		pprint(" ----------Details----------");
		int max=0;
		glGetIntegerv(GL_MAX_FRAGMENT_UNIFORM_COMPONENTS_ARB, (GLint*)&max);
		pprint("  Max uniform components." << max);
		pprint("");
	}

	support = GLEW_ARB_texture_cube_map;
	pprint(" GL_ARB_texture_cube_map supported?     "<< (support?"yes.":"no."));
	count = 1;
	if(support){
		pprint(" ----------Details----------");
		int size=0;
		glGetIntegerv(GL_MAX_CUBE_MAP_TEXTURE_SIZE_ARB, (GLint*)&size);
		pprint("  Max cubemap size." << size);
		pprint("");
	}

	support = GLEW_ARB_multitexture;
	count = 1;
	pprint(" GL_ARB_multitexture supported?         "<< (support?"yes.":"no."));
	if(support){
		pprint(" ----------Details----------");
		int units=0;
		glGetIntegerv(GL_MAX_TEXTURE_UNITS_ARB, (GLint*)&units);
		pprint("  Max texture units available.  " << units);
		pprint("");
	}

	pprint(" GL_ARB_texture_env_combine supported?  "<< (GLEW_ARB_texture_env_combine?"yes.":"no."));
	count = 1;

	if(!count)
		pprint("No extenstions are used in this build");

	Py_RETURN_NONE;
}

static PyObject *gLibLoad(PyObject*, PyObject* args)
{
	KX_Scene *kx_scene= gp_KetsjiScene;
	char *path;
	char *group;
	char *err_str= NULL;
	
	if (!PyArg_ParseTuple(args,"ss:LibLoad",&path, &group))
		return NULL;

	if(kx_scene->GetSceneConverter()->LinkBlendFile(path, group, kx_scene, &err_str)) {
		Py_RETURN_TRUE;
	}
	
	if(err_str) {
		PyErr_SetString(PyExc_ValueError, err_str);
		return NULL;
	}
	
	Py_RETURN_FALSE;
}

static PyObject *gLibNew(PyObject*, PyObject* args)
{
	KX_Scene *kx_scene= gp_KetsjiScene;
	char *path;
	char *group;
	char *name;
	PyObject *names;
	int idcode;

	if (!PyArg_ParseTuple(args,"ssO!:LibNew",&path, &group, &PyList_Type, &names))
		return NULL;
	
	if(kx_scene->GetSceneConverter()->GetMainDynamicPath(path))
	{
		PyErr_SetString(PyExc_KeyError, "the name of the path given exists");
		return NULL;
	}
	
	idcode= BLO_idcode_from_name(group);
	if(idcode==0) {
		PyErr_Format(PyExc_ValueError, "invalid group given \"%s\"", group);
		return NULL;
	}
	
	Main *maggie= (Main *)MEM_callocN( sizeof(Main), "BgeMain");
	kx_scene->GetSceneConverter()->GetMainDynamic().push_back(maggie);
	strncpy(maggie->name, path, sizeof(maggie->name)-1);
	
	/* Copy the object into main */
	if(idcode==ID_ME) {
		PyObject *ret= PyList_New(0);
		PyObject *item;
		for(int i= 0; i < PyList_GET_SIZE(names); i++) {
			name= _PyUnicode_AsString(PyList_GET_ITEM(names, i));
			if(name) {
				RAS_MeshObject *meshobj= kx_scene->GetSceneConverter()->ConvertMeshSpecial(kx_scene, maggie, name);
				if(meshobj) {
					KX_MeshProxy* meshproxy = new KX_MeshProxy(meshobj);
					item= meshproxy->NewProxy(true);
					PyList_Append(ret, item);
					Py_DECREF(item);
				}
			}
			else {
				PyErr_Clear(); /* wasnt a string, ignore for now */
			}
		}
		
		return ret;
	}
	else {
		PyErr_Format(PyExc_ValueError, "only \"Mesh\" group currently supported");
		return NULL;
	}
	
	Py_RETURN_NONE;
}

static PyObject *gLibFree(PyObject*, PyObject* args)
{
	KX_Scene *kx_scene= gp_KetsjiScene;
	char *path;

	if (!PyArg_ParseTuple(args,"s:LibFree",&path))
		return NULL;

	if (kx_scene->GetSceneConverter()->FreeBlendFile(path))
	{
		Py_RETURN_TRUE;
	}
	else {
		Py_RETURN_FALSE;
	}
}

static PyObject *gLibList(PyObject*, PyObject* args)
{
	vector<Main*> &dynMaggie = gp_KetsjiScene->GetSceneConverter()->GetMainDynamic();
	int i= 0;
	PyObject *list= PyList_New(dynMaggie.size());
	
	for (vector<Main*>::iterator it=dynMaggie.begin(); !(it==dynMaggie.end()); it++)
	{
		PyList_SET_ITEM(list, i++, PyUnicode_FromString( (*it)->name) );
	}
	
	return list;
}

static struct PyMethodDef game_methods[] = {
	{"expandPath", (PyCFunction)gPyExpandPath, METH_VARARGS, (const char *)gPyExpandPath_doc},
	{"startGame", (PyCFunction)gPyStartGame, METH_VARARGS, (const char *)gPyStartGame_doc},
	{"endGame", (PyCFunction)gPyEndGame, METH_NOARGS, (const char *)gPyEndGame_doc},
	{"restartGame", (PyCFunction)gPyRestartGame, METH_NOARGS, (const char *)gPyRestartGame_doc},
	{"saveGlobalDict", (PyCFunction)gPySaveGlobalDict, METH_NOARGS, (const char *)gPySaveGlobalDict_doc},
	{"loadGlobalDict", (PyCFunction)gPyLoadGlobalDict, METH_NOARGS, (const char *)gPyLoadGlobalDict_doc},
	{"sendMessage", (PyCFunction)gPySendMessage, METH_VARARGS, (const char *)gPySendMessage_doc},
	{"getCurrentController", (PyCFunction) SCA_PythonController::sPyGetCurrentController, METH_NOARGS, SCA_PythonController::sPyGetCurrentController__doc__},
	{"getCurrentScene", (PyCFunction) gPyGetCurrentScene, METH_NOARGS, gPyGetCurrentScene_doc},
	{"getSceneList", (PyCFunction) gPyGetSceneList, METH_NOARGS, (const char *)gPyGetSceneList_doc},
	{"addScene", (PyCFunction)gPyAddScene, METH_VARARGS, (const char *)gPyAddScene_doc},
	{"getRandomFloat",(PyCFunction) gPyGetRandomFloat, METH_NOARGS, (const char *)gPyGetRandomFloat_doc},
	{"setGravity",(PyCFunction) gPySetGravity, METH_O, (const char *)"set Gravitation"},
	{"getSpectrum",(PyCFunction) gPyGetSpectrum, METH_NOARGS, (const char *)"get audio spectrum"},
	{"stopDSP",(PyCFunction) gPyStopDSP, METH_VARARGS, (const char *)"stop using the audio dsp (for performance reasons)"},
	{"getMaxLogicFrame", (PyCFunction) gPyGetMaxLogicFrame, METH_NOARGS, (const char *)"Gets the max number of logic frame per render frame"},
	{"setMaxLogicFrame", (PyCFunction) gPySetMaxLogicFrame, METH_VARARGS, (const char *)"Sets the max number of logic frame per render frame"},
	{"getMaxPhysicsFrame", (PyCFunction) gPyGetMaxPhysicsFrame, METH_NOARGS, (const char *)"Gets the max number of physics frame per render frame"},
	{"setMaxPhysicsFrame", (PyCFunction) gPySetMaxPhysicsFrame, METH_VARARGS, (const char *)"Sets the max number of physics farme per render frame"},
	{"getLogicTicRate", (PyCFunction) gPyGetLogicTicRate, METH_NOARGS, (const char *)"Gets the logic tic rate"},
	{"setLogicTicRate", (PyCFunction) gPySetLogicTicRate, METH_VARARGS, (const char *)"Sets the logic tic rate"},
	{"getPhysicsTicRate", (PyCFunction) gPyGetPhysicsTicRate, METH_NOARGS, (const char *)"Gets the physics tic rate"},
	{"setPhysicsTicRate", (PyCFunction) gPySetPhysicsTicRate, METH_VARARGS, (const char *)"Sets the physics tic rate"},
	{"getAverageFrameRate", (PyCFunction) gPyGetAverageFrameRate, METH_NOARGS, (const char *)"Gets the estimated average frame rate"},
	{"getBlendFileList", (PyCFunction)gPyGetBlendFileList, METH_VARARGS, (const char *)"Gets a list of blend files in the same directory as the current blend file"},
	{"PrintGLInfo", (PyCFunction)pyPrintExt, METH_NOARGS, (const char *)"Prints GL Extension Info"},
	{"PrintMemInfo", (PyCFunction)pyPrintStats, METH_NOARGS, (const char *)"Print engine stastics"},
	
	/* library functions */
	{"LibLoad", (PyCFunction)gLibLoad, METH_VARARGS, (const char *)""},
	{"LibNew", (PyCFunction)gLibNew, METH_VARARGS, (const char *)""},
	{"LibFree", (PyCFunction)gLibFree, METH_VARARGS, (const char *)""},
	{"LibList", (PyCFunction)gLibList, METH_VARARGS, (const char *)""},
	
	{NULL, (PyCFunction) NULL, 0, NULL }
};

static PyObject* gPyGetWindowHeight(PyObject*, PyObject* args)
{
	return PyLong_FromSsize_t((gp_Canvas ? gp_Canvas->GetHeight() : 0));
}



static PyObject* gPyGetWindowWidth(PyObject*, PyObject* args)
{
	return PyLong_FromSsize_t((gp_Canvas ? gp_Canvas->GetWidth() : 0));
}



// temporarility visibility thing, will be moved to rasterizer/renderer later
bool gUseVisibilityTemp = false;

static PyObject* gPyEnableVisibility(PyObject*, PyObject* args)
{
	int visible;
	if (!PyArg_ParseTuple(args,"i:enableVisibility",&visible))
		return NULL;
	
	gUseVisibilityTemp = (visible != 0);
	Py_RETURN_NONE;
}



static PyObject* gPyShowMouse(PyObject*, PyObject* args)
{
	int visible;
	if (!PyArg_ParseTuple(args,"i:showMouse",&visible))
		return NULL;
	
	if (visible)
	{
		if (gp_Canvas)
			gp_Canvas->SetMouseState(RAS_ICanvas::MOUSE_NORMAL);
	} else
	{
		if (gp_Canvas)
			gp_Canvas->SetMouseState(RAS_ICanvas::MOUSE_INVISIBLE);
	}
	
	Py_RETURN_NONE;
}



static PyObject* gPySetMousePosition(PyObject*, PyObject* args)
{
	int x,y;
	if (!PyArg_ParseTuple(args,"ii:setMousePosition",&x,&y))
		return NULL;
	
	if (gp_Canvas)
		gp_Canvas->SetMousePosition(x,y);
	
	Py_RETURN_NONE;
}

static PyObject* gPySetEyeSeparation(PyObject*, PyObject* args)
{
	float sep;
	if (!PyArg_ParseTuple(args, "f:setEyeSeparation", &sep))
		return NULL;

	if (!gp_Rasterizer) {
		PyErr_SetString(PyExc_RuntimeError, "Rasterizer.setEyeSeparation(float), Rasterizer not available");
		return NULL;
	}
	
	gp_Rasterizer->SetEyeSeparation(sep);
	
	Py_RETURN_NONE;
}

static PyObject* gPyGetEyeSeparation(PyObject*)
{
	if (!gp_Rasterizer) {
		PyErr_SetString(PyExc_RuntimeError, "Rasterizer.getEyeSeparation(), Rasterizer not available");
		return NULL;
	}
	
	return PyFloat_FromDouble(gp_Rasterizer->GetEyeSeparation());
}

static PyObject* gPySetFocalLength(PyObject*, PyObject* args)
{
	float focus;
	if (!PyArg_ParseTuple(args, "f:setFocalLength", &focus))
		return NULL;
	
	if (!gp_Rasterizer) {
		PyErr_SetString(PyExc_RuntimeError, "Rasterizer.setFocalLength(float), Rasterizer not available");
		return NULL;
	}

	gp_Rasterizer->SetFocalLength(focus);
	
	Py_RETURN_NONE;
}

static PyObject* gPyGetFocalLength(PyObject*, PyObject*, PyObject*)
{
	if (!gp_Rasterizer) {
		PyErr_SetString(PyExc_RuntimeError, "Rasterizer.getFocalLength(), Rasterizer not available");
		return NULL;
	}
	
	return PyFloat_FromDouble(gp_Rasterizer->GetFocalLength());
	
	Py_RETURN_NONE;
}

static PyObject* gPySetBackgroundColor(PyObject*, PyObject* value)
{
	
	MT_Vector4 vec;
	if (!PyVecTo(value, vec))
		return NULL;
	
	if (gp_Canvas)
	{
		gp_Rasterizer->SetBackColor(vec[0], vec[1], vec[2], vec[3]);
	}
	Py_RETURN_NONE;
}



static PyObject* gPySetMistColor(PyObject*, PyObject* value)
{
	
	MT_Vector3 vec;
	if (!PyVecTo(value, vec))
		return NULL;
	
	if (!gp_Rasterizer) {
		PyErr_SetString(PyExc_RuntimeError, "Rasterizer.setMistColor(color), Rasterizer not available");
		return NULL;
	}	
	gp_Rasterizer->SetFogColor(vec[0], vec[1], vec[2]);
	
	Py_RETURN_NONE;
}

static PyObject* gPyDisableMist(PyObject*)
{
	
	if (!gp_Rasterizer) {
		PyErr_SetString(PyExc_RuntimeError, "Rasterizer.setMistColor(color), Rasterizer not available");
		return NULL;
	}	
	gp_Rasterizer->DisableFog();
	
	Py_RETURN_NONE;
}


static PyObject* gPySetMistStart(PyObject*, PyObject* args)
{

	float miststart;
	if (!PyArg_ParseTuple(args,"f:setMistStart",&miststart))
		return NULL;
	
	if (!gp_Rasterizer) {
		PyErr_SetString(PyExc_RuntimeError, "Rasterizer.setMistStart(float), Rasterizer not available");
		return NULL;
	}
	
	gp_Rasterizer->SetFogStart(miststart);
	
	Py_RETURN_NONE;
}



static PyObject* gPySetMistEnd(PyObject*, PyObject* args)
{

	float mistend;
	if (!PyArg_ParseTuple(args,"f:setMistEnd",&mistend))
		return NULL;
	
	if (!gp_Rasterizer) {
		PyErr_SetString(PyExc_RuntimeError, "Rasterizer.setMistEnd(float), Rasterizer not available");
		return NULL;
	}
	
	gp_Rasterizer->SetFogEnd(mistend);
	
	Py_RETURN_NONE;
}


static PyObject* gPySetAmbientColor(PyObject*, PyObject* value)
{
	
	MT_Vector3 vec;
	if (!PyVecTo(value, vec))
		return NULL;
	
	if (!gp_Rasterizer) {
		PyErr_SetString(PyExc_RuntimeError, "Rasterizer.setAmbientColor(color), Rasterizer not available");
		return NULL;
	}	
	gp_Rasterizer->SetAmbientColor(vec[0], vec[1], vec[2]);
	
	Py_RETURN_NONE;
}




static PyObject* gPyMakeScreenshot(PyObject*, PyObject* args)
{
	char* filename;
	if (!PyArg_ParseTuple(args,"s:makeScreenshot",&filename))
		return NULL;
	
	if (gp_Canvas)
	{
		gp_Canvas->MakeScreenShot(filename);
	}
	
	Py_RETURN_NONE;
}

static PyObject* gPyEnableMotionBlur(PyObject*, PyObject* args)
{
	float motionblurvalue;
	if (!PyArg_ParseTuple(args,"f:enableMotionBlur",&motionblurvalue))
		return NULL;
	
	if (!gp_Rasterizer) {
		PyErr_SetString(PyExc_RuntimeError, "Rasterizer.enableMotionBlur(float), Rasterizer not available");
		return NULL;
	}
	
	gp_Rasterizer->EnableMotionBlur(motionblurvalue);
	
	Py_RETURN_NONE;
}

static PyObject* gPyDisableMotionBlur(PyObject*)
{
	if (!gp_Rasterizer) {
		PyErr_SetString(PyExc_RuntimeError, "Rasterizer.disableMotionBlur(), Rasterizer not available");
		return NULL;
	}
	
	gp_Rasterizer->DisableMotionBlur();
	
	Py_RETURN_NONE;
}

int getGLSLSettingFlag(char *setting)
{
	if(strcmp(setting, "lights") == 0)
		return GAME_GLSL_NO_LIGHTS;
	else if(strcmp(setting, "shaders") == 0)
		return GAME_GLSL_NO_SHADERS;
	else if(strcmp(setting, "shadows") == 0)
		return GAME_GLSL_NO_SHADOWS;
	else if(strcmp(setting, "ramps") == 0)
		return GAME_GLSL_NO_RAMPS;
	else if(strcmp(setting, "nodes") == 0)
		return GAME_GLSL_NO_NODES;
	else if(strcmp(setting, "extra_textures") == 0)
		return GAME_GLSL_NO_EXTRA_TEX;
	else
		return -1;
}

static PyObject* gPySetGLSLMaterialSetting(PyObject*,
											PyObject* args,
											PyObject*)
{
	GameData *gm= &(gp_KetsjiScene->GetBlenderScene()->gm);
	char *setting;
	int enable, flag, sceneflag;

	if (!PyArg_ParseTuple(args,"si:setGLSLMaterialSetting",&setting,&enable))
		return NULL;
	
	flag = getGLSLSettingFlag(setting);
	
	if  (flag==-1) {
		PyErr_SetString(PyExc_ValueError, "Rasterizer.setGLSLMaterialSetting(string): glsl setting is not known");
		return NULL;
	}

	sceneflag= gm->flag;
	
	if (enable)
		gm->flag &= ~flag;
	else
		gm->flag |= flag;

	/* display lists and GLSL materials need to be remade */
	if(sceneflag != gm->flag) {
		GPU_materials_free();
		if(gp_KetsjiEngine) {
			KX_SceneList *scenes = gp_KetsjiEngine->CurrentScenes();
			KX_SceneList::iterator it;

			for(it=scenes->begin(); it!=scenes->end(); it++)
				if((*it)->GetBucketManager()) {
					(*it)->GetBucketManager()->ReleaseDisplayLists();
					(*it)->GetBucketManager()->ReleaseMaterials();
				}
		}
	}

	Py_RETURN_NONE;
}

static PyObject* gPyGetGLSLMaterialSetting(PyObject*, 
									 PyObject* args, 
									 PyObject*)
{
	GameData *gm= &(gp_KetsjiScene->GetBlenderScene()->gm);
	char *setting;
	int enabled = 0, flag;

	if (!PyArg_ParseTuple(args,"s:getGLSLMaterialSetting",&setting))
		return NULL;
	
	flag = getGLSLSettingFlag(setting);
	
	if  (flag==-1) {
		PyErr_SetString(PyExc_ValueError, "Rasterizer.getGLSLMaterialSetting(string): glsl setting is not known");
		return NULL;
	}

	enabled = ((gm->flag & flag) != 0);
	return PyLong_FromSsize_t(enabled);
}

#define KX_TEXFACE_MATERIAL				0
#define KX_BLENDER_MULTITEX_MATERIAL	1
#define KX_BLENDER_GLSL_MATERIAL		2

static PyObject* gPySetMaterialType(PyObject*,
									PyObject* args,
									PyObject*)
{
	GameData *gm= &(gp_KetsjiScene->GetBlenderScene()->gm);
	int type;

	if (!PyArg_ParseTuple(args,"i:setMaterialType",&type))
		return NULL;

	if(type == KX_BLENDER_GLSL_MATERIAL)
		gm->matmode= GAME_MAT_GLSL;
	else if(type == KX_BLENDER_MULTITEX_MATERIAL)
		gm->matmode= GAME_MAT_MULTITEX;
	else if(type == KX_TEXFACE_MATERIAL)
		gm->matmode= GAME_MAT_TEXFACE;
	else {
		PyErr_SetString(PyExc_ValueError, "Rasterizer.setMaterialType(int): material type is not known");
		return NULL;
	}

	Py_RETURN_NONE;
}

static PyObject* gPyGetMaterialType(PyObject*)
{
	GameData *gm= &(gp_KetsjiScene->GetBlenderScene()->gm);
	int flag;

	if(gm->matmode == GAME_MAT_GLSL)
		flag = KX_BLENDER_GLSL_MATERIAL;
	else if(gm->matmode == GAME_MAT_MULTITEX)
		flag = KX_BLENDER_MULTITEX_MATERIAL;
	else
		flag = KX_TEXFACE_MATERIAL;
	
	return PyLong_FromSsize_t(flag);
}

static PyObject* gPyDrawLine(PyObject*, PyObject* args)
{
	PyObject* ob_from;
	PyObject* ob_to;
	PyObject* ob_color;

	if (!gp_Rasterizer) {
		PyErr_SetString(PyExc_RuntimeError, "Rasterizer.drawLine(obFrom, obTo, color): Rasterizer not available");
		return NULL;
	}

	if (!PyArg_ParseTuple(args,"OOO:drawLine",&ob_from,&ob_to,&ob_color))
		return NULL;

	MT_Vector3 from;
	MT_Vector3 to;
	MT_Vector3 color;
	if (!PyVecTo(ob_from, from))
		return NULL;
	if (!PyVecTo(ob_to, to))
		return NULL;
	if (!PyVecTo(ob_color, color))
		return NULL;

	gp_Rasterizer->DrawDebugLine(from,to,color);
	
	Py_RETURN_NONE;
}

static struct PyMethodDef rasterizer_methods[] = {
  {"getWindowWidth",(PyCFunction) gPyGetWindowWidth,
   METH_VARARGS, "getWindowWidth doc"},
   {"getWindowHeight",(PyCFunction) gPyGetWindowHeight,
   METH_VARARGS, "getWindowHeight doc"},
  {"makeScreenshot",(PyCFunction)gPyMakeScreenshot,
	METH_VARARGS, "make Screenshot doc"},
   {"enableVisibility",(PyCFunction) gPyEnableVisibility,
   METH_VARARGS, "enableVisibility doc"},
	{"showMouse",(PyCFunction) gPyShowMouse,
   METH_VARARGS, "showMouse(bool visible)"},
   {"setMousePosition",(PyCFunction) gPySetMousePosition,
   METH_VARARGS, "setMousePosition(int x,int y)"},
  {"setBackgroundColor",(PyCFunction)gPySetBackgroundColor,METH_O,"set Background Color (rgb)"},
	{"setAmbientColor",(PyCFunction)gPySetAmbientColor,METH_O,"set Ambient Color (rgb)"},
 {"disableMist",(PyCFunction)gPyDisableMist,METH_NOARGS,"turn off mist"},
 {"setMistColor",(PyCFunction)gPySetMistColor,METH_O,"set Mist Color (rgb)"},
  {"setMistStart",(PyCFunction)gPySetMistStart,METH_VARARGS,"set Mist Start(rgb)"},
  {"setMistEnd",(PyCFunction)gPySetMistEnd,METH_VARARGS,"set Mist End(rgb)"},
  {"enableMotionBlur",(PyCFunction)gPyEnableMotionBlur,METH_VARARGS,"enable motion blur"},
  {"disableMotionBlur",(PyCFunction)gPyDisableMotionBlur,METH_NOARGS,"disable motion blur"},

  
  {"setEyeSeparation", (PyCFunction) gPySetEyeSeparation, METH_VARARGS, "set the eye separation for stereo mode"},
  {"getEyeSeparation", (PyCFunction) gPyGetEyeSeparation, METH_NOARGS, "get the eye separation for stereo mode"},
  {"setFocalLength", (PyCFunction) gPySetFocalLength, METH_VARARGS, "set the focal length for stereo mode"},
  {"getFocalLength", (PyCFunction) gPyGetFocalLength, METH_VARARGS, "get the focal length for stereo mode"},
  {"setMaterialMode",(PyCFunction) gPySetMaterialType,
   METH_VARARGS, "set the material mode to use for OpenGL rendering"},
  {"getMaterialMode",(PyCFunction) gPyGetMaterialType,
   METH_NOARGS, "get the material mode being used for OpenGL rendering"},
  {"setGLSLMaterialSetting",(PyCFunction) gPySetGLSLMaterialSetting,
   METH_VARARGS, "set the state of a GLSL material setting"},
  {"getGLSLMaterialSetting",(PyCFunction) gPyGetGLSLMaterialSetting,
   METH_VARARGS, "get the state of a GLSL material setting"},
  {"drawLine", (PyCFunction) gPyDrawLine,
   METH_VARARGS, "draw a line on the screen"},
  { NULL, (PyCFunction) NULL, 0, NULL }
};

// Initialization function for the module (*must* be called initGameLogic)

static char GameLogic_module_documentation[] =
"This is the Python API for the game engine of GameLogic"
;

static char Rasterizer_module_documentation[] =
"This is the Python API for the game engine of Rasterizer"
;

static struct PyModuleDef GameLogic_module_def = {
	{}, /* m_base */
	"GameLogic",  /* m_name */
	GameLogic_module_documentation,  /* m_doc */
	0,  /* m_size */
	game_methods,  /* m_methods */
	0,  /* m_reload */
	0,  /* m_traverse */
	0,  /* m_clear */
	0,  /* m_free */
};

PyObject* initGameLogic(KX_KetsjiEngine *engine, KX_Scene* scene) // quick hack to get gravity hook
{
	PyObject* m;
	PyObject* d;
	PyObject* item; /* temp PyObject* storage */
	
	gp_KetsjiEngine = engine;
	gp_KetsjiScene = scene;

	gUseVisibilityTemp=false;
	
	PyObjectPlus::ClearDeprecationWarning(); /* Not that nice to call here but makes sure warnings are reset between loading scenes */
	
	/* Use existing module where possible
	 * be careful not to init any runtime vars after this */
	m = PyImport_ImportModule( "GameLogic" );
	if(m) {
		Py_DECREF(m);
		return m;
	}
	else {
		PyErr_Clear();
		// Create the module and add the functions	
		m = PyModule_Create(&GameLogic_module_def);
		PyDict_SetItemString(PySys_GetObject("modules"), GameLogic_module_def.m_name, m);
	}
	
	// Add some symbolic constants to the module
	d = PyModule_GetDict(m);
	
	// can be overwritten later for gameEngine instances that can load new blend files and re-initialize this module
	// for now its safe to make sure it exists for other areas such as the web plugin
	
	PyDict_SetItemString(d, "globalDict", item=PyDict_New()); Py_DECREF(item);

	// Add keyboard and mouse attributes to this module
	SCA_PythonKeyboard* pykeyb = new SCA_PythonKeyboard(gp_KetsjiEngine->GetKeyboardDevice());
	PyDict_SetItemString(d, "keyboard", pykeyb->NewProxy(true));

	SCA_PythonMouse* pymouse = new SCA_PythonMouse(gp_KetsjiEngine->GetMouseDevice(), gp_Canvas);
	PyDict_SetItemString(d, "mouse", pymouse->NewProxy(true));

	ErrorObject = PyUnicode_FromString("GameLogic.error");
	PyDict_SetItemString(d, "error", ErrorObject);
	Py_DECREF(ErrorObject);
	
	// XXXX Add constants here
	/* To use logic bricks, we need some sort of constants. Here, we associate */
	/* constants and sumbolic names. Add them to dictionary d.                 */

	/* 1. true and false: needed for everyone                                  */
	KX_MACRO_addTypesToDict(d, KX_TRUE,  SCA_ILogicBrick::KX_TRUE);
	KX_MACRO_addTypesToDict(d, KX_FALSE, SCA_ILogicBrick::KX_FALSE);

	/* 2. Property sensor                                                      */
	KX_MACRO_addTypesToDict(d, KX_PROPSENSOR_EQUAL,      SCA_PropertySensor::KX_PROPSENSOR_EQUAL);
	KX_MACRO_addTypesToDict(d, KX_PROPSENSOR_NOTEQUAL,   SCA_PropertySensor::KX_PROPSENSOR_NOTEQUAL);
	KX_MACRO_addTypesToDict(d, KX_PROPSENSOR_INTERVAL,   SCA_PropertySensor::KX_PROPSENSOR_INTERVAL);
	KX_MACRO_addTypesToDict(d, KX_PROPSENSOR_CHANGED,    SCA_PropertySensor::KX_PROPSENSOR_CHANGED);
	KX_MACRO_addTypesToDict(d, KX_PROPSENSOR_EXPRESSION, SCA_PropertySensor::KX_PROPSENSOR_EXPRESSION);

	/* 3. Constraint actuator                                                  */
	/* XXX, TODO NXBGE, move constants names from KX_ACT_CONSTRAINT_foo to KX_CONSTRAINTACT_foo */
	KX_MACRO_addTypesToDict(d, KX_CONSTRAINTACT_LOCX, KX_ConstraintActuator::KX_ACT_CONSTRAINT_LOCX);
	KX_MACRO_addTypesToDict(d, KX_CONSTRAINTACT_LOCY, KX_ConstraintActuator::KX_ACT_CONSTRAINT_LOCY);
	KX_MACRO_addTypesToDict(d, KX_CONSTRAINTACT_LOCZ, KX_ConstraintActuator::KX_ACT_CONSTRAINT_LOCZ);
	KX_MACRO_addTypesToDict(d, KX_CONSTRAINTACT_ROTX, KX_ConstraintActuator::KX_ACT_CONSTRAINT_ROTX);
	KX_MACRO_addTypesToDict(d, KX_CONSTRAINTACT_ROTY, KX_ConstraintActuator::KX_ACT_CONSTRAINT_ROTY);
	KX_MACRO_addTypesToDict(d, KX_CONSTRAINTACT_ROTZ, KX_ConstraintActuator::KX_ACT_CONSTRAINT_ROTZ);
	KX_MACRO_addTypesToDict(d, KX_CONSTRAINTACT_DIRPX, KX_ConstraintActuator::KX_ACT_CONSTRAINT_DIRPX);
	KX_MACRO_addTypesToDict(d, KX_CONSTRAINTACT_DIRPY, KX_ConstraintActuator::KX_ACT_CONSTRAINT_DIRPY);
	KX_MACRO_addTypesToDict(d, KX_CONSTRAINTACT_DIRPZ, KX_ConstraintActuator::KX_ACT_CONSTRAINT_DIRPZ);
	KX_MACRO_addTypesToDict(d, KX_CONSTRAINTACT_DIRNX, KX_ConstraintActuator::KX_ACT_CONSTRAINT_DIRNX);
	KX_MACRO_addTypesToDict(d, KX_CONSTRAINTACT_DIRNY, KX_ConstraintActuator::KX_ACT_CONSTRAINT_DIRNY);
	KX_MACRO_addTypesToDict(d, KX_CONSTRAINTACT_DIRNZ, KX_ConstraintActuator::KX_ACT_CONSTRAINT_DIRNZ);
	KX_MACRO_addTypesToDict(d, KX_CONSTRAINTACT_ORIX, KX_ConstraintActuator::KX_ACT_CONSTRAINT_ORIX);
	KX_MACRO_addTypesToDict(d, KX_CONSTRAINTACT_ORIY, KX_ConstraintActuator::KX_ACT_CONSTRAINT_ORIY);
	KX_MACRO_addTypesToDict(d, KX_CONSTRAINTACT_ORIZ, KX_ConstraintActuator::KX_ACT_CONSTRAINT_ORIZ);
	KX_MACRO_addTypesToDict(d, KX_ACT_CONSTRAINT_FHPX, KX_ConstraintActuator::KX_ACT_CONSTRAINT_FHPX);
	KX_MACRO_addTypesToDict(d, KX_ACT_CONSTRAINT_FHPY, KX_ConstraintActuator::KX_ACT_CONSTRAINT_FHPY);
	KX_MACRO_addTypesToDict(d, KX_ACT_CONSTRAINT_FHPZ, KX_ConstraintActuator::KX_ACT_CONSTRAINT_FHPZ);
	KX_MACRO_addTypesToDict(d, KX_ACT_CONSTRAINT_FHNX, KX_ConstraintActuator::KX_ACT_CONSTRAINT_FHNX);
	KX_MACRO_addTypesToDict(d, KX_ACT_CONSTRAINT_FHNY, KX_ConstraintActuator::KX_ACT_CONSTRAINT_FHNY);
	KX_MACRO_addTypesToDict(d, KX_ACT_CONSTRAINT_FHNZ, KX_ConstraintActuator::KX_ACT_CONSTRAINT_FHNZ);
	KX_MACRO_addTypesToDict(d, KX_ACT_CONSTRAINT_NORMAL, KX_ConstraintActuator::KX_ACT_CONSTRAINT_NORMAL);
	KX_MACRO_addTypesToDict(d, KX_ACT_CONSTRAINT_MATERIAL, KX_ConstraintActuator::KX_ACT_CONSTRAINT_MATERIAL);
	KX_MACRO_addTypesToDict(d, KX_ACT_CONSTRAINT_PERMANENT, KX_ConstraintActuator::KX_ACT_CONSTRAINT_PERMANENT);
	KX_MACRO_addTypesToDict(d, KX_ACT_CONSTRAINT_DISTANCE, KX_ConstraintActuator::KX_ACT_CONSTRAINT_DISTANCE);
	KX_MACRO_addTypesToDict(d, KX_ACT_CONSTRAINT_LOCAL, KX_ConstraintActuator::KX_ACT_CONSTRAINT_LOCAL);
	KX_MACRO_addTypesToDict(d, KX_ACT_CONSTRAINT_DOROTFH, KX_ConstraintActuator::KX_ACT_CONSTRAINT_DOROTFH);

	/* 4. Ipo actuator, simple part                                            */
	KX_MACRO_addTypesToDict(d, KX_IPOACT_PLAY,     KX_IpoActuator::KX_ACT_IPO_PLAY);
	KX_MACRO_addTypesToDict(d, KX_IPOACT_PINGPONG, KX_IpoActuator::KX_ACT_IPO_PINGPONG);
	KX_MACRO_addTypesToDict(d, KX_IPOACT_FLIPPER,  KX_IpoActuator::KX_ACT_IPO_FLIPPER);
	KX_MACRO_addTypesToDict(d, KX_IPOACT_LOOPSTOP, KX_IpoActuator::KX_ACT_IPO_LOOPSTOP);
	KX_MACRO_addTypesToDict(d, KX_IPOACT_LOOPEND,  KX_IpoActuator::KX_ACT_IPO_LOOPEND);
	KX_MACRO_addTypesToDict(d, KX_IPOACT_FROM_PROP,KX_IpoActuator::KX_ACT_IPO_FROM_PROP);

	/* 5. Random distribution types                                            */
	KX_MACRO_addTypesToDict(d, KX_RANDOMACT_BOOL_CONST,      SCA_RandomActuator::KX_RANDOMACT_BOOL_CONST);
	KX_MACRO_addTypesToDict(d, KX_RANDOMACT_BOOL_UNIFORM,    SCA_RandomActuator::KX_RANDOMACT_BOOL_UNIFORM);
	KX_MACRO_addTypesToDict(d, KX_RANDOMACT_BOOL_BERNOUILLI, SCA_RandomActuator::KX_RANDOMACT_BOOL_BERNOUILLI);
	KX_MACRO_addTypesToDict(d, KX_RANDOMACT_INT_CONST,       SCA_RandomActuator::KX_RANDOMACT_INT_CONST);
	KX_MACRO_addTypesToDict(d, KX_RANDOMACT_INT_UNIFORM,     SCA_RandomActuator::KX_RANDOMACT_INT_UNIFORM);
	KX_MACRO_addTypesToDict(d, KX_RANDOMACT_INT_POISSON,     SCA_RandomActuator::KX_RANDOMACT_INT_POISSON);
	KX_MACRO_addTypesToDict(d, KX_RANDOMACT_FLOAT_CONST,     SCA_RandomActuator::KX_RANDOMACT_FLOAT_CONST);
	KX_MACRO_addTypesToDict(d, KX_RANDOMACT_FLOAT_UNIFORM,   SCA_RandomActuator::KX_RANDOMACT_FLOAT_UNIFORM);
	KX_MACRO_addTypesToDict(d, KX_RANDOMACT_FLOAT_NORMAL,    SCA_RandomActuator::KX_RANDOMACT_FLOAT_NORMAL);
	KX_MACRO_addTypesToDict(d, KX_RANDOMACT_FLOAT_NEGATIVE_EXPONENTIAL, SCA_RandomActuator::KX_RANDOMACT_FLOAT_NEGATIVE_EXPONENTIAL);

	/* 6. Sound actuator                                                      */
	KX_MACRO_addTypesToDict(d, KX_SOUNDACT_PLAYSTOP,              KX_SoundActuator::KX_SOUNDACT_PLAYSTOP);
	KX_MACRO_addTypesToDict(d, KX_SOUNDACT_PLAYEND,               KX_SoundActuator::KX_SOUNDACT_PLAYEND);
	KX_MACRO_addTypesToDict(d, KX_SOUNDACT_LOOPSTOP,              KX_SoundActuator::KX_SOUNDACT_LOOPSTOP);
	KX_MACRO_addTypesToDict(d, KX_SOUNDACT_LOOPEND,               KX_SoundActuator::KX_SOUNDACT_LOOPEND);
	KX_MACRO_addTypesToDict(d, KX_SOUNDACT_LOOPBIDIRECTIONAL,     KX_SoundActuator::KX_SOUNDACT_LOOPBIDIRECTIONAL);
	KX_MACRO_addTypesToDict(d, KX_SOUNDACT_LOOPBIDIRECTIONAL_STOP,     KX_SoundActuator::KX_SOUNDACT_LOOPBIDIRECTIONAL_STOP);

	/* 7. Action actuator													   */
	KX_MACRO_addTypesToDict(d, KX_ACTIONACT_PLAY,        ACT_ACTION_PLAY);
	KX_MACRO_addTypesToDict(d, KX_ACTIONACT_FLIPPER,     ACT_ACTION_FLIPPER);
	KX_MACRO_addTypesToDict(d, KX_ACTIONACT_LOOPSTOP,    ACT_ACTION_LOOP_STOP);
	KX_MACRO_addTypesToDict(d, KX_ACTIONACT_LOOPEND,     ACT_ACTION_LOOP_END);
	KX_MACRO_addTypesToDict(d, KX_ACTIONACT_PROPERTY,    ACT_ACTION_FROM_PROP);
	
	/*8. GL_BlendFunc */
	KX_MACRO_addTypesToDict(d, BL_ZERO, GL_ZERO);
	KX_MACRO_addTypesToDict(d, BL_ONE, GL_ONE);
	KX_MACRO_addTypesToDict(d, BL_SRC_COLOR, GL_SRC_COLOR);
	KX_MACRO_addTypesToDict(d, BL_ONE_MINUS_SRC_COLOR, GL_ONE_MINUS_SRC_COLOR);
	KX_MACRO_addTypesToDict(d, BL_DST_COLOR, GL_DST_COLOR);
	KX_MACRO_addTypesToDict(d, BL_ONE_MINUS_DST_COLOR, GL_ONE_MINUS_DST_COLOR);
	KX_MACRO_addTypesToDict(d, BL_SRC_ALPHA, GL_SRC_ALPHA);
	KX_MACRO_addTypesToDict(d, BL_ONE_MINUS_SRC_ALPHA, GL_ONE_MINUS_SRC_ALPHA);
	KX_MACRO_addTypesToDict(d, BL_DST_ALPHA, GL_DST_ALPHA);
	KX_MACRO_addTypesToDict(d, BL_ONE_MINUS_DST_ALPHA, GL_ONE_MINUS_DST_ALPHA);
	KX_MACRO_addTypesToDict(d, BL_SRC_ALPHA_SATURATE, GL_SRC_ALPHA_SATURATE);


	/* 9. UniformTypes */
	KX_MACRO_addTypesToDict(d, SHD_TANGENT, BL_Shader::SHD_TANGENT);
	KX_MACRO_addTypesToDict(d, MODELVIEWMATRIX, BL_Shader::MODELVIEWMATRIX);
	KX_MACRO_addTypesToDict(d, MODELVIEWMATRIX_TRANSPOSE, BL_Shader::MODELVIEWMATRIX_TRANSPOSE);
	KX_MACRO_addTypesToDict(d, MODELVIEWMATRIX_INVERSE, BL_Shader::MODELVIEWMATRIX_INVERSE);
	KX_MACRO_addTypesToDict(d, MODELVIEWMATRIX_INVERSETRANSPOSE, BL_Shader::MODELVIEWMATRIX_INVERSETRANSPOSE);
	KX_MACRO_addTypesToDict(d, MODELMATRIX, BL_Shader::MODELMATRIX);
	KX_MACRO_addTypesToDict(d, MODELMATRIX_TRANSPOSE, BL_Shader::MODELMATRIX_TRANSPOSE);
	KX_MACRO_addTypesToDict(d, MODELMATRIX_INVERSE, BL_Shader::MODELMATRIX_INVERSE);
	KX_MACRO_addTypesToDict(d, MODELMATRIX_INVERSETRANSPOSE, BL_Shader::MODELMATRIX_INVERSETRANSPOSE);
	KX_MACRO_addTypesToDict(d, VIEWMATRIX, BL_Shader::VIEWMATRIX);
	KX_MACRO_addTypesToDict(d, VIEWMATRIX_TRANSPOSE, BL_Shader::VIEWMATRIX_TRANSPOSE);
	KX_MACRO_addTypesToDict(d, VIEWMATRIX_INVERSE, BL_Shader::VIEWMATRIX_INVERSE);
	KX_MACRO_addTypesToDict(d, VIEWMATRIX_INVERSETRANSPOSE, BL_Shader::VIEWMATRIX_INVERSETRANSPOSE);
	KX_MACRO_addTypesToDict(d, CAM_POS, BL_Shader::CAM_POS);
	KX_MACRO_addTypesToDict(d, CONSTANT_TIMER, BL_Shader::CONSTANT_TIMER);

	/* 10 state actuator */
	KX_MACRO_addTypesToDict(d, KX_STATE1, (1<<0));
	KX_MACRO_addTypesToDict(d, KX_STATE2, (1<<1));
	KX_MACRO_addTypesToDict(d, KX_STATE3, (1<<2));
	KX_MACRO_addTypesToDict(d, KX_STATE4, (1<<3));
	KX_MACRO_addTypesToDict(d, KX_STATE5, (1<<4));
	KX_MACRO_addTypesToDict(d, KX_STATE6, (1<<5));
	KX_MACRO_addTypesToDict(d, KX_STATE7, (1<<6));
	KX_MACRO_addTypesToDict(d, KX_STATE8, (1<<7));
	KX_MACRO_addTypesToDict(d, KX_STATE9, (1<<8));
	KX_MACRO_addTypesToDict(d, KX_STATE10, (1<<9));
	KX_MACRO_addTypesToDict(d, KX_STATE11, (1<<10));
	KX_MACRO_addTypesToDict(d, KX_STATE12, (1<<11));
	KX_MACRO_addTypesToDict(d, KX_STATE13, (1<<12));
	KX_MACRO_addTypesToDict(d, KX_STATE14, (1<<13));
	KX_MACRO_addTypesToDict(d, KX_STATE15, (1<<14));
	KX_MACRO_addTypesToDict(d, KX_STATE16, (1<<15));
	KX_MACRO_addTypesToDict(d, KX_STATE17, (1<<16));
	KX_MACRO_addTypesToDict(d, KX_STATE18, (1<<17));
	KX_MACRO_addTypesToDict(d, KX_STATE19, (1<<18));
	KX_MACRO_addTypesToDict(d, KX_STATE20, (1<<19));
	KX_MACRO_addTypesToDict(d, KX_STATE21, (1<<20));
	KX_MACRO_addTypesToDict(d, KX_STATE22, (1<<21));
	KX_MACRO_addTypesToDict(d, KX_STATE23, (1<<22));
	KX_MACRO_addTypesToDict(d, KX_STATE24, (1<<23));
	KX_MACRO_addTypesToDict(d, KX_STATE25, (1<<24));
	KX_MACRO_addTypesToDict(d, KX_STATE26, (1<<25));
	KX_MACRO_addTypesToDict(d, KX_STATE27, (1<<26));
	KX_MACRO_addTypesToDict(d, KX_STATE28, (1<<27));
	KX_MACRO_addTypesToDict(d, KX_STATE29, (1<<28));
	KX_MACRO_addTypesToDict(d, KX_STATE30, (1<<29));
	
	/* All Sensors */
	KX_MACRO_addTypesToDict(d, KX_SENSOR_JUST_ACTIVATED, SCA_ISensor::KX_SENSOR_JUST_ACTIVATED);
	KX_MACRO_addTypesToDict(d, KX_SENSOR_ACTIVE, SCA_ISensor::KX_SENSOR_ACTIVE);
	KX_MACRO_addTypesToDict(d, KX_SENSOR_JUST_DEACTIVATED, SCA_ISensor::KX_SENSOR_JUST_DEACTIVATED);
	KX_MACRO_addTypesToDict(d, KX_SENSOR_INACTIVE, SCA_ISensor::KX_SENSOR_INACTIVE);
	
	/* Radar Sensor */
	KX_MACRO_addTypesToDict(d, KX_RADAR_AXIS_POS_X, KX_RadarSensor::KX_RADAR_AXIS_POS_X);
	KX_MACRO_addTypesToDict(d, KX_RADAR_AXIS_POS_Y, KX_RadarSensor::KX_RADAR_AXIS_POS_Y);
	KX_MACRO_addTypesToDict(d, KX_RADAR_AXIS_POS_Z, KX_RadarSensor::KX_RADAR_AXIS_POS_Z);
	KX_MACRO_addTypesToDict(d, KX_RADAR_AXIS_NEG_X, KX_RadarSensor::KX_RADAR_AXIS_NEG_Y);
	KX_MACRO_addTypesToDict(d, KX_RADAR_AXIS_NEG_Y, KX_RadarSensor::KX_RADAR_AXIS_NEG_X);
	KX_MACRO_addTypesToDict(d, KX_RADAR_AXIS_NEG_Z, KX_RadarSensor::KX_RADAR_AXIS_NEG_Z);

	/* Ray Sensor */
	KX_MACRO_addTypesToDict(d, KX_RAY_AXIS_POS_X, KX_RaySensor::KX_RAY_AXIS_POS_X);
	KX_MACRO_addTypesToDict(d, KX_RAY_AXIS_POS_Y, KX_RaySensor::KX_RAY_AXIS_POS_Y);
	KX_MACRO_addTypesToDict(d, KX_RAY_AXIS_POS_Z, KX_RaySensor::KX_RAY_AXIS_POS_Z);
	KX_MACRO_addTypesToDict(d, KX_RAY_AXIS_NEG_X, KX_RaySensor::KX_RAY_AXIS_NEG_Y);
	KX_MACRO_addTypesToDict(d, KX_RAY_AXIS_NEG_Y, KX_RaySensor::KX_RAY_AXIS_NEG_X);
	KX_MACRO_addTypesToDict(d, KX_RAY_AXIS_NEG_Z, KX_RaySensor::KX_RAY_AXIS_NEG_Z);

	/* Dynamic actuator */
	KX_MACRO_addTypesToDict(d, KX_DYN_RESTORE_DYNAMICS, KX_SCA_DynamicActuator::KX_DYN_RESTORE_DYNAMICS);
	KX_MACRO_addTypesToDict(d, KX_DYN_DISABLE_DYNAMICS, KX_SCA_DynamicActuator::KX_DYN_DISABLE_DYNAMICS);
	KX_MACRO_addTypesToDict(d, KX_DYN_ENABLE_RIGID_BODY, KX_SCA_DynamicActuator::KX_DYN_ENABLE_RIGID_BODY);
	KX_MACRO_addTypesToDict(d, KX_DYN_DISABLE_RIGID_BODY, KX_SCA_DynamicActuator::KX_DYN_DISABLE_RIGID_BODY);
	KX_MACRO_addTypesToDict(d, KX_DYN_SET_MASS, KX_SCA_DynamicActuator::KX_DYN_SET_MASS);

	/* Input & Mouse Sensor */
	KX_MACRO_addTypesToDict(d, KX_INPUT_NONE, SCA_InputEvent::KX_NO_INPUTSTATUS);
	KX_MACRO_addTypesToDict(d, KX_INPUT_JUST_ACTIVATED, SCA_InputEvent::KX_JUSTACTIVATED);
	KX_MACRO_addTypesToDict(d, KX_INPUT_ACTIVE, SCA_InputEvent::KX_ACTIVE);
	KX_MACRO_addTypesToDict(d, KX_INPUT_JUST_RELEASED, SCA_InputEvent::KX_JUSTRELEASED);
	
	KX_MACRO_addTypesToDict(d, KX_MOUSE_BUT_LEFT, SCA_IInputDevice::KX_LEFTMOUSE);
	KX_MACRO_addTypesToDict(d, KX_MOUSE_BUT_MIDDLE, SCA_IInputDevice::KX_MIDDLEMOUSE);
	KX_MACRO_addTypesToDict(d, KX_MOUSE_BUT_RIGHT, SCA_IInputDevice::KX_RIGHTMOUSE);

	/* 2D Filter Actuator */
	KX_MACRO_addTypesToDict(d, RAS_2DFILTER_ENABLED, RAS_2DFilterManager::RAS_2DFILTER_ENABLED);
	KX_MACRO_addTypesToDict(d, RAS_2DFILTER_DISABLED, RAS_2DFilterManager::RAS_2DFILTER_DISABLED);
	KX_MACRO_addTypesToDict(d, RAS_2DFILTER_NOFILTER, RAS_2DFilterManager::RAS_2DFILTER_NOFILTER);
	KX_MACRO_addTypesToDict(d, RAS_2DFILTER_MOTIONBLUR, RAS_2DFilterManager::RAS_2DFILTER_MOTIONBLUR);
	KX_MACRO_addTypesToDict(d, RAS_2DFILTER_BLUR, RAS_2DFilterManager::RAS_2DFILTER_BLUR);
	KX_MACRO_addTypesToDict(d, RAS_2DFILTER_SHARPEN, RAS_2DFilterManager::RAS_2DFILTER_SHARPEN);
	KX_MACRO_addTypesToDict(d, RAS_2DFILTER_DILATION, RAS_2DFilterManager::RAS_2DFILTER_DILATION);
	KX_MACRO_addTypesToDict(d, RAS_2DFILTER_EROSION, RAS_2DFilterManager::RAS_2DFILTER_EROSION);
	KX_MACRO_addTypesToDict(d, RAS_2DFILTER_LAPLACIAN, RAS_2DFilterManager::RAS_2DFILTER_LAPLACIAN);
	KX_MACRO_addTypesToDict(d, RAS_2DFILTER_SOBEL, RAS_2DFilterManager::RAS_2DFILTER_SOBEL);
	KX_MACRO_addTypesToDict(d, RAS_2DFILTER_PREWITT, RAS_2DFilterManager::RAS_2DFILTER_PREWITT);
	KX_MACRO_addTypesToDict(d, RAS_2DFILTER_GRAYSCALE, RAS_2DFilterManager::RAS_2DFILTER_GRAYSCALE);
	KX_MACRO_addTypesToDict(d, RAS_2DFILTER_SEPIA, RAS_2DFilterManager::RAS_2DFILTER_SEPIA);
	KX_MACRO_addTypesToDict(d, RAS_2DFILTER_INVERT, RAS_2DFilterManager::RAS_2DFILTER_INVERT);
	KX_MACRO_addTypesToDict(d, RAS_2DFILTER_CUSTOMFILTER, RAS_2DFilterManager::RAS_2DFILTER_CUSTOMFILTER);

	/* Sound Actuator */
	KX_MACRO_addTypesToDict(d, KX_SOUNDACT_PLAYSTOP, KX_SoundActuator::KX_SOUNDACT_PLAYSTOP);
	KX_MACRO_addTypesToDict(d, KX_SOUNDACT_PLAYEND, KX_SoundActuator::KX_SOUNDACT_PLAYEND);
	KX_MACRO_addTypesToDict(d, KX_SOUNDACT_LOOPSTOP, KX_SoundActuator::KX_SOUNDACT_LOOPSTOP);
	KX_MACRO_addTypesToDict(d, KX_SOUNDACT_LOOPEND, KX_SoundActuator:: KX_SOUNDACT_LOOPEND);
	KX_MACRO_addTypesToDict(d, KX_SOUNDACT_LOOPBIDIRECTIONAL, KX_SoundActuator::KX_SOUNDACT_LOOPBIDIRECTIONAL);
	KX_MACRO_addTypesToDict(d, KX_SOUNDACT_LOOPBIDIRECTIONAL_STOP, KX_SoundActuator::KX_SOUNDACT_LOOPBIDIRECTIONAL_STOP);

	/* State Actuator */
	KX_MACRO_addTypesToDict(d, KX_STATE_OP_CPY, KX_StateActuator::OP_CPY);
	KX_MACRO_addTypesToDict(d, KX_STATE_OP_SET, KX_StateActuator::OP_SET);
	KX_MACRO_addTypesToDict(d, KX_STATE_OP_CLR, KX_StateActuator::OP_CLR);
	KX_MACRO_addTypesToDict(d, KX_STATE_OP_NEG, KX_StateActuator::OP_NEG);

	/* Game Actuator Modes */
	KX_MACRO_addTypesToDict(d, KX_GAME_LOAD, KX_GameActuator::KX_GAME_LOAD);
	KX_MACRO_addTypesToDict(d, KX_GAME_START, KX_GameActuator::KX_GAME_START);
	KX_MACRO_addTypesToDict(d, KX_GAME_RESTART, KX_GameActuator::KX_GAME_RESTART);
	KX_MACRO_addTypesToDict(d, KX_GAME_QUIT, KX_GameActuator::KX_GAME_QUIT);
	KX_MACRO_addTypesToDict(d, KX_GAME_SAVECFG, KX_GameActuator::KX_GAME_SAVECFG);
	KX_MACRO_addTypesToDict(d, KX_GAME_LOADCFG, KX_GameActuator::KX_GAME_LOADCFG);

	/* Scene Actuator Modes */
	KX_MACRO_addTypesToDict(d, KX_SCENE_RESTART, KX_SceneActuator::KX_SCENE_RESTART);
	KX_MACRO_addTypesToDict(d, KX_SCENE_SET_SCENE, KX_SceneActuator::KX_SCENE_SET_SCENE);
	KX_MACRO_addTypesToDict(d, KX_SCENE_SET_CAMERA, KX_SceneActuator::KX_SCENE_SET_CAMERA);
	KX_MACRO_addTypesToDict(d, KX_SCENE_ADD_FRONT_SCENE, KX_SceneActuator::KX_SCENE_ADD_FRONT_SCENE);
	KX_MACRO_addTypesToDict(d, KX_SCENE_ADD_BACK_SCENE, KX_SceneActuator::KX_SCENE_ADD_BACK_SCENE);
	KX_MACRO_addTypesToDict(d, KX_SCENE_REMOVE_SCENE, KX_SceneActuator::KX_SCENE_REMOVE_SCENE);
	KX_MACRO_addTypesToDict(d, KX_SCENE_SUSPEND, KX_SceneActuator::KX_SCENE_SUSPEND);
	KX_MACRO_addTypesToDict(d, KX_SCENE_RESUME, KX_SceneActuator::KX_SCENE_RESUME);

	/* Parent Actuator Modes */
	KX_MACRO_addTypesToDict(d, KX_PARENT_SET, KX_ParentActuator::KX_PARENT_SET);
	KX_MACRO_addTypesToDict(d, KX_PARENT_REMOVE, KX_ParentActuator::KX_PARENT_REMOVE);

	/* BL_ArmatureConstraint type */
	KX_MACRO_addTypesToDict(d, CONSTRAINT_TYPE_TRACKTO, CONSTRAINT_TYPE_TRACKTO);
	KX_MACRO_addTypesToDict(d, CONSTRAINT_TYPE_KINEMATIC, CONSTRAINT_TYPE_KINEMATIC);
	KX_MACRO_addTypesToDict(d, CONSTRAINT_TYPE_ROTLIKE, CONSTRAINT_TYPE_ROTLIKE);
	KX_MACRO_addTypesToDict(d, CONSTRAINT_TYPE_LOCLIKE, CONSTRAINT_TYPE_LOCLIKE);
	KX_MACRO_addTypesToDict(d, CONSTRAINT_TYPE_MINMAX, CONSTRAINT_TYPE_MINMAX);
	KX_MACRO_addTypesToDict(d, CONSTRAINT_TYPE_SIZELIKE, CONSTRAINT_TYPE_SIZELIKE);
	KX_MACRO_addTypesToDict(d, CONSTRAINT_TYPE_LOCKTRACK, CONSTRAINT_TYPE_LOCKTRACK);
	KX_MACRO_addTypesToDict(d, CONSTRAINT_TYPE_STRETCHTO, CONSTRAINT_TYPE_STRETCHTO);
	KX_MACRO_addTypesToDict(d, CONSTRAINT_TYPE_CLAMPTO, CONSTRAINT_TYPE_CLAMPTO);
	KX_MACRO_addTypesToDict(d, CONSTRAINT_TYPE_TRANSFORM, CONSTRAINT_TYPE_TRANSFORM);
	KX_MACRO_addTypesToDict(d, CONSTRAINT_TYPE_DISTLIMIT, CONSTRAINT_TYPE_DISTLIMIT);
	/* BL_ArmatureConstraint ik_type */
	KX_MACRO_addTypesToDict(d, CONSTRAINT_IK_COPYPOSE, CONSTRAINT_IK_COPYPOSE);
	KX_MACRO_addTypesToDict(d, CONSTRAINT_IK_DISTANCE, CONSTRAINT_IK_DISTANCE);
	/* BL_ArmatureConstraint ik_mode */
	KX_MACRO_addTypesToDict(d, CONSTRAINT_IK_MODE_INSIDE, LIMITDIST_INSIDE);
	KX_MACRO_addTypesToDict(d, CONSTRAINT_IK_MODE_OUTSIDE, LIMITDIST_OUTSIDE);
	KX_MACRO_addTypesToDict(d, CONSTRAINT_IK_MODE_ONSURFACE, LIMITDIST_ONSURFACE);
	/* BL_ArmatureConstraint ik_flag */
	KX_MACRO_addTypesToDict(d, CONSTRAINT_IK_FLAG_TIP, CONSTRAINT_IK_TIP);
	KX_MACRO_addTypesToDict(d, CONSTRAINT_IK_FLAG_ROT, CONSTRAINT_IK_ROT);
	KX_MACRO_addTypesToDict(d, CONSTRAINT_IK_FLAG_STRETCH, CONSTRAINT_IK_STRETCH);
	KX_MACRO_addTypesToDict(d, CONSTRAINT_IK_FLAG_POS, CONSTRAINT_IK_POS);
	/* KX_ArmatureSensor type */
	KX_MACRO_addTypesToDict(d, KX_ARMSENSOR_STATE_CHANGED, SENS_ARM_STATE_CHANGED);
	KX_MACRO_addTypesToDict(d, KX_ARMSENSOR_LIN_ERROR_BELOW, SENS_ARM_LIN_ERROR_BELOW);
	KX_MACRO_addTypesToDict(d, KX_ARMSENSOR_LIN_ERROR_ABOVE, SENS_ARM_LIN_ERROR_ABOVE);
	KX_MACRO_addTypesToDict(d, KX_ARMSENSOR_ROT_ERROR_BELOW, SENS_ARM_ROT_ERROR_BELOW);
	KX_MACRO_addTypesToDict(d, KX_ARMSENSOR_ROT_ERROR_ABOVE, SENS_ARM_ROT_ERROR_ABOVE);

	/* BL_ArmatureActuator type */
	KX_MACRO_addTypesToDict(d, KX_ACT_ARMATURE_RUN, ACT_ARM_RUN);
	KX_MACRO_addTypesToDict(d, KX_ACT_ARMATURE_ENABLE, ACT_ARM_ENABLE);
	KX_MACRO_addTypesToDict(d, KX_ACT_ARMATURE_DISABLE, ACT_ARM_DISABLE);
	KX_MACRO_addTypesToDict(d, KX_ACT_ARMATURE_SETTARGET, ACT_ARM_SETTARGET);
	KX_MACRO_addTypesToDict(d, KX_ACT_ARMATURE_SETWEIGHT, ACT_ARM_SETWEIGHT);

	/* BL_Armature Channel rotation_mode */
	KX_MACRO_addTypesToDict(d, ROT_MODE_QUAT, ROT_MODE_QUAT);
	KX_MACRO_addTypesToDict(d, ROT_MODE_XYZ, ROT_MODE_XYZ);
	KX_MACRO_addTypesToDict(d, ROT_MODE_XZY, ROT_MODE_XZY);
	KX_MACRO_addTypesToDict(d, ROT_MODE_YXZ, ROT_MODE_YXZ);
	KX_MACRO_addTypesToDict(d, ROT_MODE_YZX, ROT_MODE_YZX);
	KX_MACRO_addTypesToDict(d, ROT_MODE_ZXY, ROT_MODE_ZXY);
	KX_MACRO_addTypesToDict(d, ROT_MODE_ZYX, ROT_MODE_ZYX);

	// Check for errors
	if (PyErr_Occurred())
    {
		Py_FatalError("can't initialize module GameLogic");
    }

	return m;
}

// Python Sandbox code
// override builtin functions import() and open()


PyObject *KXpy_open(PyObject *self, PyObject *args) {
	PyErr_SetString(PyExc_RuntimeError, "Sandbox: open() function disabled!\nGame Scripts should not use this function.");
	return NULL;
}

PyObject *KXpy_file(PyObject *self, PyObject *args) {
	PyErr_SetString(PyExc_RuntimeError, "Sandbox: file() function disabled!\nGame Scripts should not use this function.");
	return NULL;
}

PyObject *KXpy_execfile(PyObject *self, PyObject *args) {
	PyErr_SetString(PyExc_RuntimeError, "Sandbox: execfile() function disabled!\nGame Scripts should not use this function.");
	return NULL;
}

PyObject *KXpy_compile(PyObject *self, PyObject *args) {
	PyErr_SetString(PyExc_RuntimeError, "Sandbox: compile() function disabled!\nGame Scripts should not use this function.");
	return NULL;
}

PyObject *KXpy_import(PyObject *self, PyObject *args)
{
	char *name;
	int found;
	PyObject *globals = NULL;
	PyObject *locals = NULL;
	PyObject *fromlist = NULL;
	PyObject *l, *m, *n;
	int level; /* not used yet */
	
	if (!PyArg_ParseTuple(args, "s|OOOi:m_import",
	        &name, &globals, &locals, &fromlist, &level))
	    return NULL;

	/* check for builtin modules */
	m = PyImport_AddModule("sys");
	l = PyObject_GetAttrString(m, "builtin_module_names");
	n = PyUnicode_FromString(name);
	
	if (PySequence_Contains(l, n)) {
		return PyImport_ImportModuleEx(name, globals, locals, fromlist);
	}

	/* quick hack for GamePython modules 
		TODO: register builtin modules properly by ExtendInittab */
	if (!strcmp(name, "GameLogic") || !strcmp(name, "GameKeys") || !strcmp(name, "PhysicsConstraints") ||
		!strcmp(name, "Rasterizer") || !strcmp(name, "mathutils") || !strcmp(name, "bgl") || !strcmp(name, "geometry")) {
		return PyImport_ImportModuleEx(name, globals, locals, fromlist);
	}
	
	/* Import blender texts as python modules */
	m= bpy_text_import_name(name, &found);
	if (m)
		return m;
	
	if(found==0) /* if its found but could not import then it has its own error */
		PyErr_Format(PyExc_ImportError, "Import of external Module %.20s not allowed.", name);
	
	return NULL;

}

PyObject *KXpy_reload(PyObject *self, PyObject *args) {
	
	/* Used to be sandboxed, bettet to allow importing of internal text only */ 
#if 0
	PyErr_SetString(PyExc_RuntimeError, "Sandbox: reload() function disabled!\nGame Scripts should not use this function.");
	return NULL;
#endif
	int found;
	PyObject *module = NULL;
	PyObject *newmodule = NULL;

	/* check for a module arg */
	if( !PyArg_ParseTuple( args, "O:bpy_reload_meth", &module ) )
		return NULL;
	
	newmodule= bpy_text_reimport( module, &found );
	if (newmodule)
		return newmodule;
	
	if (found==0) /* if its found but could not import then it has its own error */
		PyErr_SetString(PyExc_ImportError, "reload(module): failed to reload from blenders internal text");
	
	return newmodule;
}

/* override python file type functions */
#if 0
static int
file_init(PyObject *self, PyObject *args, PyObject *kwds)
{
	KXpy_file(NULL, NULL);
	return -1;
}

static PyObject *
file_new(PyTypeObject *type, PyObject *args, PyObject *kwds)
{
	return KXpy_file(NULL, NULL);
}
#endif

static PyMethodDef meth_open[] = {{ "open", KXpy_open, METH_VARARGS, "(disabled)"}};
static PyMethodDef meth_reload[] = {{ "reload", KXpy_reload, METH_VARARGS, "(disabled)"}};
static PyMethodDef meth_file[] = {{ "file", KXpy_file, METH_VARARGS, "(disabled)"}};
static PyMethodDef meth_execfile[] = {{ "execfile", KXpy_execfile, METH_VARARGS, "(disabled)"}};
static PyMethodDef meth_compile[] = {{ "compile", KXpy_compile, METH_VARARGS, "(disabled)"}};

static PyMethodDef meth_import[] = {{ "import", KXpy_import, METH_VARARGS, "our own import"}};

//static PyObject *g_oldopen = 0;
//static PyObject *g_oldimport = 0;
//static int g_security = 0;

static void setSandbox(TPythonSecurityLevel level)
{
    PyObject *m = PyImport_AddModule("__builtin__");
    PyObject *d = PyModule_GetDict(m);
	PyObject *item;
	switch (level) {
	case psl_Highest:
		//if (!g_security) {
			//g_oldopen = PyDict_GetItemString(d, "open");
	
			// functions we cant trust
			PyDict_SetItemString(d, "open", item=PyCFunction_New(meth_open, NULL));			Py_DECREF(item);
			PyDict_SetItemString(d, "reload", item=PyCFunction_New(meth_reload, NULL));		Py_DECREF(item);
			PyDict_SetItemString(d, "file", item=PyCFunction_New(meth_file, NULL));			Py_DECREF(item);
			PyDict_SetItemString(d, "execfile", item=PyCFunction_New(meth_execfile, NULL));	Py_DECREF(item);
			PyDict_SetItemString(d, "compile", item=PyCFunction_New(meth_compile, NULL));		Py_DECREF(item);
			
			// our own import
			PyDict_SetItemString(d, "__import__", PyCFunction_New(meth_import, NULL));
			//g_security = level;
			
			// Overiding file dosnt stop it being accessed if your sneaky
			//    f =  [ t for t in (1).__class__.__mro__[-1].__subclasses__() if t.__name__ == 'file'][0]('/some_file.txt', 'w')
			//    f.write('...')
			// so overwrite the file types functions. be very careful here still, since python uses python.
			// ps - python devs frown deeply upon this.
	
			/* this could mess up pythons internals, if we are serious about sandboxing
			 * issues like the one above need to be solved, possibly modify __subclasses__ is safer? */
#if 0
			PyFile_Type.tp_init = file_init;
			PyFile_Type.tp_new = file_new;
#endif
		//}
		break;
	/*
	case psl_Lowest:
		if (g_security) {
			PyDict_SetItemString(d, "open", g_oldopen);
			PyDict_SetItemString(d, "__import__", g_oldimport);
			g_security = level;
		}
	*/
	default:
			/* Allow importing internal text, from bpy_internal_import.py */
			PyDict_SetItemString(d, "reload", item=PyCFunction_New(bpy_reload_meth, NULL));		Py_DECREF(item);
			PyDict_SetItemString(d, "__import__", item=PyCFunction_New(bpy_import_meth, NULL));	Py_DECREF(item);
		break;
	}
}

/* Explanation of 
 * 
 * - backupPySysObjects()		: stores sys.path in gp_OrigPythonSysPath
 * - initPySysObjects(main)	: initializes the blendfile and library paths
 * - restorePySysObjects()		: restores sys.path from gp_OrigPythonSysPath
 * 
 * These exist so the current blend dir "//" can always be used to import modules from.
 * the reason we need a few functions for this is that python is not only used by the game engine
 * so we cant just add to sys.path all the time, it would leave pythons state in a mess.
 * It would also be incorrect since loading blend files for new levels etc would alwasy add to sys.path
 * 
 * To play nice with blenders python, the sys.path is backed up and the current blendfile along
 * with all its lib paths are added to the sys path.
 * When loading a new blendfile, the original sys.path is restored and the new paths are added over the top.
 */

/**
 * So we can have external modules mixed with our blend files.
 */
static void backupPySysObjects(void)
{
	PyObject *sys_path= PySys_GetObject("path"); /* should never fail */
	PyObject *sys_mods= PySys_GetObject("modules"); /* should never fail */
	
	/* paths */
	Py_XDECREF(gp_OrigPythonSysPath); /* just incase its set */
	gp_OrigPythonSysPath = PyList_GetSlice(sys_path, 0, INT_MAX); /* copy the list */
	
	/* modules */
	Py_XDECREF(gp_OrigPythonSysModules); /* just incase its set */
	gp_OrigPythonSysModules = PyDict_Copy(sys_mods); /* copy the list */
	
}

/* for initPySysObjects only,
 * takes a blend path and adds a scripts dir from it
 *
 * "/home/me/foo.blend" -> "/home/me/scripts"
 */
static void initPySysObjects__append(PyObject *sys_path, char *filename)
{
	PyObject *item;
	char expanded[FILE_MAXDIR + FILE_MAXFILE];
	
	BLI_split_dirfile(filename, expanded, NULL); /* get the dir part of filename only */
	BLI_path_abs(expanded, gp_GamePythonPath); /* filename from lib->filename is (always?) absolute, so this may not be needed but it wont hurt */
	BLI_cleanup_file(gp_GamePythonPath, expanded); /* Dont use BLI_cleanup_dir because it adds a slash - BREAKS WIN32 ONLY */
	item= PyUnicode_FromString(expanded);
	
//	printf("SysPath - '%s', '%s', '%s'\n", expanded, filename, gp_GamePythonPath);
	
	if(PySequence_Index(sys_path, item) == -1) {
		PyErr_Clear(); /* PySequence_Index sets a ValueError */
		PyList_Insert(sys_path, 0, item);
	}
	
	Py_DECREF(item);
}
static void initPySysObjects(Main *maggie)
{
	PyObject *sys_path= PySys_GetObject("path"); /* should never fail */
	
	if (gp_OrigPythonSysPath==NULL) {
		/* backup */
		backupPySysObjects();
	}
	else {
		/* get the original sys path when the BGE started */
		PyList_SetSlice(sys_path, 0, INT_MAX, gp_OrigPythonSysPath);
	}
	
	Library *lib= (Library *)maggie->library.first;
	
	while(lib) {
		/* lib->name wont work in some cases (on win32),
		 * even when expanding with gp_GamePythonPath, using lib->filename is less trouble */
		initPySysObjects__append(sys_path, lib->filepath);
		lib= (Library *)lib->id.next;
	}
	
	initPySysObjects__append(sys_path, gp_GamePythonPath);
	
//	fprintf(stderr, "\nNew Path: %d ", PyList_Size(sys_path));
//	PyObject_Print(sys_path, stderr, 0);
}

static void restorePySysObjects(void)
{
	if (gp_OrigPythonSysPath==NULL)
		return;
	
	PyObject *sys_path= PySys_GetObject("path"); /* should never fail */
	PyObject *sys_mods= PySys_GetObject("modules"); /* should never fail */

	/* paths */
	PyList_SetSlice(sys_path, 0, INT_MAX, gp_OrigPythonSysPath);
	Py_DECREF(gp_OrigPythonSysPath);
	gp_OrigPythonSysPath= NULL;
	
	/* modules */
	PyDict_Clear(sys_mods);
	PyDict_Update(sys_mods, gp_OrigPythonSysModules);
	Py_DECREF(gp_OrigPythonSysModules);
	gp_OrigPythonSysModules= NULL;	
	
	
//	fprintf(stderr, "\nRestore Path: %d ", PyList_Size(sys_path));
//	PyObject_Print(sys_path, stderr, 0);
}

/**
 * Python is not initialised.
 */
PyObject* initGamePlayerPythonScripting(const STR_String& progname, TPythonSecurityLevel level, Main *maggie, int argc, char** argv)
{
	/* Yet another gotcha in the py api
	 * Cant run PySys_SetArgv more then once because this adds the
	 * binary dir to the sys.path each time.
	 * Id have thaught python being totally restarted would make this ok but
	 * somehow it remembers the sys.path - Campbell
	 */
	static bool first_time = true;
	
#if 0 // TODO - py3
	STR_String pname = progname;
	Py_SetProgramName(pname.Ptr());
#endif
	Py_NoSiteFlag=1;
	Py_FrozenFlag=1;
	Py_Initialize();
	
	if(argv && first_time) { /* browser plugins dont currently set this */
		// Until python support ascii again, we use our own.
		// PySys_SetArgv(argc, argv);
		int i;
		PyObject *py_argv= PyList_New(argc);

		for (i=0; i<argc; i++)
			PyList_SET_ITEM(py_argv, i, PyUnicode_FromString(argv[i]));

		PySys_SetObject("argv", py_argv);
		Py_DECREF(py_argv);
	}
	
	setSandbox(level);
	initPyTypes();
	
	bpy_import_main_set(maggie);
	
	initPySysObjects(maggie);
	
	first_time = false;
	
	PyObjectPlus::ClearDeprecationWarning();
	
	PyObject* moduleobj = PyImport_AddModule("__main__");
	return PyModule_GetDict(moduleobj);
}

void exitGamePlayerPythonScripting()
{	
	/* since python restarts we cant let the python backup of the sys.path hang around in a global pointer */
	restorePySysObjects(); /* get back the original sys.path and clear the backup */
	
	Py_Finalize();
	bpy_import_main_set(NULL);
	PyObjectPlus::ClearDeprecationWarning();
}



/**
 * Python is already initialized.
 */
PyObject* initGamePythonScripting(const STR_String& progname, TPythonSecurityLevel level, Main *maggie)
{
#if 0 // XXX TODO Py3
	STR_String pname = progname;
	Py_SetProgramName(pname.Ptr());
#endif
	Py_NoSiteFlag=1;
	Py_FrozenFlag=1;

	setSandbox(level);
	initPyTypes();
	
	bpy_import_main_set(maggie);
	
	initPySysObjects(maggie);

	PyObjectPlus::NullDeprecationWarning();
	
	PyObject* moduleobj = PyImport_AddModule("__main__");
	return PyModule_GetDict(moduleobj);
}

void exitGamePythonScripting()
{
	restorePySysObjects(); /* get back the original sys.path and clear the backup */
	bpy_import_main_set(NULL);
	PyObjectPlus::ClearDeprecationWarning();
}

/* similar to the above functions except it sets up the namespace
 * and other more general things */
void setupGamePython(KX_KetsjiEngine* ketsjiengine, KX_Scene* startscene, Main *blenderdata, PyObject * pyGlobalDict, PyObject **gameLogic, PyObject **gameLogic_keys, int argc, char** argv)
{
	PyObject* dictionaryobject;

	if(argv) /* player only */
		dictionaryobject= initGamePlayerPythonScripting("Ketsji", psl_Lowest, blenderdata, argc, argv);
	else
		dictionaryobject= initGamePythonScripting("Ketsji", psl_Lowest, blenderdata);

	ketsjiengine->SetPyNamespace(dictionaryobject);
	initRasterizer(ketsjiengine->GetRasterizer(), ketsjiengine->GetCanvas());
	*gameLogic = initGameLogic(ketsjiengine, startscene);

	/* is set in initGameLogic so only set here if we want it to persist between scenes */
	if(pyGlobalDict)
		PyDict_SetItemString(PyModule_GetDict(*gameLogic), "globalDict", pyGlobalDict); // Same as importing the module.

	*gameLogic_keys = PyDict_Keys(PyModule_GetDict(*gameLogic));
	PyDict_SetItemString(dictionaryobject, "GameLogic", *gameLogic); // Same as importing the module.

	initGameKeys();
	initPythonConstraintBinding();
	initMathutils();
	initGeometry();
	initBGL();
	initBLF();
<<<<<<< HEAD
	AUD_initPython();

#ifdef WITH_FFMPEG
=======
>>>>>>> 161ee379
	initVideoTexture();

	/* could be done a lot more nicely, but for now a quick way to get bge.* working */
	PyRun_SimpleString("__import__('sys').modules['bge']=[mod for mod in (type(__builtins__)('bge'), ) if mod.__dict__.update({'logic':__import__('GameLogic'), 'render':__import__('Rasterizer'), 'events':__import__('GameKeys'), 'constraints':__import__('PhysicsConstraints'), 'types':__import__('GameTypes')}) is None][0]");
}

static struct PyModuleDef Rasterizer_module_def = {
	{}, /* m_base */
	"Rasterizer",  /* m_name */
	Rasterizer_module_documentation,  /* m_doc */
	0,  /* m_size */
	rasterizer_methods,  /* m_methods */
	0,  /* m_reload */
	0,  /* m_traverse */
	0,  /* m_clear */
	0,  /* m_free */
};

PyObject* initRasterizer(RAS_IRasterizer* rasty,RAS_ICanvas* canvas)
{
	gp_Canvas = canvas;
	gp_Rasterizer = rasty;


  PyObject* m;
  PyObject* d;
  PyObject* item;

	/* Use existing module where possible
	 * be careful not to init any runtime vars after this */
	m = PyImport_ImportModule( "Rasterizer" );
	if(m) {
		Py_DECREF(m);
		return m;
	}
	else {
		PyErr_Clear();
	
		// Create the module and add the functions
		m = PyModule_Create(&Rasterizer_module_def);
		PyDict_SetItemString(PySys_GetObject("modules"), Rasterizer_module_def.m_name, m);
	}

  // Add some symbolic constants to the module
  d = PyModule_GetDict(m);
  ErrorObject = PyUnicode_FromString("Rasterizer.error");
  PyDict_SetItemString(d, "error", ErrorObject);
  Py_DECREF(ErrorObject);

  /* needed for get/setMaterialType */
  KX_MACRO_addTypesToDict(d, KX_TEXFACE_MATERIAL, KX_TEXFACE_MATERIAL);
  KX_MACRO_addTypesToDict(d, KX_BLENDER_MULTITEX_MATERIAL, KX_BLENDER_MULTITEX_MATERIAL);
  KX_MACRO_addTypesToDict(d, KX_BLENDER_GLSL_MATERIAL, KX_BLENDER_GLSL_MATERIAL);

  // XXXX Add constants here

  // Check for errors
  if (PyErr_Occurred())
    {
      Py_FatalError("can't initialize module Rasterizer");
    }

  return d;
}



/* ------------------------------------------------------------------------- */
/* GameKeys: symbolic constants for key mapping                              */
/* ------------------------------------------------------------------------- */

static char GameKeys_module_documentation[] =
"This modules provides defines for key-codes"
;

static char gPyEventToString_doc[] =
"EventToString(event) - Take a valid event from the GameKeys module or Keyboard Sensor and return a name"
;

static PyObject* gPyEventToString(PyObject*, PyObject* value)
{
	PyObject* mod, *dict, *key, *val, *ret = NULL;
	Py_ssize_t pos = 0;
	
	mod = PyImport_ImportModule( "GameKeys" );
	if (!mod)
		return NULL;
	
	dict = PyModule_GetDict(mod);
	
	while (PyDict_Next(dict, &pos, &key, &val)) {
		if (PyObject_RichCompareBool(value, val, Py_EQ)) {
			ret = key;
			break;
		}
	}
	
	PyErr_Clear(); // incase there was an error clearing
	Py_DECREF(mod);
	if (!ret)	PyErr_SetString(PyExc_ValueError, "GameKeys.EventToString(int): expected a valid int keyboard event");
	else		Py_INCREF(ret);
	
	return ret;
}

static char gPyEventToCharacter_doc[] =
"EventToCharacter(event, is_shift) - Take a valid event from the GameKeys module or Keyboard Sensor and return a character"
;

static PyObject* gPyEventToCharacter(PyObject*, PyObject* args)
{
	int event, shift;
	if (!PyArg_ParseTuple(args,"ii:EventToCharacter", &event, &shift))
		return NULL;
	
	if(IsPrintable(event)) {
		char ch[2] = {'\0', '\0'};
		ch[0] = ToCharacter(event, (bool)shift);
		return PyUnicode_FromString(ch);
	}
	else {
		return PyUnicode_FromString("");
	}
}


static struct PyMethodDef gamekeys_methods[] = {
	{"EventToCharacter", (PyCFunction)gPyEventToCharacter, METH_VARARGS, (const char *)gPyEventToCharacter_doc},
	{"EventToString", (PyCFunction)gPyEventToString, METH_O, (const char *)gPyEventToString_doc},
	{ NULL, (PyCFunction) NULL, 0, NULL }
};

static struct PyModuleDef GameKeys_module_def = {
	{}, /* m_base */
	"GameKeys",  /* m_name */
	GameKeys_module_documentation,  /* m_doc */
	0,  /* m_size */
	gamekeys_methods,  /* m_methods */
	0,  /* m_reload */
	0,  /* m_traverse */
	0,  /* m_clear */
	0,  /* m_free */
};

PyObject* initGameKeys()
{
	PyObject* m;
	PyObject* d;
	PyObject* item;
	
	/* Use existing module where possible */
	m = PyImport_ImportModule( "GameKeys" );
	if(m) {
		Py_DECREF(m);
		return m;
	}
	else {
		PyErr_Clear();
	
		// Create the module and add the functions
		m = PyModule_Create(&GameKeys_module_def);
		PyDict_SetItemString(PySys_GetObject("modules"), GameKeys_module_def.m_name, m);
	}

	// Add some symbolic constants to the module
	d = PyModule_GetDict(m);

	// XXXX Add constants here

	KX_MACRO_addTypesToDict(d, AKEY, SCA_IInputDevice::KX_AKEY);
	KX_MACRO_addTypesToDict(d, BKEY, SCA_IInputDevice::KX_BKEY);
	KX_MACRO_addTypesToDict(d, CKEY, SCA_IInputDevice::KX_CKEY);
	KX_MACRO_addTypesToDict(d, DKEY, SCA_IInputDevice::KX_DKEY);
	KX_MACRO_addTypesToDict(d, EKEY, SCA_IInputDevice::KX_EKEY);
	KX_MACRO_addTypesToDict(d, FKEY, SCA_IInputDevice::KX_FKEY);
	KX_MACRO_addTypesToDict(d, GKEY, SCA_IInputDevice::KX_GKEY);
	KX_MACRO_addTypesToDict(d, HKEY, SCA_IInputDevice::KX_HKEY);
	KX_MACRO_addTypesToDict(d, IKEY, SCA_IInputDevice::KX_IKEY);
	KX_MACRO_addTypesToDict(d, JKEY, SCA_IInputDevice::KX_JKEY);
	KX_MACRO_addTypesToDict(d, KKEY, SCA_IInputDevice::KX_KKEY);
	KX_MACRO_addTypesToDict(d, LKEY, SCA_IInputDevice::KX_LKEY);
	KX_MACRO_addTypesToDict(d, MKEY, SCA_IInputDevice::KX_MKEY);
	KX_MACRO_addTypesToDict(d, NKEY, SCA_IInputDevice::KX_NKEY);
	KX_MACRO_addTypesToDict(d, OKEY, SCA_IInputDevice::KX_OKEY);
	KX_MACRO_addTypesToDict(d, PKEY, SCA_IInputDevice::KX_PKEY);
	KX_MACRO_addTypesToDict(d, QKEY, SCA_IInputDevice::KX_QKEY);
	KX_MACRO_addTypesToDict(d, RKEY, SCA_IInputDevice::KX_RKEY);
	KX_MACRO_addTypesToDict(d, SKEY, SCA_IInputDevice::KX_SKEY);
	KX_MACRO_addTypesToDict(d, TKEY, SCA_IInputDevice::KX_TKEY);
	KX_MACRO_addTypesToDict(d, UKEY, SCA_IInputDevice::KX_UKEY);
	KX_MACRO_addTypesToDict(d, VKEY, SCA_IInputDevice::KX_VKEY);
	KX_MACRO_addTypesToDict(d, WKEY, SCA_IInputDevice::KX_WKEY);
	KX_MACRO_addTypesToDict(d, XKEY, SCA_IInputDevice::KX_XKEY);
	KX_MACRO_addTypesToDict(d, YKEY, SCA_IInputDevice::KX_YKEY);
	KX_MACRO_addTypesToDict(d, ZKEY, SCA_IInputDevice::KX_ZKEY);
	
	KX_MACRO_addTypesToDict(d, ZEROKEY, SCA_IInputDevice::KX_ZEROKEY);		
	KX_MACRO_addTypesToDict(d, ONEKEY, SCA_IInputDevice::KX_ONEKEY);		
	KX_MACRO_addTypesToDict(d, TWOKEY, SCA_IInputDevice::KX_TWOKEY);		
	KX_MACRO_addTypesToDict(d, THREEKEY, SCA_IInputDevice::KX_THREEKEY);
	KX_MACRO_addTypesToDict(d, FOURKEY, SCA_IInputDevice::KX_FOURKEY);		
	KX_MACRO_addTypesToDict(d, FIVEKEY, SCA_IInputDevice::KX_FIVEKEY);		
	KX_MACRO_addTypesToDict(d, SIXKEY, SCA_IInputDevice::KX_SIXKEY);		
	KX_MACRO_addTypesToDict(d, SEVENKEY, SCA_IInputDevice::KX_SEVENKEY);
	KX_MACRO_addTypesToDict(d, EIGHTKEY, SCA_IInputDevice::KX_EIGHTKEY);
	KX_MACRO_addTypesToDict(d, NINEKEY, SCA_IInputDevice::KX_NINEKEY);		
		
	KX_MACRO_addTypesToDict(d, CAPSLOCKKEY, SCA_IInputDevice::KX_CAPSLOCKKEY);
		
	KX_MACRO_addTypesToDict(d, LEFTCTRLKEY, SCA_IInputDevice::KX_LEFTCTRLKEY);	
	KX_MACRO_addTypesToDict(d, LEFTALTKEY, SCA_IInputDevice::KX_LEFTALTKEY); 		
	KX_MACRO_addTypesToDict(d, RIGHTALTKEY, SCA_IInputDevice::KX_RIGHTALTKEY); 	
	KX_MACRO_addTypesToDict(d, RIGHTCTRLKEY, SCA_IInputDevice::KX_RIGHTCTRLKEY); 	
	KX_MACRO_addTypesToDict(d, RIGHTSHIFTKEY, SCA_IInputDevice::KX_RIGHTSHIFTKEY);	
	KX_MACRO_addTypesToDict(d, LEFTSHIFTKEY, SCA_IInputDevice::KX_LEFTSHIFTKEY);
		
	KX_MACRO_addTypesToDict(d, ESCKEY, SCA_IInputDevice::KX_ESCKEY);
	KX_MACRO_addTypesToDict(d, TABKEY, SCA_IInputDevice::KX_TABKEY);
	KX_MACRO_addTypesToDict(d, RETKEY, SCA_IInputDevice::KX_RETKEY);
	KX_MACRO_addTypesToDict(d, SPACEKEY, SCA_IInputDevice::KX_SPACEKEY);
	KX_MACRO_addTypesToDict(d, LINEFEEDKEY, SCA_IInputDevice::KX_LINEFEEDKEY);		
	KX_MACRO_addTypesToDict(d, BACKSPACEKEY, SCA_IInputDevice::KX_BACKSPACEKEY);
	KX_MACRO_addTypesToDict(d, DELKEY, SCA_IInputDevice::KX_DELKEY);
	KX_MACRO_addTypesToDict(d, SEMICOLONKEY, SCA_IInputDevice::KX_SEMICOLONKEY);
	KX_MACRO_addTypesToDict(d, PERIODKEY, SCA_IInputDevice::KX_PERIODKEY);		
	KX_MACRO_addTypesToDict(d, COMMAKEY, SCA_IInputDevice::KX_COMMAKEY);		
	KX_MACRO_addTypesToDict(d, QUOTEKEY, SCA_IInputDevice::KX_QUOTEKEY);		
	KX_MACRO_addTypesToDict(d, ACCENTGRAVEKEY, SCA_IInputDevice::KX_ACCENTGRAVEKEY);	
	KX_MACRO_addTypesToDict(d, MINUSKEY, SCA_IInputDevice::KX_MINUSKEY);		
	KX_MACRO_addTypesToDict(d, SLASHKEY, SCA_IInputDevice::KX_SLASHKEY);		
	KX_MACRO_addTypesToDict(d, BACKSLASHKEY, SCA_IInputDevice::KX_BACKSLASHKEY);
	KX_MACRO_addTypesToDict(d, EQUALKEY, SCA_IInputDevice::KX_EQUALKEY);		
	KX_MACRO_addTypesToDict(d, LEFTBRACKETKEY, SCA_IInputDevice::KX_LEFTBRACKETKEY);	
	KX_MACRO_addTypesToDict(d, RIGHTBRACKETKEY, SCA_IInputDevice::KX_RIGHTBRACKETKEY);	
		
	KX_MACRO_addTypesToDict(d, LEFTARROWKEY, SCA_IInputDevice::KX_LEFTARROWKEY);
	KX_MACRO_addTypesToDict(d, DOWNARROWKEY, SCA_IInputDevice::KX_DOWNARROWKEY);
	KX_MACRO_addTypesToDict(d, RIGHTARROWKEY, SCA_IInputDevice::KX_RIGHTARROWKEY);	
	KX_MACRO_addTypesToDict(d, UPARROWKEY, SCA_IInputDevice::KX_UPARROWKEY);		
	
	KX_MACRO_addTypesToDict(d, PAD2	, SCA_IInputDevice::KX_PAD2);
	KX_MACRO_addTypesToDict(d, PAD4	, SCA_IInputDevice::KX_PAD4);
	KX_MACRO_addTypesToDict(d, PAD6	, SCA_IInputDevice::KX_PAD6);
	KX_MACRO_addTypesToDict(d, PAD8	, SCA_IInputDevice::KX_PAD8);
		
	KX_MACRO_addTypesToDict(d, PAD1	, SCA_IInputDevice::KX_PAD1);
	KX_MACRO_addTypesToDict(d, PAD3	, SCA_IInputDevice::KX_PAD3);
	KX_MACRO_addTypesToDict(d, PAD5	, SCA_IInputDevice::KX_PAD5);
	KX_MACRO_addTypesToDict(d, PAD7	, SCA_IInputDevice::KX_PAD7);
	KX_MACRO_addTypesToDict(d, PAD9	, SCA_IInputDevice::KX_PAD9);
		
	KX_MACRO_addTypesToDict(d, PADPERIOD, SCA_IInputDevice::KX_PADPERIOD);
	KX_MACRO_addTypesToDict(d, PADSLASHKEY, SCA_IInputDevice::KX_PADSLASHKEY);
	KX_MACRO_addTypesToDict(d, PADASTERKEY, SCA_IInputDevice::KX_PADASTERKEY);
		
		
	KX_MACRO_addTypesToDict(d, PAD0, SCA_IInputDevice::KX_PAD0);
	KX_MACRO_addTypesToDict(d, PADMINUS, SCA_IInputDevice::KX_PADMINUS);
	KX_MACRO_addTypesToDict(d, PADENTER, SCA_IInputDevice::KX_PADENTER);
	KX_MACRO_addTypesToDict(d, PADPLUSKEY, SCA_IInputDevice::KX_PADPLUSKEY);
		
		
	KX_MACRO_addTypesToDict(d, F1KEY , SCA_IInputDevice::KX_F1KEY);
	KX_MACRO_addTypesToDict(d, F2KEY , SCA_IInputDevice::KX_F2KEY);
	KX_MACRO_addTypesToDict(d, F3KEY , SCA_IInputDevice::KX_F3KEY);
	KX_MACRO_addTypesToDict(d, F4KEY , SCA_IInputDevice::KX_F4KEY);
	KX_MACRO_addTypesToDict(d, F5KEY , SCA_IInputDevice::KX_F5KEY);
	KX_MACRO_addTypesToDict(d, F6KEY , SCA_IInputDevice::KX_F6KEY);
	KX_MACRO_addTypesToDict(d, F7KEY , SCA_IInputDevice::KX_F7KEY);
	KX_MACRO_addTypesToDict(d, F8KEY , SCA_IInputDevice::KX_F8KEY);
	KX_MACRO_addTypesToDict(d, F9KEY , SCA_IInputDevice::KX_F9KEY);
	KX_MACRO_addTypesToDict(d, F10KEY, SCA_IInputDevice::KX_F10KEY);
	KX_MACRO_addTypesToDict(d, F11KEY, SCA_IInputDevice::KX_F11KEY);
	KX_MACRO_addTypesToDict(d, F12KEY, SCA_IInputDevice::KX_F12KEY);
	KX_MACRO_addTypesToDict(d, F13KEY, SCA_IInputDevice::KX_F13KEY);
	KX_MACRO_addTypesToDict(d, F14KEY, SCA_IInputDevice::KX_F14KEY);
	KX_MACRO_addTypesToDict(d, F15KEY, SCA_IInputDevice::KX_F15KEY);
	KX_MACRO_addTypesToDict(d, F16KEY, SCA_IInputDevice::KX_F16KEY);
	KX_MACRO_addTypesToDict(d, F17KEY, SCA_IInputDevice::KX_F17KEY);
	KX_MACRO_addTypesToDict(d, F18KEY, SCA_IInputDevice::KX_F18KEY);
	KX_MACRO_addTypesToDict(d, F19KEY, SCA_IInputDevice::KX_F19KEY);
		
	KX_MACRO_addTypesToDict(d, PAUSEKEY, SCA_IInputDevice::KX_PAUSEKEY);
	KX_MACRO_addTypesToDict(d, INSERTKEY, SCA_IInputDevice::KX_INSERTKEY);
	KX_MACRO_addTypesToDict(d, HOMEKEY , SCA_IInputDevice::KX_HOMEKEY);
	KX_MACRO_addTypesToDict(d, PAGEUPKEY, SCA_IInputDevice::KX_PAGEUPKEY);
	KX_MACRO_addTypesToDict(d, PAGEDOWNKEY, SCA_IInputDevice::KX_PAGEDOWNKEY);
	KX_MACRO_addTypesToDict(d, ENDKEY, SCA_IInputDevice::KX_ENDKEY);

	// MOUSE
	KX_MACRO_addTypesToDict(d, LEFTMOUSE, SCA_IInputDevice::KX_LEFTMOUSE);
	KX_MACRO_addTypesToDict(d, MIDDLEMOUSE, SCA_IInputDevice::KX_MIDDLEMOUSE);
	KX_MACRO_addTypesToDict(d, RIGHTMOUSE, SCA_IInputDevice::KX_RIGHTMOUSE);
	KX_MACRO_addTypesToDict(d, WHEELUPMOUSE, SCA_IInputDevice::KX_WHEELUPMOUSE);
	KX_MACRO_addTypesToDict(d, WHEELDOWNMOUSE, SCA_IInputDevice::KX_WHEELDOWNMOUSE);
	KX_MACRO_addTypesToDict(d, MOUSEX, SCA_IInputDevice::KX_MOUSEX);
	KX_MACRO_addTypesToDict(d, MOUSEY, SCA_IInputDevice::KX_MOUSEY);

	// Check for errors
	if (PyErr_Occurred())
    {
		Py_FatalError("can't initialize module GameKeys");
    }

	return d;
}

PyObject* initMathutils()
{
	return Mathutils_Init();
}

PyObject* initGeometry()
{
	return Geometry_Init();
}

PyObject* initBGL()
{
	return BGL_Init();
}

PyObject* initBLF()
{
	return BLF_Init();
}

// utility function for loading and saving the globalDict
int saveGamePythonConfig( char **marshal_buffer)
{
	int marshal_length = 0;
	PyObject* gameLogic = PyImport_ImportModule("GameLogic");
	if (gameLogic) {
		PyObject* pyGlobalDict = PyDict_GetItemString(PyModule_GetDict(gameLogic), "globalDict"); // Same as importing the module
		if (pyGlobalDict) {
#ifdef Py_MARSHAL_VERSION	
			PyObject* pyGlobalDictMarshal = PyMarshal_WriteObjectToString(	pyGlobalDict, 2); // Py_MARSHAL_VERSION == 2 as of Py2.5
#else
			PyObject* pyGlobalDictMarshal = PyMarshal_WriteObjectToString(	pyGlobalDict ); 
#endif
			if (pyGlobalDictMarshal) {
				// for testing only
				// PyObject_Print(pyGlobalDictMarshal, stderr, 0);
				char *marshal_cstring;
				
				marshal_cstring = PyBytes_AsString(pyGlobalDictMarshal); // py3 uses byte arrays
				marshal_length= PyBytes_Size(pyGlobalDictMarshal);
				*marshal_buffer = new char[marshal_length + 1];
				memcpy(*marshal_buffer, marshal_cstring, marshal_length);
				Py_DECREF(pyGlobalDictMarshal);
			} else {
				printf("Error, GameLogic.globalDict could not be marshal'd\n");
			}
		} else {
			printf("Error, GameLogic.globalDict was removed\n");
		}
		Py_DECREF(gameLogic);
	} else {
		PyErr_Clear();
		printf("Error, GameLogic failed to import GameLogic.globalDict will be lost\n");
	}
	return marshal_length;
}

int loadGamePythonConfig(char *marshal_buffer, int marshal_length)
{
	/* Restore the dict */
	if (marshal_buffer) {
		PyObject* gameLogic = PyImport_ImportModule("GameLogic");

		if (gameLogic) {
			PyObject* pyGlobalDict = PyMarshal_ReadObjectFromString(marshal_buffer, marshal_length);
			if (pyGlobalDict) {
				PyObject* pyGlobalDict_orig = PyDict_GetItemString(PyModule_GetDict(gameLogic), "globalDict"); // Same as importing the module.
				if (pyGlobalDict_orig) {
					PyDict_Clear(pyGlobalDict_orig);
					PyDict_Update(pyGlobalDict_orig, pyGlobalDict);
				} else {
					/* this should not happen, but cant find the original globalDict, just assign it then */
					PyDict_SetItemString(PyModule_GetDict(gameLogic), "globalDict", pyGlobalDict); // Same as importing the module.
				}
				Py_DECREF(gameLogic);
				Py_DECREF(pyGlobalDict);
				return 1;
			} else {
				Py_DECREF(gameLogic);
				PyErr_Clear();
				printf("Error could not marshall string\n");
			}
		} else {
			PyErr_Clear();
			printf("Error, GameLogic failed to import GameLogic.globalDict will be lost\n");
		}	
	}
	return 0;
}

void pathGamePythonConfig( char *path )
{
	int len = strlen(gp_GamePythonPathOrig); // Always use the first loaded blend filename
	
	BLI_strncpy(path, gp_GamePythonPathOrig, sizeof(gp_GamePythonPathOrig));

	/* replace extension */
	if (BLI_testextensie(path, ".blend")) {
		strcpy(path+(len-6), ".bgeconf");
	} else {
		strcpy(path+len, ".bgeconf");
	}
}

void setGamePythonPath(char *path)
{
	BLI_strncpy(gp_GamePythonPath, path, sizeof(gp_GamePythonPath));
	BLI_cleanup_file(NULL, gp_GamePythonPath); /* not absolutely needed but makes resolving path problems less confusing later */
	
	if (gp_GamePythonPathOrig[0] == '\0')
		BLI_strncpy(gp_GamePythonPathOrig, path, sizeof(gp_GamePythonPathOrig));
}

// we need this so while blender is open (not blenderplayer)
// loading new blendfiles will reset this on starting the
// engine but loading blend files within the BGE wont overwrite gp_GamePythonPathOrig
void resetGamePythonPath()
{
	gp_GamePythonPathOrig[0] = '\0';
}

#endif // DISABLE_PYTHON<|MERGE_RESOLUTION|>--- conflicted
+++ resolved
@@ -1993,12 +1993,7 @@
 	initGeometry();
 	initBGL();
 	initBLF();
-<<<<<<< HEAD
 	AUD_initPython();
-
-#ifdef WITH_FFMPEG
-=======
->>>>>>> 161ee379
 	initVideoTexture();
 
 	/* could be done a lot more nicely, but for now a quick way to get bge.* working */
