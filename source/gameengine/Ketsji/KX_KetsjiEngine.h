--- conflicted
+++ resolved
@@ -269,13 +269,10 @@
 	 * Returns current render frame clock time
 	 */
 	double GetClockTime(void) const;
-<<<<<<< HEAD
-=======
 	/**
 	 * Returns current logic frame clock time
 	 */
 	double GetFrameTime(void) const;
->>>>>>> 8ea29046
 
 	double GetRealTime(void) const;
 	/**
