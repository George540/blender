--- conflicted
+++ resolved
@@ -48,12 +48,7 @@
 			double margin,
 			double resetmargin,
 			bool bFindMaterial,
-			const STR_String& touchedpropname,
-<<<<<<< HEAD
-			class KX_Scene* kxscene)
-=======
-			PyTypeObject* T)
->>>>>>> 0949d48d
+			const STR_String& touchedpropname)
 
 			: KX_NearSensor(
 				eventmgr,
@@ -63,14 +58,8 @@
 				resetmargin,
 				bFindMaterial,
 				touchedpropname,
-<<<<<<< HEAD
-				kxscene,
 				physCtrl),
 
-=======
-				physCtrl,
-				T),
->>>>>>> 0949d48d
 				m_coneradius(coneradius),
 				m_coneheight(coneheight),
 				m_axis(axis)
