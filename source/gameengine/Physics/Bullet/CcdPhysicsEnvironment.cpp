--- conflicted
+++ resolved
@@ -311,17 +311,13 @@
 
 
 
-CcdPhysicsEnvironment::CcdPhysicsEnvironment(btDispatcher* dispatcher,btBroadphaseInterface* broadphase)
+CcdPhysicsEnvironment::CcdPhysicsEnvironment(btDispatcher* dispatcher,btOverlappingPairCache* pairCache)
 :m_scalingPropagated(false),
 m_numIterations(10),
 m_numTimeSubSteps(1),
 m_ccdMode(0),
 m_solverType(-1),
 m_profileTimings(0),
-<<<<<<< HEAD
-m_enableSatCollisionDetection(false)
-{	
-=======
 m_enableSatCollisionDetection(false),
 m_solver(NULL),
 m_ownPairCache(NULL),
@@ -329,38 +325,26 @@
 m_filterCallback(NULL)
 {
 
->>>>>>> 529a8bb9
 	for (int i=0;i<PHY_NUM_RESPONSE;i++)
 	{
 		m_triggerCallbacks[i] = 0;
 	}
 	if (!dispatcher)
-<<<<<<< HEAD
-		dispatcher = new btCollisionDispatcher(new btDefaultCollisionConfiguration());
-
-=======
 	{
 		dispatcher = new btCollisionDispatcher();
 		m_ownDispatcher = dispatcher;
 	}
->>>>>>> 529a8bb9
-
-	if(!broadphase)
+
+	if(!pairCache)
 	{
 
 		//todo: calculate/let user specify this world sizes
 		btVector3 worldMin(-10000,-10000,-10000);
 		btVector3 worldMax(10000,10000,10000);
-<<<<<<< HEAD
-		
-		broadphase = new btAxisSweep3(worldMin,worldMax);
-		
-=======
 
 		pairCache = new btAxisSweep3(worldMin,worldMax);
 		// remember that this was allocated by us so that we can release it
 		m_ownPairCache = pairCache;
->>>>>>> 529a8bb9
 		//broadphase = new btSimpleBroadphase();
 	}
 
@@ -368,12 +352,7 @@
 	pairCache->setOverlapFilterCallback(m_filterCallback);
 
 	setSolverType(1);//issues with quickstep and memory allocations
-<<<<<<< HEAD
-
-	m_dynamicsWorld = new btDiscreteDynamicsWorld(dispatcher,broadphase,new btSequentialImpulseConstraintSolver(),new btDefaultCollisionConfiguration());
-=======
 	m_dynamicsWorld = new btDiscreteDynamicsWorld(dispatcher,pairCache,m_solver);
->>>>>>> 529a8bb9
 	m_debugDrawer = 0;
 	m_gravity = btVector3(0.f,-10.f,0.f);
 	m_dynamicsWorld->setGravity(m_gravity);
@@ -666,7 +645,7 @@
 
 		genericConstraint = new btGeneric6DofConstraint(
 			*rb0,*rb1,
-			frameInA,frameInB, 1);
+			frameInA,frameInB);
 		genericConstraint->setLinearLowerLimit(linearMinLimits);
 		genericConstraint->setLinearUpperLimit(linearMaxLimits);
 		genericConstraint->setAngularLowerLimit(angularMinLimits);
@@ -733,8 +712,8 @@
 		//ignore client...
 		if (curHit != m_ignoreClient)
 		{		
-			//if valid; also return normal in world space
-			return ClosestRayResultCallback::AddSingleResult(rayResult, 1);
+			//if valid
+			return ClosestRayResultCallback::AddSingleResult(rayResult);
 		}
 		return m_closestHitFraction;
 	}
@@ -864,7 +843,7 @@
 		{
 			//param = 1..12, min0,max0,min1,max1...min6,max6
 			btGeneric6DofConstraint* genCons = (btGeneric6DofConstraint*)typedConstraint;
-			genCons->setLimit(param,value0,value1);
+			genCons->SetLimit(param,value0,value1);
 			break;
 		};
 	default:
@@ -1204,7 +1183,7 @@
 				
 				genericConstraint = new btGeneric6DofConstraint(
 					*rb0,*rb1,
-					frameInA,frameInB, 1);
+					frameInA,frameInB);
 
 
 			} else
@@ -1227,7 +1206,7 @@
 
 				genericConstraint = new btGeneric6DofConstraint(
 					*rb0,s_fixedObject2,
-					frameInA,frameInB, 1);
+					frameInA,frameInB);
 			}
 			
 			if (genericConstraint)
