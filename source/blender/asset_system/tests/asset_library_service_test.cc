/* SPDX-FileCopyrightText: 2020 Blender Authors
 *
 * SPDX-License-Identifier: GPL-2.0-or-later */

#include "asset_library_service.hh"

#include "BLI_fileops.h" /* For PATH_MAX (at least on Windows). */
#include "BLI_path_util.h"
#include "BLI_string.h"

#include "BKE_appdir.h"
#include "BKE_callbacks.h"
#include "BKE_main.h"

#include "DNA_asset_types.h"

#include "CLG_log.h"

#include "testing/testing.h"

namespace blender::asset_system::tests {

const bUUID UUID_POSES_ELLIE("df60e1f6-2259-475b-93d9-69a1b4a8db78");

class AssetLibraryServiceTest : public testing::Test {
 public:
  CatalogFilePath asset_library_root_;
  CatalogFilePath temp_library_path_;

  static void SetUpTestSuite()
  {
    CLG_init();
    BKE_callback_global_init();
  }
  static void TearDownTestSuite()
  {
    CLG_exit();
    BKE_callback_global_finalize();
  }

  void SetUp() override
  {
    const std::string test_files_dir = blender::tests::flags_test_asset_dir();
    if (test_files_dir.empty()) {
      FAIL();
    }
    asset_library_root_ = test_files_dir + SEP_STR + "asset_library";
    temp_library_path_ = "";
  }

  void TearDown() override
  {
    AssetLibraryService::destroy();

    if (!temp_library_path_.empty()) {
      BLI_delete(temp_library_path_.c_str(), true, true);
      temp_library_path_ = "";
    }
  }

  /* Register a temporary path, which will be removed at the end of the test.
   * The returned path ends in a slash. */
  CatalogFilePath use_temp_path()
  {
    BKE_tempdir_init("");
    const CatalogFilePath tempdir = BKE_tempdir_session();
    temp_library_path_ = tempdir + "test-temporary-path" + SEP_STR;
    return temp_library_path_;
  }

  CatalogFilePath create_temp_path()
  {
    CatalogFilePath path = use_temp_path();
    BLI_dir_create_recursive(path.c_str());
    return path;
  }
};

TEST_F(AssetLibraryServiceTest, get_destroy)
{
  AssetLibraryService *const service = AssetLibraryService::get();
  EXPECT_EQ(service, AssetLibraryService::get())
      << "Calling twice without destroying in between should return the same instance.";

  /* This should not crash. */
  AssetLibraryService::destroy();
  AssetLibraryService::destroy();

  /* NOTE: there used to be a test for the opposite here, that after a call to
   * AssetLibraryService::destroy() the above calls should return freshly allocated objects. This
   * cannot be reliably tested by just pointer comparison, though. */
}

TEST_F(AssetLibraryServiceTest, library_pointers)
{
  AssetLibraryService *service = AssetLibraryService::get();

  AssetLibrary *const lib = service->get_asset_library_on_disk_custom_path(__func__,
                                                                           asset_library_root_);
  AssetLibrary *const curfile_lib = service->get_asset_library_current_file();

  EXPECT_EQ(lib, service->get_asset_library_on_disk_custom_path(__func__, asset_library_root_))
      << "Calling twice without destroying in between should return the same instance.";
  EXPECT_EQ(curfile_lib, service->get_asset_library_current_file())
      << "Calling twice without destroying in between should return the same instance.";

  /* NOTE: there used to be a test for the opposite here, that after a call to
   * AssetLibraryService::destroy() the above calls should return freshly allocated objects. This
   * cannot be reliably tested by just pointer comparison, though. */
}

TEST_F(AssetLibraryServiceTest, library_from_reference)
{
  AssetLibraryService *service = AssetLibraryService::get();

<<<<<<< HEAD
  AssetLibrary *const lib = service->get_asset_library_on_disk_custom_path(__func__,
                                                                           asset_library_root_);
=======
>>>>>>> f3269936
  AssetLibrary *const curfile_lib = service->get_asset_library_current_file();

  AssetLibraryReference ref{};
  ref.type = ASSET_LIBRARY_LOCAL;
  EXPECT_EQ(curfile_lib, service->get_asset_library(nullptr, ref))
      << "Getting the local (current file) reference without a main saved on disk should return "
         "the current file library";

  {
    Main dummy_main{};
    std::string dummy_filepath = asset_library_root_ + SEP + "dummy.blend";
    STRNCPY(dummy_main.filepath, dummy_filepath.c_str());

    AssetLibrary *custom_lib = service->get_asset_library_on_disk_custom(__func__,
                                                                         asset_library_root_);
    AssetLibrary *tmp_curfile_lib = service->get_asset_library(&dummy_main, ref);

    /* Requested a current file library with a (fake) file saved in the same directory as a custom
     * asset library. The resulting library should never match the custom asset library, even
     * though the paths match. */

    EXPECT_NE(custom_lib, tmp_curfile_lib)
        << "Getting an asset library from a local (current file) library reference should never "
           "match any custom asset library";
    EXPECT_EQ(custom_lib->root_path(), tmp_curfile_lib->root_path());
  }
}

TEST_F(AssetLibraryServiceTest, library_path_trailing_slashes)
{
  AssetLibraryService *service = AssetLibraryService::get();

  char asset_lib_no_slash[PATH_MAX];
  char asset_lib_with_slash[PATH_MAX];
  STRNCPY(asset_lib_no_slash, asset_library_root_.c_str());
  STRNCPY(asset_lib_with_slash, asset_library_root_.c_str());

  /* Ensure #asset_lib_no_slash has no trailing slash, regardless of what was passed on the CLI to
   * the unit test. */
  while (strlen(asset_lib_no_slash) &&
         ELEM(asset_lib_no_slash[strlen(asset_lib_no_slash) - 1], SEP, ALTSEP))
  {
    asset_lib_no_slash[strlen(asset_lib_no_slash) - 1] = '\0';
  }

  BLI_path_slash_ensure(asset_lib_with_slash, PATH_MAX);

  AssetLibrary *const lib_no_slash = service->get_asset_library_on_disk_custom_path(
      __func__, asset_lib_no_slash);

  EXPECT_EQ(lib_no_slash,
            service->get_asset_library_on_disk_custom_path(__func__, asset_lib_with_slash))
      << "With or without trailing slash shouldn't matter.";
}

TEST_F(AssetLibraryServiceTest, catalogs_loaded)
{
  AssetLibraryService *const service = AssetLibraryService::get();
  AssetLibrary *const lib = service->get_asset_library_on_disk_custom_path(__func__,
                                                                           asset_library_root_);
  AssetCatalogService *const cat_service = lib->catalog_service.get();

  const bUUID UUID_POSES_ELLIE("df60e1f6-2259-475b-93d9-69a1b4a8db78");
  EXPECT_NE(nullptr, cat_service->find_catalog(UUID_POSES_ELLIE))
      << "Catalogs should be loaded after getting an asset library from disk.";
}

TEST_F(AssetLibraryServiceTest, has_any_unsaved_catalogs)
{
  AssetLibraryService *const service = AssetLibraryService::get();
  EXPECT_FALSE(service->has_any_unsaved_catalogs())
      << "Empty AssetLibraryService should have no unsaved catalogs";

  AssetLibrary *const lib = service->get_asset_library_on_disk_custom_path(__func__,
                                                                           asset_library_root_);
  AssetCatalogService *const cat_service = lib->catalog_service.get();
  EXPECT_FALSE(service->has_any_unsaved_catalogs())
      << "Unchanged AssetLibrary should have no unsaved catalogs";

  const bUUID UUID_POSES_ELLIE("df60e1f6-2259-475b-93d9-69a1b4a8db78");
  cat_service->prune_catalogs_by_id(UUID_POSES_ELLIE);
  EXPECT_FALSE(service->has_any_unsaved_catalogs())
      << "Deletion of catalogs via AssetCatalogService should not automatically tag as 'unsaved "
         "changes'.";

  const bUUID UUID_POSES_RUZENA("79a4f887-ab60-4bd4-94da-d572e27d6aed");
  AssetCatalog *cat = cat_service->find_catalog(UUID_POSES_RUZENA);
  ASSERT_NE(nullptr, cat) << "Catalog " << UUID_POSES_RUZENA << " should be known";

  cat_service->tag_has_unsaved_changes(cat);
  EXPECT_TRUE(service->has_any_unsaved_catalogs())
      << "Tagging as having unsaved changes of a single catalog service should result in unsaved "
         "changes being reported.";
  EXPECT_TRUE(cat->flags.has_unsaved_changes);
}

TEST_F(AssetLibraryServiceTest, has_any_unsaved_catalogs_after_write)
{
  const CatalogFilePath writable_dir = create_temp_path(); /* Has trailing slash. */
  const CatalogFilePath original_cdf_file = asset_library_root_ + SEP_STR +
                                            "blender_assets.cats.txt";
  CatalogFilePath writable_cdf_file = writable_dir + AssetCatalogService::DEFAULT_CATALOG_FILENAME;
  BLI_path_slash_native(writable_cdf_file.data());
  ASSERT_EQ(0, BLI_copy(original_cdf_file.c_str(), writable_cdf_file.c_str()));

  AssetLibraryService *const service = AssetLibraryService::get();
  AssetLibrary *const lib = service->get_asset_library_on_disk_custom_path(__func__, writable_dir);

  EXPECT_FALSE(service->has_any_unsaved_catalogs())
      << "Unchanged AssetLibrary should have no unsaved catalogs";

  AssetCatalogService *const cat_service = lib->catalog_service.get();
  AssetCatalog *cat = cat_service->find_catalog(UUID_POSES_ELLIE);

  cat_service->tag_has_unsaved_changes(cat);

  EXPECT_TRUE(service->has_any_unsaved_catalogs())
      << "Tagging as having unsaved changes of a single catalog service should result in unsaved "
         "changes being reported.";
  EXPECT_TRUE(cat->flags.has_unsaved_changes);

  cat_service->write_to_disk(writable_dir + "dummy_path.blend");
  EXPECT_FALSE(service->has_any_unsaved_catalogs())
      << "Written AssetCatalogService should have no unsaved catalogs";
  EXPECT_FALSE(cat->flags.has_unsaved_changes);
}

}  // namespace blender::asset_system::tests<|MERGE_RESOLUTION|>--- conflicted
+++ resolved
@@ -113,11 +113,6 @@
 {
   AssetLibraryService *service = AssetLibraryService::get();
 
-<<<<<<< HEAD
-  AssetLibrary *const lib = service->get_asset_library_on_disk_custom_path(__func__,
-                                                                           asset_library_root_);
-=======
->>>>>>> f3269936
   AssetLibrary *const curfile_lib = service->get_asset_library_current_file();
 
   AssetLibraryReference ref{};
@@ -131,8 +126,8 @@
     std::string dummy_filepath = asset_library_root_ + SEP + "dummy.blend";
     STRNCPY(dummy_main.filepath, dummy_filepath.c_str());
 
-    AssetLibrary *custom_lib = service->get_asset_library_on_disk_custom(__func__,
-                                                                         asset_library_root_);
+    AssetLibrary *custom_lib = service->get_asset_library_on_disk_custom_path(__func__,
+                                                                              asset_library_root_);
     AssetLibrary *tmp_curfile_lib = service->get_asset_library(&dummy_main, ref);
 
     /* Requested a current file library with a (fake) file saved in the same directory as a custom
