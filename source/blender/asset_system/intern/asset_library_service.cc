--- conflicted
+++ resolved
@@ -87,18 +87,13 @@
     }
     case ASSET_LIBRARY_ALL:
       return get_asset_library_all(bmain);
-<<<<<<< HEAD
     case ASSET_LIBRARY_CUSTOM_FROM_PREFERENCES:
     case ASSET_LIBRARY_CUSTOM_FROM_PROJECT: {
-      std::string root_path = root_path_from_library_ref(library_reference);
-=======
-    case ASSET_LIBRARY_CUSTOM: {
-      bUserAssetLibrary *custom_library = find_custom_asset_library_from_library_ref(
+      CustomAssetLibraryDefinition *custom_library = find_custom_asset_library_from_library_ref(
           library_reference);
       if (!custom_library) {
         return nullptr;
       }
->>>>>>> 08f24553
 
       std::string root_path = custom_library->path;
       if (root_path.empty()) {
@@ -210,59 +205,74 @@
   return all_library_.get();
 }
 
-bUserAssetLibrary *AssetLibraryService::find_custom_asset_library_from_library_ref(
+CustomAssetLibraryDefinition *AssetLibraryService::find_custom_asset_library_from_library_ref(
     const AssetLibraryReference &library_reference)
 {
-  BLI_assert(library_reference.type == ASSET_LIBRARY_CUSTOM);
+  BLI_assert(ELEM(library_reference.type,
+                  ASSET_LIBRARY_CUSTOM_FROM_PREFERENCES,
+                  ASSET_LIBRARY_CUSTOM_FROM_PROJECT));
   BLI_assert(library_reference.custom_library_index >= 0);
 
-  return BKE_preferences_asset_library_find_from_index(&U, library_reference.custom_library_index);
-}
-
-std::string AssetLibraryService::root_path_from_library_ref(
-    const AssetLibraryReference &library_reference)
-{
-  if (ELEM(library_reference.type, ASSET_LIBRARY_ALL, ASSET_LIBRARY_LOCAL)) {
-    return "";
-  }
-
-<<<<<<< HEAD
-  BLI_assert(library_reference.custom_library_index >= 0);
-
-  switch (library_reference.type) {
+  switch (eAssetLibraryType(library_reference.type)) {
     case ASSET_LIBRARY_CUSTOM_FROM_PREFERENCES: {
-      CustomAssetLibraryDefinition *user_library = BKE_asset_library_custom_find_from_index(
-          &U.asset_libraries, library_reference.custom_library_index);
-      if (user_library && user_library->path[0]) {
-        return user_library->path;
-      }
-      break;
+      return BKE_asset_library_custom_find_from_index(&U.asset_libraries,
+                                                      library_reference.custom_library_index);
     }
     case ASSET_LIBRARY_CUSTOM_FROM_PROJECT: {
       BlenderProject *project = BKE_project_active_get();
       if (!project) {
+        return NULL;
+      }
+
+      ListBase *project_libraries = BKE_project_custom_asset_libraries_get(project);
+      return BKE_asset_library_custom_find_from_index(project_libraries,
+                                                      library_reference.custom_library_index);
+    }
+    case ASSET_LIBRARY_ALL:
+    case ASSET_LIBRARY_LOCAL:
+    case ASSET_LIBRARY_ESSENTIALS:
+      break;
+  }
+
+  BLI_assert_unreachable();
+  return NULL;
+}
+
+std::string AssetLibraryService::root_path_from_library_ref(
+    const AssetLibraryReference &library_reference)
+{
+  switch (eAssetLibraryType(library_reference.type)) {
+    case ASSET_LIBRARY_ALL:
+    case ASSET_LIBRARY_LOCAL:
+    case ASSET_LIBRARY_ESSENTIALS:
+      return "";
+    case ASSET_LIBRARY_CUSTOM_FROM_PREFERENCES: {
+      CustomAssetLibraryDefinition *user_library = find_custom_asset_library_from_library_ref(
+          library_reference);
+      if (!user_library) {
         return "";
       }
 
-      ListBase *project_libraries = BKE_project_custom_asset_libraries_get(project);
-      CustomAssetLibraryDefinition *project_library_ = BKE_asset_library_custom_find_from_index(
-          project_libraries, library_reference.custom_library_index);
-      if (!project_library_) {
+      return user_library->path;
+    }
+    case ASSET_LIBRARY_CUSTOM_FROM_PROJECT: {
+      CustomAssetLibraryDefinition *project_library = find_custom_asset_library_from_library_ref(
+          library_reference);
+      if (!project_library) {
         return "";
       }
 
       /* Project asset libraries typically use relative paths (relative to project root directory).
        */
-      if (BLI_path_is_rel(project_library_->path)) {
+      if (BLI_path_is_rel(project_library->path)) {
+        const BlenderProject *project = BKE_project_active_get();
         const char *project_root_path = BKE_project_root_path_get(project);
         char path[1024]; /* FILE_MAX */
-        BLI_path_join(path, sizeof(path), project_root_path, project_library_->path);
+        BLI_path_join(path, sizeof(path), project_root_path, project_library->path);
         return path;
       }
-      else {
-        return project_library_->path;
-      }
-      break;
+
+      return project_library->path;
     }
     default:
       BLI_assert_unreachable();
@@ -270,15 +280,6 @@
   }
 
   return "";
-=======
-  bUserAssetLibrary *custom_library = find_custom_asset_library_from_library_ref(
-      library_reference);
-  if (!custom_library || !custom_library->path[0]) {
-    return "";
-  }
-
-  return custom_library->path;
->>>>>>> 08f24553
 }
 
 void AssetLibraryService::allocate_service_instance()
