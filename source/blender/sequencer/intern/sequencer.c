--- conflicted
+++ resolved
@@ -52,32 +52,10 @@
 #include "utils.h"
 
 static void seq_free_animdata(Scene *scene, Sequence *seq);
-<<<<<<< HEAD
-static void seq_anim_add_suffix(Scene *scene, struct anim *anim, const int view_id);
-
-/* **** XXX ******** */
-#define SELECT 1
-ListBase seqbase_clipboard;
-int seqbase_clipboard_frame;
-
-int BKE_sequencer_base_recursive_apply(ListBase *seqbase,
-                                       int (*apply_fn)(Sequence *seq, void *),
-                                       void *arg)
-{
-  Sequence *iseq;
-  for (iseq = seqbase->first; iseq; iseq = iseq->next) {
-    if (BKE_sequencer_recursive_apply(iseq, apply_fn, arg) == -1) {
-      return -1; /* bail out */
-    }
-  }
-  return 1;
-}
-=======
 
 /* -------------------------------------------------------------------- */
 /** \name Allocate / Free Functions
  * \{ */
->>>>>>> 29fb12da
 
 static Strip *seq_strip_alloc(int type)
 {
@@ -237,7 +215,6 @@
 void seq_free_sequence_recurse(Scene *scene, Sequence *seq, const bool do_id_user)
 {
   Sequence *iseq, *iseq_next;
-<<<<<<< HEAD
 
   for (iseq = seq->seqbase.first; iseq; iseq = iseq_next) {
     iseq_next = iseq->next;
@@ -254,135 +231,6 @@
   }
   return scene->ed;
 }
-
-void BKE_sequencer_free_clipboard(void)
-{
-  Sequence *seq, *nseq;
-
-  BKE_sequencer_base_clipboard_pointers_free(&seqbase_clipboard);
-
-  for (seq = seqbase_clipboard.first; seq; seq = nseq) {
-    nseq = seq->next;
-    seq_free_sequence_recurse(NULL, seq, false);
-  }
-  BLI_listbase_clear(&seqbase_clipboard);
-}
-
-/* -------------------------------------------------------------------- */
-/* Manage pointers in the clipboard.
- * note that these pointers should _never_ be access in the sequencer,
- * they are only for storage while in the clipboard
- * notice 'newid' is used for temp pointer storage here, validate on access (this is safe usage,
- * since those data-blocks are fully out of Main lists).
- */
-#define ID_PT (*id_pt)
-static void seqclipboard_ptr_free(Main *UNUSED(bmain), ID **id_pt)
-{
-  if (ID_PT) {
-    BLI_assert(ID_PT->newid != NULL);
-    MEM_freeN(ID_PT);
-    ID_PT = NULL;
-  }
-}
-static void seqclipboard_ptr_store(Main *UNUSED(bmain), ID **id_pt)
-{
-  if (ID_PT) {
-    ID *id_prev = ID_PT;
-    ID_PT = MEM_dupallocN(ID_PT);
-    ID_PT->newid = id_prev;
-  }
-}
-static void seqclipboard_ptr_restore(Main *bmain, ID **id_pt)
-{
-  if (ID_PT) {
-    const ListBase *lb = which_libbase(bmain, GS(ID_PT->name));
-    void *id_restore;
-
-    BLI_assert(ID_PT->newid != NULL);
-    if (BLI_findindex(lb, (ID_PT)->newid) != -1) {
-      /* the pointer is still valid */
-      id_restore = (ID_PT)->newid;
-    }
-    else {
-      /* the pointer of the same name still exists  */
-      id_restore = BLI_findstring(lb, (ID_PT)->name + 2, offsetof(ID, name) + 2);
-    }
-
-    if (id_restore == NULL) {
-      /* check for a data with the same filename */
-      switch (GS(ID_PT->name)) {
-        case ID_SO: {
-          id_restore = BLI_findstring(lb, ((bSound *)ID_PT)->filepath, offsetof(bSound, filepath));
-          if (id_restore == NULL) {
-            id_restore = BKE_sound_new_file(bmain, ((bSound *)ID_PT)->filepath);
-            (ID_PT)->newid = id_restore; /* reuse next time */
-          }
-          break;
-        }
-        case ID_MC: {
-          id_restore = BLI_findstring(
-              lb, ((MovieClip *)ID_PT)->filepath, offsetof(MovieClip, filepath));
-          if (id_restore == NULL) {
-            id_restore = BKE_movieclip_file_add(bmain, ((MovieClip *)ID_PT)->filepath);
-            (ID_PT)->newid = id_restore; /* reuse next time */
-          }
-          break;
-        }
-        default:
-          break;
-      }
-    }
-
-    /* Replace with pointer to actual data-block. */
-    seqclipboard_ptr_free(bmain, id_pt);
-    ID_PT = id_restore;
-  }
-}
-#undef ID_PT
-
-static void sequence_clipboard_pointers(Main *bmain,
-                                        Sequence *seq,
-                                        void (*callback)(Main *, ID **))
-{
-  callback(bmain, (ID **)&seq->scene);
-  callback(bmain, (ID **)&seq->scene_camera);
-  callback(bmain, (ID **)&seq->clip);
-  callback(bmain, (ID **)&seq->mask);
-  callback(bmain, (ID **)&seq->sound);
-
-  if (seq->type == SEQ_TYPE_TEXT && seq->effectdata) {
-    TextVars *text_data = seq->effectdata;
-    callback(bmain, (ID **)&text_data->text_font);
-  }
-}
-
-/* recursive versions of functions above */
-void BKE_sequencer_base_clipboard_pointers_free(ListBase *seqbase)
-{
-  Sequence *seq;
-  for (seq = seqbase->first; seq; seq = seq->next) {
-    sequence_clipboard_pointers(NULL, seq, seqclipboard_ptr_free);
-    BKE_sequencer_base_clipboard_pointers_free(&seq->seqbase);
-  }
-}
-void BKE_sequencer_base_clipboard_pointers_store(Main *bmain, ListBase *seqbase)
-{
-  Sequence *seq;
-  for (seq = seqbase->first; seq; seq = seq->next) {
-    sequence_clipboard_pointers(bmain, seq, seqclipboard_ptr_store);
-    BKE_sequencer_base_clipboard_pointers_store(bmain, &seq->seqbase);
-  }
-}
-void BKE_sequencer_base_clipboard_pointers_restore(ListBase *seqbase, Main *bmain)
-{
-  Sequence *seq;
-  for (seq = seqbase->first; seq; seq = seq->next) {
-    sequence_clipboard_pointers(bmain, seq, seqclipboard_ptr_restore);
-    BKE_sequencer_base_clipboard_pointers_restore(&seq->seqbase, bmain);
-  }
-}
-
-/* end clipboard pointer mess */
 
 Editing *BKE_sequencer_editing_ensure(Scene *scene)
 {
@@ -425,1800 +273,231 @@
   scene->ed = NULL;
 }
 
-/* ************************* iterator ************************** */
-/* *************** (replaces old WHILE_SEQ) ********************* */
-/* **************** use now SEQ_ALL_BEGIN () SEQ_ALL_END ***************** */
-
-/* sequence strip iterator:
- * - builds a full array, recursively into meta strips
- */
-
-static void seq_count(ListBase *seqbase, int *tot)
+static void seq_new_fix_links_recursive(Sequence *seq)
+{
+  SequenceModifierData *smd;
+
+  if (seq->type & SEQ_TYPE_EFFECT) {
+    if (seq->seq1 && seq->seq1->tmp) {
+      seq->seq1 = seq->seq1->tmp;
+    }
+    if (seq->seq2 && seq->seq2->tmp) {
+      seq->seq2 = seq->seq2->tmp;
+    }
+    if (seq->seq3 && seq->seq3->tmp) {
+      seq->seq3 = seq->seq3->tmp;
+    }
+  }
+  else if (seq->type == SEQ_TYPE_META) {
+    Sequence *seqn;
+    for (seqn = seq->seqbase.first; seqn; seqn = seqn->next) {
+      seq_new_fix_links_recursive(seqn);
+    }
+  }
+
+  for (smd = seq->modifiers.first; smd; smd = smd->next) {
+    if (smd->mask_sequence && smd->mask_sequence->tmp) {
+      smd->mask_sequence = smd->mask_sequence->tmp;
+    }
+  }
+}
+/** \} */
+
+/* -------------------------------------------------------------------- */
+/** \name Duplicate Functions
+ * \{ */
+static Sequence *seq_dupli(const Scene *scene_src,
+                           Scene *scene_dst,
+                           ListBase *new_seq_list,
+                           Sequence *seq,
+                           int dupe_flag,
+                           const int flag)
+{
+  Sequence *seqn = MEM_dupallocN(seq);
+
+  if ((flag & LIB_ID_CREATE_NO_MAIN) == 0) {
+    BKE_sequence_session_uuid_generate(seq);
+  }
+
+  seq->tmp = seqn;
+  seqn->strip = MEM_dupallocN(seq->strip);
+
+  seqn->stereo3d_format = MEM_dupallocN(seq->stereo3d_format);
+
+  /* XXX: add F-Curve duplication stuff? */
+
+  if (seq->strip->crop) {
+    seqn->strip->crop = MEM_dupallocN(seq->strip->crop);
+  }
+
+  if (seq->strip->transform) {
+    seqn->strip->transform = MEM_dupallocN(seq->strip->transform);
+  }
+
+  if (seq->strip->proxy) {
+    seqn->strip->proxy = MEM_dupallocN(seq->strip->proxy);
+    seqn->strip->proxy->anim = NULL;
+  }
+
+  if (seq->prop) {
+    seqn->prop = IDP_CopyProperty_ex(seq->prop, flag);
+  }
+
+  if (seqn->modifiers.first) {
+    BLI_listbase_clear(&seqn->modifiers);
+
+    BKE_sequence_modifier_list_copy(seqn, seq);
+  }
+
+  if (seq->type == SEQ_TYPE_META) {
+    seqn->strip->stripdata = NULL;
+
+    BLI_listbase_clear(&seqn->seqbase);
+    /* WATCH OUT!!! - This metastrip is not recursively duplicated here - do this after!!! */
+    /* - seq_dupli_recursive(&seq->seqbase, &seqn->seqbase);*/
+  }
+  else if (seq->type == SEQ_TYPE_SCENE) {
+    seqn->strip->stripdata = NULL;
+    if (seq->scene_sound) {
+      seqn->scene_sound = BKE_sound_scene_add_scene_sound_defaults(scene_dst, seqn);
+    }
+  }
+  else if (seq->type == SEQ_TYPE_MOVIECLIP) {
+    /* avoid assert */
+  }
+  else if (seq->type == SEQ_TYPE_MASK) {
+    /* avoid assert */
+  }
+  else if (seq->type == SEQ_TYPE_MOVIE) {
+    seqn->strip->stripdata = MEM_dupallocN(seq->strip->stripdata);
+    BLI_listbase_clear(&seqn->anims);
+  }
+  else if (seq->type == SEQ_TYPE_SOUND_RAM) {
+    seqn->strip->stripdata = MEM_dupallocN(seq->strip->stripdata);
+    seqn->scene_sound = NULL;
+    if ((flag & LIB_ID_CREATE_NO_USER_REFCOUNT) == 0) {
+      id_us_plus((ID *)seqn->sound);
+    }
+  }
+  else if (seq->type == SEQ_TYPE_IMAGE) {
+    seqn->strip->stripdata = MEM_dupallocN(seq->strip->stripdata);
+  }
+  else if (seq->type & SEQ_TYPE_EFFECT) {
+    struct SeqEffectHandle sh;
+    sh = BKE_sequence_get_effect(seq);
+    if (sh.copy) {
+      sh.copy(seqn, seq, flag);
+    }
+
+    seqn->strip->stripdata = NULL;
+  }
+  else {
+    /* sequence type not handled in duplicate! Expect a crash now... */
+    BLI_assert(0);
+  }
+
+  /* When using SEQ_DUPE_UNIQUE_NAME, it is mandatory to add new sequences in relevant container
+   * (scene or meta's one), *before* checking for unique names. Otherwise the meta's list is empty
+   * and hence we miss all seqs in that meta that have already been duplicated (see T55668).
+   * Note that unique name check itself could be done at a later step in calling code, once all
+   * seqs have bee duplicated (that was first, simpler solution), but then handling of animation
+   * data will be broken (see T60194). */
+  if (new_seq_list != NULL) {
+    BLI_addtail(new_seq_list, seqn);
+  }
+
+  if (scene_src == scene_dst) {
+    if (dupe_flag & SEQ_DUPE_UNIQUE_NAME) {
+      BKE_sequence_base_unique_name_recursive(&scene_dst->ed->seqbase, seqn);
+    }
+
+    if (dupe_flag & SEQ_DUPE_ANIM) {
+      BKE_sequencer_dupe_animdata(scene_dst, seq->name + 2, seqn->name + 2);
+    }
+  }
+
+  return seqn;
+}
+
+static Sequence *sequence_dupli_recursive_do(const Scene *scene_src,
+                                             Scene *scene_dst,
+                                             ListBase *new_seq_list,
+                                             Sequence *seq,
+                                             const int dupe_flag)
+{
+  Sequence *seqn;
+
+  seq->tmp = NULL;
+  seqn = seq_dupli(scene_src, scene_dst, new_seq_list, seq, dupe_flag, 0);
+  if (seq->type == SEQ_TYPE_META) {
+    Sequence *s;
+    for (s = seq->seqbase.first; s; s = s->next) {
+      sequence_dupli_recursive_do(scene_src, scene_dst, &seqn->seqbase, s, dupe_flag);
+    }
+  }
+
+  return seqn;
+}
+
+Sequence *BKE_sequence_dupli_recursive(
+    const Scene *scene_src, Scene *scene_dst, ListBase *new_seq_list, Sequence *seq, int dupe_flag)
+{
+  Sequence *seqn = sequence_dupli_recursive_do(scene_src, scene_dst, new_seq_list, seq, dupe_flag);
+
+  /* This does not need to be in recursive call itself, since it is already recursive... */
+  seq_new_fix_links_recursive(seqn);
+
+  return seqn;
+}
+
+void BKE_sequence_base_dupli_recursive(const Scene *scene_src,
+                                       Scene *scene_dst,
+                                       ListBase *nseqbase,
+                                       const ListBase *seqbase,
+                                       int dupe_flag,
+                                       const int flag)
 {
   Sequence *seq;
+  Sequence *seqn = NULL;
+  Sequence *last_seq = BKE_sequencer_active_get((Scene *)scene_src);
+  /* always include meta's strips */
+  int dupe_flag_recursive = dupe_flag | SEQ_DUPE_ALL | SEQ_DUPE_IS_RECURSIVE_CALL;
 
   for (seq = seqbase->first; seq; seq = seq->next) {
-    (*tot)++;
-
-    if (seq->seqbase.first) {
-      seq_count(&seq->seqbase, tot);
-    }
-  }
-}
-
-static void seq_build_array(ListBase *seqbase, Sequence ***array, int depth)
-{
-  Sequence *seq;
-
-  for (seq = seqbase->first; seq; seq = seq->next) {
-    seq->depth = depth;
-
-    if (seq->seqbase.first) {
-      seq_build_array(&seq->seqbase, array, depth + 1);
-    }
-
-    **array = seq;
-    (*array)++;
-  }
-}
-
-static void seq_array(Editing *ed,
-                      Sequence ***seqarray,
-                      int *tot,
-                      const bool use_current_sequences)
-{
-  Sequence **array;
-
-  *seqarray = NULL;
-  *tot = 0;
-
-  if (ed == NULL) {
-    return;
-  }
-
-  if (use_current_sequences) {
-    seq_count(ed->seqbasep, tot);
-  }
-  else {
-    seq_count(&ed->seqbase, tot);
-  }
-
-  if (*tot == 0) {
-    return;
-  }
-
-  *seqarray = array = MEM_mallocN(sizeof(Sequence *) * (*tot), "SeqArray");
-  if (use_current_sequences) {
-    seq_build_array(ed->seqbasep, &array, 0);
-  }
-  else {
-    seq_build_array(&ed->seqbase, &array, 0);
-  }
-}
-
-void BKE_sequence_iterator_begin(Editing *ed, SeqIterator *iter, const bool use_current_sequences)
-{
-  memset(iter, 0, sizeof(*iter));
-  seq_array(ed, &iter->array, &iter->tot, use_current_sequences);
-
-  if (iter->tot) {
-    iter->cur = 0;
-    iter->seq = iter->array[iter->cur];
-    iter->valid = 1;
-  }
-}
-
-void BKE_sequence_iterator_next(SeqIterator *iter)
-{
-  if (++iter->cur < iter->tot) {
-    iter->seq = iter->array[iter->cur];
-  }
-  else {
-    iter->valid = 0;
-  }
-}
-
-void BKE_sequence_iterator_end(SeqIterator *iter)
-{
-  if (iter->array) {
-    MEM_freeN(iter->array);
-  }
-
-  iter->valid = 0;
-}
-
-static int metaseq_start(Sequence *metaseq)
-{
-  return metaseq->start + metaseq->startofs;
-}
-
-static int metaseq_end(Sequence *metaseq)
-{
-  return metaseq->start + metaseq->len - metaseq->endofs;
-}
-
-static void seq_update_sound_bounds_recursive_impl(Scene *scene,
-                                                   Sequence *metaseq,
-                                                   int start,
-                                                   int end)
-{
-  Sequence *seq;
-
-  /* for sound we go over full meta tree to update bounds of the sound strips,
-   * since sound is played outside of evaluating the imbufs, */
-  for (seq = metaseq->seqbase.first; seq; seq = seq->next) {
-    if (seq->type == SEQ_TYPE_META) {
-      seq_update_sound_bounds_recursive_impl(
-          scene, seq, max_ii(start, metaseq_start(seq)), min_ii(end, metaseq_end(seq)));
-    }
-    else if (ELEM(seq->type, SEQ_TYPE_SOUND_RAM, SEQ_TYPE_SCENE)) {
-      if (seq->scene_sound) {
-        int startofs = seq->startofs;
-        int endofs = seq->endofs;
-        if (seq->startofs + seq->start < start) {
-          startofs = start - seq->start;
+    seq->tmp = NULL;
+    if ((seq->flag & SELECT) || (dupe_flag & SEQ_DUPE_ALL)) {
+      seqn = seq_dupli(scene_src, scene_dst, nseqbase, seq, dupe_flag, flag);
+      if (seqn) { /*should never fail */
+        if (dupe_flag & SEQ_DUPE_CONTEXT) {
+          seq->flag &= ~SEQ_ALLSEL;
+          seqn->flag &= ~(SEQ_LEFTSEL + SEQ_RIGHTSEL + SEQ_LOCK);
         }
 
-        if (seq->start + seq->len - seq->endofs > end) {
-          endofs = seq->start + seq->len - end;
+        if (seq->type == SEQ_TYPE_META) {
+          BKE_sequence_base_dupli_recursive(
+              scene_src, scene_dst, &seqn->seqbase, &seq->seqbase, dupe_flag_recursive, flag);
         }
 
-        BKE_sound_move_scene_sound(scene,
-                                   seq->scene_sound,
-                                   seq->start + startofs,
-                                   seq->start + seq->len - endofs,
-                                   startofs + seq->anim_startofs);
-      }
-    }
-  }
-}
-
-static void seq_update_sound_bounds_recursive(Scene *scene, Sequence *metaseq)
-{
-  seq_update_sound_bounds_recursive_impl(
-      scene, metaseq, metaseq_start(metaseq), metaseq_end(metaseq));
-}
-
-void BKE_sequence_calc_disp(Scene *scene, Sequence *seq)
-{
-  if (seq->startofs && seq->startstill) {
-    seq->startstill = 0;
-  }
-  if (seq->endofs && seq->endstill) {
-    seq->endstill = 0;
-  }
-
-  seq->startdisp = seq->start + seq->startofs - seq->startstill;
-  seq->enddisp = seq->start + seq->len - seq->endofs + seq->endstill;
-
-  if (seq->type == SEQ_TYPE_META) {
-    seq_update_sound_bounds_recursive(scene, seq);
-  }
-}
-
-void BKE_sequence_calc(Scene *scene, Sequence *seq)
-{
-  Sequence *seqm;
-  int min, max;
-
-  /* check all metas recursively */
-  seqm = seq->seqbase.first;
-  while (seqm) {
-    if (seqm->seqbase.first) {
-      BKE_sequence_calc(scene, seqm);
-    }
-    seqm = seqm->next;
-  }
-
-  /* effects and meta: automatic start and end */
-  if (seq->type & SEQ_TYPE_EFFECT) {
-    if (seq->seq1) {
-      seq->startofs = seq->endofs = seq->startstill = seq->endstill = 0;
-      if (seq->seq3) {
-        seq->start = seq->startdisp = max_iii(
-            seq->seq1->startdisp, seq->seq2->startdisp, seq->seq3->startdisp);
-        seq->enddisp = min_iii(seq->seq1->enddisp, seq->seq2->enddisp, seq->seq3->enddisp);
-      }
-      else if (seq->seq2) {
-        seq->start = seq->startdisp = max_ii(seq->seq1->startdisp, seq->seq2->startdisp);
-        seq->enddisp = min_ii(seq->seq1->enddisp, seq->seq2->enddisp);
-      }
-      else {
-        seq->start = seq->startdisp = seq->seq1->startdisp;
-        seq->enddisp = seq->seq1->enddisp;
-      }
-      /* we cant help if strips don't overlap, it wont give useful results.
-       * but at least ensure 'len' is never negative which causes bad bugs elsewhere. */
-      if (seq->enddisp < seq->startdisp) {
-        /* simple start/end swap */
-        seq->start = seq->enddisp;
-        seq->enddisp = seq->startdisp;
-        seq->startdisp = seq->start;
-        seq->flag |= SEQ_INVALID_EFFECT;
-      }
-      else {
-        seq->flag &= ~SEQ_INVALID_EFFECT;
-      }
-
-      seq->len = seq->enddisp - seq->startdisp;
-    }
-    else {
-      BKE_sequence_calc_disp(scene, seq);
-    }
-  }
-  else {
-    if (seq->type == SEQ_TYPE_META) {
-      seqm = seq->seqbase.first;
-      if (seqm) {
-        min = MAXFRAME * 2;
-        max = -MAXFRAME * 2;
-        while (seqm) {
-          if (seqm->startdisp < min) {
-            min = seqm->startdisp;
-          }
-          if (seqm->enddisp > max) {
-            max = seqm->enddisp;
-          }
-          seqm = seqm->next;
-        }
-        seq->start = min + seq->anim_startofs;
-        seq->len = max - min;
-        seq->len -= seq->anim_startofs;
-        seq->len -= seq->anim_endofs;
-      }
-      seq_update_sound_bounds_recursive(scene, seq);
-    }
-    BKE_sequence_calc_disp(scene, seq);
-  }
-}
-
-void seq_multiview_name(Scene *scene,
-                        const int view_id,
-                        const char *prefix,
-                        const char *ext,
-                        char *r_path,
-                        size_t r_size)
-{
-  const char *suffix = BKE_scene_multiview_view_id_suffix_get(&scene->r, view_id);
-  BLI_assert(ext != NULL && suffix != NULL && prefix != NULL);
-  BLI_snprintf(r_path, r_size, "%s%s%s", prefix, suffix, ext);
-}
-
-/* note: caller should run BKE_sequence_calc(scene, seq) after */
-void BKE_sequence_reload_new_file(Main *bmain, Scene *scene, Sequence *seq, const bool lock_range)
-{
-  char path[FILE_MAX];
-  int prev_startdisp = 0, prev_enddisp = 0;
-  /* note: don't rename the strip, will break animation curves */
-
-  if (ELEM(seq->type,
-           SEQ_TYPE_MOVIE,
-           SEQ_TYPE_IMAGE,
-           SEQ_TYPE_SOUND_RAM,
-           SEQ_TYPE_SCENE,
-           SEQ_TYPE_META,
-           SEQ_TYPE_MOVIECLIP,
-           SEQ_TYPE_MASK) == 0) {
-    return;
-  }
-
-  if (lock_range) {
-    /* keep so we don't have to move the actual start and end points (only the data) */
-    BKE_sequence_calc_disp(scene, seq);
-    prev_startdisp = seq->startdisp;
-    prev_enddisp = seq->enddisp;
-  }
-
-  switch (seq->type) {
-    case SEQ_TYPE_IMAGE: {
-      /* Hack? */
-      size_t olen = MEM_allocN_len(seq->strip->stripdata) / sizeof(StripElem);
-
-      seq->len = olen;
-      seq->len -= seq->anim_startofs;
-      seq->len -= seq->anim_endofs;
-      if (seq->len < 0) {
-        seq->len = 0;
-      }
-      break;
-    }
-    case SEQ_TYPE_MOVIE: {
-      StripAnim *sanim;
-      bool is_multiview_loaded = false;
-      const bool is_multiview = (seq->flag & SEQ_USE_VIEWS) != 0 &&
-                                (scene->r.scemode & R_MULTIVIEW) != 0;
-
-      BLI_join_dirfile(path, sizeof(path), seq->strip->dir, seq->strip->stripdata->name);
-      BLI_path_abs(path, BKE_main_blendfile_path_from_global());
-
-      BKE_sequence_free_anim(seq);
-
-      if (is_multiview && (seq->views_format == R_IMF_VIEWS_INDIVIDUAL)) {
-        char prefix[FILE_MAX];
-        const char *ext = NULL;
-        const int totfiles = seq_num_files(scene, seq->views_format, true);
-        int i = 0;
-
-        BKE_scene_multiview_view_prefix_get(scene, path, prefix, &ext);
-
-        if (prefix[0] != '\0') {
-          for (i = 0; i < totfiles; i++) {
-            struct anim *anim;
-            char str[FILE_MAX];
-
-            seq_multiview_name(scene, i, prefix, ext, str, FILE_MAX);
-            anim = openanim(str,
-                            IB_rect | ((seq->flag & SEQ_FILTERY) ? IB_animdeinterlace : 0),
-                            seq->streamindex,
-                            seq->strip->colorspace_settings.name);
-
-            if (anim) {
-              seq_anim_add_suffix(scene, anim, i);
-              sanim = MEM_mallocN(sizeof(StripAnim), "Strip Anim");
-              BLI_addtail(&seq->anims, sanim);
-              sanim->anim = anim;
-            }
-          }
-          is_multiview_loaded = true;
-        }
-      }
-
-      if (is_multiview_loaded == false) {
-        struct anim *anim;
-        anim = openanim(path,
-                        IB_rect | ((seq->flag & SEQ_FILTERY) ? IB_animdeinterlace : 0),
-                        seq->streamindex,
-                        seq->strip->colorspace_settings.name);
-        if (anim) {
-          sanim = MEM_mallocN(sizeof(StripAnim), "Strip Anim");
-          BLI_addtail(&seq->anims, sanim);
-          sanim->anim = anim;
-        }
-      }
-
-      /* use the first video as reference for everything */
-      sanim = seq->anims.first;
-
-      if ((!sanim) || (!sanim->anim)) {
-        return;
-      }
-
-      IMB_anim_load_metadata(sanim->anim);
-
-      seq->len = IMB_anim_get_duration(
-          sanim->anim, seq->strip->proxy ? seq->strip->proxy->tc : IMB_TC_RECORD_RUN);
-
-      seq->anim_preseek = IMB_anim_get_preseek(sanim->anim);
-
-      seq->len -= seq->anim_startofs;
-      seq->len -= seq->anim_endofs;
-      if (seq->len < 0) {
-        seq->len = 0;
-      }
-      break;
-    }
-    case SEQ_TYPE_MOVIECLIP:
-      if (seq->clip == NULL) {
-        return;
-      }
-
-      seq->len = BKE_movieclip_get_duration(seq->clip);
-
-      seq->len -= seq->anim_startofs;
-      seq->len -= seq->anim_endofs;
-      if (seq->len < 0) {
-        seq->len = 0;
-      }
-      break;
-    case SEQ_TYPE_MASK:
-      if (seq->mask == NULL) {
-        return;
-      }
-      seq->len = BKE_mask_get_duration(seq->mask);
-      seq->len -= seq->anim_startofs;
-      seq->len -= seq->anim_endofs;
-      if (seq->len < 0) {
-        seq->len = 0;
-      }
-      break;
-    case SEQ_TYPE_SOUND_RAM:
-#ifdef WITH_AUDASPACE
-      if (!seq->sound) {
-        return;
-      }
-      seq->len = ceil((double)BKE_sound_get_length(bmain, seq->sound) * FPS);
-      seq->len -= seq->anim_startofs;
-      seq->len -= seq->anim_endofs;
-      if (seq->len < 0) {
-        seq->len = 0;
-      }
-#else
-      UNUSED_VARS(bmain);
-      return;
-#endif
-      break;
-    case SEQ_TYPE_SCENE: {
-      seq->len = (seq->scene) ? seq->scene->r.efra - seq->scene->r.sfra + 1 : 0;
-      seq->len -= seq->anim_startofs;
-      seq->len -= seq->anim_endofs;
-      if (seq->len < 0) {
-        seq->len = 0;
-      }
-      break;
-    }
-  }
-
-  free_proxy_seq(seq);
-
-  if (lock_range) {
-    BKE_sequence_tx_set_final_left(seq, prev_startdisp);
-    BKE_sequence_tx_set_final_right(seq, prev_enddisp);
-    BKE_sequence_single_fix(seq);
-  }
-
-  BKE_sequence_calc(scene, seq);
-}
-
-void BKE_sequence_movie_reload_if_needed(struct Main *bmain,
-                                         struct Scene *scene,
-                                         struct Sequence *seq,
-                                         bool *r_was_reloaded,
-                                         bool *r_can_produce_frames)
-{
-  BLI_assert(seq->type == SEQ_TYPE_MOVIE ||
-             !"This function is only implemented for movie strips.");
-
-  bool must_reload = false;
-
-  /* The Sequence struct allows for multiple anim structs to be associated with one strip. This
-   * function will return true only if there is at least one 'anim' AND all anims can produce
-   * frames. */
-
-  if (BLI_listbase_is_empty(&seq->anims)) {
-    /* No anim present, so reloading is always necessary. */
-    must_reload = true;
-  }
-  else {
-    LISTBASE_FOREACH (StripAnim *, sanim, &seq->anims) {
-      if (!IMB_anim_can_produce_frames(sanim->anim)) {
-        /* Anim cannot produce frames, try reloading. */
-        must_reload = true;
-        break;
-      }
-    };
-  }
-
-  if (!must_reload) {
-    /* There are one or more anims, and all can produce frames. */
-    *r_was_reloaded = false;
-    *r_can_produce_frames = true;
-    return;
-  }
-
-  BKE_sequence_reload_new_file(bmain, scene, seq, true);
-  *r_was_reloaded = true;
-
-  if (BLI_listbase_is_empty(&seq->anims)) {
-    /* No anims present after reloading => no frames can be produced. */
-    *r_can_produce_frames = false;
-    return;
-  }
-
-  /* Check if there are still anims that cannot produce frames. */
-  LISTBASE_FOREACH (StripAnim *, sanim, &seq->anims) {
-    if (!IMB_anim_can_produce_frames(sanim->anim)) {
-      /* There still is an anim that cannot produce frames. */
-      *r_can_produce_frames = false;
-      return;
-    }
-  };
-
-  /* There are one or more anims, and all can produce frames. */
-  *r_can_produce_frames = true;
-}
-
-void BKE_sequencer_sort(Scene *scene)
-{
-  /* all strips together per kind, and in order of y location ("machine") */
-  ListBase seqbase, effbase;
-  Editing *ed = BKE_sequencer_editing_get(scene, false);
-  Sequence *seq, *seqt;
-
-  if (ed == NULL) {
-    return;
-  }
-
-  BLI_listbase_clear(&seqbase);
-  BLI_listbase_clear(&effbase);
-
-  while ((seq = BLI_pophead(ed->seqbasep))) {
-
-    if (seq->type & SEQ_TYPE_EFFECT) {
-      seqt = effbase.first;
-      while (seqt) {
-        if (seqt->machine >= seq->machine) {
-          BLI_insertlinkbefore(&effbase, seqt, seq);
-          break;
-        }
-        seqt = seqt->next;
-      }
-      if (seqt == NULL) {
-        BLI_addtail(&effbase, seq);
-      }
-    }
-    else {
-      seqt = seqbase.first;
-      while (seqt) {
-        if (seqt->machine >= seq->machine) {
-          BLI_insertlinkbefore(&seqbase, seqt, seq);
-          break;
-        }
-        seqt = seqt->next;
-      }
-      if (seqt == NULL) {
-        BLI_addtail(&seqbase, seq);
-      }
-    }
-  }
-
-  BLI_movelisttolist(&seqbase, &effbase);
-  *(ed->seqbasep) = seqbase;
-}
-
-/** Comparison function suitable to be used with BLI_listbase_sort()... */
-int BKE_sequencer_cmp_time_startdisp(const void *a, const void *b)
-{
-  const Sequence *seq_a = a;
-  const Sequence *seq_b = b;
-
-  return (seq_a->startdisp > seq_b->startdisp);
-}
-
-static int clear_scene_in_allseqs_fn(Sequence *seq, void *arg_pt)
-{
-  if (seq->scene == (Scene *)arg_pt) {
-    seq->scene = NULL;
-  }
-  return 1;
-}
-
-typedef struct SeqUniqueInfo {
-  Sequence *seq;
-  char name_src[SEQ_NAME_MAXSTR];
-  char name_dest[SEQ_NAME_MAXSTR];
-  int count;
-  int match;
-} SeqUniqueInfo;
-
-static void seqbase_unique_name(ListBase *seqbasep, SeqUniqueInfo *sui)
-{
-  Sequence *seq;
-  for (seq = seqbasep->first; seq; seq = seq->next) {
-    if ((sui->seq != seq) && STREQ(sui->name_dest, seq->name + 2)) {
-      /* SEQ_NAME_MAXSTR -4 for the number, -1 for \0, - 2 for r_prefix */
-      BLI_snprintf(sui->name_dest,
-                   sizeof(sui->name_dest),
-                   "%.*s.%03d",
-                   SEQ_NAME_MAXSTR - 4 - 1 - 2,
-                   sui->name_src,
-                   sui->count++);
-      sui->match = 1; /* be sure to re-scan */
-    }
-  }
-}
-
-static int seqbase_unique_name_recursive_fn(Sequence *seq, void *arg_pt)
-{
-  if (seq->seqbase.first) {
-    seqbase_unique_name(&seq->seqbase, (SeqUniqueInfo *)arg_pt);
-  }
-  return 1;
-}
-
-void BKE_sequence_base_unique_name_recursive(ListBase *seqbasep, Sequence *seq)
-{
-  SeqUniqueInfo sui;
-  char *dot;
-  sui.seq = seq;
-  BLI_strncpy(sui.name_src, seq->name + 2, sizeof(sui.name_src));
-  BLI_strncpy(sui.name_dest, seq->name + 2, sizeof(sui.name_dest));
-
-  sui.count = 1;
-  sui.match = 1; /* assume the worst to start the loop */
-
-  /* Strip off the suffix */
-  if ((dot = strrchr(sui.name_src, '.'))) {
-    *dot = '\0';
-    dot++;
-
-    if (*dot) {
-      sui.count = atoi(dot) + 1;
-    }
-  }
-
-  while (sui.match) {
-    sui.match = 0;
-    seqbase_unique_name(seqbasep, &sui);
-    BKE_sequencer_base_recursive_apply(seqbasep, seqbase_unique_name_recursive_fn, &sui);
-  }
-
-  BLI_strncpy(seq->name + 2, sui.name_dest, sizeof(seq->name) - 2);
-}
-
-static const char *give_seqname_by_type(int type)
-{
-  switch (type) {
-    case SEQ_TYPE_META:
-      return "Meta";
-    case SEQ_TYPE_IMAGE:
-      return "Image";
-    case SEQ_TYPE_SCENE:
-      return "Scene";
-    case SEQ_TYPE_MOVIE:
-      return "Movie";
-    case SEQ_TYPE_MOVIECLIP:
-      return "Clip";
-    case SEQ_TYPE_MASK:
-      return "Mask";
-    case SEQ_TYPE_SOUND_RAM:
-      return "Audio";
-    case SEQ_TYPE_CROSS:
-      return "Cross";
-    case SEQ_TYPE_GAMCROSS:
-      return "Gamma Cross";
-    case SEQ_TYPE_ADD:
-      return "Add";
-    case SEQ_TYPE_SUB:
-      return "Sub";
-    case SEQ_TYPE_MUL:
-      return "Mul";
-    case SEQ_TYPE_ALPHAOVER:
-      return "Alpha Over";
-    case SEQ_TYPE_ALPHAUNDER:
-      return "Alpha Under";
-    case SEQ_TYPE_OVERDROP:
-      return "Over Drop";
-    case SEQ_TYPE_COLORMIX:
-      return "Color Mix";
-    case SEQ_TYPE_WIPE:
-      return "Wipe";
-    case SEQ_TYPE_GLOW:
-      return "Glow";
-    case SEQ_TYPE_TRANSFORM:
-      return "Transform";
-    case SEQ_TYPE_COLOR:
-      return "Color";
-    case SEQ_TYPE_MULTICAM:
-      return "Multicam";
-    case SEQ_TYPE_ADJUSTMENT:
-      return "Adjustment";
-    case SEQ_TYPE_SPEED:
-      return "Speed";
-    case SEQ_TYPE_GAUSSIAN_BLUR:
-      return "Gaussian Blur";
-    case SEQ_TYPE_TEXT:
-      return "Text";
-    default:
-      return NULL;
-  }
-}
-
-const char *BKE_sequence_give_name(Sequence *seq)
-{
-  const char *name = give_seqname_by_type(seq->type);
-
-  if (!name) {
-    if (!(seq->type & SEQ_TYPE_EFFECT)) {
-      return seq->strip->dir;
-    }
-
-    return "Effect";
-  }
-  return name;
-}
-
-ListBase *BKE_sequence_seqbase_get(Sequence *seq, int *r_offset)
-{
-  ListBase *seqbase = NULL;
-
-  switch (seq->type) {
-    case SEQ_TYPE_META: {
-      seqbase = &seq->seqbase;
-      *r_offset = seq->start;
-      break;
-    }
-    case SEQ_TYPE_SCENE: {
-      if (seq->flag & SEQ_SCENE_STRIPS && seq->scene) {
-        Editing *ed = BKE_sequencer_editing_get(seq->scene, false);
-        if (ed) {
-          seqbase = &ed->seqbase;
-          *r_offset = seq->scene->r.sfra;
-        }
-      }
-      break;
-    }
-  }
-
-  return seqbase;
-}
-
-/* the number of files will vary according to the stereo format */
-int seq_num_files(Scene *scene, char views_format, const bool is_multiview)
-{
-  if (!is_multiview) {
-    return 1;
-  }
-  if (views_format == R_IMF_VIEWS_STEREO_3D) {
-    return 1;
-  }
-  /* R_IMF_VIEWS_INDIVIDUAL */
-
-  return BKE_scene_multiview_num_views_get(&scene->r);
-}
-
-void seq_proxy_index_dir_set(struct anim *anim, const char *base_dir)
-{
-  char dir[FILE_MAX];
-  char fname[FILE_MAXFILE];
-
-  IMB_anim_get_fname(anim, fname, FILE_MAXFILE);
-  BLI_strncpy(dir, base_dir, sizeof(dir));
-  BLI_path_append(dir, sizeof(dir), fname);
-  IMB_anim_set_index_dir(anim, dir);
-}
-
-void seq_open_anim_file(Scene *scene, Sequence *seq, bool openfile)
-{
-  char dir[FILE_MAX];
-  char name[FILE_MAX];
-  StripProxy *proxy;
-  bool use_proxy;
-  bool is_multiview_loaded = false;
-  Editing *ed = scene->ed;
-  const bool is_multiview = (seq->flag & SEQ_USE_VIEWS) != 0 &&
-                            (scene->r.scemode & R_MULTIVIEW) != 0;
-
-  if ((seq->anims.first != NULL) && (((StripAnim *)seq->anims.first)->anim != NULL)) {
-    return;
-  }
-
-  /* reset all the previously created anims */
-  BKE_sequence_free_anim(seq);
-
-  BLI_join_dirfile(name, sizeof(name), seq->strip->dir, seq->strip->stripdata->name);
-  BLI_path_abs(name, BKE_main_blendfile_path_from_global());
-
-  proxy = seq->strip->proxy;
-
-  use_proxy = proxy && ((proxy->storage & SEQ_STORAGE_PROXY_CUSTOM_DIR) != 0 ||
-                        (ed->proxy_storage == SEQ_EDIT_PROXY_DIR_STORAGE));
-
-  if (use_proxy) {
-    if (ed->proxy_storage == SEQ_EDIT_PROXY_DIR_STORAGE) {
-      if (ed->proxy_dir[0] == 0) {
-        BLI_strncpy(dir, "//BL_proxy", sizeof(dir));
-      }
-      else {
-        BLI_strncpy(dir, ed->proxy_dir, sizeof(dir));
-      }
-    }
-    else {
-      BLI_strncpy(dir, seq->strip->proxy->dir, sizeof(dir));
-    }
-    BLI_path_abs(dir, BKE_main_blendfile_path_from_global());
-  }
-
-  if (is_multiview && seq->views_format == R_IMF_VIEWS_INDIVIDUAL) {
-    int totfiles = seq_num_files(scene, seq->views_format, true);
-    char prefix[FILE_MAX];
-    const char *ext = NULL;
-    int i;
-
-    BKE_scene_multiview_view_prefix_get(scene, name, prefix, &ext);
-
-    if (prefix[0] != '\0') {
-      for (i = 0; i < totfiles; i++) {
-        const char *suffix = BKE_scene_multiview_view_id_suffix_get(&scene->r, i);
-        char str[FILE_MAX];
-        StripAnim *sanim = MEM_mallocN(sizeof(StripAnim), "Strip Anim");
-
-        BLI_addtail(&seq->anims, sanim);
-
-        BLI_snprintf(str, sizeof(str), "%s%s%s", prefix, suffix, ext);
-
-        if (openfile) {
-          sanim->anim = openanim(str,
-                                 IB_rect | ((seq->flag & SEQ_FILTERY) ? IB_animdeinterlace : 0),
-                                 seq->streamindex,
-                                 seq->strip->colorspace_settings.name);
-        }
-        else {
-          sanim->anim = openanim_noload(str,
-                                        IB_rect |
-                                            ((seq->flag & SEQ_FILTERY) ? IB_animdeinterlace : 0),
-                                        seq->streamindex,
-                                        seq->strip->colorspace_settings.name);
-        }
-
-        if (sanim->anim) {
-          /* we already have the suffix */
-          IMB_suffix_anim(sanim->anim, suffix);
-        }
-        else {
-          if (openfile) {
-            sanim->anim = openanim(name,
-                                   IB_rect | ((seq->flag & SEQ_FILTERY) ? IB_animdeinterlace : 0),
-                                   seq->streamindex,
-                                   seq->strip->colorspace_settings.name);
-          }
-          else {
-            sanim->anim = openanim_noload(name,
-                                          IB_rect |
-                                              ((seq->flag & SEQ_FILTERY) ? IB_animdeinterlace : 0),
-                                          seq->streamindex,
-                                          seq->strip->colorspace_settings.name);
-          }
-
-          /* No individual view files - monoscopic, stereo 3d or EXR multi-view. */
-          totfiles = 1;
-        }
-
-        if (sanim->anim && use_proxy) {
-          seq_proxy_index_dir_set(sanim->anim, dir);
-        }
-      }
-      is_multiview_loaded = true;
-    }
-  }
-
-  if (is_multiview_loaded == false) {
-    StripAnim *sanim;
-
-    sanim = MEM_mallocN(sizeof(StripAnim), "Strip Anim");
-    BLI_addtail(&seq->anims, sanim);
-
-    if (openfile) {
-      sanim->anim = openanim(name,
-                             IB_rect | ((seq->flag & SEQ_FILTERY) ? IB_animdeinterlace : 0),
-                             seq->streamindex,
-                             seq->strip->colorspace_settings.name);
-    }
-    else {
-      sanim->anim = openanim_noload(name,
-                                    IB_rect | ((seq->flag & SEQ_FILTERY) ? IB_animdeinterlace : 0),
-                                    seq->streamindex,
-                                    seq->strip->colorspace_settings.name);
-    }
-
-    if (sanim->anim && use_proxy) {
-      seq_proxy_index_dir_set(sanim->anim, dir);
-    }
-  }
-}
-
-/* check whether sequence cur depends on seq */
-static bool BKE_sequence_check_depend(Sequence *seq, Sequence *cur)
-{
-  if (cur->seq1 == seq || cur->seq2 == seq || cur->seq3 == seq) {
-    return true;
-  }
-
-  /* sequences are not intersecting in time, assume no dependency exists between them */
-  if (cur->enddisp < seq->startdisp || cur->startdisp > seq->enddisp) {
-    return false;
-  }
-
-  /* checking sequence is below reference one, not dependent on it */
-  if (cur->machine < seq->machine) {
-    return false;
-  }
-
-  /* sequence is not blending with lower machines, no dependency here occurs
-   * check for non-effects only since effect could use lower machines as input
-   */
-  if ((cur->type & SEQ_TYPE_EFFECT) == 0 &&
-      ((cur->blend_mode == SEQ_BLEND_REPLACE) ||
-       (cur->blend_mode == SEQ_TYPE_CROSS && cur->blend_opacity == 100.0f))) {
-    return false;
-  }
-
-  return true;
-}
-
-static void sequence_do_invalidate_dependent(Scene *scene, Sequence *seq, ListBase *seqbase)
-{
-  Sequence *cur;
-
-  for (cur = seqbase->first; cur; cur = cur->next) {
-    if (cur == seq) {
-      continue;
-    }
-
-    if (BKE_sequence_check_depend(seq, cur)) {
-      /* Effect must be invalidated completely if they depend on invalidated seq. */
-      if ((cur->type & SEQ_TYPE_EFFECT) != 0) {
-        BKE_sequencer_cache_cleanup_sequence(scene, cur, seq, SEQ_CACHE_ALL_TYPES, false);
-      }
-      else {
-        /* In case of alpha over for example only invalidate composite image */
-        BKE_sequencer_cache_cleanup_sequence(
-            scene, cur, seq, SEQ_CACHE_STORE_COMPOSITE | SEQ_CACHE_STORE_FINAL_OUT, false);
-      }
-    }
-
-    if (cur->seqbase.first) {
-      sequence_do_invalidate_dependent(scene, seq, &cur->seqbase);
-    }
-  }
-}
-
-static void sequence_invalidate_cache(Scene *scene,
-                                      Sequence *seq,
-                                      bool invalidate_self,
-                                      int invalidate_types)
-{
-  Editing *ed = scene->ed;
-
-  if (invalidate_self) {
-    BKE_sequence_free_anim(seq);
-    BKE_sequencer_cache_cleanup_sequence(scene, seq, seq, invalidate_types, false);
-  }
-
-  if (seq->effectdata && seq->type == SEQ_TYPE_SPEED) {
-    BKE_sequence_effect_speed_rebuild_map(scene, seq, true);
-  }
-
-  sequence_do_invalidate_dependent(scene, seq, &ed->seqbase);
-  DEG_id_tag_update(&scene->id, ID_RECALC_SEQUENCER_STRIPS);
-  BKE_sequencer_prefetch_stop(scene);
-}
-
-void BKE_sequence_invalidate_cache_in_range(Scene *scene,
-                                            Sequence *seq,
-                                            Sequence *range_mask,
-                                            int invalidate_types)
-{
-  BKE_sequencer_cache_cleanup_sequence(scene, seq, range_mask, invalidate_types, true);
-}
-
-void BKE_sequence_invalidate_cache_raw(Scene *scene, Sequence *seq)
-{
-  sequence_invalidate_cache(scene, seq, true, SEQ_CACHE_ALL_TYPES);
-}
-
-void BKE_sequence_invalidate_cache_preprocessed(Scene *scene, Sequence *seq)
-{
-  sequence_invalidate_cache(scene,
-                            seq,
-                            true,
-                            SEQ_CACHE_STORE_PREPROCESSED | SEQ_CACHE_STORE_COMPOSITE |
-                                SEQ_CACHE_STORE_FINAL_OUT);
-}
-
-void BKE_sequence_invalidate_cache_composite(Scene *scene, Sequence *seq)
-{
-  if (ELEM(seq->type, SEQ_TYPE_SOUND_RAM, SEQ_TYPE_SOUND_HD)) {
-    return;
-  }
-
-  sequence_invalidate_cache(
-      scene, seq, true, SEQ_CACHE_STORE_COMPOSITE | SEQ_CACHE_STORE_FINAL_OUT);
-}
-
-void BKE_sequence_invalidate_dependent(Scene *scene, Sequence *seq)
-{
-  if (ELEM(seq->type, SEQ_TYPE_SOUND_RAM, SEQ_TYPE_SOUND_HD)) {
-    return;
-  }
-
-  sequence_invalidate_cache(
-      scene, seq, false, SEQ_CACHE_STORE_COMPOSITE | SEQ_CACHE_STORE_FINAL_OUT);
-}
-
-static void invalidate_scene_strips(Scene *scene, Scene *scene_target, ListBase *seqbase)
-{
-  for (Sequence *seq = seqbase->first; seq != NULL; seq = seq->next) {
-    if (seq->scene == scene_target) {
-      BKE_sequence_invalidate_cache_raw(scene, seq);
-    }
-
-    if (seq->seqbase.first != NULL) {
-      invalidate_scene_strips(scene, scene_target, &seq->seqbase);
-    }
-  }
-}
-
-void BKE_sequence_invalidate_scene_strips(Main *bmain, Scene *scene_target)
-{
-  for (Scene *scene = bmain->scenes.first; scene != NULL; scene = scene->id.next) {
-    if (scene->ed != NULL) {
-      invalidate_scene_strips(scene, scene_target, &scene->ed->seqbase);
-    }
-  }
-}
-
-static void invalidate_movieclip_strips(Scene *scene, MovieClip *clip_target, ListBase *seqbase)
-{
-  for (Sequence *seq = seqbase->first; seq != NULL; seq = seq->next) {
-    if (seq->clip == clip_target) {
-      BKE_sequence_invalidate_cache_raw(scene, seq);
-    }
-
-    if (seq->seqbase.first != NULL) {
-      invalidate_movieclip_strips(scene, clip_target, &seq->seqbase);
-    }
-  }
-}
-
-void BKE_sequence_invalidate_movieclip_strips(Main *bmain, MovieClip *clip_target)
-{
-  for (Scene *scene = bmain->scenes.first; scene != NULL; scene = scene->id.next) {
-    if (scene->ed != NULL) {
-      invalidate_movieclip_strips(scene, clip_target, &scene->ed->seqbase);
-    }
-  }
-}
-
-void BKE_sequencer_free_imbuf(Scene *scene, ListBase *seqbase, bool for_render)
-{
-  if (scene->ed == NULL) {
-    return;
-  }
-
-  Sequence *seq;
-
-  BKE_sequencer_cache_cleanup(scene);
-  BKE_sequencer_prefetch_stop(scene);
-
-  for (seq = seqbase->first; seq; seq = seq->next) {
-    if (for_render && CFRA >= seq->startdisp && CFRA <= seq->enddisp) {
-      continue;
-    }
-
-    if (seq->strip) {
-      if (seq->type == SEQ_TYPE_MOVIE) {
-        BKE_sequence_free_anim(seq);
-      }
-      if (seq->type == SEQ_TYPE_SPEED) {
-        BKE_sequence_effect_speed_rebuild_map(scene, seq, true);
-      }
-    }
-    if (seq->type == SEQ_TYPE_META) {
-      BKE_sequencer_free_imbuf(scene, &seq->seqbase, for_render);
-    }
-    if (seq->type == SEQ_TYPE_SCENE) {
-      /* FIXME: recurse downwards,
-       * but do recurse protection somehow! */
-    }
-  }
-}
-
-static bool update_changed_seq_recurs(
-    Scene *scene, Sequence *seq, Sequence *changed_seq, int len_change, int ibuf_change)
-{
-  Sequence *subseq;
-  bool free_imbuf = false;
-
-  /* recurse downwards to see if this seq depends on the changed seq */
-
-  if (seq == NULL) {
-    return false;
-  }
-
-  if (seq == changed_seq) {
-    free_imbuf = true;
-  }
-
-  for (subseq = seq->seqbase.first; subseq; subseq = subseq->next) {
-    if (update_changed_seq_recurs(scene, subseq, changed_seq, len_change, ibuf_change)) {
-      free_imbuf = true;
-    }
-  }
-
-  if (seq->seq1) {
-    if (update_changed_seq_recurs(scene, seq->seq1, changed_seq, len_change, ibuf_change)) {
-      free_imbuf = true;
-    }
-  }
-  if (seq->seq2 && (seq->seq2 != seq->seq1)) {
-    if (update_changed_seq_recurs(scene, seq->seq2, changed_seq, len_change, ibuf_change)) {
-      free_imbuf = true;
-    }
-  }
-  if (seq->seq3 && (seq->seq3 != seq->seq1) && (seq->seq3 != seq->seq2)) {
-    if (update_changed_seq_recurs(scene, seq->seq3, changed_seq, len_change, ibuf_change)) {
-      free_imbuf = true;
-    }
-  }
-
-  if (free_imbuf) {
-    if (ibuf_change) {
-      if (seq->type == SEQ_TYPE_MOVIE) {
-        BKE_sequence_free_anim(seq);
-      }
-      else if (seq->type == SEQ_TYPE_SPEED) {
-        BKE_sequence_effect_speed_rebuild_map(scene, seq, true);
-      }
-    }
-
-    if (len_change) {
-      BKE_sequence_calc(scene, seq);
-    }
-  }
-
-  return free_imbuf;
-}
-
-void BKE_sequencer_update_changed_seq_and_deps(Scene *scene,
-                                               Sequence *changed_seq,
-                                               int len_change,
-                                               int ibuf_change)
-{
-  Editing *ed = BKE_sequencer_editing_get(scene, false);
-  Sequence *seq;
-
-  if (ed == NULL) {
-    return;
-  }
-
-  for (seq = ed->seqbase.first; seq; seq = seq->next) {
-    update_changed_seq_recurs(scene, seq, changed_seq, len_change, ibuf_change);
-  }
-}
-
-/* seq funcs's for transforming internally
- * notice the difference between start/end and left/right.
- *
- * left and right are the bounds at which the sequence is rendered,
- * start and end are from the start and fixed length of the sequence.
- */
-static int seq_tx_get_start(Sequence *seq)
-{
-  return seq->start;
-}
-static int seq_tx_get_end(Sequence *seq)
-{
-  return seq->start + seq->len;
-}
-
-int BKE_sequence_tx_get_final_left(Sequence *seq, bool metaclip)
-{
-  if (metaclip && seq->tmp) {
-    /* return the range clipped by the parents range */
-    return max_ii(BKE_sequence_tx_get_final_left(seq, false),
-                  BKE_sequence_tx_get_final_left((Sequence *)seq->tmp, true));
-  }
-
-  return (seq->start - seq->startstill) + seq->startofs;
-}
-int BKE_sequence_tx_get_final_right(Sequence *seq, bool metaclip)
-{
-  if (metaclip && seq->tmp) {
-    /* return the range clipped by the parents range */
-    return min_ii(BKE_sequence_tx_get_final_right(seq, false),
-                  BKE_sequence_tx_get_final_right((Sequence *)seq->tmp, true));
-  }
-
-  return ((seq->start + seq->len) + seq->endstill) - seq->endofs;
-}
-
-void BKE_sequence_tx_set_final_left(Sequence *seq, int val)
-{
-  if (val < (seq)->start) {
-    seq->startstill = abs(val - (seq)->start);
-    seq->startofs = 0;
-  }
-  else {
-    seq->startofs = abs(val - (seq)->start);
-    seq->startstill = 0;
-  }
-}
-
-void BKE_sequence_tx_set_final_right(Sequence *seq, int val)
-{
-  if (val > (seq)->start + (seq)->len) {
-    seq->endstill = abs(val - (seq->start + (seq)->len));
-    seq->endofs = 0;
-  }
-  else {
-    seq->endofs = abs(val - ((seq)->start + (seq)->len));
-    seq->endstill = 0;
-  }
-}
-
-/* used so we can do a quick check for single image seq
- * since they work a bit differently to normal image seq's (during transform) */
-bool BKE_sequence_single_check(Sequence *seq)
-{
-  return ((seq->len == 1) &&
-          (seq->type == SEQ_TYPE_IMAGE ||
-           ((seq->type & SEQ_TYPE_EFFECT) && BKE_sequence_effect_get_num_inputs(seq->type) == 0)));
-}
-
-/* check if the selected seq's reference unselected seq's */
-bool BKE_sequence_base_isolated_sel_check(ListBase *seqbase)
-{
-  Sequence *seq;
-  /* is there more than 1 select */
-  bool ok = false;
-
-  for (seq = seqbase->first; seq; seq = seq->next) {
-    if (seq->flag & SELECT) {
-      ok = true;
-      break;
-    }
-  }
-
-  if (ok == false) {
-    return false;
-  }
-
-  /* test relationships */
-  for (seq = seqbase->first; seq; seq = seq->next) {
-    if ((seq->type & SEQ_TYPE_EFFECT) == 0) {
-      continue;
-    }
-
-    if (seq->flag & SELECT) {
-      if ((seq->seq1 && (seq->seq1->flag & SELECT) == 0) ||
-          (seq->seq2 && (seq->seq2->flag & SELECT) == 0) ||
-          (seq->seq3 && (seq->seq3->flag & SELECT) == 0)) {
-        return false;
-      }
-    }
-    else {
-      if ((seq->seq1 && (seq->seq1->flag & SELECT)) || (seq->seq2 && (seq->seq2->flag & SELECT)) ||
-          (seq->seq3 && (seq->seq3->flag & SELECT))) {
-        return false;
-      }
-    }
-  }
-
-  return true;
-}
-
-/* use to impose limits when dragging/extending - so impossible situations don't happen
- * Cant use the SEQ_LEFTSEL and SEQ_LEFTSEL directly because the strip may be in a metastrip */
-void BKE_sequence_tx_handle_xlimits(Sequence *seq, int leftflag, int rightflag)
-{
-  if (leftflag) {
-    if (BKE_sequence_tx_get_final_left(seq, false) >=
-        BKE_sequence_tx_get_final_right(seq, false)) {
-      BKE_sequence_tx_set_final_left(seq, BKE_sequence_tx_get_final_right(seq, false) - 1);
-    }
-
-    if (BKE_sequence_single_check(seq) == 0) {
-      if (BKE_sequence_tx_get_final_left(seq, false) >= seq_tx_get_end(seq)) {
-        BKE_sequence_tx_set_final_left(seq, seq_tx_get_end(seq) - 1);
-      }
-
-      /* doesn't work now - TODO */
-#if 0
-      if (seq_tx_get_start(seq) >= seq_tx_get_final_right(seq, 0)) {
-        int ofs;
-        ofs = seq_tx_get_start(seq) - seq_tx_get_final_right(seq, 0);
-        seq->start -= ofs;
-        seq_tx_set_final_left(seq, seq_tx_get_final_left(seq, 0) + ofs);
-      }
-#endif
-    }
-  }
-
-  if (rightflag) {
-    if (BKE_sequence_tx_get_final_right(seq, false) <=
-        BKE_sequence_tx_get_final_left(seq, false)) {
-      BKE_sequence_tx_set_final_right(seq, BKE_sequence_tx_get_final_left(seq, false) + 1);
-    }
-
-    if (BKE_sequence_single_check(seq) == 0) {
-      if (BKE_sequence_tx_get_final_right(seq, false) <= seq_tx_get_start(seq)) {
-        BKE_sequence_tx_set_final_right(seq, seq_tx_get_start(seq) + 1);
-      }
-    }
-  }
-
-  /* sounds cannot be extended past their endpoints */
-  if (seq->type == SEQ_TYPE_SOUND_RAM) {
-    seq->startstill = 0;
-    seq->endstill = 0;
-  }
-}
-
-void BKE_sequence_single_fix(Sequence *seq)
-{
-  int left, start, offset;
-  if (!BKE_sequence_single_check(seq)) {
-    return;
-  }
-
-  /* make sure the image is always at the start since there is only one,
-   * adjusting its start should be ok */
-  left = BKE_sequence_tx_get_final_left(seq, false);
-  start = seq->start;
-  if (start != left) {
-    offset = left - start;
-    BKE_sequence_tx_set_final_left(seq, BKE_sequence_tx_get_final_left(seq, false) - offset);
-    BKE_sequence_tx_set_final_right(seq, BKE_sequence_tx_get_final_right(seq, false) - offset);
-    seq->start += offset;
-  }
-}
-
-bool BKE_sequence_tx_test(Sequence *seq)
-{
-  return !(seq->type & SEQ_TYPE_EFFECT) || (BKE_sequence_effect_get_num_inputs(seq->type) == 0);
-}
-
-/**
- * Return \a true if given \a seq needs a complete cleanup of its cache when it is transformed.
- *
- * Some (effect) strip types need a complete recache of themselves when they are transformed,
- * because they do not 'contain' anything and do not have any explicit relations to other strips.
- */
-bool BKE_sequence_tx_fullupdate_test(Sequence *seq)
-{
-  return BKE_sequence_tx_test(seq) && ELEM(seq->type, SEQ_TYPE_ADJUSTMENT, SEQ_TYPE_MULTICAM);
-}
-
-static bool seq_overlap(Sequence *seq1, Sequence *seq2)
-{
-  return (seq1 != seq2 && seq1->machine == seq2->machine &&
-          ((seq1->enddisp <= seq2->startdisp) || (seq1->startdisp >= seq2->enddisp)) == 0);
-}
-
-bool BKE_sequence_test_overlap(ListBase *seqbasep, Sequence *test)
-{
-  Sequence *seq;
-
-  seq = seqbasep->first;
-  while (seq) {
-    if (seq_overlap(test, seq)) {
-      return true;
-    }
-
-    seq = seq->next;
-  }
-  return false;
-}
-
-void BKE_sequence_translate(Scene *evil_scene, Sequence *seq, int delta)
-{
-  if (delta == 0) {
-    return;
-  }
-
-  BKE_sequencer_offset_animdata(evil_scene, seq, delta);
-  seq->start += delta;
-
-  if (seq->type == SEQ_TYPE_META) {
-    Sequence *seq_child;
-    for (seq_child = seq->seqbase.first; seq_child; seq_child = seq_child->next) {
-      BKE_sequence_translate(evil_scene, seq_child, delta);
-    }
-  }
-
-  BKE_sequence_calc_disp(evil_scene, seq);
-}
-
-void BKE_sequence_sound_init(Scene *scene, Sequence *seq)
-{
-  if (seq->type == SEQ_TYPE_META) {
-    Sequence *seq_child;
-    for (seq_child = seq->seqbase.first; seq_child; seq_child = seq_child->next) {
-      BKE_sequence_sound_init(scene, seq_child);
-    }
-  }
-  else {
-    if (seq->sound) {
-      seq->scene_sound = BKE_sound_add_scene_sound_defaults(scene, seq);
-    }
-    if (seq->scene) {
-      seq->scene_sound = BKE_sound_scene_add_scene_sound_defaults(scene, seq);
-    }
-  }
-}
-
-const Sequence *BKE_sequencer_foreground_frame_get(const Scene *scene, int frame)
-{
-  const Editing *ed = scene->ed;
-  const Sequence *seq, *best_seq = NULL;
-  int best_machine = -1;
-
-  if (!ed) {
-    return NULL;
-  }
-
-  for (seq = ed->seqbasep->first; seq; seq = seq->next) {
-    if (seq->flag & SEQ_MUTE || seq->startdisp > frame || seq->enddisp <= frame) {
-      continue;
-    }
-    /* Only use strips that generate an image, not ones that combine
-     * other strips or apply some effect. */
-    if (ELEM(seq->type,
-             SEQ_TYPE_IMAGE,
-             SEQ_TYPE_META,
-             SEQ_TYPE_SCENE,
-             SEQ_TYPE_MOVIE,
-             SEQ_TYPE_COLOR,
-             SEQ_TYPE_TEXT)) {
-      if (seq->machine > best_machine) {
-        best_seq = seq;
-        best_machine = seq->machine;
-      }
-    }
-  }
-  return best_seq;
-}
-
-/* return 0 if there weren't enough space */
-bool BKE_sequence_base_shuffle_ex(ListBase *seqbasep,
-                                  Sequence *test,
-                                  Scene *evil_scene,
-                                  int channel_delta)
-{
-  const int orig_machine = test->machine;
-  BLI_assert(ELEM(channel_delta, -1, 1));
-
-  test->machine += channel_delta;
-  BKE_sequence_calc(evil_scene, test);
-  while (BKE_sequence_test_overlap(seqbasep, test)) {
-    if ((channel_delta > 0) ? (test->machine >= MAXSEQ) : (test->machine < 1)) {
-      break;
-    }
-
-    test->machine += channel_delta;
-    BKE_sequence_calc(
-        evil_scene,
-        test);  // XXX - I don't think this is needed since were only moving vertically, Campbell.
-  }
-
-  if ((test->machine < 1) || (test->machine > MAXSEQ)) {
-    /* Blender 2.4x would remove the strip.
-     * nicer to move it to the end */
-
-    Sequence *seq;
-    int new_frame = test->enddisp;
-
-    for (seq = seqbasep->first; seq; seq = seq->next) {
-      if (seq->machine == orig_machine) {
-        new_frame = max_ii(new_frame, seq->enddisp);
-      }
-    }
-
-    test->machine = orig_machine;
-    new_frame = new_frame + (test->start - test->startdisp); /* adjust by the startdisp */
-    BKE_sequence_translate(evil_scene, test, new_frame - test->start);
-
-    BKE_sequence_calc(evil_scene, test);
-    return false;
-  }
-
-  return true;
-}
-
-bool BKE_sequence_base_shuffle(ListBase *seqbasep, Sequence *test, Scene *evil_scene)
-{
-  return BKE_sequence_base_shuffle_ex(seqbasep, test, evil_scene, 1);
-}
-
-static int shuffle_seq_time_offset_test(ListBase *seqbasep, char dir)
-{
-  int offset = 0;
-  Sequence *seq, *seq_other;
-
-  for (seq = seqbasep->first; seq; seq = seq->next) {
-    if (seq->tmp) {
-      for (seq_other = seqbasep->first; seq_other; seq_other = seq_other->next) {
-        if (!seq_other->tmp && seq_overlap(seq, seq_other)) {
-          if (dir == 'L') {
-            offset = min_ii(offset, seq_other->startdisp - seq->enddisp);
-          }
-          else {
-            offset = max_ii(offset, seq_other->enddisp - seq->startdisp);
+        if (dupe_flag & SEQ_DUPE_CONTEXT) {
+          if (seq == last_seq) {
+            BKE_sequencer_active_set(scene_dst, seqn);
           }
         }
       }
     }
   }
-  return offset;
-}
-
-static int shuffle_seq_time_offset(Scene *scene, ListBase *seqbasep, char dir)
-{
-  int ofs = 0;
-  int tot_ofs = 0;
-  Sequence *seq;
-  while ((ofs = shuffle_seq_time_offset_test(seqbasep, dir))) {
-    for (seq = seqbasep->first; seq; seq = seq->next) {
-      if (seq->tmp) {
-        /* seq_test_overlap only tests display values */
-        seq->startdisp += ofs;
-        seq->enddisp += ofs;
-      }
-    }
-
-    tot_ofs += ofs;
-  }
-
-  for (seq = seqbasep->first; seq; seq = seq->next) {
-    if (seq->tmp) {
-      BKE_sequence_calc_disp(scene, seq); /* corrects dummy startdisp/enddisp values */
-    }
-  }
-
-  return tot_ofs;
-}
-
-bool BKE_sequence_base_shuffle_time(ListBase *seqbasep,
-                                    Scene *evil_scene,
-                                    ListBase *markers,
-                                    const bool use_sync_markers)
-{
-  /* note: seq->tmp is used to tag strips to move */
-
-  Sequence *seq;
-
-  int offset_l = shuffle_seq_time_offset(evil_scene, seqbasep, 'L');
-  int offset_r = shuffle_seq_time_offset(evil_scene, seqbasep, 'R');
-  int offset = (-offset_l < offset_r) ? offset_l : offset_r;
-
-  if (offset) {
-    for (seq = seqbasep->first; seq; seq = seq->next) {
-      if (seq->tmp) {
-        BKE_sequence_translate(evil_scene, seq, offset);
-        seq->flag &= ~SEQ_OVERLAP;
-      }
-    }
-
-    if (use_sync_markers && !(evil_scene->toolsettings->lock_markers) && (markers != NULL)) {
-      TimeMarker *marker;
-      /* affect selected markers - it's unlikely that we will want to affect all in this way? */
-      for (marker = markers->first; marker; marker = marker->next) {
-        if (marker->flag & SELECT) {
-          marker->frame += offset;
-        }
-      }
-    }
-  }
-
-  return offset ? false : true;
-}
-
-/* Unlike _update_sound_ funcs, these ones take info from audaspace to update sequence length! */
-#ifdef WITH_AUDASPACE
-static bool sequencer_refresh_sound_length_recursive(Main *bmain, Scene *scene, ListBase *seqbase)
-{
-  Sequence *seq;
-  bool changed = false;
-
-  for (seq = seqbase->first; seq; seq = seq->next) {
-    if (seq->type == SEQ_TYPE_META) {
-      if (sequencer_refresh_sound_length_recursive(bmain, scene, &seq->seqbase)) {
-        BKE_sequence_calc(scene, seq);
-        changed = true;
-      }
-    }
-    else if (seq->type == SEQ_TYPE_SOUND_RAM && seq->sound) {
-      const float length = BKE_sound_get_length(bmain, seq->sound);
-      int old = seq->len;
-      float fac;
-
-      seq->len = (int)ceil((double)length * FPS);
-      fac = (float)seq->len / (float)old;
-      old = seq->startofs;
-      seq->startofs *= fac;
-      seq->endofs *= fac;
-      seq->start += (old - seq->startofs); /* So that visual/"real" start frame does not change! */
-
-      BKE_sequence_calc(scene, seq);
-      changed = true;
-    }
-  }
-  return changed;
-}
-#endif
-
-void BKE_sequencer_refresh_sound_length(Main *bmain, Scene *scene)
-{
-#ifdef WITH_AUDASPACE
-  if (scene->ed) {
-    sequencer_refresh_sound_length_recursive(bmain, scene, &scene->ed->seqbase);
-  }
-#else
-  UNUSED_VARS(bmain, scene);
-#endif
-}
-
-void BKE_sequencer_update_sound_bounds_all(Scene *scene)
-{
-  Editing *ed = scene->ed;
-
-  if (ed) {
-    Sequence *seq;
-
-    for (seq = ed->seqbase.first; seq; seq = seq->next) {
-      if (seq->type == SEQ_TYPE_META) {
-        seq_update_sound_bounds_recursive(scene, seq);
-      }
-      else if (ELEM(seq->type, SEQ_TYPE_SOUND_RAM, SEQ_TYPE_SCENE)) {
-        BKE_sequencer_update_sound_bounds(scene, seq);
-      }
-    }
-  }
-}
-
-void BKE_sequencer_update_sound_bounds(Scene *scene, Sequence *seq)
-{
-  if (seq->type == SEQ_TYPE_SCENE) {
-    if (seq->scene && seq->scene_sound) {
-      /* We have to take into account start frame of the sequence's scene! */
-      int startofs = seq->startofs + seq->anim_startofs + seq->scene->r.sfra;
-
-      BKE_sound_move_scene_sound(scene, seq->scene_sound, seq->startdisp, seq->enddisp, startofs);
-    }
-  }
-  else {
-    BKE_sound_move_scene_sound_defaults(scene, seq);
-  }
-  /* mute is set in seq_update_muting_recursive */
-}
-
-static void seq_update_muting_recursive(ListBase *seqbasep, Sequence *metaseq, int mute)
-{
-  Sequence *seq;
-  int seqmute;
-
-  /* for sound we go over full meta tree to update muted state,
-   * since sound is played outside of evaluating the imbufs, */
-  for (seq = seqbasep->first; seq; seq = seq->next) {
-    seqmute = (mute || (seq->flag & SEQ_MUTE));
-
-    if (seq->type == SEQ_TYPE_META) {
-      /* if this is the current meta sequence, unmute because
-       * all sequences above this were set to mute */
-      if (seq == metaseq) {
-        seqmute = 0;
-      }
-
-      seq_update_muting_recursive(&seq->seqbase, metaseq, seqmute);
-    }
-    else if (ELEM(seq->type, SEQ_TYPE_SOUND_RAM, SEQ_TYPE_SCENE)) {
-      if (seq->scene_sound) {
-        BKE_sound_mute_scene_sound(seq->scene_sound, seqmute);
-      }
-    }
-  }
-}
-
-void BKE_sequencer_update_muting(Editing *ed)
-{
-  if (ed) {
-    /* mute all sounds up to current metastack list */
-    MetaStack *ms = ed->metastack.last;
-
-    if (ms) {
-      seq_update_muting_recursive(&ed->seqbase, ms->parseq, 1);
-    }
-    else {
-      seq_update_muting_recursive(&ed->seqbase, NULL, 0);
-    }
-  }
-}
-
-static void seq_update_sound_recursive(Scene *scene, ListBase *seqbasep, bSound *sound)
-{
-  Sequence *seq;
-
-  for (seq = seqbasep->first; seq; seq = seq->next) {
-    if (seq->type == SEQ_TYPE_META) {
-      seq_update_sound_recursive(scene, &seq->seqbase, sound);
-    }
-    else if (seq->type == SEQ_TYPE_SOUND_RAM) {
-      if (seq->scene_sound && sound == seq->sound) {
-        BKE_sound_update_scene_sound(seq->scene_sound, sound);
-      }
-    }
-  }
-}
-
-void BKE_sequencer_update_sound(Scene *scene, bSound *sound)
-{
-  if (scene->ed) {
-    seq_update_sound_recursive(scene, &scene->ed->seqbase, sound);
-  }
-}
-
-/* in cases where we done know the sequence's listbase */
-ListBase *BKE_sequence_seqbase(ListBase *seqbase, Sequence *seq)
-{
-  Sequence *iseq;
-  ListBase *lb = NULL;
-
-  for (iseq = seqbase->first; iseq; iseq = iseq->next) {
-    if (seq == iseq) {
-      return seqbase;
-    }
-    if (iseq->seqbase.first && (lb = BKE_sequence_seqbase(&iseq->seqbase, seq))) {
-      return lb;
-    }
-  }
-
-  return NULL;
-}
-
-Sequence *BKE_sequence_metastrip(ListBase *seqbase, Sequence *meta, Sequence *seq)
-{
-  Sequence *iseq;
-
-  for (iseq = seqbase->first; iseq; iseq = iseq->next) {
-    Sequence *rval;
-
-    if (seq == iseq) {
-      return meta;
-    }
-    if (iseq->seqbase.first && (rval = BKE_sequence_metastrip(&iseq->seqbase, iseq, seq))) {
-      return rval;
-    }
-  }
-
-  return NULL;
-}
-
-int BKE_sequence_swap(Sequence *seq_a, Sequence *seq_b, const char **error_str)
-{
-  char name[sizeof(seq_a->name)];
-
-  if (seq_a->len != seq_b->len) {
-    *error_str = N_("Strips must be the same length");
-    return 0;
-  }
-
-  /* type checking, could be more advanced but disallow sound vs non-sound copy */
-  if (seq_a->type != seq_b->type) {
-    if (seq_a->type == SEQ_TYPE_SOUND_RAM || seq_b->type == SEQ_TYPE_SOUND_RAM) {
-      *error_str = N_("Strips were not compatible");
-      return 0;
-    }
-
-    /* disallow effects to swap with non-effects strips */
-    if ((seq_a->type & SEQ_TYPE_EFFECT) != (seq_b->type & SEQ_TYPE_EFFECT)) {
-      *error_str = N_("Strips were not compatible");
-      return 0;
-    }
-
-    if ((seq_a->type & SEQ_TYPE_EFFECT) && (seq_b->type & SEQ_TYPE_EFFECT)) {
-      if (BKE_sequence_effect_get_num_inputs(seq_a->type) !=
-          BKE_sequence_effect_get_num_inputs(seq_b->type)) {
-        *error_str = N_("Strips must have the same number of inputs");
-        return 0;
-      }
-    }
-  }
-
-  SWAP(Sequence, *seq_a, *seq_b);
-
-  /* swap back names so animation fcurves don't get swapped */
-  BLI_strncpy(name, seq_a->name + 2, sizeof(name));
-  BLI_strncpy(seq_a->name + 2, seq_b->name + 2, sizeof(seq_b->name) - 2);
-  BLI_strncpy(seq_b->name + 2, name, sizeof(seq_b->name) - 2);
-
-  /* swap back opacity, and overlay mode */
-  SWAP(int, seq_a->blend_mode, seq_b->blend_mode);
-  SWAP(float, seq_a->blend_opacity, seq_b->blend_opacity);
-
-  SWAP(Sequence *, seq_a->prev, seq_b->prev);
-  SWAP(Sequence *, seq_a->next, seq_b->next);
-  SWAP(int, seq_a->start, seq_b->start);
-  SWAP(int, seq_a->startofs, seq_b->startofs);
-  SWAP(int, seq_a->endofs, seq_b->endofs);
-  SWAP(int, seq_a->startstill, seq_b->startstill);
-  SWAP(int, seq_a->endstill, seq_b->endstill);
-  SWAP(int, seq_a->machine, seq_b->machine);
-  SWAP(int, seq_a->startdisp, seq_b->startdisp);
-  SWAP(int, seq_a->enddisp, seq_b->enddisp);
-
-  return 1;
-}
-
+
+  /* Fix modifier links recursively from the top level only, when all sequences have been
+   * copied. */
+  if (dupe_flag & SEQ_DUPE_IS_RECURSIVE_CALL) {
+    return;
+  }
+
+  /* fix modifier linking */
+  for (seq = nseqbase->first; seq; seq = seq->next) {
+    seq_new_fix_links_recursive(seq);
+  }
+}
 /* r_prefix + [" + escaped_name + "] + \0 */
 #define SEQ_RNAPATH_MAXSTR ((30 + 2 + (SEQ_NAME_MAXSTR * 2) + 2) + 1)
 
@@ -2330,888 +609,4 @@
 }
 
 #undef SEQ_RNAPATH_MAXSTR
-
-Sequence *BKE_sequence_get_by_name(ListBase *seqbase, const char *name, bool recursive)
-{
-  Sequence *iseq = NULL;
-  Sequence *rseq = NULL;
-
-  for (iseq = seqbase->first; iseq; iseq = iseq->next) {
-    if (STREQ(name, iseq->name + 2)) {
-      return iseq;
-    }
-    if (recursive && (iseq->seqbase.first) &&
-        (rseq = BKE_sequence_get_by_name(&iseq->seqbase, name, 1))) {
-      return rseq;
-    }
-  }
-
-  return NULL;
-}
-
-/**
- * Only use as last resort when the StripElem is available but no the Sequence.
- * (needed for RNA)
- */
-Sequence *BKE_sequencer_from_elem(ListBase *seqbase, StripElem *se)
-{
-  Sequence *iseq;
-
-  for (iseq = seqbase->first; iseq; iseq = iseq->next) {
-    Sequence *seq_found;
-    if ((iseq->strip && iseq->strip->stripdata) &&
-        (ARRAY_HAS_ITEM(se, iseq->strip->stripdata, iseq->len))) {
-      break;
-    }
-    if ((seq_found = BKE_sequencer_from_elem(&iseq->seqbase, se))) {
-      iseq = seq_found;
-      break;
-    }
-  }
-
-  return iseq;
-}
-
-Sequence *BKE_sequencer_active_get(Scene *scene)
-{
-  Editing *ed = BKE_sequencer_editing_get(scene, false);
-
-  if (ed == NULL) {
-    return NULL;
-  }
-
-  return ed->act_seq;
-}
-
-void BKE_sequencer_active_set(Scene *scene, Sequence *seq)
-{
-  Editing *ed = BKE_sequencer_editing_get(scene, false);
-
-  if (ed == NULL) {
-    return;
-  }
-
-  ed->act_seq = seq;
-}
-
-int BKE_sequencer_active_get_pair(Scene *scene, Sequence **seq_act, Sequence **seq_other)
-{
-  Editing *ed = BKE_sequencer_editing_get(scene, false);
-
-  *seq_act = BKE_sequencer_active_get(scene);
-
-  if (*seq_act == NULL) {
-    return 0;
-  }
-
-  Sequence *seq;
-
-  *seq_other = NULL;
-
-  for (seq = ed->seqbasep->first; seq; seq = seq->next) {
-    if (seq->flag & SELECT && (seq != (*seq_act))) {
-      if (*seq_other) {
-        return 0;
-      }
-
-      *seq_other = seq;
-    }
-  }
-
-  return (*seq_other != NULL);
-}
-
-Mask *BKE_sequencer_mask_get(Scene *scene)
-{
-  Sequence *seq_act = BKE_sequencer_active_get(scene);
-
-  if (seq_act && seq_act->type == SEQ_TYPE_MASK) {
-    return seq_act->mask;
-  }
-
-  return NULL;
-}
-
-/* api like funcs for adding */
-
-static void seq_load_apply(Main *bmain, Scene *scene, Sequence *seq, SeqLoadInfo *seq_load)
-{
-  if (seq) {
-    BLI_strncpy_utf8(seq->name + 2, seq_load->name, sizeof(seq->name) - 2);
-    BLI_utf8_invalid_strip(seq->name + 2, strlen(seq->name + 2));
-    BKE_sequence_base_unique_name_recursive(&scene->ed->seqbase, seq);
-
-    if (seq_load->flag & SEQ_LOAD_FRAME_ADVANCE) {
-      seq_load->start_frame += (seq->enddisp - seq->startdisp);
-    }
-
-    if (seq_load->flag & SEQ_LOAD_REPLACE_SEL) {
-      seq_load->flag |= SELECT;
-      BKE_sequencer_active_set(scene, seq);
-    }
-
-    if (seq_load->flag & SEQ_LOAD_SOUND_MONO) {
-      seq->sound->flags |= SOUND_FLAGS_MONO;
-      BKE_sound_load(bmain, seq->sound);
-    }
-
-    if (seq_load->flag & SEQ_LOAD_SOUND_CACHE) {
-      if (seq->sound) {
-        seq->sound->flags |= SOUND_FLAGS_CACHING;
-      }
-    }
-
-    seq_load->tot_success++;
-  }
-  else {
-    seq_load->tot_error++;
-  }
-}
-
-static Strip *seq_strip_alloc(int type)
-{
-  Strip *strip = MEM_callocN(sizeof(Strip), "strip");
-
-  if (ELEM(type, SEQ_TYPE_SOUND_RAM, SEQ_TYPE_SOUND_HD) == 0) {
-    strip->transform = MEM_callocN(sizeof(struct StripTransform), "StripTransform");
-    strip->transform->scale_x = 1;
-    strip->transform->scale_y = 1;
-    strip->crop = MEM_callocN(sizeof(struct StripCrop), "StripCrop");
-  }
-
-  strip->us = 1;
-  return strip;
-}
-
-Sequence *BKE_sequence_alloc(ListBase *lb, int timeline_frame, int machine, int type)
-{
-  Sequence *seq;
-
-  seq = MEM_callocN(sizeof(Sequence), "addseq");
-  BLI_addtail(lb, seq);
-
-  *((short *)seq->name) = ID_SEQ;
-  seq->name[2] = 0;
-
-  seq->flag = SELECT;
-  seq->start = timeline_frame;
-  seq->machine = machine;
-  seq->sat = 1.0;
-  seq->mul = 1.0;
-  seq->blend_opacity = 100.0;
-  seq->volume = 1.0f;
-  seq->pitch = 1.0f;
-  seq->scene_sound = NULL;
-  seq->type = type;
-
-  seq->strip = seq_strip_alloc(type);
-  seq->stereo3d_format = MEM_callocN(sizeof(Stereo3dFormat), "Sequence Stereo Format");
-  seq->cache_flag = SEQ_CACHE_STORE_RAW | SEQ_CACHE_STORE_PREPROCESSED | SEQ_CACHE_STORE_COMPOSITE;
-
-  BKE_sequence_session_uuid_generate(seq);
-
-  return seq;
-}
-
-void BKE_sequence_session_uuid_generate(struct Sequence *sequence)
-{
-  sequence->runtime.session_uuid = BLI_session_uuid_generate();
-}
-
-void BKE_sequence_alpha_mode_from_extension(Sequence *seq)
-{
-  if (seq->strip && seq->strip->stripdata) {
-    const char *filename = seq->strip->stripdata->name;
-    seq->alpha_mode = BKE_image_alpha_mode_from_extension_ex(filename);
-  }
-}
-
-float BKE_sequence_get_fps(Scene *scene, Sequence *seq)
-{
-  switch (seq->type) {
-    case SEQ_TYPE_MOVIE: {
-      seq_open_anim_file(scene, seq, true);
-      if (BLI_listbase_is_empty(&seq->anims)) {
-        return 0.0f;
-      }
-      StripAnim *strip_anim = seq->anims.first;
-      if (strip_anim->anim == NULL) {
-        return 0.0f;
-      }
-      short frs_sec;
-      float frs_sec_base;
-      if (IMB_anim_get_fps(strip_anim->anim, &frs_sec, &frs_sec_base, true)) {
-        return (float)frs_sec / frs_sec_base;
-      }
-      break;
-    }
-    case SEQ_TYPE_MOVIECLIP:
-      if (seq->clip != NULL) {
-        return BKE_movieclip_get_fps(seq->clip);
-      }
-      break;
-    case SEQ_TYPE_SCENE:
-      if (seq->scene != NULL) {
-        return (float)seq->scene->r.frs_sec / seq->scene->r.frs_sec_base;
-      }
-      break;
-  }
-  return 0.0f;
-}
-
-/* NOTE: this function doesn't fill in image names */
-Sequence *BKE_sequencer_add_image_strip(bContext *C, ListBase *seqbasep, SeqLoadInfo *seq_load)
-{
-  Scene *scene = CTX_data_scene(C); /* only for active seq */
-  Sequence *seq;
-  Strip *strip;
-
-  seq = BKE_sequence_alloc(seqbasep, seq_load->start_frame, seq_load->channel, SEQ_TYPE_IMAGE);
-  seq->blend_mode = SEQ_TYPE_CROSS; /* so alpha adjustment fade to the strip below */
-
-  /* basic defaults */
-  seq->len = seq_load->len ? seq_load->len : 1;
-
-  strip = seq->strip;
-  strip->stripdata = MEM_callocN(seq->len * sizeof(StripElem), "stripelem");
-  BLI_strncpy(strip->dir, seq_load->path, sizeof(strip->dir));
-
-  if (seq_load->stereo3d_format) {
-    *seq->stereo3d_format = *seq_load->stereo3d_format;
-  }
-
-  seq->views_format = seq_load->views_format;
-  seq->flag |= seq_load->flag & SEQ_USE_VIEWS;
-
-  seq_load_apply(CTX_data_main(C), scene, seq, seq_load);
-  BKE_sequence_invalidate_cache_composite(scene, seq);
-
-  return seq;
-}
-
-#ifdef WITH_AUDASPACE
-Sequence *BKE_sequencer_add_sound_strip(bContext *C, ListBase *seqbasep, SeqLoadInfo *seq_load)
-{
-  Main *bmain = CTX_data_main(C);
-  Scene *scene = CTX_data_scene(C); /* only for sound */
-  Editing *ed = BKE_sequencer_editing_get(scene, false);
-  bSound *sound;
-
-  Sequence *seq; /* generic strip vars */
-  Strip *strip;
-  StripElem *se;
-
-  sound = BKE_sound_new_file(bmain, seq_load->path); /* handles relative paths */
-
-  SoundInfo info;
-  if (!BKE_sound_info_get(bmain, sound, &info)) {
-    BKE_id_free(bmain, sound);
-    return NULL;
-  }
-
-  if (info.specs.channels == SOUND_CHANNELS_INVALID) {
-    BKE_id_free(bmain, sound);
-    return NULL;
-  }
-
-  seq = BKE_sequence_alloc(seqbasep, seq_load->start_frame, seq_load->channel, SEQ_TYPE_SOUND_RAM);
-  seq->sound = sound;
-  BLI_strncpy(seq->name + 2, "Sound", SEQ_NAME_MAXSTR - 2);
-  BKE_sequence_base_unique_name_recursive(&scene->ed->seqbase, seq);
-
-  /* basic defaults */
-  /* We add a very small negative offset here, because
-   * ceil(132.0) == 133.0, not nice with videos, see T47135. */
-  seq->len = (int)ceil((double)info.length * FPS - 1e-4);
-  strip = seq->strip;
-
-  /* we only need 1 element to store the filename */
-  strip->stripdata = se = MEM_callocN(sizeof(StripElem), "stripelem");
-
-  BLI_split_dirfile(seq_load->path, strip->dir, se->name, sizeof(strip->dir), sizeof(se->name));
-
-  seq->scene_sound = NULL;
-
-  BKE_sequence_calc_disp(scene, seq);
-
-  /* last active name */
-  BLI_strncpy(ed->act_sounddir, strip->dir, FILE_MAXDIR);
-
-  seq_load_apply(bmain, scene, seq, seq_load);
-
-  /* TODO(sergey): Shall we tag here or in the operator? */
-  DEG_relations_tag_update(bmain);
-
-  return seq;
-}
-#else   // WITH_AUDASPACE
-Sequence *BKE_sequencer_add_sound_strip(bContext *C, ListBase *seqbasep, SeqLoadInfo *seq_load)
-{
-  (void)C;
-  (void)seqbasep;
-  (void)seq_load;
-  return NULL;
-}
-#endif  // WITH_AUDASPACE
-
-static void seq_anim_add_suffix(Scene *scene, struct anim *anim, const int view_id)
-{
-  const char *suffix = BKE_scene_multiview_view_id_suffix_get(&scene->r, view_id);
-  IMB_suffix_anim(anim, suffix);
-}
-
-Sequence *BKE_sequencer_add_movie_strip(bContext *C, ListBase *seqbasep, SeqLoadInfo *seq_load)
-{
-  Main *bmain = CTX_data_main(C);
-  Scene *scene = CTX_data_scene(C); /* only for sound */
-  char path[sizeof(seq_load->path)];
-
-  Sequence *seq; /* generic strip vars */
-  Strip *strip;
-  StripElem *se;
-  char colorspace[64] = "\0"; /* MAX_COLORSPACE_NAME */
-  bool is_multiview_loaded = false;
-  const bool is_multiview = (seq_load->flag & SEQ_USE_VIEWS) != 0;
-  const int totfiles = seq_num_files(scene, seq_load->views_format, is_multiview);
-  struct anim **anim_arr;
-  int i;
-
-  BLI_strncpy(path, seq_load->path, sizeof(path));
-  BLI_path_abs(path, BKE_main_blendfile_path(bmain));
-
-  anim_arr = MEM_callocN(sizeof(struct anim *) * totfiles, "Video files");
-
-  if (is_multiview && (seq_load->views_format == R_IMF_VIEWS_INDIVIDUAL)) {
-    char prefix[FILE_MAX];
-    const char *ext = NULL;
-    size_t j = 0;
-
-    BKE_scene_multiview_view_prefix_get(scene, path, prefix, &ext);
-
-    if (prefix[0] != '\0') {
-      for (i = 0; i < totfiles; i++) {
-        char str[FILE_MAX];
-
-        seq_multiview_name(scene, i, prefix, ext, str, FILE_MAX);
-        anim_arr[j] = openanim(str, IB_rect, 0, colorspace);
-
-        if (anim_arr[j]) {
-          seq_anim_add_suffix(scene, anim_arr[j], i);
-          j++;
-        }
-      }
-
-      if (j == 0) {
-        MEM_freeN(anim_arr);
-        return NULL;
-      }
-      is_multiview_loaded = true;
-    }
-  }
-
-  if (is_multiview_loaded == false) {
-    anim_arr[0] = openanim(path, IB_rect, 0, colorspace);
-=======
->>>>>>> 29fb12da
-
-  for (iseq = seq->seqbase.first; iseq; iseq = iseq_next) {
-    iseq_next = iseq->next;
-    seq_free_sequence_recurse(scene, iseq, do_id_user);
-  }
-
-  BKE_sequence_free_ex(scene, seq, false, do_id_user, true);
-}
-
-Editing *BKE_sequencer_editing_get(Scene *scene, bool alloc)
-{
-  if (alloc) {
-    BKE_sequencer_editing_ensure(scene);
-  }
-  return scene->ed;
-}
-
-Editing *BKE_sequencer_editing_ensure(Scene *scene)
-{
-  if (scene->ed == NULL) {
-    Editing *ed;
-
-    ed = scene->ed = MEM_callocN(sizeof(Editing), "addseq");
-    ed->seqbasep = &ed->seqbase;
-    ed->cache = NULL;
-    ed->cache_flag = SEQ_CACHE_STORE_FINAL_OUT;
-    ed->cache_flag |= SEQ_CACHE_VIEW_FINAL_OUT;
-    ed->cache_flag |= SEQ_CACHE_VIEW_ENABLE;
-    ed->recycle_max_cost = 10.0f;
-  }
-
-  return scene->ed;
-}
-
-void BKE_sequencer_editing_free(Scene *scene, const bool do_id_user)
-{
-  Editing *ed = scene->ed;
-  Sequence *seq;
-
-  if (ed == NULL) {
-    return;
-  }
-
-  BKE_sequencer_prefetch_free(scene);
-  BKE_sequencer_cache_destruct(scene);
-
-  SEQ_ALL_BEGIN (ed, seq) {
-    /* handle cache freeing above */
-    BKE_sequence_free_ex(scene, seq, false, do_id_user, false);
-  }
-  SEQ_ALL_END;
-
-  BLI_freelistN(&ed->metastack);
-  MEM_freeN(ed);
-
-  scene->ed = NULL;
-}
-
-static void seq_new_fix_links_recursive(Sequence *seq)
-{
-  SequenceModifierData *smd;
-
-  if (seq->type & SEQ_TYPE_EFFECT) {
-    if (seq->seq1 && seq->seq1->tmp) {
-      seq->seq1 = seq->seq1->tmp;
-    }
-    if (seq->seq2 && seq->seq2->tmp) {
-      seq->seq2 = seq->seq2->tmp;
-    }
-    if (seq->seq3 && seq->seq3->tmp) {
-      seq->seq3 = seq->seq3->tmp;
-    }
-  }
-  else if (seq->type == SEQ_TYPE_META) {
-    Sequence *seqn;
-    for (seqn = seq->seqbase.first; seqn; seqn = seqn->next) {
-      seq_new_fix_links_recursive(seqn);
-    }
-  }
-
-  for (smd = seq->modifiers.first; smd; smd = smd->next) {
-    if (smd->mask_sequence && smd->mask_sequence->tmp) {
-      smd->mask_sequence = smd->mask_sequence->tmp;
-    }
-  }
-}
-/** \} */
-
-/* -------------------------------------------------------------------- */
-/** \name Duplicate Functions
- * \{ */
-static Sequence *seq_dupli(const Scene *scene_src,
-                           Scene *scene_dst,
-                           ListBase *new_seq_list,
-                           Sequence *seq,
-                           int dupe_flag,
-                           const int flag)
-{
-  Sequence *seqn = MEM_dupallocN(seq);
-
-  if ((flag & LIB_ID_CREATE_NO_MAIN) == 0) {
-    BKE_sequence_session_uuid_generate(seq);
-  }
-
-  seq->tmp = seqn;
-  seqn->strip = MEM_dupallocN(seq->strip);
-
-  seqn->stereo3d_format = MEM_dupallocN(seq->stereo3d_format);
-
-  /* XXX: add F-Curve duplication stuff? */
-
-  if (seq->strip->crop) {
-    seqn->strip->crop = MEM_dupallocN(seq->strip->crop);
-  }
-
-  if (seq->strip->transform) {
-    seqn->strip->transform = MEM_dupallocN(seq->strip->transform);
-  }
-
-  if (seq->strip->proxy) {
-    seqn->strip->proxy = MEM_dupallocN(seq->strip->proxy);
-    seqn->strip->proxy->anim = NULL;
-  }
-
-  if (seq->prop) {
-    seqn->prop = IDP_CopyProperty_ex(seq->prop, flag);
-  }
-
-  if (seqn->modifiers.first) {
-    BLI_listbase_clear(&seqn->modifiers);
-
-    BKE_sequence_modifier_list_copy(seqn, seq);
-  }
-
-  if (seq->type == SEQ_TYPE_META) {
-    seqn->strip->stripdata = NULL;
-
-    BLI_listbase_clear(&seqn->seqbase);
-    /* WATCH OUT!!! - This metastrip is not recursively duplicated here - do this after!!! */
-    /* - seq_dupli_recursive(&seq->seqbase, &seqn->seqbase);*/
-  }
-  else if (seq->type == SEQ_TYPE_SCENE) {
-    seqn->strip->stripdata = NULL;
-    if (seq->scene_sound) {
-      seqn->scene_sound = BKE_sound_scene_add_scene_sound_defaults(scene_dst, seqn);
-    }
-  }
-  else if (seq->type == SEQ_TYPE_MOVIECLIP) {
-    /* avoid assert */
-  }
-  else if (seq->type == SEQ_TYPE_MASK) {
-    /* avoid assert */
-  }
-  else if (seq->type == SEQ_TYPE_MOVIE) {
-    seqn->strip->stripdata = MEM_dupallocN(seq->strip->stripdata);
-    BLI_listbase_clear(&seqn->anims);
-  }
-  else if (seq->type == SEQ_TYPE_SOUND_RAM) {
-    seqn->strip->stripdata = MEM_dupallocN(seq->strip->stripdata);
-    seqn->scene_sound = NULL;
-    if ((flag & LIB_ID_CREATE_NO_USER_REFCOUNT) == 0) {
-      id_us_plus((ID *)seqn->sound);
-    }
-  }
-  else if (seq->type == SEQ_TYPE_IMAGE) {
-    seqn->strip->stripdata = MEM_dupallocN(seq->strip->stripdata);
-  }
-  else if (seq->type & SEQ_TYPE_EFFECT) {
-    struct SeqEffectHandle sh;
-    sh = BKE_sequence_get_effect(seq);
-    if (sh.copy) {
-      sh.copy(seqn, seq, flag);
-    }
-
-    seqn->strip->stripdata = NULL;
-  }
-  else {
-    /* sequence type not handled in duplicate! Expect a crash now... */
-    BLI_assert(0);
-  }
-
-  /* When using SEQ_DUPE_UNIQUE_NAME, it is mandatory to add new sequences in relevant container
-   * (scene or meta's one), *before* checking for unique names. Otherwise the meta's list is empty
-   * and hence we miss all seqs in that meta that have already been duplicated (see T55668).
-   * Note that unique name check itself could be done at a later step in calling code, once all
-   * seqs have bee duplicated (that was first, simpler solution), but then handling of animation
-   * data will be broken (see T60194). */
-  if (new_seq_list != NULL) {
-    BLI_addtail(new_seq_list, seqn);
-  }
-
-  if (scene_src == scene_dst) {
-    if (dupe_flag & SEQ_DUPE_UNIQUE_NAME) {
-      BKE_sequence_base_unique_name_recursive(&scene_dst->ed->seqbase, seqn);
-    }
-
-    if (dupe_flag & SEQ_DUPE_ANIM) {
-      BKE_sequencer_dupe_animdata(scene_dst, seq->name + 2, seqn->name + 2);
-    }
-  }
-
-  return seqn;
-}
-
-static Sequence *sequence_dupli_recursive_do(const Scene *scene_src,
-                                             Scene *scene_dst,
-                                             ListBase *new_seq_list,
-                                             Sequence *seq,
-                                             const int dupe_flag)
-{
-  Sequence *seqn;
-
-  seq->tmp = NULL;
-  seqn = seq_dupli(scene_src, scene_dst, new_seq_list, seq, dupe_flag, 0);
-  if (seq->type == SEQ_TYPE_META) {
-    Sequence *s;
-    for (s = seq->seqbase.first; s; s = s->next) {
-      sequence_dupli_recursive_do(scene_src, scene_dst, &seqn->seqbase, s, dupe_flag);
-    }
-  }
-
-  return seqn;
-}
-
-Sequence *BKE_sequence_dupli_recursive(
-    const Scene *scene_src, Scene *scene_dst, ListBase *new_seq_list, Sequence *seq, int dupe_flag)
-{
-  Sequence *seqn = sequence_dupli_recursive_do(scene_src, scene_dst, new_seq_list, seq, dupe_flag);
-
-  /* This does not need to be in recursive call itself, since it is already recursive... */
-  seq_new_fix_links_recursive(seqn);
-
-  return seqn;
-}
-
-void BKE_sequence_base_dupli_recursive(const Scene *scene_src,
-                                       Scene *scene_dst,
-                                       ListBase *nseqbase,
-                                       const ListBase *seqbase,
-                                       int dupe_flag,
-                                       const int flag)
-{
-  Sequence *seq;
-  Sequence *seqn = NULL;
-  Sequence *last_seq = BKE_sequencer_active_get((Scene *)scene_src);
-  /* always include meta's strips */
-  int dupe_flag_recursive = dupe_flag | SEQ_DUPE_ALL | SEQ_DUPE_IS_RECURSIVE_CALL;
-
-  for (seq = seqbase->first; seq; seq = seq->next) {
-    seq->tmp = NULL;
-    if ((seq->flag & SELECT) || (dupe_flag & SEQ_DUPE_ALL)) {
-      seqn = seq_dupli(scene_src, scene_dst, nseqbase, seq, dupe_flag, flag);
-      if (seqn) { /*should never fail */
-        if (dupe_flag & SEQ_DUPE_CONTEXT) {
-          seq->flag &= ~SEQ_ALLSEL;
-          seqn->flag &= ~(SEQ_LEFTSEL + SEQ_RIGHTSEL + SEQ_LOCK);
-        }
-
-        if (seq->type == SEQ_TYPE_META) {
-          BKE_sequence_base_dupli_recursive(
-              scene_src, scene_dst, &seqn->seqbase, &seq->seqbase, dupe_flag_recursive, flag);
-        }
-
-        if (dupe_flag & SEQ_DUPE_CONTEXT) {
-          if (seq == last_seq) {
-            BKE_sequencer_active_set(scene_dst, seqn);
-          }
-        }
-      }
-    }
-  }
-
-  /* Fix modifier links recursively from the top level only, when all sequences have been
-   * copied. */
-  if (dupe_flag & SEQ_DUPE_IS_RECURSIVE_CALL) {
-    return;
-  }
-
-  /* fix modifier linking */
-  for (seq = nseqbase->first; seq; seq = seq->next) {
-    seq_new_fix_links_recursive(seq);
-  }
-}
-/* r_prefix + [" + escaped_name + "] + \0 */
-#define SEQ_RNAPATH_MAXSTR ((30 + 2 + (SEQ_NAME_MAXSTR * 2) + 2) + 1)
-
-static size_t sequencer_rna_path_prefix(char str[SEQ_RNAPATH_MAXSTR], const char *name)
-{
-  char name_esc[SEQ_NAME_MAXSTR * 2];
-
-  BLI_strescape(name_esc, name, sizeof(name_esc));
-  return BLI_snprintf_rlen(
-      str, SEQ_RNAPATH_MAXSTR, "sequence_editor.sequences_all[\"%s\"]", name_esc);
-}
-
-<<<<<<< HEAD
-int BKE_sequencer_find_next_prev_edit(Scene *scene,
-                                      int timeline_frame,
-                                      const short side,
-                                      const bool do_skip_mute,
-                                      const bool do_center,
-                                      const bool do_unselected)
-{
-  Editing *ed = BKE_sequencer_editing_get(scene, false);
-  Sequence *seq;
-
-  int dist, best_dist, best_frame = timeline_frame;
-  int seq_frames[2], seq_frames_tot;
-
-  /* In case where both is passed,
-   * frame just finds the nearest end while frame_left the nearest start. */
-
-  best_dist = MAXFRAME * 2;
-
-  if (ed == NULL) {
-    return timeline_frame;
-=======
-/* XXX - hackish function needed for transforming strips! TODO - have some better solution */
-void BKE_sequencer_offset_animdata(Scene *scene, Sequence *seq, int ofs)
-{
-  char str[SEQ_RNAPATH_MAXSTR];
-  size_t str_len;
-  FCurve *fcu;
-
-  if (scene->adt == NULL || ofs == 0 || scene->adt->action == NULL) {
-    return;
->>>>>>> 29fb12da
-  }
-
-  str_len = sequencer_rna_path_prefix(str, seq->name + 2);
-
-<<<<<<< HEAD
-      switch (side) {
-        case SEQ_SIDE_LEFT:
-          if (seq_frame < timeline_frame) {
-            dist = timeline_frame - seq_frame;
-          }
-          break;
-        case SEQ_SIDE_RIGHT:
-          if (seq_frame > timeline_frame) {
-            dist = seq_frame - timeline_frame;
-          }
-          break;
-        case SEQ_SIDE_BOTH:
-          dist = abs(seq_frame - timeline_frame);
-          break;
-=======
-  for (fcu = scene->adt->action->curves.first; fcu; fcu = fcu->next) {
-    if (STREQLEN(fcu->rna_path, str, str_len)) {
-      unsigned int i;
-      if (fcu->bezt) {
-        for (i = 0; i < fcu->totvert; i++) {
-          BezTriple *bezt = &fcu->bezt[i];
-          bezt->vec[0][0] += ofs;
-          bezt->vec[1][0] += ofs;
-          bezt->vec[2][0] += ofs;
-        }
->>>>>>> 29fb12da
-      }
-      if (fcu->fpt) {
-        for (i = 0; i < fcu->totvert; i++) {
-          FPoint *fpt = &fcu->fpt[i];
-          fpt->vec[0] += ofs;
-        }
-      }
-    }
-  }
-
-  DEG_id_tag_update(&scene->adt->action->id, ID_RECALC_ANIMATION);
-}
-
-<<<<<<< HEAD
-static void sequencer_all_free_anim_ibufs(ListBase *seqbase, int timeline_frame)
-{
-  for (Sequence *seq = seqbase->first; seq != NULL; seq = seq->next) {
-    if (seq->enddisp < timeline_frame || seq->startdisp > timeline_frame) {
-      BKE_sequence_free_anim(seq);
-    }
-    if (seq->type == SEQ_TYPE_META) {
-      sequencer_all_free_anim_ibufs(&seq->seqbase, timeline_frame);
-    }
-  }
-}
-
-void BKE_sequencer_all_free_anim_ibufs(Scene *scene, int timeline_frame)
-{
-  Editing *ed = BKE_sequencer_editing_get(scene, false);
-  if (ed == NULL) {
-    return;
-  }
-  sequencer_all_free_anim_ibufs(&ed->seqbase, timeline_frame);
-  BKE_sequencer_cache_cleanup(scene);
-}
-
-static bool sequencer_seq_generates_image(Sequence *seq)
-{
-  switch (seq->type) {
-    case SEQ_TYPE_IMAGE:
-    case SEQ_TYPE_SCENE:
-    case SEQ_TYPE_MOVIE:
-    case SEQ_TYPE_MOVIECLIP:
-    case SEQ_TYPE_MASK:
-    case SEQ_TYPE_COLOR:
-    case SEQ_TYPE_TEXT:
-      return true;
-  }
-  return false;
-}
-
-static Sequence *sequencer_check_scene_recursion(Scene *scene, ListBase *seqbase)
-{
-  LISTBASE_FOREACH (Sequence *, seq, seqbase) {
-    if (seq->type == SEQ_TYPE_SCENE && seq->scene == scene) {
-      return seq;
-    }
-
-    if (seq->type == SEQ_TYPE_SCENE && (seq->flag & SEQ_SCENE_STRIPS)) {
-      if (sequencer_check_scene_recursion(scene, &seq->scene->ed->seqbase)) {
-        return seq;
-      }
-    }
-
-    if (seq->type == SEQ_TYPE_META && sequencer_check_scene_recursion(scene, &seq->seqbase)) {
-      return seq;
-    }
-  }
-
-  return NULL;
-}
-
-bool BKE_sequencer_check_scene_recursion(Scene *scene, ReportList *reports)
-{
-  Editing *ed = BKE_sequencer_editing_get(scene, false);
-  if (ed == NULL) {
-    return false;
-  }
-=======
-void BKE_sequencer_dupe_animdata(Scene *scene, const char *name_src, const char *name_dst)
-{
-  char str_from[SEQ_RNAPATH_MAXSTR];
-  size_t str_from_len;
-  FCurve *fcu;
-  FCurve *fcu_last;
-  FCurve *fcu_cpy;
-  ListBase lb = {NULL, NULL};
-
-  if (scene->adt == NULL || scene->adt->action == NULL) {
-    return;
-  }
->>>>>>> 29fb12da
-
-  str_from_len = sequencer_rna_path_prefix(str_from, name_src);
-
-  fcu_last = scene->adt->action->curves.last;
-
-  for (fcu = scene->adt->action->curves.first; fcu && fcu->prev != fcu_last; fcu = fcu->next) {
-    if (STREQLEN(fcu->rna_path, str_from, str_from_len)) {
-      fcu_cpy = BKE_fcurve_copy(fcu);
-      BLI_addtail(&lb, fcu_cpy);
-    }
-  }
-
-  /* notice validate is 0, keep this because the seq may not be added to the scene yet */
-  BKE_animdata_fix_paths_rename(
-      &scene->id, scene->adt, NULL, "sequence_editor.sequences_all", name_src, name_dst, 0, 0, 0);
-
-  /* add the original fcurves back */
-  BLI_movelisttolist(&scene->adt->action->curves, &lb);
-}
-
-/* XXX - hackish function needed to remove all fcurves belonging to a sequencer strip */
-static void seq_free_animdata(Scene *scene, Sequence *seq)
-{
-  char str[SEQ_RNAPATH_MAXSTR];
-  size_t str_len;
-  FCurve *fcu;
-
-  if (scene->adt == NULL || scene->adt->action == NULL) {
-    return;
-  }
-
-  str_len = sequencer_rna_path_prefix(str, seq->name + 2);
-
-  fcu = scene->adt->action->curves.first;
-
-  while (fcu) {
-    if (STREQLEN(fcu->rna_path, str, str_len)) {
-      FCurve *next_fcu = fcu->next;
-
-      BLI_remlink(&scene->adt->action->curves, fcu);
-      BKE_fcurve_free(fcu);
-
-      fcu = next_fcu;
-    }
-    else {
-      fcu = fcu->next;
-    }
-  }
-}
-
-#undef SEQ_RNAPATH_MAXSTR
 /** \} */