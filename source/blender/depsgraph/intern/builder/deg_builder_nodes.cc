--- conflicted
+++ resolved
@@ -428,15 +428,9 @@
 		return;
 	}
 	group_id->tag |= LIB_TAG_DOIT;
-<<<<<<< HEAD
 	/* Build group objects. */
-	LINKLIST_FOREACH(Base *, base, &group->view_layer->object_bases) {
+	BLI_LISTBASE_FOREACH (Base *, base, &group->view_layer->object_bases) {
 		build_object(NULL, base->object, DEG_ID_LINKED_INDIRECTLY);
-=======
-
-	BLI_LISTBASE_FOREACH (GroupObject *, go, &group->gobject) {
-		build_object(base, go->ob);
->>>>>>> 889321e2
 	}
 	/* Operation to evaluate the whole view layer.
 	 *
@@ -823,13 +817,8 @@
 
 	/* objects - simulation participants */
 	if (rbw->group) {
-<<<<<<< HEAD
-		LINKLIST_FOREACH (Base *, base, &rbw->group->view_layer->object_bases) {
+		BLI_LISTBASE_FOREACH (Base *, base, &rbw->group->view_layer->object_bases) {
 			Object *object = base->object;
-=======
-		BLI_LISTBASE_FOREACH (GroupObject *, go, &rbw->group->gobject) {
-			Object *object = go->ob;
->>>>>>> 889321e2
 
 			if (!object || (object->type != OB_MESH))
 				continue;
