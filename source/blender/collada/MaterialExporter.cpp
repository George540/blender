<<<<<<< HEAD
/**
 * $Id: MaterialExporter.cpp 32679 2010-10-24 07:55:56Z damien78 $
=======
/*
 * $Id$
>>>>>>> 99ee18c6
 *
 * ***** BEGIN GPL LICENSE BLOCK *****
 *
 * This program is free software; you can redistribute it and/or
 * modify it under the terms of the GNU General Public License
 * as published by the Free Software Foundation; either version 2
 * of the License, or (at your option) any later version.
 *
 * This program is distributed in the hope that it will be useful,
 * but WITHOUT ANY WARRANTY; without even the implied warranty of
 * MERCHANTABILITY or FITNESS FOR A PARTICULAR PURPOSE.  See the
 * GNU General Public License for more details.
 *
 * You should have received a copy of the GNU General Public License
 * along with this program; if not, write to the Free Software Foundation,
 * Inc., 51 Franklin Street, Fifth Floor, Boston, MA 02110-1301, USA.
 *
 * Contributor(s): Chingiz Dyussenov, Arystanbek Dyussenov, Jan Diederich, Tod Liverseed,
 *                 Nathan Letwory
 *
 * ***** END GPL LICENSE BLOCK *****
 */

/** \file blender/collada/MaterialExporter.cpp
 *  \ingroup collada
 */



#include "MaterialExporter.h"
#include "COLLADABUUtils.h"
#include "collada_internal.h"

MaterialsExporter::MaterialsExporter(COLLADASW::StreamWriter *sw): COLLADASW::LibraryMaterials(sw){}

void MaterialsExporter::exportMaterials(Scene *sce)
{
	openLibrary();

	MaterialFunctor mf;
	mf.forEachMaterialInScene<MaterialsExporter>(sce, *this);

	closeLibrary();
}

void MaterialsExporter::operator()(Material *ma, Object *ob)
{
	std::string name(id_name(ma));

	openMaterial(get_material_id(ma), name);

	std::string efid = translate_id(name) + "-effect";
	addInstanceEffect(COLLADASW::URI(COLLADABU::Utils::EMPTY_STRING, efid));

	closeMaterial();
}<|MERGE_RESOLUTION|>--- conflicted
+++ resolved
@@ -1,10 +1,5 @@
-<<<<<<< HEAD
-/**
- * $Id: MaterialExporter.cpp 32679 2010-10-24 07:55:56Z damien78 $
-=======
 /*
  * $Id$
->>>>>>> 99ee18c6
  *
  * ***** BEGIN GPL LICENSE BLOCK *****
  *
