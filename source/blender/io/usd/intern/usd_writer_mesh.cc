--- conflicted
+++ resolved
@@ -10,12 +10,9 @@
 #include <pxr/usd/usdShade/materialBindingAPI.h>
 
 #include "BLI_assert.h"
-<<<<<<< HEAD
-=======
 #include "BLI_math_color.hh"
 #include "BLI_math_quaternion_types.hh"
 #include "BLI_math_vector.h"
->>>>>>> d421ebac
 #include "BLI_math_vector_types.hh"
 
 #include "BKE_attribute.h"
@@ -24,12 +21,8 @@
 #include "BKE_library.h"
 #include "BKE_material.h"
 #include "BKE_mesh.hh"
-<<<<<<< HEAD
-#include "BKE_mesh_runtime.h"
-#include "BKE_mesh_wrapper.h"
-=======
+#include "BKE_mesh_runtime.hh"
 #include "BKE_mesh_wrapper.hh"
->>>>>>> d421ebac
 #include "BKE_modifier.h"
 #include "BKE_object.h"
 
@@ -50,7 +43,6 @@
 
 namespace blender::io::usd {
 
-<<<<<<< HEAD
 const pxr::TfToken empty_token;
 
 /* TfToken objects are not cheap to construct, so we do it once. */
@@ -90,9 +82,8 @@
 
   return NULL;
 }
-=======
+
 const pxr::UsdTimeCode defaultTime = pxr::UsdTimeCode::Default();
->>>>>>> d421ebac
 
 USDGenericMeshWriter::USDGenericMeshWriter(const USDExporterContext &ctx) : USDAbstractWriter(ctx)
 {
@@ -210,27 +201,14 @@
   const bke::AttributeAccessor attributes = mesh->attributes();
 
   char *active_set_name = nullptr;
-<<<<<<< HEAD
-  const int active_uv_set_index = CustomData_get_render_layer_index(&mesh->ldata, CD_PROP_FLOAT2);
-  if (active_uv_set_index != -1) {
-    active_set_name = mesh->ldata.layers[active_uv_set_index].name;
-=======
   const int active_uv_set_index = CustomData_get_render_layer_index(&mesh->loop_data,
                                                                     CD_PROP_FLOAT2);
   if (active_uv_set_index != -1) {
     active_set_name = mesh->loop_data.layers[active_uv_set_index].name;
->>>>>>> d421ebac
   }
 
   attributes.for_all(
       [&](const bke::AttributeIDRef &attribute_id, const bke::AttributeMetaData &meta_data) {
-<<<<<<< HEAD
-        /* Skipping "internal" Blender properties. Also skipping
-         * material_index as it's dealt with elsewhere. */
-        if (attribute_id.name()[0] == '.' ||
-            meta_data.domain == ATTR_DOMAIN_EDGE ||
-            ELEM(attribute_id.name(), "position", "material_index")) {
-=======
         /* Skipping "internal" Blender properties. Skipping
          * material_index as it's dealt with elsewhere. Skipping
          * edge domain because USD doesn't have a good
@@ -239,18 +217,13 @@
             meta_data.domain == ATTR_DOMAIN_EDGE ||
             ELEM(attribute_id.name(), "position", "material_index"))
         {
->>>>>>> d421ebac
           return true;
         }
 
         /* UV Data. */
         if (meta_data.domain == ATTR_DOMAIN_CORNER && meta_data.data_type == CD_PROP_FLOAT2) {
           if (usd_export_context_.export_params.export_uvmaps) {
-<<<<<<< HEAD
-            write_uv_data(mesh, usd_mesh, attribute_id, meta_data, active_set_name);
-=======
             write_uv_data(mesh, usd_mesh, attribute_id, active_set_name);
->>>>>>> d421ebac
           }
         }
 
@@ -258,35 +231,24 @@
         else if (ELEM(meta_data.domain, ATTR_DOMAIN_CORNER, ATTR_DOMAIN_POINT) &&
                  ELEM(meta_data.data_type, CD_PROP_BYTE_COLOR, CD_PROP_COLOR))
         {
-<<<<<<< HEAD
-          if (usd_export_context_.export_params.export_vertex_colors) {
-=======
           if (usd_export_context_.export_params.export_mesh_colors) {
->>>>>>> d421ebac
             write_color_data(mesh, usd_mesh, attribute_id, meta_data);
           }
         }
 
         else {
-<<<<<<< HEAD
           if (usd_export_context_.export_params.export_mesh_attributes) {
             write_generic_data(mesh, usd_mesh, attribute_id, meta_data);
           }
-=======
-          write_generic_data(mesh, usd_mesh, attribute_id, meta_data);
->>>>>>> d421ebac
         }
 
         return true;
       });
 }
 
-<<<<<<< HEAD
-static pxr::SdfValueTypeName convert_blender_type_to_usd(const eCustomDataType blender_type)
-=======
+
 static std::optional<pxr::SdfValueTypeName> convert_blender_type_to_usd(
     const eCustomDataType blender_type)
->>>>>>> d421ebac
 {
   switch (blender_type) {
     case CD_PROP_FLOAT:
@@ -305,14 +267,6 @@
     case CD_PROP_QUATERNION:
       return pxr::SdfValueTypeNames->QuatfArray;
     default:
-<<<<<<< HEAD
-      WM_reportf(RPT_WARNING, "Unsupported domain for mesh data.");
-      return pxr::SdfValueTypeNames->Opaque;
-  }
-}
-
-static const pxr::TfToken convert_blender_domain_to_usd(const eAttrDomain blender_domain)
-=======
       WM_reportf(RPT_WARNING, "Unsupported type for mesh data");
       return std::nullopt;
   }
@@ -320,7 +274,6 @@
 
 static const std::optional<pxr::TfToken> convert_blender_domain_to_usd(
     const eAttrDomain blender_domain)
->>>>>>> d421ebac
 {
   switch (blender_domain) {
     case ATTR_DOMAIN_CORNER:
@@ -332,47 +285,6 @@
 
     /* Notice: Edge types are not supported in USD! */
     default:
-<<<<<<< HEAD
-      WM_reportf(RPT_WARNING, "Unsupported domain for mesh data.");
-      return pxr::TfToken();
-  }
-}
-
-template<typename T>
-const VArray<T> get_attribute_buffer(const Mesh *mesh,
-                                     const bke::AttributeIDRef &attribute_id,
-                                     const bke::AttributeMetaData &meta_data,
-                                     const T default_value)
-{
-  return *mesh->attributes().lookup_or_default<T>(attribute_id, meta_data.domain, default_value);
-}
-
-template<typename T, typename U>
-void USDGenericMeshWriter::copy_blender_buffer_to_prim(const VArray<T> &buffer,
-                                                       const pxr::UsdTimeCode timecode,
-                                                       pxr::UsdGeomPrimvar attribute_pv)
-{
-  pxr::VtArray<U> data;
-  for (const auto index : buffer.index_range()) {
-    U value = buffer.get(index);
-    data.push_back(value);
-  }
-  attribute_pv.Set(data, timecode);
-
-  const pxr::UsdAttribute &prim_attr = attribute_pv.GetAttr();
-  usd_value_writer_.SetAttribute(prim_attr, pxr::VtValue(data), timecode);
-}
-
-template<typename T, typename U>
-void USDGenericMeshWriter::copy_blender_buffer_to_prim2(const VArray<T> &buffer,
-                                                        const pxr::UsdTimeCode timecode,
-                                                        pxr::UsdGeomPrimvar attribute_pv)
-{
-  pxr::VtArray<U> data;
-  for (const auto index : buffer.index_range()) {
-    T value = buffer.get(index);
-    data.push_back({value.x, value.y});
-=======
       WM_reportf(RPT_WARNING, "Unsupported type for mesh data");
       return std::nullopt;
   }
@@ -415,55 +327,14 @@
     for (const int64_t i : buffer.index_range()) {
       data[i] = convert_value<BlenderT, USDT>(buffer[i]);
     }
->>>>>>> d421ebac
   }
 
   if (!attribute_pv.HasValue() && timecode != pxr::UsdTimeCode::Default()) {
     attribute_pv.Set(data, pxr::UsdTimeCode::Default());
   }
-<<<<<<< HEAD
-  attribute_pv.Set(data, timecode);
-
-  const pxr::UsdAttribute &prim_attr = attribute_pv.GetAttr();
-  usd_value_writer_.SetAttribute(prim_attr, pxr::VtValue(data), timecode);
-}
-
-template<typename T, typename U>
-void USDGenericMeshWriter::copy_blender_buffer_to_prim3(const VArray<T> &buffer,
-                                                        const pxr::UsdTimeCode timecode,
-                                                        pxr::UsdGeomPrimvar attribute_pv)
-{
-  pxr::VtArray<U> data;
-  for (const auto index : buffer.index_range()) {
-    T buffer_value = buffer.get(index);
-    /* Colors store as rgb, so recast */
-    float3 value = static_cast<float3>(buffer_value);
-    data.push_back({value.x, value.y, value.z});
-  }
-  attribute_pv.Set(data, timecode);
-
-  const pxr::UsdAttribute &prim_attr = attribute_pv.GetAttr();
-  usd_value_writer_.SetAttribute(prim_attr, pxr::VtValue(data), timecode);
-}
-
-template<typename T, typename U>
-void USDGenericMeshWriter::copy_blender_buffer_to_prim_quat(const VArray<T> &buffer,
-                                                            const pxr::UsdTimeCode timecode,
-                                                            pxr::UsdGeomPrimvar attribute_pv)
-{
-  pxr::VtArray<U> data;
-  for (const auto index : buffer.index_range()) {
-    T value = buffer.get(index);
-    /* Note for the future: We may need a separate _prim4 function as
-     * this function deliberately puts the W value first. */
-    data.push_back({value.w, value.x, value.y, value.z});
-  }
-  attribute_pv.Set(data, timecode);
-=======
   else {
     attribute_pv.Set(data, timecode);
   }
->>>>>>> d421ebac
 
   const pxr::UsdAttribute &prim_attr = attribute_pv.GetAttr();
   usd_value_writer_.SetAttribute(prim_attr, pxr::VtValue(data), timecode);
@@ -474,28 +345,12 @@
                                               const bke::AttributeIDRef &attribute_id,
                                               const bke::AttributeMetaData &meta_data)
 {
-<<<<<<< HEAD
-  /* Skipping some Blender-specific attributes that have no conversion */
-  if (ELEM(attribute_id.name(), "crease_edge")) {
-    return;
-  }
-
-=======
->>>>>>> d421ebac
   pxr::UsdTimeCode timecode = get_export_time_code();
   const std::string name = attribute_id.name();
   pxr::TfToken primvar_name(pxr::TfMakeValidIdentifier(name));
   const pxr::UsdGeomPrimvarsAPI pvApi = pxr::UsdGeomPrimvarsAPI(usd_mesh);
 
   /* Varying type depends on original domain. */
-<<<<<<< HEAD
-  const pxr::TfToken prim_varying = convert_blender_domain_to_usd(meta_data.domain);
-  const pxr::SdfValueTypeName prim_attr_type = convert_blender_type_to_usd(meta_data.data_type);
-
-  if (prim_varying == empty_token || prim_attr_type == pxr::SdfValueTypeNames->Opaque) {
-    WM_reportf(RPT_WARNING,
-               "Mesh %s, Attribute %s cannot be converted to USD.",
-=======
   const std::optional<pxr::TfToken> prim_varying = convert_blender_domain_to_usd(meta_data.domain);
   const std::optional<pxr::SdfValueTypeName> prim_attr_type = convert_blender_type_to_usd(
       meta_data.data_type);
@@ -509,61 +364,12 @@
   if (!prim_varying || !prim_attr_type) {
     WM_reportf(RPT_WARNING,
                "Mesh %s, Attribute %s cannot be converted to USD",
->>>>>>> d421ebac
                &mesh->id.name[2],
                attribute_id.name().data());
     return;
   }
 
   pxr::UsdGeomPrimvar attribute_pv = pvApi.CreatePrimvar(
-<<<<<<< HEAD
-      primvar_name, prim_attr_type, prim_varying);
-
-  switch (meta_data.data_type) {
-    case CD_PROP_FLOAT: {
-      auto buffer = get_attribute_buffer<float>(mesh, attribute_id, meta_data, 0);
-      copy_blender_buffer_to_prim<float, float>(buffer, timecode, attribute_pv);
-      break;
-    }
-    case CD_PROP_INT8: {
-      auto buffer = get_attribute_buffer<int8_t>(mesh, attribute_id, meta_data, 0);
-      copy_blender_buffer_to_prim<int8_t, int>(buffer, timecode, attribute_pv);
-      break;
-    }
-    case CD_PROP_INT32: {
-      auto buffer = get_attribute_buffer<int32_t>(mesh, attribute_id, meta_data, 0);
-      copy_blender_buffer_to_prim<int32_t, int32_t>(buffer, timecode, attribute_pv);
-      break;
-    }
-    case CD_PROP_FLOAT2: {
-      auto buffer = get_attribute_buffer<float2>(mesh, attribute_id, meta_data, {0.0f, 0.0f});
-      copy_blender_buffer_to_prim2<float2, pxr::GfVec2f>(buffer, timecode, attribute_pv);
-      break;
-    }
-    case CD_PROP_FLOAT3: {
-      auto buffer = get_attribute_buffer<float3>(
-          mesh, attribute_id, meta_data, {0.0f, 0.0f, 0.0f});
-      copy_blender_buffer_to_prim3<float3, pxr::GfVec3f>(buffer, timecode, attribute_pv);
-      break;
-    }
-    case CD_PROP_BOOL: {
-      auto buffer = get_attribute_buffer<bool>(mesh, attribute_id, meta_data, false);
-      copy_blender_buffer_to_prim<bool, bool>(buffer, timecode, attribute_pv);
-      break;
-    }
-    /*
-     * // This seems to be unsupported so far?
-    case CD_PROP_QUATERNION: {
-      auto buffer = get_attribute_buffer<float4>(
-          // Note that GfQuatf takes in values in wxyz order.
-          mesh, attribute_id, meta_data, {1.0f, 0.0f, 0.0f, 0.0f});
-      copy_blender_buffer_to_prim_quat<float4, pxr::GfQuatf>(buffer, timecode, attribute_pv);
-      break;
-    }
-    */
-    default:
-      BLI_assert_msg(0, "Unsupported domain for mesh data.");
-=======
       primvar_name, *prim_attr_type, *prim_varying);
 
   switch (meta_data.data_type) {
@@ -594,24 +400,17 @@
       break;
     default:
       BLI_assert_msg(0, "Unsupported type for mesh data.");
->>>>>>> d421ebac
   }
 }
 
 void USDGenericMeshWriter::write_uv_data(const Mesh *mesh,
                                          pxr::UsdGeomMesh usd_mesh,
                                          const bke::AttributeIDRef &attribute_id,
-<<<<<<< HEAD
-                                         const bke::AttributeMetaData &meta_data,
                                          const char *active_set_name)
-=======
-                                         const char * /*active_set_name*/)
->>>>>>> d421ebac
 {
   pxr::UsdTimeCode timecode = get_export_time_code();
   const pxr::UsdGeomPrimvarsAPI pvApi = pxr::UsdGeomPrimvarsAPI(usd_mesh);
 
-<<<<<<< HEAD
   const blender::StringRef active_ref(active_set_name);
 
   /* Optionally, rename the active UV set to "st".
@@ -625,25 +424,15 @@
   const std::string name = rename_to_st ? "st" : attribute_id.name();
 
   pxr::TfToken primvar_name(pxr::TfMakeValidIdentifier(name));
-=======
-  pxr::TfToken primvar_name(pxr::TfMakeValidIdentifier(attribute_id.name()));
->>>>>>> d421ebac
 
   pxr::UsdGeomPrimvar uv_pv = pvApi.CreatePrimvar(
       primvar_name, pxr::SdfValueTypeNames->TexCoord2fArray, pxr::UsdGeomTokens->faceVarying);
-
-<<<<<<< HEAD
-  const VArray<float2> buffer = *mesh->attributes().lookup_or_default<float2>(
-      attribute_id, meta_data.domain, {0.0f, 0.0f});
-  copy_blender_buffer_to_prim2<float2, pxr::GfVec2f>(buffer, timecode, uv_pv);
-=======
   const VArraySpan<float2> buffer = *mesh->attributes().lookup<float2>(attribute_id,
                                                                        ATTR_DOMAIN_CORNER);
   if (buffer.is_empty()) {
     return;
   }
   copy_blender_buffer_to_prim<float2, pxr::GfVec2f>(buffer, timecode, uv_pv);
->>>>>>> d421ebac
 }
 
 void USDGenericMeshWriter::write_color_data(const Mesh *mesh,
@@ -664,25 +453,16 @@
   pxr::UsdGeomPrimvar colors_pv = pvApi.CreatePrimvar(
       primvar_name, pxr::SdfValueTypeNames->Color3fArray, prim_varying);
 
-<<<<<<< HEAD
-  const VArray<ColorGeometry4f> buffer = get_attribute_buffer<ColorGeometry4f>(
-      mesh, attribute_id, meta_data, {0.0f, 0.0f, 0.0f, 1.0f});
-=======
   const VArraySpan<ColorGeometry4f> buffer = *mesh->attributes().lookup<ColorGeometry4f>(
       attribute_id, meta_data.domain);
   if (buffer.is_empty()) {
     return;
   }
->>>>>>> d421ebac
 
   switch (meta_data.domain) {
     case ATTR_DOMAIN_CORNER:
     case ATTR_DOMAIN_POINT:
-<<<<<<< HEAD
-      copy_blender_buffer_to_prim3<ColorGeometry4f, pxr::GfVec3f>(buffer, timecode, colors_pv);
-=======
       copy_blender_buffer_to_prim<ColorGeometry4f, pxr::GfVec3f>(buffer, timecode, colors_pv);
->>>>>>> d421ebac
       break;
     default:
       BLI_assert_msg(0, "Invalid type for mesh color data.");
@@ -728,112 +508,9 @@
   pxr::VtFloatArray corner_sharpnesses;
 };
 
-<<<<<<< HEAD
-void USDGenericMeshWriter::write_vertex_groups(const Object *ob,
-                                               const Mesh *mesh,
-                                               pxr::UsdGeomMesh usd_mesh,
-                                               bool as_point_groups)
-{
-  if (!ob)
-    return;
-
+void USDGenericMeshWriter::write_mesh(HierarchyContext &context, Mesh *mesh)
+{
   pxr::UsdTimeCode timecode = get_export_time_code();
-
-  int i, j;
-  bDeformGroup *def = nullptr;
-  std::vector<pxr::UsdGeomPrimvar> pv_groups;
-  std::vector<pxr::VtArray<float>> pv_data;
-
-  // Create vertex groups primvars
-  for (def = (bDeformGroup *)ob->defbase.first, i = 0, j = 0; def; def = def->next, ++i) {
-    if (!def) {
-      continue;
-    }
-
-    pxr::TfToken primvar_name(pxr::TfMakeValidIdentifier(def->name));
-    pxr::TfToken primvar_interpolation = (as_point_groups) ? pxr::UsdGeomTokens->vertex :
-                                                             pxr::UsdGeomTokens->faceVarying;
-
-    pxr::UsdGeomPrimvarsAPI primvarsAPI(usd_mesh.GetPrim());
-
-    pv_groups.push_back(primvarsAPI.CreatePrimvar(
-        primvar_name, pxr::SdfValueTypeNames->FloatArray, primvar_interpolation));
-
-    size_t primvar_size = 0;
-
-    if (as_point_groups) {
-      primvar_size = mesh->totvert;
-    }
-    else {
-      primvar_size = mesh->corner_verts().size();
-    }
-    pv_data.push_back(pxr::VtArray<float>(primvar_size, 0.0f));
-  }
-
-  size_t num_groups = pv_groups.size();
-
-  if (num_groups == 0) {
-    return;
-  }
-
-  const blender::Span<MDeformVert> dverts = mesh->deform_verts();
-
-  // Extract vertex groups
-  if (as_point_groups) {
-    for (i = 0; i < dverts.size(); ++i) {
-      for (j = 0; j < dverts[i].totweight; ++j) {
-        uint idx = dverts[i].dw[j].def_nr;
-        float w = dverts[i].dw[j].weight;
-        /* This out of bounds check is necessary because MDeformVert.totweight can be
-        larger than the number of bDeformGroup structs in Object.defbase. It appears to be
-        a Blender bug that can cause this scenario.*/
-        if (idx < num_groups) {
-          pv_data[idx][i] = w;
-        }
-      }
-    }
-  }
-  else {
-    const OffsetIndices polys = mesh->polys();
-    const Span<int> corner_verts = mesh->corner_verts();
-    int p_idx = 0;
-
-    for (const int i : polys.index_range()) {
-      const IndexRange poly = polys[i];
-      for (const int vert : corner_verts.slice(poly)) {
-        const MDeformVert &dvert = dverts[vert];
-        for (j = 0; j < dvert.totweight; ++j) {
-          uint idx = dvert.dw[j].def_nr;
-          float w = dvert.dw[j].weight;
-          /* This out of bounds check is necessary because MDeformVert.totweight can be
-           * larger than the number of bDeformGroup structs in Object.defbase. Appears to be
-           * a Blender bug that can cause this scenario. */
-          if (idx < num_groups) {
-            pv_data[idx][p_idx] = w;
-          }
-        }
-        ++p_idx;
-      }
-    }
-  }
-
-  // Store data in usd
-  for (i = 0; i < num_groups; i++) {
-    pv_groups[i].Set(pv_data[i], timecode);
-
-    const pxr::UsdAttribute &vertex_colors_attr = pv_groups[i].GetAttr();
-    usd_value_writer_.SetAttribute(vertex_colors_attr, pxr::VtValue(pv_data[i]), timecode);
-  }
-}
-
-void USDGenericMeshWriter::write_mesh(HierarchyContext &context, Mesh *mesh)
-{
-  pxr::UsdTimeCode timecode = get_mesh_export_time_code();
-=======
-void USDGenericMeshWriter::write_mesh(HierarchyContext &context, Mesh *mesh)
-{
-  pxr::UsdTimeCode timecode = get_export_time_code();
->>>>>>> d421ebac
   pxr::UsdStageRefPtr stage = usd_export_context_.stage;
 
   pxr::UsdGeomMesh usd_mesh =
@@ -886,13 +563,6 @@
   }
 
   write_custom_data(mesh, usd_mesh);
-
-  if (usd_export_context_.export_params.export_vertex_groups) {
-    write_vertex_groups(context.object,
-                        mesh,
-                        usd_mesh,
-                        !usd_export_context_.export_params.vertex_data_as_face_varying);
-  }
 
   if (!usd_mesh_data.corner_indices.empty() &&
       usd_mesh_data.corner_indices.size() == usd_mesh_data.corner_sharpnesses.size())
@@ -1176,7 +846,6 @@
 
 Mesh *USDMeshWriter::get_export_mesh(Object *object_eval, bool & /*r_needsfree*/)
 {
-  Scene *scene = DEG_get_evaluated_scene(usd_export_context_.depsgraph);
   // Assumed safe because the original depsgraph was nonconst in usd_capi...
   Depsgraph *dg = const_cast<Depsgraph *>(usd_export_context_.depsgraph);
 
