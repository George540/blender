--- conflicted
+++ resolved
@@ -135,12 +135,7 @@
                                 const pxr::TfToken &default_uv);
 static bNode *find_bsdf_node(Material *material);
 static void get_absolute_path(Image *ima, char *r_path);
-<<<<<<< HEAD
-=======
-static std::string get_tex_image_asset_filepath(bNode *node,
-                                                const pxr::UsdStageRefPtr stage,
-                                                const USDExportParams &export_params);
->>>>>>> 9b708c86
+
 static InputSpecMap &preview_surface_input_map();
 static bNodeLink *traverse_channel(bNodeSocket *input, short target_type);
 
@@ -435,18 +430,13 @@
   BKE_image_release_ibuf(ima, imbuf, nullptr);
 
   char file_name[FILE_MAX];
-<<<<<<< HEAD
   if (strlen(ima->filepath) > 0) {
     BLI_path_split_file_part(ima->filepath, file_name, FILE_MAX);
   }
   else {
     /* Use the image name for the file name. */
-    strcpy(file_name, ima->id.name + 2);
-  }
-=======
-  /* Use the image name for the file name. */
-  STRNCPY(file_name, ima->id.name + 2);
->>>>>>> 9b708c86
+    STRNCPY(file_name, ima->id.name + 2);
+  }
 
   BKE_image_path_ext_from_imformat_ensure(file_name, sizeof(file_name), &imageFormat);
 
@@ -1498,7 +1488,7 @@
       NodeTexImage *tex_original = (NodeTexImage *)node->storage;
       if (!tex_original)
         break;
-      std::string imagePath = get_tex_image_asset_path(node, a_stage, export_params);
+      std::string imagePath = get_tex_image_asset_filepath(node, a_stage, export_params);
       if (imagePath.size() > 0)
         shader.CreateInput(cyclestokens::filename, pxr::SdfValueTypeNames->Asset)
             .Set(pxr::SdfAssetPath(imagePath));
@@ -1560,7 +1550,7 @@
         break;
       // TexMapping tex_mapping;
       // ColorMapping color_mapping;
-      std::string imagePath = get_tex_image_asset_path(node, a_stage, export_params);
+      std::string imagePath = get_tex_image_asset_filepath(node, a_stage, export_params);
       if (imagePath.size() > 0)
         shader.CreateInput(cyclestokens::filename, pxr::SdfValueTypeNames->Asset)
             .Set(pxr::SdfAssetPath(imagePath));
@@ -2208,13 +2198,8 @@
     return shader;
   }
 
-<<<<<<< HEAD
-  /* For texture image nodes we set the image path, color space and wrap. */
-  std::string imagePath = get_tex_image_asset_path(
-=======
   /* For texture image nodes we set the image path and color space. */
   std::string imagePath = get_tex_image_asset_filepath(
->>>>>>> 9b708c86
       node, usd_export_context.stage, usd_export_context.export_params);
   if (!imagePath.empty()) {
     shader.CreateInput(usdtokens::file, pxr::SdfValueTypeNames->Asset)
@@ -2250,15 +2235,9 @@
  * generated based on the image name for in-memory textures when exporting textures.
  * This function may return an empty string if the image does not have a filepath
  * assigned and no asset path could be determined. */
-<<<<<<< HEAD
-std::string get_tex_image_asset_path(bNode *node,
-                                     const pxr::UsdStageRefPtr stage,
-                                     const USDExportParams &export_params)
-=======
-static std::string get_tex_image_asset_filepath(bNode *node,
-                                                const pxr::UsdStageRefPtr stage,
-                                                const USDExportParams &export_params)
->>>>>>> 9b708c86
+std::string get_tex_image_asset_filepath(bNode *node,
+                                         const pxr::UsdStageRefPtr stage,
+                                         const USDExportParams &export_params)
 {
   Image *ima = reinterpret_cast<Image *>(node->id);
   if (!ima) {
@@ -2275,15 +2254,15 @@
     path = get_tex_image_asset_filepath(ima);
   }
 
-  return get_tex_image_asset_path(path, stage, export_params); 
+  return get_tex_image_asset_filepath(path, stage, export_params); 
 }
 
 /* Return a USD asset path referencing the given texture file. The resulting path
  * may be absolute, relative to the USD file, or in a 'textures' directory
  * in the same directory as the USD file, depending on the export parameters. */
-std::string get_tex_image_asset_path(const std::string &path,
-                                     const pxr::UsdStageRefPtr stage,
-                                     const USDExportParams &export_params)
+std::string get_tex_image_asset_filepath(const std::string &path,
+                                         const pxr::UsdStageRefPtr stage,
+                                         const USDExportParams &export_params)
 {
   if (path.empty()) {
     return path;
