/* SPDX-License-Identifier: GPL-2.0-or-later
 * Adapted from the Blender Alembic importer implementation.
 * Modifications Copyright 2021 Tangent Animation. All rights reserved. */

#include "usd_reader_camera.h"

#include "DNA_camera_types.h"
#include "DNA_object_types.h"

#include "BKE_camera.h"
#include "BKE_object.h"

#include "BLI_math.h"

#include <pxr/pxr.h>
#include <pxr/usd/usdGeom/camera.h>

namespace blender::io::usd {

void USDCameraReader::create_object(Main *bmain, const double /* motionSampleTime */)
{
  Camera *bcam = static_cast<Camera *>(BKE_camera_add(bmain, name_.c_str()));

  object_ = BKE_object_add_only_object(bmain, OB_CAMERA, name_.c_str());
  object_->data = bcam;
}

void USDCameraReader::read_object_data(Main *bmain, const double motionSampleTime)
{
  if (!object_->data) {
    return;
  }

  Camera *bcam = static_cast<Camera *>(object_->data);

  pxr::UsdGeomCamera cam_prim(prim_);

  if (!cam_prim) {
    return;
  }

<<<<<<< HEAD
  pxr::GfCamera usd_cam = cam_prim.GetCamera(motionSampleTime);

  const float apperture_x = usd_cam.GetHorizontalAperture();
  const float apperture_y = usd_cam.GetVerticalAperture();
  const float h_film_offset = usd_cam.GetHorizontalApertureOffset();
  const float v_film_offset = usd_cam.GetVerticalApertureOffset();
  const float film_aspect = apperture_x / apperture_y;

  bcam->type = usd_cam.GetProjection() == pxr::GfCamera::Perspective ? CAM_PERSP : CAM_ORTHO;

  bcam->lens = usd_cam.GetFocalLength();

  bcam->sensor_x = apperture_x;
  bcam->sensor_y = apperture_y;

  bcam->shiftx = h_film_offset / apperture_x;
  bcam->shifty = v_film_offset / apperture_y / film_aspect;

  pxr::GfRange1f usd_clip_range = usd_cam.GetClippingRange();
  bcam->clip_start = usd_clip_range.GetMin() * settings_->scale;
  bcam->clip_end = usd_clip_range.GetMax() * settings_->scale;

  bcam->dof.focus_distance = usd_cam.GetFocusDistance() * settings_->scale;
  bcam->dof.aperture_fstop = usd_cam.GetFStop();

  if (bcam->dof.focus_distance > 0.0f || bcam->dof.aperture_fstop > 0.0f) {
    bcam->dof.flag |= CAM_DOF_ENABLED;
  }
=======
  pxr::VtValue val;
  cam_prim.GetFocalLengthAttr().Get(&val, motionSampleTime);
  pxr::VtValue verApOffset;
  cam_prim.GetVerticalApertureOffsetAttr().Get(&verApOffset, motionSampleTime);
  pxr::VtValue horApOffset;
  cam_prim.GetHorizontalApertureOffsetAttr().Get(&horApOffset, motionSampleTime);
  pxr::VtValue clippingRangeVal;
  cam_prim.GetClippingRangeAttr().Get(&clippingRangeVal, motionSampleTime);
  pxr::VtValue focalDistanceVal;
  cam_prim.GetFocusDistanceAttr().Get(&focalDistanceVal, motionSampleTime);
  pxr::VtValue fstopVal;
  cam_prim.GetFStopAttr().Get(&fstopVal, motionSampleTime);
  pxr::VtValue projectionVal;
  cam_prim.GetProjectionAttr().Get(&projectionVal, motionSampleTime);
  pxr::VtValue verAp;
  cam_prim.GetVerticalApertureAttr().Get(&verAp, motionSampleTime);
  pxr::VtValue horAp;
  cam_prim.GetHorizontalApertureAttr().Get(&horAp, motionSampleTime);

  bcam->lens = val.Get<float>();
  /* TODO(@makowalski): support sensor size. */
#if 0
   bcam->sensor_x = 0.0f;
   bcam->sensor_y = 0.0f;
#endif
  bcam->shiftx = verApOffset.Get<float>();
  bcam->shifty = horApOffset.Get<float>();

  bcam->type = (projectionVal.Get<pxr::TfToken>().GetString() == "perspective") ? CAM_PERSP :
                                                                                  CAM_ORTHO;

  /* Calling UncheckedGet() to silence compiler warnings. */
  bcam->clip_start = max_ff(0.1f, clippingRangeVal.UncheckedGet<pxr::GfVec2f>()[0]);
  bcam->clip_end = clippingRangeVal.UncheckedGet<pxr::GfVec2f>()[1];

  bcam->dof.focus_distance = focalDistanceVal.Get<float>();
  bcam->dof.aperture_fstop = static_cast<float>(fstopVal.Get<float>());
>>>>>>> 923b28aa

  if (bcam->type == CAM_ORTHO) {
    bcam->ortho_scale = max_ff(apperture_x, apperture_y);
  }

  USDXformReader::read_object_data(bmain, motionSampleTime);
}

}  // namespace blender::io::usd<|MERGE_RESOLUTION|>--- conflicted
+++ resolved
@@ -39,7 +39,6 @@
     return;
   }
 
-<<<<<<< HEAD
   pxr::GfCamera usd_cam = cam_prim.GetCamera(motionSampleTime);
 
   const float apperture_x = usd_cam.GetHorizontalAperture();
@@ -68,45 +67,6 @@
   if (bcam->dof.focus_distance > 0.0f || bcam->dof.aperture_fstop > 0.0f) {
     bcam->dof.flag |= CAM_DOF_ENABLED;
   }
-=======
-  pxr::VtValue val;
-  cam_prim.GetFocalLengthAttr().Get(&val, motionSampleTime);
-  pxr::VtValue verApOffset;
-  cam_prim.GetVerticalApertureOffsetAttr().Get(&verApOffset, motionSampleTime);
-  pxr::VtValue horApOffset;
-  cam_prim.GetHorizontalApertureOffsetAttr().Get(&horApOffset, motionSampleTime);
-  pxr::VtValue clippingRangeVal;
-  cam_prim.GetClippingRangeAttr().Get(&clippingRangeVal, motionSampleTime);
-  pxr::VtValue focalDistanceVal;
-  cam_prim.GetFocusDistanceAttr().Get(&focalDistanceVal, motionSampleTime);
-  pxr::VtValue fstopVal;
-  cam_prim.GetFStopAttr().Get(&fstopVal, motionSampleTime);
-  pxr::VtValue projectionVal;
-  cam_prim.GetProjectionAttr().Get(&projectionVal, motionSampleTime);
-  pxr::VtValue verAp;
-  cam_prim.GetVerticalApertureAttr().Get(&verAp, motionSampleTime);
-  pxr::VtValue horAp;
-  cam_prim.GetHorizontalApertureAttr().Get(&horAp, motionSampleTime);
-
-  bcam->lens = val.Get<float>();
-  /* TODO(@makowalski): support sensor size. */
-#if 0
-   bcam->sensor_x = 0.0f;
-   bcam->sensor_y = 0.0f;
-#endif
-  bcam->shiftx = verApOffset.Get<float>();
-  bcam->shifty = horApOffset.Get<float>();
-
-  bcam->type = (projectionVal.Get<pxr::TfToken>().GetString() == "perspective") ? CAM_PERSP :
-                                                                                  CAM_ORTHO;
-
-  /* Calling UncheckedGet() to silence compiler warnings. */
-  bcam->clip_start = max_ff(0.1f, clippingRangeVal.UncheckedGet<pxr::GfVec2f>()[0]);
-  bcam->clip_end = clippingRangeVal.UncheckedGet<pxr::GfVec2f>()[1];
-
-  bcam->dof.focus_distance = focalDistanceVal.Get<float>();
-  bcam->dof.aperture_fstop = static_cast<float>(fstopVal.Get<float>());
->>>>>>> 923b28aa
 
   if (bcam->type == CAM_ORTHO) {
     bcam->ortho_scale = max_ff(apperture_x, apperture_y);
