/* SPDX-License-Identifier: GPL-2.0-or-later
 * Adapted from the Blender Alembic importer implementation.
 * Modifications Copyright 2021 Tangent Animation. All rights reserved. */

#include "usd_reader_camera.h"

#include "DNA_camera_types.h"
#include "DNA_object_types.h"

#include "BKE_camera.h"
#include "BKE_object.h"

#include "BLI_math.h"

#include <pxr/pxr.h>
#include <pxr/usd/usdGeom/camera.h>

namespace blender::io::usd {

void USDCameraReader::create_object(Main *bmain, const double /* motionSampleTime */)
{
  Camera *bcam = static_cast<Camera *>(BKE_camera_add(bmain, name_.c_str()));

  object_ = BKE_object_add_only_object(bmain, OB_CAMERA, name_.c_str());
  object_->data = bcam;
}

void USDCameraReader::read_object_data(Main *bmain, const double motionSampleTime)
{
  if (!object_->data) {
    return;
  }

  Camera *bcam = static_cast<Camera *>(object_->data);

  pxr::UsdGeomCamera cam_prim(prim_);

  if (!cam_prim) {
    return;
  }

<<<<<<< HEAD
  pxr::GfCamera usd_cam = cam_prim.GetCamera(motionSampleTime);

  const float apperture_x = usd_cam.GetHorizontalAperture();
  const float apperture_y = usd_cam.GetVerticalAperture();
  const float h_film_offset = usd_cam.GetHorizontalApertureOffset();
  const float v_film_offset = usd_cam.GetVerticalApertureOffset();
  const float film_aspect = apperture_x / apperture_y;

  bcam->type = usd_cam.GetProjection() == pxr::GfCamera::Perspective ? CAM_PERSP : CAM_ORTHO;

  bcam->lens = usd_cam.GetFocalLength();

  bcam->sensor_x = apperture_x;
  bcam->sensor_y = apperture_y;

  bcam->shiftx = h_film_offset / apperture_x;
  bcam->shifty = v_film_offset / apperture_y / film_aspect;

  pxr::GfRange1f usd_clip_range = usd_cam.GetClippingRange();
  bcam->clip_start = usd_clip_range.GetMin() * settings_->scale;
  bcam->clip_end = usd_clip_range.GetMax() * settings_->scale;

  bcam->dof.focus_distance = usd_cam.GetFocusDistance() * settings_->scale;
  bcam->dof.aperture_fstop = usd_cam.GetFStop();

  if (bcam->dof.focus_distance > 0.0f || bcam->dof.aperture_fstop > 0.0f) {
    bcam->dof.flag |= CAM_DOF_ENABLED;
  }
=======
  pxr::VtValue val;
  cam_prim.GetFocalLengthAttr().Get(&val, motionSampleTime);
  pxr::VtValue verApOffset;
  cam_prim.GetVerticalApertureOffsetAttr().Get(&verApOffset, motionSampleTime);
  pxr::VtValue horApOffset;
  cam_prim.GetHorizontalApertureOffsetAttr().Get(&horApOffset, motionSampleTime);
  pxr::VtValue clippingRangeVal;
  cam_prim.GetClippingRangeAttr().Get(&clippingRangeVal, motionSampleTime);
  pxr::VtValue focalDistanceVal;
  cam_prim.GetFocusDistanceAttr().Get(&focalDistanceVal, motionSampleTime);
  pxr::VtValue fstopVal;
  cam_prim.GetFStopAttr().Get(&fstopVal, motionSampleTime);
  pxr::VtValue projectionVal;
  cam_prim.GetProjectionAttr().Get(&projectionVal, motionSampleTime);
  pxr::VtValue verAp;
  cam_prim.GetVerticalApertureAttr().Get(&verAp, motionSampleTime);
  pxr::VtValue horAp;
  cam_prim.GetHorizontalApertureAttr().Get(&horAp, motionSampleTime);

  /*
   * For USD, these camera properties are in tenths of a world unit.
   * https://graphics.pixar.com/usd/release/api/class_usd_geom_camera.html#UsdGeom_CameraUnits
   * tenth_of_unit      = stage_meters_per_unit / 10
   * val_in_meters      = val.Get<float>() * tenth_of_unit
   * val_in_millimeters = val_in_meters * 1000
   */
  const double scale_to_mm = 100.0 * settings_->stage_meters_per_unit;
  bcam->lens = val.Get<float>() * scale_to_mm;
  bcam->sensor_x = horAp.Get<float>() * scale_to_mm;
  bcam->sensor_y = verAp.Get<float>() * scale_to_mm;
  bcam->shiftx = verApOffset.Get<float>() * scale_to_mm;
  bcam->shifty = horApOffset.Get<float>() * scale_to_mm;

  bcam->type = (projectionVal.Get<pxr::TfToken>().GetString() == "perspective") ? CAM_PERSP :
                                                                                  CAM_ORTHO;

  /* Calling UncheckedGet() to silence compiler warnings. */
  bcam->clip_start = max_ff(0.1f, clippingRangeVal.UncheckedGet<pxr::GfVec2f>()[0]);
  bcam->clip_end = clippingRangeVal.UncheckedGet<pxr::GfVec2f>()[1];

  bcam->dof.focus_distance = focalDistanceVal.Get<float>();
  bcam->dof.aperture_fstop = float(fstopVal.Get<float>());
>>>>>>> e1a29b58

  if (bcam->type == CAM_ORTHO) {
    bcam->ortho_scale = max_ff(apperture_x, apperture_y);
  }

  USDXformReader::read_object_data(bmain, motionSampleTime);
}

}  // namespace blender::io::usd<|MERGE_RESOLUTION|>--- conflicted
+++ resolved
@@ -39,7 +39,6 @@
     return;
   }
 
-<<<<<<< HEAD
   pxr::GfCamera usd_cam = cam_prim.GetCamera(motionSampleTime);
 
   const float apperture_x = usd_cam.GetHorizontalAperture();
@@ -50,13 +49,22 @@
 
   bcam->type = usd_cam.GetProjection() == pxr::GfCamera::Perspective ? CAM_PERSP : CAM_ORTHO;
 
-  bcam->lens = usd_cam.GetFocalLength();
+  /*
+   * For USD, these camera properties are in tenths of a world unit.
+   * https://graphics.pixar.com/usd/release/api/class_usd_geom_camera.html#UsdGeom_CameraUnits
+   * tenth_of_unit      = stage_meters_per_unit / 10
+   * val_in_meters      = val.Get<float>() * tenth_of_unit
+   * val_in_millimeters = val_in_meters * 1000
+   */
+  const double scale_to_mm = 100.0 * settings_->stage_meters_per_unit;
 
-  bcam->sensor_x = apperture_x;
-  bcam->sensor_y = apperture_y;
+  bcam->lens = usd_cam.GetFocalLength() * scale_to_mm;
 
-  bcam->shiftx = h_film_offset / apperture_x;
-  bcam->shifty = v_film_offset / apperture_y / film_aspect;
+  bcam->sensor_x = apperture_x * scale_to_mm;
+  bcam->sensor_y = apperture_y * scale_to_mm;
+
+  bcam->shiftx = h_film_offset * scale_to_mm / apperture_x;
+  bcam->shifty = v_film_offset * scale_to_mm / apperture_y / film_aspect;
 
   pxr::GfRange1f usd_clip_range = usd_cam.GetClippingRange();
   bcam->clip_start = usd_clip_range.GetMin() * settings_->scale;
@@ -68,50 +76,6 @@
   if (bcam->dof.focus_distance > 0.0f || bcam->dof.aperture_fstop > 0.0f) {
     bcam->dof.flag |= CAM_DOF_ENABLED;
   }
-=======
-  pxr::VtValue val;
-  cam_prim.GetFocalLengthAttr().Get(&val, motionSampleTime);
-  pxr::VtValue verApOffset;
-  cam_prim.GetVerticalApertureOffsetAttr().Get(&verApOffset, motionSampleTime);
-  pxr::VtValue horApOffset;
-  cam_prim.GetHorizontalApertureOffsetAttr().Get(&horApOffset, motionSampleTime);
-  pxr::VtValue clippingRangeVal;
-  cam_prim.GetClippingRangeAttr().Get(&clippingRangeVal, motionSampleTime);
-  pxr::VtValue focalDistanceVal;
-  cam_prim.GetFocusDistanceAttr().Get(&focalDistanceVal, motionSampleTime);
-  pxr::VtValue fstopVal;
-  cam_prim.GetFStopAttr().Get(&fstopVal, motionSampleTime);
-  pxr::VtValue projectionVal;
-  cam_prim.GetProjectionAttr().Get(&projectionVal, motionSampleTime);
-  pxr::VtValue verAp;
-  cam_prim.GetVerticalApertureAttr().Get(&verAp, motionSampleTime);
-  pxr::VtValue horAp;
-  cam_prim.GetHorizontalApertureAttr().Get(&horAp, motionSampleTime);
-
-  /*
-   * For USD, these camera properties are in tenths of a world unit.
-   * https://graphics.pixar.com/usd/release/api/class_usd_geom_camera.html#UsdGeom_CameraUnits
-   * tenth_of_unit      = stage_meters_per_unit / 10
-   * val_in_meters      = val.Get<float>() * tenth_of_unit
-   * val_in_millimeters = val_in_meters * 1000
-   */
-  const double scale_to_mm = 100.0 * settings_->stage_meters_per_unit;
-  bcam->lens = val.Get<float>() * scale_to_mm;
-  bcam->sensor_x = horAp.Get<float>() * scale_to_mm;
-  bcam->sensor_y = verAp.Get<float>() * scale_to_mm;
-  bcam->shiftx = verApOffset.Get<float>() * scale_to_mm;
-  bcam->shifty = horApOffset.Get<float>() * scale_to_mm;
-
-  bcam->type = (projectionVal.Get<pxr::TfToken>().GetString() == "perspective") ? CAM_PERSP :
-                                                                                  CAM_ORTHO;
-
-  /* Calling UncheckedGet() to silence compiler warnings. */
-  bcam->clip_start = max_ff(0.1f, clippingRangeVal.UncheckedGet<pxr::GfVec2f>()[0]);
-  bcam->clip_end = clippingRangeVal.UncheckedGet<pxr::GfVec2f>()[1];
-
-  bcam->dof.focus_distance = focalDistanceVal.Get<float>();
-  bcam->dof.aperture_fstop = float(fstopVal.Get<float>());
->>>>>>> e1a29b58
 
   if (bcam->type == CAM_ORTHO) {
     bcam->ortho_scale = max_ff(apperture_x, apperture_y);
