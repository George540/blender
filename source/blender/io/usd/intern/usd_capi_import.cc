/* SPDX-FileCopyrightText: 2019 Blender Authors
 *
 * SPDX-License-Identifier: GPL-2.0-or-later */

#include "IO_types.hh"
#include "usd.h"
#include "usd_hierarchy_iterator.h"

#include "usd_light_convert.h"
#include "usd_reader_geom.h"
#include "usd_reader_instance.h"
#include "usd_reader_prim.h"
#include "usd_reader_stage.h"

#include <pxr/base/plug/registry.h>

#include "usd_writer_material.h"

#include <pxr/pxr.h>
#include <pxr/usd/usd/stage.h>
#include <pxr/usd/usdGeom/metrics.h>
#include <pxr/usd/usdGeom/scope.h>
#include <pxr/usd/usdGeom/tokens.h>
#include <pxr/usd/usdGeom/xformCommonAPI.h>
#include <pxr/usd/usdLux/domeLight.h>
#include <pxr/usd/usdShade/materialBindingAPI.h>

#include "MEM_guardedalloc.h"

#include "DEG_depsgraph.h"
#include "DEG_depsgraph_build.h"
#include "DEG_depsgraph_query.h"

#include "DNA_cachefile_types.h"

#include "DNA_collection_types.h"

#include "DNA_node_types.h"
#include "DNA_scene_types.h"
#include "DNA_world_types.h"

#include "BKE_appdir.h"
#include "BKE_blender_version.h"
#include "BKE_cachefile.h"
#include "BKE_cdderivedmesh.h"
#include "BKE_context.h"
#include "BKE_global.h"
#include "BKE_layer.h"
#include "BKE_lib_id.h"
#include "BKE_library.h"
#include "BKE_main.h"
#include "BKE_node.hh"
#include "BKE_object.h"
#include "BKE_scene.h"
#include "BKE_world.h"

#include "BLI_fileops.h"
#include "BLI_listbase.h"
#include "BLI_math_matrix.h"
#include "BLI_math_rotation.h"
#include "BLI_path_util.h"
#include "BLI_string.h"
#include "BLI_timeit.hh"

#include "BLT_translation.h"

#include "DEG_depsgraph.h"
#include "DEG_depsgraph_build.h"
#include "DEG_depsgraph_query.h"

#include "DNA_cachefile_types.h"
#include "DNA_collection_types.h"
#include "DNA_node_types.h"
#include "DNA_scene_types.h"
#include "DNA_world_types.h"

#include "MEM_guardedalloc.h"

#include "WM_api.hh"
#include "WM_types.hh"

#include <pxr/usd/usd/stage.h>
#include <pxr/usd/usdGeom/metrics.h>
#include <pxr/usd/usdGeom/scope.h>
#include <pxr/usd/usdGeom/tokens.h>
#include <pxr/usd/usdGeom/xformCommonAPI.h>

#include <iostream>

namespace blender::io::usd {

static CacheArchiveHandle *handle_from_stage_reader(USDStageReader *reader)
{
  return reinterpret_cast<CacheArchiveHandle *>(reader);
}

static USDStageReader *stage_reader_from_handle(CacheArchiveHandle *handle)
{
  return reinterpret_cast<USDStageReader *>(handle);
}

static bool gather_objects_paths(const pxr::UsdPrim &object, ListBase *object_paths)
{
  if (!object.IsValid()) {
    return false;
  }

  for (const pxr::UsdPrim &childPrim : object.GetChildren()) {
    gather_objects_paths(childPrim, object_paths);
  }

  void *usd_path_void = MEM_callocN(sizeof(CacheObjectPath), "CacheObjectPath");
  CacheObjectPath *usd_path = static_cast<CacheObjectPath *>(usd_path_void);

  STRNCPY(usd_path->path, object.GetPrimPath().GetString().c_str());
  BLI_addtail(object_paths, usd_path);

  return true;
}

/* Create a collection with the given parent and name. */
static Collection *create_collection(Main *bmain, Collection *parent, const char *name)
{
  if (!bmain) {
    return nullptr;
  }

  Collection *coll = BKE_collection_add(bmain, parent, name);

  if (coll) {
    id_fake_user_set(&coll->id);
    DEG_id_tag_update(&coll->id, ID_RECALC_COPY_ON_WRITE);
  }

  return coll;
}

/* Set the instance collection on the given instance reader.
 *  The collection is assigned from the given map based on
 *  the prototype (maser) prim path. */
static void set_instance_collection(
    USDInstanceReader *instance_reader,
    const std::map<pxr::SdfPath, Collection *> &proto_collection_map)
{
  if (!instance_reader) {
    return;
  }

  pxr::SdfPath proto_path = instance_reader->proto_path();

  std::map<pxr::SdfPath, Collection *>::const_iterator it = proto_collection_map.find(proto_path);

  if (it != proto_collection_map.end()) {
    instance_reader->set_instance_collection(it->second);
  }
  else {
    std::cerr << "WARNING: Couldn't find prototype collection for " << instance_reader->prim_path()
              << std::endl;
  }
}

/* Create instance collections for the USD instance readers. */
static void create_proto_collections(Main *bmain,
                                     ViewLayer *view_layer,
                                     Collection *parent_collection,
                                     const ProtoReaderMap &proto_readers,
                                     const std::vector<USDPrimReader *> &readers)
{
  Collection *all_protos_collection = create_collection(bmain, parent_collection, "prototypes");

  if (all_protos_collection) {
    all_protos_collection->flag |= COLLECTION_HIDE_VIEWPORT;
    all_protos_collection->flag |= COLLECTION_HIDE_RENDER;
  }

  std::map<pxr::SdfPath, Collection *> proto_collection_map;

  for (const auto &pair : proto_readers) {

    std::string proto_collection_name = pair.first.GetString();

    // TODO(makowalski): Is it acceptable to have slashes in the collection names? Or should we
    // replace them with another character, like an underscore, as in the following?
    // std::replace(proto_collection_name.begin(), proto_collection_name.end(), '/', '_');

    Collection *proto_collection = create_collection(
        bmain, all_protos_collection, proto_collection_name.c_str());

    proto_collection_map.insert(std::make_pair(pair.first, proto_collection));
  }

  // Set the instance collections on the readers, including the prototype
  // readers, as instancing may be recursive.

  for (const auto &pair : proto_readers) {
    for (USDPrimReader *reader : pair.second) {
      if (USDInstanceReader *instance_reader = dynamic_cast<USDInstanceReader *>(reader)) {
        set_instance_collection(instance_reader, proto_collection_map);
      }
    }
  }

  for (USDPrimReader *reader : readers) {
    if (USDInstanceReader *instance_reader = dynamic_cast<USDInstanceReader *>(reader)) {
      set_instance_collection(instance_reader, proto_collection_map);
    }
  }

  // Add the prototype objects to the collections.
  for (const auto &pair : proto_readers) {

    std::map<pxr::SdfPath, Collection *>::const_iterator it = proto_collection_map.find(
        pair.first);

    if (it == proto_collection_map.end()) {
      std::cerr << "WARNING: Couldn't find collection when adding objects for prototype "
                << pair.first << std::endl;
      continue;
    }

    for (USDPrimReader *reader : pair.second) {
      Object *ob = reader->object();

      if (!ob) {
        continue;
      }

      Collection *coll = it->second;

      BKE_collection_object_add(bmain, coll, ob);

      DEG_id_tag_update(&coll->id, ID_RECALC_COPY_ON_WRITE);
      DEG_id_tag_update_ex(bmain,
                           &ob->id,
                           ID_RECALC_TRANSFORM | ID_RECALC_GEOMETRY | ID_RECALC_ANIMATION |
                               ID_RECALC_BASE_FLAGS);
    }
  }
}

/* Update the given import settings with the global rotation matrix to orient
 * imported objects with Z-up, if necessary */
static void convert_to_z_up(pxr::UsdStageRefPtr stage, ImportSettings *r_settings)
{
  if (!stage || pxr::UsdGeomGetStageUpAxis(stage) == pxr::UsdGeomTokens->z) {
    return;
  }

  if (!r_settings) {
    return;
  }

  r_settings->do_convert_mat = true;

  /* Rotate 90 degrees about the X-axis. */
  float rmat[3][3];
  float axis[3] = {1.0f, 0.0f, 0.0f};
  axis_angle_normalized_to_mat3(rmat, axis, M_PI_2);

  unit_m4(r_settings->conversion_mat);
  copy_m4_m3(r_settings->conversion_mat, rmat);
}

enum {
  USD_NO_ERROR = 0,
  USD_ARCHIVE_FAIL,
};

struct ImportJobData {
  Main *bmain;
  Scene *scene;
  ViewLayer *view_layer;
  wmWindowManager *wm;

  char filepath[1024];
  USDImportParams params;
  ImportSettings settings;

  USDStageReader *archive;

  bool *stop;
  bool *do_update;
  float *progress;

  char error_code;
  bool was_canceled;
  bool import_ok;
  timeit::TimePoint start_time;

  wmJob *wm_job;
};

static void main_thread_lock_acquire(ImportJobData *data)
{
  if (data->wm_job) {
    WM_job_main_thread_lock_acquire(data->wm_job);
  }
}

static void main_thread_lock_release(ImportJobData *data)
{
  if (data->wm_job) {
    WM_job_main_thread_lock_release(data->wm_job);
  }
}


static CacheFile *create_cache_file(const ImportJobData *data)
{
  if (!data) {
    return nullptr;
  }

  CacheFile *cache_file = static_cast<CacheFile *>(
      BKE_cachefile_add(data->bmain, BLI_path_basename(data->filepath)));

  /* Decrement the ID ref-count because it is going to be incremented for each
   * modifier and constraint that it will be attached to, so since currently
   * it is not used by anyone, its use count will off by one. */
  id_us_min(&cache_file->id);

  cache_file->is_sequence = data->params.is_sequence;
  cache_file->scale = data->params.scale;
  STRNCPY(cache_file->filepath, data->filepath);

  cache_file->scale = data->settings.scale;

  return cache_file;
}

/* Apply the given cache file to the given reader, if needed.  Will create a cache file
 * and return it in the r_cache_file out prameter, if needed. */
static void apply_cache_file(USDPrimReader *reader,
                             const ImportJobData *data,
                             CacheFile **r_cache_file)
{
  if (!(reader && reader->needs_cachefile())) {
    return;
  }

  if (!(data && r_cache_file)) {
    return;
  }

  if (*r_cache_file == nullptr) {
    *r_cache_file = create_cache_file(data);
  }

  reader->apply_cache_file(*r_cache_file);
}

static void report_job_duration(const ImportJobData *data)
{
  timeit::Nanoseconds duration = timeit::Clock::now() - data->start_time;
  std::cout << "USD import of '" << data->filepath << "' took ";
  timeit::print_duration(duration);
  std::cout << '\n';
}

static void import_startjob(void *customdata, bool *stop, bool *do_update, float *progress)
{
  ImportJobData *data = static_cast<ImportJobData *>(customdata);

  data->stop = stop;
  data->do_update = do_update;
  data->progress = progress;
  data->was_canceled = false;
  data->archive = nullptr;
  data->start_time = timeit::Clock::now();

  WM_set_locked_interface(data->wm, true);
  G.is_break = false;

  if (data->params.create_collection) {
    char display_name[MAX_ID_NAME - 2];
    BLI_path_to_display_name(
        display_name, sizeof(display_name), BLI_path_basename(data->filepath));
    Collection *import_collection = BKE_collection_add(
        data->bmain, data->scene->master_collection, display_name);
    id_fake_user_set(&import_collection->id);

    DEG_id_tag_update(&import_collection->id, ID_RECALC_COPY_ON_WRITE);
    DEG_relations_tag_update(data->bmain);

    WM_main_add_notifier(NC_SCENE | ND_LAYER, nullptr);

    data->view_layer->active_collection = BKE_layer_collection_first_from_scene_collection(
        data->view_layer, import_collection);
  }

  USD_path_abs(data->filepath, BKE_main_blendfile_path_from_global(), true);

  *data->do_update = true;
  *data->progress = 0.05f;

  if (G.is_break) {
    data->was_canceled = true;
    return;
  }

  *data->do_update = true;
  *data->progress = 0.1f;

  std::string prim_path_mask(data->params.prim_path_mask);
  pxr::UsdStagePopulationMask pop_mask;
  if (!prim_path_mask.empty()) {
    const std::vector<std::string> mask_tokens = pxr::TfStringTokenize(prim_path_mask, ",;");
    for (const std::string &tok : mask_tokens) {
      pxr::SdfPath prim_path(tok);
      if (!prim_path.IsEmpty()) {
        pop_mask.Add(prim_path);
      }
    }
  }

  pxr::UsdStageRefPtr stage = pop_mask.IsEmpty() ?
                                  pxr::UsdStage::Open(data->filepath) :
                                  pxr::UsdStage::OpenMasked(data->filepath, pop_mask);
  if (!stage) {
    WM_reportf(RPT_ERROR, "USD Import: unable to open stage to read %s", data->filepath);
    data->import_ok = false;
    data->error_code = USD_ARCHIVE_FAIL;
    return;
  }

  convert_to_z_up(stage, &data->settings);
  data->settings.stage_meters_per_unit = UsdGeomGetStageMetersPerUnit(stage);

  if (data->params.apply_unit_conversion_scale) {
    const double meters_per_unit = pxr::UsdGeomGetStageMetersPerUnit(stage);
    data->settings.scale *= meters_per_unit;
  }

  /* Set up the stage for animated data. */
  if (data->params.set_frame_range) {
    data->scene->r.sfra = stage->GetStartTimeCode();
    data->scene->r.efra = stage->GetEndTimeCode();
  }

  *data->do_update = true;
  *data->progress = 0.15f;

  USDStageReader *archive = new USDStageReader(stage, data->params, data->settings);

  data->archive = archive;

  archive->collect_readers(data->bmain);

  if (data->params.import_lights && data->params.create_background_shader &&
      !archive->dome_lights().empty()) {
    dome_light_to_world_material(
        data->params, data->settings, data->scene, data->bmain, archive->dome_lights().front());
  }

  if (data->params.import_materials && data->params.import_all_materials) {
    archive->import_all_materials(data->bmain);
  }

  *data->do_update = true;
  *data->progress = 0.2f;

  const float size = float(archive->readers().size());
  size_t i = 0;

  /* Read data, set prenting and create a cache file, if needed. */

  /* We defer creating a cache file until we know that we need
   * one. This is not only more efficient, but also avoids
   * the problem where we can't overwrite the USD the
   * cachefile is referencing because it has a pointer to the
   * open stage for the lifetime of the scene. */
  CacheFile *cache_file = nullptr;

  /* Handle instance prototypes.
   * TODO(makowalski): Move this logic inside USDReaderStage? */

  /* Create prototype objects.
   * TODO(makowalski): Sort prototype objects by name, as below? */
  for (const auto &pair : archive->proto_readers()) {
    for (USDPrimReader *reader : pair.second) {
      if (reader) {
        reader->create_object(data->bmain, 0.0);
      }   
    }
  }

  for (const auto &pair : archive->proto_readers()) {

    for (USDPrimReader *reader : pair.second) {

      if (!reader) {
        continue;
      }

      /* TODO(makowalski): Here and below, should we call
       * read_object_data() with the actual time? */
      reader->read_object_data(data->bmain, 0.0);

      apply_cache_file(reader, data, &cache_file);

      Object *ob = reader->object();

      if (!ob) {
        continue;
      }

      const USDPrimReader *parent_reader = reader->parent();

      ob->parent = parent_reader ? parent_reader->object() : nullptr;

      /* TODO(makowalski): Handle progress update. */
    }
  }

  /* Sort readers by name: when creating a lot of objects in Blender,
   * it is much faster if the order is sorted by name. */
  archive->sort_readers();
  *data->do_update = true;
  *data->progress = 0.25f;

  /* Create blender objects. */
  for (USDPrimReader *reader : archive->readers()) {
    if (!reader) {
      continue;
    }
    reader->create_object(data->bmain, 0.0);
    if ((++i & 1023) == 0) {
      *data->do_update = true;
      *data->progress = 0.25f + 0.25f * (i / size);
    }
  }

  *data->do_update = true;
  *data->progress = 0.5f;

  /* Reading materials may trigger adding event notifiers, which
   * isn't thread safe when the importer is invoked in a background
   * job.  We therefore acquire the main thread lock before reading
   * object data, to avoid possible crashes when events are added
   * in job timers for progress updates in the main thread.
   * (See wm_jobs_timer()). */
  main_thread_lock_acquire(data);

  /* Setup parenthood and read actual object data. */
  i = 0;
  for (USDPrimReader *reader : archive->readers()) {

    if (!reader) {
      continue;
    }

    Object *ob = reader->object();

    reader->read_object_data(data->bmain, 0.0);

    apply_cache_file(reader, data, &cache_file);

    USDPrimReader *parent = reader->parent();

    if (parent == nullptr) {
      ob->parent = nullptr;
    }
    else {
      ob->parent = parent->object();
    }

    if ((++i & 255) == 0) {
      main_thread_lock_release(data);
      *data->progress = 0.5f + 0.5f * (i / size);
      *data->do_update = true;
      main_thread_lock_acquire(data);
    }

    if (G.is_break) {
      data->was_canceled = true;
      main_thread_lock_release(data);
      return;
    }
  }

<<<<<<< HEAD
  main_thread_lock_release(data);

=======
>>>>>>> d421ebac
  if (data->params.import_skeletons) {
    archive->process_armature_modifiers();
  }

  data->import_ok = !data->was_canceled;

  *progress = 1.0f;
  *do_update = true;
}

static void import_endjob(void *customdata)
{
  ImportJobData *data = static_cast<ImportJobData *>(customdata);

  /* Delete objects on cancellation. */
  if (data->was_canceled && data->archive) {

    for (USDPrimReader *reader : data->archive->readers()) {

      if (!reader) {
        continue;
      }

      /* It's possible that cancellation occurred between the creation of
       * the reader and the creation of the Blender object. */
      if (Object *ob = reader->object()) {
        BKE_id_free_us(data->bmain, ob);
      }
    }

    for (const auto &pair : data->archive->proto_readers()) {
      for (USDPrimReader *reader : pair.second) {

        /* It's possible that cancellation occurred between the creation of
         * the reader and the creation of the Blender object. */
        if (Object *ob = reader->object()) {
          BKE_id_free_us(data->bmain, ob);
        }
      }
    }
  }
  else if (data->archive) {
    Base *base;
    LayerCollection *lc;
    const Scene *scene = data->scene;
    ViewLayer *view_layer = data->view_layer;

    BKE_view_layer_base_deselect_all(scene, view_layer);

    lc = BKE_layer_collection_get_active(view_layer);

    if (!data->archive->proto_readers().empty()) {
      create_proto_collections(data->bmain,
                               view_layer,
                               lc->collection,
                               data->archive->proto_readers(),
                               data->archive->readers());
    }

    /* Add all objects to the collection. */
    for (USDPrimReader *reader : data->archive->readers()) {
      if (!reader) {
        continue;
      }
      Object *ob = reader->object();
      if (!ob) {
        continue;
      }
      BKE_collection_object_add(data->bmain, lc->collection, ob);
    }

    /* Sync and do the view layer operations. */
    BKE_view_layer_synced_ensure(scene, view_layer);
    for (USDPrimReader *reader : data->archive->readers()) {
      if (!reader) {
        continue;
      }
      Object *ob = reader->object();
      if (!ob) {
        continue;
      }
      base = BKE_view_layer_base_find(view_layer, ob);
      /* TODO: is setting active needed? */
      BKE_view_layer_base_select_and_set_active(view_layer, base);

      DEG_id_tag_update(&lc->collection->id, ID_RECALC_COPY_ON_WRITE);
      DEG_id_tag_update_ex(data->bmain,
                           &ob->id,
                           ID_RECALC_TRANSFORM | ID_RECALC_GEOMETRY | ID_RECALC_ANIMATION |
                               ID_RECALC_BASE_FLAGS);
    }

    DEG_id_tag_update(&data->scene->id, ID_RECALC_BASE_FLAGS);
    if (!data->archive->dome_lights().empty()) {
      DEG_id_tag_update(&data->scene->world->id, ID_RECALC_COPY_ON_WRITE);
    }
    DEG_relations_tag_update(data->bmain);

    if (data->params.import_materials && data->params.import_all_materials) {
      data->archive->fake_users_for_unused_materials();
    }
  }

  WM_set_locked_interface(data->wm, false);

  switch (data->error_code) {
    default:
    case USD_NO_ERROR:
      data->import_ok = !data->was_canceled;
      break;
    case USD_ARCHIVE_FAIL:
      WM_report(RPT_ERROR, "Could not open USD archive for reading, see console for detail");
      break;
  }

  MEM_SAFE_FREE(data->params.prim_path_mask);

  WM_main_add_notifier(NC_SCENE | ND_FRAME, data->scene);
  report_job_duration(data);
}

static void import_freejob(void *user_data)
{
  ImportJobData *data = static_cast<ImportJobData *>(user_data);

  delete data->archive;
  delete data;
}

}  // namespace blender::io::usd

using namespace blender::io::usd;

bool USD_import(bContext *C,
                const char *filepath,
                const USDImportParams *params,
                bool as_background_job)
{
  /* Using new here since `MEM_*` functions do not call constructor to properly initialize data. */
  ImportJobData *job = new ImportJobData();
  job->bmain = CTX_data_main(C);
  job->scene = CTX_data_scene(C);
  job->view_layer = CTX_data_view_layer(C);
  job->wm = CTX_wm_manager(C);
  job->import_ok = false;
  STRNCPY(job->filepath, filepath);

  job->settings.scale = params->scale;
  job->settings.sequence_offset = params->offset;
  job->settings.is_sequence = params->is_sequence;
  job->settings.sequence_len = params->sequence_len;
  job->settings.validate_meshes = params->validate_meshes;
  job->settings.sequence_len = params->sequence_len;
  job->error_code = USD_NO_ERROR;
  job->was_canceled = false;
  job->archive = nullptr;

  job->params = *params;

  G.is_break = false;

  bool import_ok = false;
  if (as_background_job) {
    wmJob *wm_job = WM_jobs_get(CTX_wm_manager(C),
                                CTX_wm_window(C),
                                job->scene,
                                "USD Import",
                                WM_JOB_PROGRESS,
                                WM_JOB_TYPE_ALEMBIC);

    job->wm_job = wm_job;

    /* setup job */
    WM_jobs_customdata_set(wm_job, job, import_freejob);
    WM_jobs_timer(wm_job, 0.1, NC_SCENE, NC_SCENE);
    WM_jobs_callbacks(wm_job, import_startjob, nullptr, nullptr, import_endjob);

    WM_jobs_start(CTX_wm_manager(C), wm_job);
  }
  else {
    /* Fake a job context, so that we don't need null pointer checks while importing. */
    bool stop = false, do_update = false;
    float progress = 0.0f;

    import_startjob(job, &stop, &do_update, &progress);
    import_endjob(job);
    import_ok = job->import_ok;

    import_freejob(job);
  }

  return import_ok;
}

/* TODO(makowalski): Extend this function with basic validation that the
 * USD reader is compatible with the type of the given (currently unused) 'ob'
 * Object parameter, similar to the logic in get_abc_reader() in the
 * Alembic importer code. */
static USDPrimReader *get_usd_reader(CacheReader *reader,
                                     const Object * /* ob */,
                                     const char **err_str)
{
  USDPrimReader *usd_reader = reinterpret_cast<USDPrimReader *>(reader);
  pxr::UsdPrim iobject = usd_reader->prim();

  if (!iobject.IsValid()) {
    *err_str = TIP_("Invalid object: verify object path");
    return nullptr;
  }

  return usd_reader;
}

USDMeshReadParams create_mesh_read_params(const double motion_sample_time, const int read_flags)
{
  USDMeshReadParams params = {};
  params.motion_sample_time = motion_sample_time;
  params.read_flags = read_flags;
  return params;
}

Mesh *USD_read_mesh(CacheReader *reader,
                    Object *ob,
                    Mesh *existing_mesh,
                    const USDMeshReadParams params,
                    const char **err_str)
{
  USDGeomReader *usd_reader = dynamic_cast<USDGeomReader *>(get_usd_reader(reader, ob, err_str));

  if (usd_reader == nullptr) {
    return nullptr;
  }

  return usd_reader->read_mesh(existing_mesh, params, err_str);
}

bool USD_mesh_topology_changed(CacheReader *reader,
                               const Object *ob,
                               const Mesh *existing_mesh,
                               const double time,
                               const char **err_str)
{
  USDGeomReader *usd_reader = dynamic_cast<USDGeomReader *>(get_usd_reader(reader, ob, err_str));

  if (usd_reader == nullptr) {
    return false;
  }

  return usd_reader->topology_changed(existing_mesh, time);
}

void USD_CacheReader_incref(CacheReader *reader)
{
  USDPrimReader *usd_reader = reinterpret_cast<USDPrimReader *>(reader);
  usd_reader->incref();
}

CacheReader *CacheReader_open_usd_object(CacheArchiveHandle *handle,
                                         CacheReader *reader,
                                         Object *object,
                                         const char *object_path)
{
  if (object_path[0] == '\0') {
    return reader;
  }

  USDStageReader *archive = stage_reader_from_handle(handle);

  if (!archive || !archive->valid()) {
    return reader;
  }

  pxr::UsdPrim prim = archive->stage()->GetPrimAtPath(pxr::SdfPath(object_path));

  if (reader) {
    USD_CacheReader_free(reader);
  }

  /* TODO(makowalski): The handle does not have the proper import params or settings. */
  pxr::UsdGeomXformCache xf_cache;
  USDPrimReader *usd_reader = archive->create_reader(prim, &xf_cache);

  if (usd_reader == nullptr) {
    /* This object is not supported */
    return nullptr;
  }
  usd_reader->object(object);
  usd_reader->incref();

  return reinterpret_cast<CacheReader *>(usd_reader);
}

void USD_CacheReader_free(CacheReader *reader)
{
  USDPrimReader *usd_reader = reinterpret_cast<USDPrimReader *>(reader);
  usd_reader->decref();

  if (usd_reader->refcount() == 0) {
    delete usd_reader;
  }
}

CacheArchiveHandle *USD_create_handle(Main * /*bmain*/,
                                      const char *filepath,
                                      ListBase *object_paths)
{
  pxr::UsdStageRefPtr stage = pxr::UsdStage::Open(filepath);

  if (!stage) {
    return nullptr;
  }

  USDImportParams params{};

  blender::io::usd::ImportSettings settings{};
  convert_to_z_up(stage, &settings);

  USDStageReader *stage_reader = new USDStageReader(stage, params, settings);

  if (object_paths) {
    gather_objects_paths(stage->GetPseudoRoot(), object_paths);
  }

  return handle_from_stage_reader(stage_reader);
}

void USD_free_handle(CacheArchiveHandle *handle)
{
  USDStageReader *stage_reader = stage_reader_from_handle(handle);
  delete stage_reader;
}

void USD_get_transform(CacheReader *reader, float r_mat_world[4][4], float time, float scale)
{
  if (!reader) {
    return;
  }
  USDXformReader *usd_reader = reinterpret_cast<USDXformReader *>(reader);

  bool is_constant = false;

  /* Convert from the local matrix we obtain from USD to world coordinates
   * for Blender. This conversion is done here rather than by Blender due to
   * work around the non-standard interpretation of CONSTRAINT_SPACE_LOCAL in
   * BKE_constraint_mat_convertspace(). */
  Object *object = usd_reader->object();
  if (object->parent == nullptr) {
    /* No parent, so local space is the same as world space. */
    usd_reader->read_matrix(r_mat_world, time, scale, &is_constant);
    return;
  }

  float mat_parent[4][4];
  BKE_object_get_parent_matrix(object, object->parent, mat_parent);

  float mat_local[4][4];
  usd_reader->read_matrix(mat_local, time, scale, &is_constant);
  mul_m4_m4m4(r_mat_world, mat_parent, object->parentinv);
  mul_m4_m4m4(r_mat_world, r_mat_world, mat_local);
}<|MERGE_RESOLUTION|>--- conflicted
+++ resolved
@@ -578,11 +578,8 @@
     }
   }
 
-<<<<<<< HEAD
   main_thread_lock_release(data);
 
-=======
->>>>>>> d421ebac
   if (data->params.import_skeletons) {
     archive->process_armature_modifiers();
   }
