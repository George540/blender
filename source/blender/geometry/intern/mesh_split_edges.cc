/* SPDX-FileCopyrightText: 2023 Blender Authors
 *
 * SPDX-License-Identifier: GPL-2.0-or-later */

#include "BLI_array_utils.hh"
#include "BLI_index_mask.hh"
#include "BLI_ordered_edge.hh"

#include "BKE_attribute.hh"
#include "BKE_attribute_math.hh"
#include "BKE_mesh.hh"
#include "BKE_mesh_mapping.hh"

#include "GEO_mesh_split_edges.hh"
#include "GEO_randomize.hh"

namespace blender::geometry {

static void propagate_vert_attributes(Mesh &mesh, const Span<int> new_to_old_verts_map)
{
  /* These types aren't supported for interpolation below. */
  CustomData_free_layers(&mesh.vert_data, CD_SHAPEKEY, mesh.totvert);
  CustomData_free_layers(&mesh.vert_data, CD_CLOTH_ORCO, mesh.totvert);
  CustomData_free_layers(&mesh.vert_data, CD_MVERT_SKIN, mesh.totvert);
  CustomData_realloc(&mesh.vert_data, mesh.totvert, mesh.totvert + new_to_old_verts_map.size());
  mesh.totvert += new_to_old_verts_map.size();

  bke::MutableAttributeAccessor attributes = mesh.attributes_for_write();
  for (const bke::AttributeIDRef &id : attributes.all_ids()) {
    if (attributes.lookup_meta_data(id)->domain != ATTR_DOMAIN_POINT) {
      continue;
    }
    bke::GSpanAttributeWriter attribute = attributes.lookup_for_write_span(id);
    if (!attribute) {
      continue;
    }

    bke::attribute_math::gather(attribute.span,
                                new_to_old_verts_map,
                                attribute.span.take_back(new_to_old_verts_map.size()));

    attribute.finish();
  }
  if (float3 *orco = static_cast<float3 *>(
          CustomData_get_layer_for_write(&mesh.vert_data, CD_ORCO, mesh.totvert)))
  {
    array_utils::gather(Span(orco, mesh.totvert),
                        new_to_old_verts_map,
                        MutableSpan(orco, mesh.totvert).take_back(new_to_old_verts_map.size()));
  }
  if (int *orig_indices = static_cast<int *>(
          CustomData_get_layer_for_write(&mesh.vert_data, CD_ORIGINDEX, mesh.totvert)))
  {
    array_utils::gather(
        Span(orig_indices, mesh.totvert),
        new_to_old_verts_map,
        MutableSpan(orig_indices, mesh.totvert).take_back(new_to_old_verts_map.size()));
  }
}

static void propagate_edge_attributes(Mesh &mesh, const Span<int> new_to_old_edge_map)
{
  CustomData_free_layers(&mesh.edge_data, CD_FREESTYLE_EDGE, mesh.totedge);
  CustomData_realloc(&mesh.edge_data, mesh.totedge, mesh.totedge + new_to_old_edge_map.size());
  mesh.totedge += new_to_old_edge_map.size();

  bke::MutableAttributeAccessor attributes = mesh.attributes_for_write();
  for (const bke::AttributeIDRef &id : attributes.all_ids()) {
    if (attributes.lookup_meta_data(id)->domain != ATTR_DOMAIN_EDGE) {
      continue;
    }
    if (id.name() == ".edge_verts") {
      /* Edge vertices are updated and combined with new edges separately. */
      continue;
    }
    bke::GSpanAttributeWriter attribute = attributes.lookup_for_write_span(id);
    if (!attribute) {
      continue;
    }
    bke::attribute_math::gather(
        attribute.span, new_to_old_edge_map, attribute.span.take_back(new_to_old_edge_map.size()));
    attribute.finish();
  }

  if (int *orig_indices = static_cast<int *>(
          CustomData_get_layer_for_write(&mesh.edge_data, CD_ORIGINDEX, mesh.totedge)))
  {
    array_utils::gather(
        Span(orig_indices, mesh.totedge),
        new_to_old_edge_map,
        MutableSpan(orig_indices, mesh.totedge).take_back(new_to_old_edge_map.size()));
  }
}

/** A vertex is selected if it's used by a selected edge. */
static IndexMask vert_selection_from_edge(const Span<int2> edges,
                                          const IndexMask &selected_edges,
                                          const int verts_num,
                                          IndexMaskMemory &memory)
{
  Array<bool> array(verts_num, false);
  selected_edges.foreach_index_optimized<int>(GrainSize(4096), [&](const int i) {
    array[edges[i][0]] = true;
    array[edges[i][1]] = true;
  });
  return IndexMask::from_bools(array, memory);
}

static BitVector<> selection_to_bit_vector(const IndexMask &selection, const int total_size)
{
  BitVector<> bits(total_size);
  selection.to_bits(bits);
  return bits;
}

/**
 * Used for fanning around the corners connected to a vertex.
 *
 * Depending on the winding direction of neighboring faces, traveling from a corner across an edge
 * to a different face can give a corner that uses a different vertex than the original. To find
 * the face's corner that uses the original vertex, we may have to use the next corner instead.
 */
static int corner_on_edge_connected_to_vert(const Span<int> corner_verts,
                                            const int corner,
                                            const IndexRange face,
                                            const int vert)
{
  if (corner_verts[corner] == vert) {
    return corner;
  }
  const int other = bke::mesh::face_corner_next(face, corner);
  BLI_assert(corner_verts[other] == vert);
  return other;
}

using CornerGroup = Vector<int>;

/**
 * Collect groups of corners connected by edges bordered by boundary edges or split edges. We store
 * corner indices instead of edge indices because later on in the algorithm we only relink the
 * `corner_vert` array to each group's new vertex.
 *
 * The corners are not ordered in winding order, since we only need to group connected faces into
 * each group.
 */
static Vector<CornerGroup> calc_corner_groups_for_vertex(const OffsetIndices<int> faces,
                                                         const Span<int> corner_verts,
                                                         const Span<int> corner_edges,
                                                         const GroupedSpan<int> edge_to_corner_map,
                                                         const Span<int> corner_to_face_map,
                                                         const BitSpan split_edges,
                                                         const Span<int> connected_corners,
                                                         const int vert)
{
  Vector<CornerGroup> groups;
  /* Each corner should only be added to a single group. */
  BitVector<> used_corners(connected_corners.size());
  for (const int start_corner : connected_corners) {
    CornerGroup group;
    Vector<int> corner_stack({start_corner});
    while (!corner_stack.is_empty()) {
      const int corner = corner_stack.pop_last();
      const int i = connected_corners.first_index(corner);
      if (used_corners[i]) {
        continue;
      }
      used_corners[i].set();
      group.append(corner);
      const int face = corner_to_face_map[corner];
      const int prev_corner = bke::mesh::face_corner_prev(faces[face], corner);
      /* Travel across the two edges neighboring this vertex, if they aren't split. */
      for (const int edge : {corner_edges[corner], corner_edges[prev_corner]}) {
        if (split_edges[edge]) {
          continue;
        }
        for (const int other_corner : edge_to_corner_map[edge]) {
          const int other_face = corner_to_face_map[other_corner];
          if (other_face == face) {
            /* Avoid continuing back to the same face. */
            continue;
          }
          const int neighbor_corner = corner_on_edge_connected_to_vert(
              corner_verts, other_corner, faces[other_face], vert);
          corner_stack.append(neighbor_corner);
        }
      }
    }
    if (!group.is_empty()) {
      groups.append(std::move(group));
    }
  }

  return groups;
}

/* Calculate groups of corners that are contiguously connected to each input vertex.
 * BLI_NOINLINE because MSVC 17.7 has a codegen bug here, given there is only a single call to this
 * function, not inlining it for all platforms won't affect performance. See
 * https://developercommunity.visualstudio.com/t/10448291 for details. */
BLI_NOINLINE static Array<Vector<CornerGroup>> calc_all_corner_groups(
    const OffsetIndices<int> faces,
    const Span<int> corner_verts,
    const Span<int> corner_edges,
    const GroupedSpan<int> vert_to_corner_map,
    const GroupedSpan<int> edge_to_corner_map,
    const Span<int> corner_to_face_map,
    const BitSpan split_edges,
    const IndexMask &affected_verts)
{
  Array<Vector<CornerGroup>> corner_groups(affected_verts.size(), NoInitialization());
  affected_verts.foreach_index(GrainSize(512), [&](const int vert, const int mask) {
    new (&corner_groups[mask])
        Vector<CornerGroup>(calc_corner_groups_for_vertex(faces,
                                                          corner_verts,
                                                          corner_edges,
                                                          edge_to_corner_map,
                                                          corner_to_face_map,
                                                          split_edges,
                                                          vert_to_corner_map[vert],
                                                          vert));
  });
  return corner_groups;
}

/** Selected and unselected loose edges attached to a vertex. */
struct VertLooseEdges {
  Vector<int> selected;
  Vector<int> unselected;
};

/** Find selected and non-selected loose edges connected to a vertex. */
static VertLooseEdges calc_vert_loose_edges(const GroupedSpan<int> vert_to_edge_map,
                                            const BitSpan loose_edges,
                                            const BitSpan split_edges,
                                            const int vert)
{
  VertLooseEdges info;
  for (const int edge : vert_to_edge_map[vert]) {
    if (loose_edges[edge]) {
      if (split_edges[edge]) {
        info.selected.append(edge);
      }
      else {
        info.unselected.append(edge);
      }
    }
  }
  return info;
}

/**
 * Every affected vertex maps to potentially multiple output vertices. Create a mapping from
 * affected vertex index to the group of output vertex indices (indices are within those groups,
 * not indices in arrays of _all_ vertices). For every original vertex, reuse the original vertex
 * for the first of:
 *  1. The last face corner group
 *  2. The last selected loose edge
 *  3. The group of non-selected loose edges
 * Using this order prioritizes the simplicity of the no-loose-edge case, which we assume is
 * more common.
 */
static OffsetIndices<int> calc_vert_ranges_per_old_vert(
    const IndexMask &affected_verts,
    const Span<Vector<CornerGroup>> corner_groups,
    const GroupedSpan<int> vert_to_edge_map,
    const BitSpan loose_edges,
    const BitSpan split_edges,
    Array<int> &offset_data)
{
  offset_data.reinitialize(affected_verts.size() + 1);
  MutableSpan<int> new_verts_nums = offset_data;
  threading::parallel_for(affected_verts.index_range(), 2048, [&](const IndexRange range) {
    /* Start with -1 for the reused vertex. None of the final sizes should be negative. */
    new_verts_nums.slice(range).fill(-1);
    for (const int i : range) {
      new_verts_nums[i] += corner_groups[i].size();
    }
  });
  if (!loose_edges.is_empty()) {
    affected_verts.foreach_index(GrainSize(512), [&](const int vert, const int mask) {
      const VertLooseEdges info = calc_vert_loose_edges(
          vert_to_edge_map, loose_edges, split_edges, vert);
      new_verts_nums[mask] += info.selected.size();
      if (corner_groups[mask].is_empty()) {
        /* Loose edges share their vertex with a corner group if possible. */
        new_verts_nums[mask] += info.unselected.size() > 0;
      }
    });
  }
  return offset_indices::accumulate_counts_to_offsets(offset_data);
}

/**
 * Update corner verts so that each group of corners gets its own vertex. For the last "new vertex"
 * we can reuse the original vertex, which would otherwise become unused by any faces. The loose
 * edge case will have to deal with this later.
 */
static void update_corner_verts(const int orig_verts_num,
                                const Span<Vector<CornerGroup>> corner_groups,
                                const OffsetIndices<int> new_verts_by_affected_vert,
                                MutableSpan<int> new_corner_verts)
{
  threading::parallel_for(corner_groups.index_range(), 512, [&](const IndexRange range) {
    for (const int new_vert : range) {
      const Span<CornerGroup> groups = corner_groups[new_vert];
      const IndexRange new_verts = new_verts_by_affected_vert[new_vert];
      for (const int group : groups.index_range().drop_back(1)) {
        const int new_vert = orig_verts_num + new_verts[group];
        new_corner_verts.fill_indices(groups[group].as_span(), new_vert);
      }
    }
  });
}

static OrderedEdge edge_from_corner(const OffsetIndices<int> faces,
                                    const Span<int> corner_verts,
                                    const Span<int> corner_to_face_map,
                                    const int corner)
{
  const int face = corner_to_face_map[corner];
  const int corner_next = bke::mesh::face_corner_next(faces[face], corner);
  return OrderedEdge(corner_verts[corner], corner_verts[corner_next]);
}

/**
 * Based on updated corner vertex indices, update the edges in each face. This includes updating
 * corner edge indices, adding new edges, and reusing original edges for the first "split" edge.
 * The main complexity comes from the fact that in the case of single isolated split edges, no new
 * edges are created because they all end up identical. We need to handle this case, but since it's
 * rare, we optimize for the case that it doesn't happen first.
 */
static Array<int2> calc_new_edges(const OffsetIndices<int> faces,
                                  const Span<int> corner_verts,
                                  const GroupedSpan<int> edge_to_corner_map,
                                  const Span<int> corner_to_face_map,
                                  const IndexMask &selected_edges,
                                  MutableSpan<int2> edges,
                                  MutableSpan<int> corner_edges,
                                  MutableSpan<int> r_new_edge_offsets)
{
  /* Calculate the offset of new edges assuming no new edges are identical and are merged. */
  selected_edges.foreach_index_optimized<int>(
      GrainSize(4096), [&](const int edge, const int mask) {
        r_new_edge_offsets[mask] = std::max<int>(edge_to_corner_map[edge].size() - 1, 0);
      });
  const OffsetIndices offsets = offset_indices::accumulate_counts_to_offsets(r_new_edge_offsets);

  Array<int2> new_edges(offsets.total_size());

  /* Count the number of final new edges per edge, to use as offsets if there are duplicates. */
  Array<int> num_edges_per_edge_merged(r_new_edge_offsets.size());
  std::atomic<bool> found_duplicate = false;

  /* The first new edge for each selected edge is reused-- we modify the existing edge in
   * place. Simply reusing the first new edge isn't enough because deduplication might make
   * multiple new edges reuse the original. */
  Array<bool> is_reused(corner_verts.size(), false);

  /* Calculate per-original split edge deduplication of new edges, which are stored by the
   * corner vertices of connected faces. Update corner verts to store the updated indices. */
  selected_edges.foreach_index(GrainSize(1024), [&](const int edge, const int mask) {
    if (edge_to_corner_map[edge].is_empty()) {
      /* Handle loose edges. */
      num_edges_per_edge_merged[mask] = 0;
      return;
    }

    const int new_edges_start = offsets[mask].start();
    Vector<OrderedEdge> deduplication;
    for (const int corner : edge_to_corner_map[edge]) {
      const OrderedEdge edge = edge_from_corner(faces, corner_verts, corner_to_face_map, corner);
      int index = deduplication.first_index_of_try(edge);
      if (UNLIKELY(index != -1)) {
        found_duplicate.store(true, std::memory_order_relaxed);
      }
      else {
        index = deduplication.append_and_get_index(edge);
      }

      if (index == 0) {
        is_reused[corner] = true;
      }
      else {
        corner_edges[corner] = edges.size() + new_edges_start + index - 1;
      }
    }

    const int new_edges_num = deduplication.size() - 1;

    edges[edge] = int2(deduplication.first().v_low, deduplication.first().v_high);
    new_edges.as_mutable_span()
        .slice(new_edges_start, new_edges_num)
        .copy_from(deduplication.as_span().drop_front(1).cast<int2>());

    num_edges_per_edge_merged[mask] = new_edges_num;
  });

  if (!found_duplicate) {
    /* No edges were merged, we can use the existing output array and offsets. */
    return new_edges;
  }

  /* Update corner edges to remove the "holes" left by merged new edges. */
  const OffsetIndices offsets_merged = offset_indices::accumulate_counts_to_offsets(
      num_edges_per_edge_merged);
  selected_edges.foreach_index(GrainSize(2048), [&](const int edge, const int mask) {
    const int difference = offsets[mask].start() - offsets_merged[mask].start();
    for (const int corner : edge_to_corner_map[edge]) {
      if (!is_reused[corner]) {
        corner_edges[corner] -= difference;
      }
    }
  });

  /* Create new edges without the empty slots for the duplicates */
  Array<int2> new_edges_merged(offsets_merged.total_size());
  threading::parallel_for(offsets_merged.index_range(), 1024, [&](const IndexRange range) {
    for (const int i : range) {
      new_edges_merged.as_mutable_span()
          .slice(offsets_merged[i])
          .copy_from(new_edges.as_span().slice(offsets[i].start(), offsets_merged[i].size()));
    }
  });

  r_new_edge_offsets.copy_from(num_edges_per_edge_merged);
  return new_edges_merged;
}

static void update_unselected_edges(const OffsetIndices<int> faces,
                                    const Span<int> corner_verts,
                                    const GroupedSpan<int> edge_to_corner_map,
                                    const Span<int> corner_to_face_map,
                                    const IndexMask &unselected_edges,
                                    MutableSpan<int2> edges)
{
  unselected_edges.foreach_index(GrainSize(1024), [&](const int edge) {
    const Span<int> edge_corners = edge_to_corner_map[edge];
    if (edge_corners.is_empty()) {
      return;
    }
    const int corner = edge_corners.first();
    const OrderedEdge new_edge = edge_from_corner(faces, corner_verts, corner_to_face_map, corner);
    edges[edge] = int2(new_edge.v_low, new_edge.v_high);
  });
}

static void swap_edge_vert(int2 &edge, const int old_vert, const int new_vert)
{
  if (edge[0] == old_vert) {
    edge[0] = new_vert;
  }
  else if (edge[1] == old_vert) {
    edge[1] = new_vert;
  }
}

/**
 * Assign the newly created vertex duplicates to the loose edges around this vertex. Every split
 * loose edge is reattached to a newly created vertex. If there are non-split loose edges attached
 * to the vertex, they all reuse the original vertex.
 */
static void reassign_loose_edge_verts(const int orig_verts_num,
                                      const IndexMask &affected_verts,
                                      const GroupedSpan<int> vert_to_edge_map,
                                      const BitSpan loose_edges,
                                      const BitSpan split_edges,
                                      const Span<Vector<CornerGroup>> corner_groups,
                                      const OffsetIndices<int> new_verts_by_affected_vert,
                                      MutableSpan<int2> edges)
{
  affected_verts.foreach_index(GrainSize(1024), [&](const int vert, const int mask) {
    const IndexRange new_verts = new_verts_by_affected_vert[mask];
    /* Account for the reuse of the original vertex by non-loose corner groups. In practice this
     * means using the new vertices for each split loose edge until we run out of new vertices.
     * We then expect the count to match up with the number of new vertices reserved by
     * #calc_vert_ranges_per_old_vert. */
    int new_vert_i = std::max<int>(corner_groups[mask].size() - 1, 0);
    if (new_vert_i == new_verts.size()) {
      return;
    }
    const VertLooseEdges vert_info = calc_vert_loose_edges(
        vert_to_edge_map, loose_edges, split_edges, vert);
    for (const int edge : vert_info.selected) {
      const int new_vert = orig_verts_num + new_verts[new_vert_i];
      swap_edge_vert(edges[edge], vert, new_vert);
      new_vert_i++;
      if (new_vert_i == new_verts.size()) {
        return;
      }
    }
    const int new_vert = orig_verts_num + new_verts[new_vert_i];
    for (const int orig_edge : vert_info.unselected) {
      swap_edge_vert(edges[orig_edge], vert, new_vert);
    }
  });
}

/**
 * Transform the #OffsetIndices storage of new elements per source element into a more
 * standard index map which can be used with existing utilities to copy attributes.
 */
static Array<int> offsets_to_map(const IndexMask &mask, const OffsetIndices<int> offsets)
{
  Array<int> map(offsets.total_size());
  mask.foreach_index(GrainSize(1024), [&](const int i, const int mask) {
    map.as_mutable_span().slice(offsets[mask]).fill(i);
  });
  return map;
}

void split_edges(Mesh &mesh,
                 const IndexMask &selected_edges,
                 const bke::AnonymousAttributePropagationInfo & /*propagation_info*/)
{
  const int orig_verts_num = mesh.totvert;
  const Span<int2> orig_edges = mesh.edges();
  const OffsetIndices faces = mesh.faces();

  IndexMaskMemory memory;
  const IndexMask affected_verts = vert_selection_from_edge(
      orig_edges, selected_edges, orig_verts_num, memory);
  const BitVector<> selection_bits = selection_to_bit_vector(selected_edges, orig_edges.size());
  const bke::LooseEdgeCache &loose_edges = mesh.loose_edges();

  const GroupedSpan<int> vert_to_corner_map = mesh.vert_to_corner_map();

  Array<int> edge_to_corner_offsets;
  Array<int> edge_to_corner_indices;
  const GroupedSpan<int> edge_to_corner_map = bke::mesh::build_edge_to_loop_map(
      mesh.corner_edges(), orig_edges.size(), edge_to_corner_offsets, edge_to_corner_indices);

  Array<int> vert_to_edge_offsets;
  Array<int> vert_to_edge_indices;
  GroupedSpan<int> vert_to_edge_map;
  if (loose_edges.count > 0) {
    vert_to_edge_map = bke::mesh::build_vert_to_edge_map(
        orig_edges, orig_verts_num, vert_to_edge_offsets, vert_to_edge_indices);
  }

  const Array<int> corner_to_face_map = mesh.corner_to_face_map();

  const Array<Vector<CornerGroup>> corner_groups = calc_all_corner_groups(faces,
                                                                          mesh.corner_verts(),
                                                                          mesh.corner_edges(),
                                                                          vert_to_corner_map,
                                                                          edge_to_corner_map,
                                                                          corner_to_face_map,
                                                                          selection_bits,
                                                                          affected_verts);

  Array<int> vert_new_vert_offset_data;
  const OffsetIndices new_verts_by_affected_vert = calc_vert_ranges_per_old_vert(
      affected_verts,
      corner_groups,
      vert_to_edge_map,
      loose_edges.is_loose_bits,
      selection_bits,
      vert_new_vert_offset_data);

  MutableSpan<int> corner_verts = mesh.corner_verts_for_write();
  update_corner_verts(orig_verts_num, corner_groups, new_verts_by_affected_vert, corner_verts);

  Array<int> new_edge_offsets(selected_edges.size() + 1);
  Array<int2> new_edges = calc_new_edges(faces,
                                         corner_verts,
                                         edge_to_corner_map,
                                         corner_to_face_map,
                                         selected_edges,
                                         mesh.edges_for_write(),
                                         mesh.corner_edges_for_write(),
                                         new_edge_offsets);
  const IndexMask unselected_edges = selected_edges.complement(orig_edges.index_range(), memory);
  update_unselected_edges(faces,
                          corner_verts,
                          edge_to_corner_map,
                          corner_to_face_map,
                          unselected_edges,
                          mesh.edges_for_write());

  if (loose_edges.count > 0) {
    reassign_loose_edge_verts(orig_verts_num,
                              affected_verts,
                              vert_to_edge_map,
                              loose_edges.is_loose_bits,
                              selection_bits,
                              corner_groups,
                              new_verts_by_affected_vert,
                              mesh.edges_for_write());
  }

  const Array<int> edge_map = offsets_to_map(selected_edges, new_edge_offsets.as_span());
  propagate_edge_attributes(mesh, edge_map);
  mesh.edges_for_write().take_back(new_edges.size()).copy_from(new_edges);

  const Array<int> vert_map = offsets_to_map(affected_verts, new_verts_by_affected_vert);
  propagate_vert_attributes(mesh, vert_map);

  BKE_mesh_tag_edges_split(&mesh);

<<<<<<< HEAD
  debug_randomize_mesh_order(&mesh);
=======
  debug_randomize_vert_order(&mesh);
  debug_randomize_edge_order(&mesh);
>>>>>>> 7f7d43b7
}

}  // namespace blender::geometry<|MERGE_RESOLUTION|>--- conflicted
+++ resolved
@@ -597,12 +597,8 @@
 
   BKE_mesh_tag_edges_split(&mesh);
 
-<<<<<<< HEAD
-  debug_randomize_mesh_order(&mesh);
-=======
   debug_randomize_vert_order(&mesh);
   debug_randomize_edge_order(&mesh);
->>>>>>> 7f7d43b7
 }
 
 }  // namespace blender::geometry