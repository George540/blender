--- conflicted
+++ resolved
@@ -45,11 +45,8 @@
   intern/versioning_280.c
   intern/versioning_290.c
   intern/versioning_300.c
-<<<<<<< HEAD
   intern/versioning_cpp.cc
-=======
   intern/versioning_400.cc
->>>>>>> b37954d0
   intern/versioning_common.cc
   intern/versioning_cycles.c
   intern/versioning_defaults.c
