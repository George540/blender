/* SPDX-License-Identifier: GPL-2.0-or-later */

/** \file
 * \ingroup blenloader
 */
/* allow readfile to use deprecated functionality */
#define DNA_DEPRECATED_ALLOW

#include <cstring>

#include "CLG_log.h"

#include "MEM_guardedalloc.h"

#include "BLI_listbase.h"
#include "BLI_math_vector.h"
#include "BLI_multi_value_map.hh"
#include "BLI_path_util.h"
#include "BLI_string.h"
#include "BLI_string_utils.h"
#include "BLI_utildefines.h"

#include "DNA_anim_types.h"
#include "DNA_armature_types.h"
#include "DNA_brush_types.h"
#include "DNA_collection_types.h"
#include "DNA_constraint_types.h"
#include "DNA_curve_types.h"
#include "DNA_curves_types.h"
#include "DNA_genfile.h"
#include "DNA_gpencil_modifier_types.h"
#include "DNA_light_types.h"
#include "DNA_lineart_types.h"
#include "DNA_listBase.h"
#include "DNA_mask_types.h"
#include "DNA_material_types.h"
#include "DNA_mesh_types.h"
#include "DNA_modifier_types.h"
#include "DNA_movieclip_types.h"
#include "DNA_screen_types.h"
#include "DNA_space_types.h"
#include "DNA_text_types.h"
#include "DNA_tracking_types.h"
#include "DNA_workspace_types.h"

#include "BKE_action.h"
#include "BKE_anim_data.h"
#include "BKE_animsys.h"
#include "BKE_armature.h"
#include "BKE_asset.h"
#include "BKE_attribute.h"
#include "BKE_collection.h"
#include "BKE_colortools.h"
#include "BKE_curve.h"
#include "BKE_curves.hh"
#include "BKE_data_transfer.h"
#include "BKE_deform.h"
#include "BKE_fcurve.h"
#include "BKE_fcurve_driver.h"
#include "BKE_idprop.h"
#include "BKE_image.h"
#include "BKE_lib_id.h"
#include "BKE_lib_override.h"
#include "BKE_main.h"
#include "BKE_main_namemap.h"
#include "BKE_mesh.hh"
#include "BKE_modifier.h"
#include "BKE_node.h"
#include "BKE_screen.h"
#include "BKE_workspace.h"

#include "RNA_access.h"
#include "RNA_enum_types.h"
#include "RNA_prototypes.h"

#include "BLO_readfile.h"

#include "readfile.h"

#include "SEQ_channels.h"
#include "SEQ_effects.h"
#include "SEQ_iterator.h"
#include "SEQ_retiming.h"
#include "SEQ_sequencer.h"
#include "SEQ_time.h"

#include "versioning_common.h"

static CLG_LogRef LOG = {"blo.readfile.doversion"};

static IDProperty *idproperty_find_ui_container(IDProperty *idprop_group)
{
  LISTBASE_FOREACH (IDProperty *, prop, &idprop_group->data.group) {
    if (prop->type == IDP_GROUP && STREQ(prop->name, "_RNA_UI")) {
      return prop;
    }
  }
  return nullptr;
}

static void version_idproperty_move_data_int(IDPropertyUIDataInt *ui_data,
                                             const IDProperty *prop_ui_data)
{
  IDProperty *min = IDP_GetPropertyFromGroup(prop_ui_data, "min");
  if (min != nullptr) {
    ui_data->min = ui_data->soft_min = IDP_coerce_to_int_or_zero(min);
  }
  IDProperty *max = IDP_GetPropertyFromGroup(prop_ui_data, "max");
  if (max != nullptr) {
    ui_data->max = ui_data->soft_max = IDP_coerce_to_int_or_zero(max);
  }
  IDProperty *soft_min = IDP_GetPropertyFromGroup(prop_ui_data, "soft_min");
  if (soft_min != nullptr) {
    ui_data->soft_min = IDP_coerce_to_int_or_zero(soft_min);
    ui_data->soft_min = MIN2(ui_data->soft_min, ui_data->min);
  }
  IDProperty *soft_max = IDP_GetPropertyFromGroup(prop_ui_data, "soft_max");
  if (soft_max != nullptr) {
    ui_data->soft_max = IDP_coerce_to_int_or_zero(soft_max);
    ui_data->soft_max = MAX2(ui_data->soft_max, ui_data->max);
  }
  IDProperty *step = IDP_GetPropertyFromGroup(prop_ui_data, "step");
  if (step != nullptr) {
    ui_data->step = IDP_coerce_to_int_or_zero(soft_max);
  }
  IDProperty *default_value = IDP_GetPropertyFromGroup(prop_ui_data, "default");
  if (default_value != nullptr) {
    if (default_value->type == IDP_ARRAY) {
      if (default_value->subtype == IDP_INT) {
        ui_data->default_array = static_cast<int *>(
            MEM_malloc_arrayN(default_value->len, sizeof(int), __func__));
        memcpy(ui_data->default_array, IDP_Array(default_value), sizeof(int) * default_value->len);
        ui_data->default_array_len = default_value->len;
      }
    }
    else if (default_value->type == IDP_INT) {
      ui_data->default_value = IDP_coerce_to_int_or_zero(default_value);
    }
  }
}

static void version_idproperty_move_data_float(IDPropertyUIDataFloat *ui_data,
                                               const IDProperty *prop_ui_data)
{
  IDProperty *min = IDP_GetPropertyFromGroup(prop_ui_data, "min");
  if (min != nullptr) {
    ui_data->min = ui_data->soft_min = IDP_coerce_to_double_or_zero(min);
  }
  IDProperty *max = IDP_GetPropertyFromGroup(prop_ui_data, "max");
  if (max != nullptr) {
    ui_data->max = ui_data->soft_max = IDP_coerce_to_double_or_zero(max);
  }
  IDProperty *soft_min = IDP_GetPropertyFromGroup(prop_ui_data, "soft_min");
  if (soft_min != nullptr) {
    ui_data->soft_min = IDP_coerce_to_double_or_zero(soft_min);
    ui_data->soft_min = MAX2(ui_data->soft_min, ui_data->min);
  }
  IDProperty *soft_max = IDP_GetPropertyFromGroup(prop_ui_data, "soft_max");
  if (soft_max != nullptr) {
    ui_data->soft_max = IDP_coerce_to_double_or_zero(soft_max);
    ui_data->soft_max = MIN2(ui_data->soft_max, ui_data->max);
  }
  IDProperty *step = IDP_GetPropertyFromGroup(prop_ui_data, "step");
  if (step != nullptr) {
    ui_data->step = IDP_coerce_to_float_or_zero(step);
  }
  IDProperty *precision = IDP_GetPropertyFromGroup(prop_ui_data, "precision");
  if (precision != nullptr) {
    ui_data->precision = IDP_coerce_to_int_or_zero(precision);
  }
  IDProperty *default_value = IDP_GetPropertyFromGroup(prop_ui_data, "default");
  if (default_value != nullptr) {
    if (default_value->type == IDP_ARRAY) {
      const int array_len = default_value->len;
      ui_data->default_array_len = array_len;
      if (default_value->subtype == IDP_FLOAT) {
        ui_data->default_array = static_cast<double *>(
            MEM_malloc_arrayN(array_len, sizeof(double), __func__));
        const float *old_default_array = static_cast<const float *>(IDP_Array(default_value));
        for (int i = 0; i < ui_data->default_array_len; i++) {
          ui_data->default_array[i] = double(old_default_array[i]);
        }
      }
      else if (default_value->subtype == IDP_DOUBLE) {
        ui_data->default_array = static_cast<double *>(
            MEM_malloc_arrayN(array_len, sizeof(double), __func__));
        memcpy(ui_data->default_array, IDP_Array(default_value), sizeof(double) * array_len);
      }
    }
    else if (ELEM(default_value->type, IDP_DOUBLE, IDP_FLOAT)) {
      ui_data->default_value = IDP_coerce_to_double_or_zero(default_value);
    }
  }
}

static void version_idproperty_move_data_string(IDPropertyUIDataString *ui_data,
                                                const IDProperty *prop_ui_data)
{
  IDProperty *default_value = IDP_GetPropertyFromGroup(prop_ui_data, "default");
  if (default_value != nullptr && default_value->type == IDP_STRING) {
    ui_data->default_value = BLI_strdup(IDP_String(default_value));
  }
}

static void version_idproperty_ui_data(IDProperty *idprop_group)
{
  /* `nullptr` check here to reduce verbosity of calls to this function. */
  if (idprop_group == nullptr) {
    return;
  }

  IDProperty *ui_container = idproperty_find_ui_container(idprop_group);
  if (ui_container == nullptr) {
    return;
  }

  LISTBASE_FOREACH (IDProperty *, prop, &idprop_group->data.group) {
    IDProperty *prop_ui_data = IDP_GetPropertyFromGroup(ui_container, prop->name);
    if (prop_ui_data == nullptr) {
      continue;
    }

    if (!IDP_ui_data_supported(prop)) {
      continue;
    }

    IDPropertyUIData *ui_data = IDP_ui_data_ensure(prop);

    IDProperty *subtype = IDP_GetPropertyFromGroup(prop_ui_data, "subtype");
    if (subtype != nullptr && subtype->type == IDP_STRING) {
      const char *subtype_string = IDP_String(subtype);
      int result = PROP_NONE;
      RNA_enum_value_from_id(rna_enum_property_subtype_items, subtype_string, &result);
      ui_data->rna_subtype = result;
    }

    IDProperty *description = IDP_GetPropertyFromGroup(prop_ui_data, "description");
    if (description != nullptr && description->type == IDP_STRING) {
      ui_data->description = BLI_strdup(IDP_String(description));
    }

    /* Type specific data. */
    switch (IDP_ui_data_type(prop)) {
      case IDP_UI_DATA_TYPE_STRING:
        version_idproperty_move_data_string((IDPropertyUIDataString *)ui_data, prop_ui_data);
        break;
      case IDP_UI_DATA_TYPE_ID:
        break;
      case IDP_UI_DATA_TYPE_INT:
        version_idproperty_move_data_int((IDPropertyUIDataInt *)ui_data, prop_ui_data);
        break;
      case IDP_UI_DATA_TYPE_FLOAT:
        version_idproperty_move_data_float((IDPropertyUIDataFloat *)ui_data, prop_ui_data);
        break;
      case IDP_UI_DATA_TYPE_BOOLEAN:
      case IDP_UI_DATA_TYPE_UNSUPPORTED:
        BLI_assert_unreachable();
        break;
    }

    IDP_FreeFromGroup(ui_container, prop_ui_data);
  }

  IDP_FreeFromGroup(idprop_group, ui_container);
}

static void do_versions_idproperty_bones_recursive(Bone *bone)
{
  version_idproperty_ui_data(bone->prop);
  LISTBASE_FOREACH (Bone *, child_bone, &bone->childbase) {
    do_versions_idproperty_bones_recursive(child_bone);
  }
}

static void do_versions_idproperty_seq_recursive(ListBase *seqbase)
{
  LISTBASE_FOREACH (Sequence *, seq, seqbase) {
    version_idproperty_ui_data(seq->prop);
    if (seq->type == SEQ_TYPE_META) {
      do_versions_idproperty_seq_recursive(&seq->seqbase);
    }
  }
}

/**
 * For every data block that supports them, initialize the new IDProperty UI data struct based on
 * the old more complicated storage. Assumes only the top level of IDProperties below the parent
 * group had UI data in a "_RNA_UI" group.
 *
 * \note The following IDProperty groups in DNA aren't exposed in the UI or are runtime-only, so
 * they don't have UI data: wmOperator, bAddon, bUserMenuItem_Op, wmKeyMapItem, wmKeyConfigPref,
 * uiList, FFMpegCodecData, View3DShading, bToolRef, TimeMarker, ViewLayer, bPoseChannel.
 */
static void do_versions_idproperty_ui_data(Main *bmain)
{
  /* ID data. */
  ID *id;
  FOREACH_MAIN_ID_BEGIN (bmain, id) {
    IDProperty *idprop_group = IDP_GetProperties(id, false);
    version_idproperty_ui_data(idprop_group);
  }
  FOREACH_MAIN_ID_END;

  /* Bones. */
  LISTBASE_FOREACH (bArmature *, armature, &bmain->armatures) {
    LISTBASE_FOREACH (Bone *, bone, &armature->bonebase) {
      do_versions_idproperty_bones_recursive(bone);
    }
  }

  /* Nodes and node sockets. */
  LISTBASE_FOREACH (bNodeTree *, ntree, &bmain->nodetrees) {
    LISTBASE_FOREACH (bNode *, node, &ntree->nodes) {
      version_idproperty_ui_data(node->prop);
    }
    LISTBASE_FOREACH (bNodeSocket *, socket, &ntree->inputs) {
      version_idproperty_ui_data(socket->prop);
    }
    LISTBASE_FOREACH (bNodeSocket *, socket, &ntree->outputs) {
      version_idproperty_ui_data(socket->prop);
    }
  }

  LISTBASE_FOREACH (Object *, ob, &bmain->objects) {
    /* The UI data from exposed node modifier properties is just copied from the corresponding node
     * group, but the copying only runs when necessary, so we still need to version data here. */
    LISTBASE_FOREACH (ModifierData *, md, &ob->modifiers) {
      if (md->type == eModifierType_Nodes) {
        NodesModifierData *nmd = (NodesModifierData *)md;
        version_idproperty_ui_data(nmd->settings.properties);
      }
    }

    /* Object post bones. */
    if (ob->type == OB_ARMATURE && ob->pose != nullptr) {
      LISTBASE_FOREACH (bPoseChannel *, pchan, &ob->pose->chanbase) {
        version_idproperty_ui_data(pchan->prop);
      }
    }
  }

  /* Sequences. */
  LISTBASE_FOREACH (Scene *, scene, &bmain->scenes) {
    if (scene->ed != nullptr) {
      do_versions_idproperty_seq_recursive(&scene->ed->seqbase);
    }
  }
}

static void sort_linked_ids(Main *bmain)
{
  ListBase *lb;
  FOREACH_MAIN_LISTBASE_BEGIN (bmain, lb) {
    ListBase temp_list;
    BLI_listbase_clear(&temp_list);
    LISTBASE_FOREACH_MUTABLE (ID *, id, lb) {
      if (ID_IS_LINKED(id)) {
        BLI_remlink(lb, id);
        BLI_addtail(&temp_list, id);
        id_sort_by_name(&temp_list, id, nullptr);
      }
    }
    BLI_movelisttolist(lb, &temp_list);
  }
  FOREACH_MAIN_LISTBASE_END;
}

static void assert_sorted_ids(Main *bmain)
{
#ifndef NDEBUG
  ListBase *lb;
  FOREACH_MAIN_LISTBASE_BEGIN (bmain, lb) {
    ID *id_prev = nullptr;
    LISTBASE_FOREACH (ID *, id, lb) {
      if (id_prev == nullptr) {
        continue;
      }
      BLI_assert(id_prev->lib != id->lib || BLI_strcasecmp(id_prev->name, id->name) < 0);
    }
  }
  FOREACH_MAIN_LISTBASE_END;
#else
  UNUSED_VARS_NDEBUG(bmain);
#endif
}

static void move_vertex_group_names_to_object_data(Main *bmain)
{
  LISTBASE_FOREACH (Object *, object, &bmain->objects) {
    if (ELEM(object->type, OB_MESH, OB_LATTICE, OB_GPENCIL_LEGACY)) {
      ListBase *new_defbase = BKE_object_defgroup_list_mutable(object);

      /* Choose the longest vertex group name list among all linked duplicates. */
      if (BLI_listbase_count(&object->defbase) < BLI_listbase_count(new_defbase)) {
        BLI_freelistN(&object->defbase);
      }
      else {
        /* Clear the list in case the it was already assigned from another object. */
        BLI_freelistN(new_defbase);
        *new_defbase = object->defbase;
        BKE_object_defgroup_active_index_set(object, object->actdef);
      }
    }
  }
}

static void do_versions_sequencer_speed_effect_recursive(Scene *scene, const ListBase *seqbase)
{
  /* Old SpeedControlVars->flags. */
#define SEQ_SPEED_INTEGRATE (1 << 0)
#define SEQ_SPEED_COMPRESS_IPO_Y (1 << 2)

  LISTBASE_FOREACH (Sequence *, seq, seqbase) {
    if (seq->type == SEQ_TYPE_SPEED) {
      SpeedControlVars *v = (SpeedControlVars *)seq->effectdata;
      const char *substr = nullptr;
      float globalSpeed = v->globalSpeed;
      if (seq->flag & SEQ_USE_EFFECT_DEFAULT_FADE) {
        if (globalSpeed == 1.0f) {
          v->speed_control_type = SEQ_SPEED_STRETCH;
        }
        else {
          v->speed_control_type = SEQ_SPEED_MULTIPLY;
          v->speed_fader = globalSpeed *
                           (float(seq->seq1->len) /
                            max_ff(float(SEQ_time_right_handle_frame_get(scene, seq->seq1) -
                                         seq->seq1->start),
                                   1.0f));
        }
      }
      else if (v->flags & SEQ_SPEED_INTEGRATE) {
        v->speed_control_type = SEQ_SPEED_MULTIPLY;
        v->speed_fader = seq->speed_fader * globalSpeed;
      }
      else if (v->flags & SEQ_SPEED_COMPRESS_IPO_Y) {
        globalSpeed *= 100.0f;
        v->speed_control_type = SEQ_SPEED_LENGTH;
        v->speed_fader_length = seq->speed_fader * globalSpeed;
        substr = "speed_length";
      }
      else {
        v->speed_control_type = SEQ_SPEED_FRAME_NUMBER;
        v->speed_fader_frame_number = int(seq->speed_fader * globalSpeed);
        substr = "speed_frame_number";
      }

      v->flags &= ~(SEQ_SPEED_INTEGRATE | SEQ_SPEED_COMPRESS_IPO_Y);

      if (substr || globalSpeed != 1.0f) {
        FCurve *fcu = id_data_find_fcurve(
            &scene->id, seq, &RNA_Sequence, "speed_factor", 0, nullptr);
        if (fcu) {
          if (globalSpeed != 1.0f) {
            for (int i = 0; i < fcu->totvert; i++) {
              BezTriple *bezt = &fcu->bezt[i];
              bezt->vec[0][1] *= globalSpeed;
              bezt->vec[1][1] *= globalSpeed;
              bezt->vec[2][1] *= globalSpeed;
            }
          }
          if (substr) {
            char *new_path = BLI_str_replaceN(fcu->rna_path, "speed_factor", substr);
            MEM_freeN(fcu->rna_path);
            fcu->rna_path = new_path;
          }
        }
      }
    }
    else if (seq->type == SEQ_TYPE_META) {
      do_versions_sequencer_speed_effect_recursive(scene, &seq->seqbase);
    }
  }

#undef SEQ_SPEED_INTEGRATE
#undef SEQ_SPEED_COMPRESS_IPO_Y
}

static bool do_versions_sequencer_color_tags(Sequence *seq, void * /*user_data*/)
{
  seq->color_tag = SEQUENCE_COLOR_NONE;
  return true;
}

static bool do_versions_sequencer_color_balance_sop(Sequence *seq, void * /*user_data*/)
{
  LISTBASE_FOREACH (SequenceModifierData *, smd, &seq->modifiers) {
    if (smd->type == seqModifierType_ColorBalance) {
      StripColorBalance *cb = &((ColorBalanceModifierData *)smd)->color_balance;
      cb->method = SEQ_COLOR_BALANCE_METHOD_LIFTGAMMAGAIN;
      for (int i = 0; i < 3; i++) {
        copy_v3_fl(cb->slope, 1.0f);
        copy_v3_fl(cb->offset, 1.0f);
        copy_v3_fl(cb->power, 1.0f);
      }
    }
  }
  return true;
}

static bNodeLink *find_connected_link(bNodeTree *ntree, bNodeSocket *in_socket)
{
  LISTBASE_FOREACH (bNodeLink *, link, &ntree->links) {
    if (link->tosock == in_socket) {
      return link;
    }
  }
  return nullptr;
}

static void add_realize_instances_before_socket(bNodeTree *ntree,
                                                bNode *node,
                                                bNodeSocket *geometry_socket)
{
  BLI_assert(geometry_socket->type == SOCK_GEOMETRY);
  bNodeLink *link = find_connected_link(ntree, geometry_socket);
  if (link == nullptr) {
    return;
  }

  /* If the realize instances node is already before this socket, no need to continue. */
  if (link->fromnode->type == GEO_NODE_REALIZE_INSTANCES) {
    return;
  }

  bNode *realize_node = nodeAddStaticNode(nullptr, ntree, GEO_NODE_REALIZE_INSTANCES);
  realize_node->parent = node->parent;
  realize_node->locx = node->locx - 100;
  realize_node->locy = node->locy;
  nodeAddLink(ntree,
              link->fromnode,
              link->fromsock,
              realize_node,
              static_cast<bNodeSocket *>(realize_node->inputs.first));
  link->fromnode = realize_node;
  link->fromsock = static_cast<bNodeSocket *>(realize_node->outputs.first);
}

/**
 * If a node used to realize instances implicitly and will no longer do so in 3.0, add a "Realize
 * Instances" node in front of it to avoid changing behavior. Don't do this if the node will be
 * replaced anyway though.
 */
static void version_geometry_nodes_add_realize_instance_nodes(bNodeTree *ntree)
{
  LISTBASE_FOREACH_MUTABLE (bNode *, node, &ntree->nodes) {
    if (ELEM(node->type,
             GEO_NODE_CAPTURE_ATTRIBUTE,
             GEO_NODE_SEPARATE_COMPONENTS,
             GEO_NODE_CONVEX_HULL,
             GEO_NODE_CURVE_LENGTH,
             GEO_NODE_MESH_BOOLEAN,
             GEO_NODE_FILLET_CURVE,
             GEO_NODE_RESAMPLE_CURVE,
             GEO_NODE_CURVE_TO_MESH,
             GEO_NODE_TRIM_CURVE,
             GEO_NODE_REPLACE_MATERIAL,
             GEO_NODE_SUBDIVIDE_MESH,
             GEO_NODE_TRIANGULATE))
    {
      bNodeSocket *geometry_socket = static_cast<bNodeSocket *>(node->inputs.first);
      add_realize_instances_before_socket(ntree, node, geometry_socket);
    }
    /* Also realize instances for the profile input of the curve to mesh node. */
    if (node->type == GEO_NODE_CURVE_TO_MESH) {
      bNodeSocket *profile_socket = (bNodeSocket *)BLI_findlink(&node->inputs, 1);
      add_realize_instances_before_socket(ntree, node, profile_socket);
    }
  }
}

/**
 * The geometry nodes modifier used to realize instances for the next modifier implicitly. Now it
 * is done with the realize instances node. It also used to convert meshes to point clouds
 * automatically, which is also now done with a specific node.
 */
static bNodeTree *add_realize_node_tree(Main *bmain)
{
  bNodeTree *node_tree = ntreeAddTree(bmain, "Realize Instances 2.93 Legacy", "GeometryNodeTree");

  ntreeAddSocketInterface(node_tree, SOCK_IN, "NodeSocketGeometry", "Geometry");
  ntreeAddSocketInterface(node_tree, SOCK_OUT, "NodeSocketGeometry", "Geometry");

  bNode *group_input = nodeAddStaticNode(nullptr, node_tree, NODE_GROUP_INPUT);
  group_input->locx = -400.0f;
  bNode *group_output = nodeAddStaticNode(nullptr, node_tree, NODE_GROUP_OUTPUT);
  group_output->locx = 500.0f;
  group_output->flag |= NODE_DO_OUTPUT;

  bNode *join = nodeAddStaticNode(nullptr, node_tree, GEO_NODE_JOIN_GEOMETRY);
  join->locx = group_output->locx - 175.0f;
  join->locy = group_output->locy;
  bNode *conv = nodeAddStaticNode(nullptr, node_tree, GEO_NODE_POINTS_TO_VERTICES);
  conv->locx = join->locx - 175.0f;
  conv->locy = join->locy - 70.0;
  bNode *separate = nodeAddStaticNode(nullptr, node_tree, GEO_NODE_SEPARATE_COMPONENTS);
  separate->locx = join->locx - 350.0f;
  separate->locy = join->locy + 50.0f;
  bNode *realize = nodeAddStaticNode(nullptr, node_tree, GEO_NODE_REALIZE_INSTANCES);
  realize->locx = separate->locx - 200.0f;
  realize->locy = join->locy;

  nodeAddLink(node_tree,
              group_input,
              static_cast<bNodeSocket *>(group_input->outputs.first),
              realize,
              static_cast<bNodeSocket *>(realize->inputs.first));
  nodeAddLink(node_tree,
              realize,
              static_cast<bNodeSocket *>(realize->outputs.first),
              separate,
              static_cast<bNodeSocket *>(separate->inputs.first));
  nodeAddLink(node_tree,
              conv,
              static_cast<bNodeSocket *>(conv->outputs.first),
              join,
              static_cast<bNodeSocket *>(join->inputs.first));
  nodeAddLink(node_tree,
              separate,
              static_cast<bNodeSocket *>(BLI_findlink(&separate->outputs, 3)),
              join,
              static_cast<bNodeSocket *>(join->inputs.first));
  nodeAddLink(node_tree,
              separate,
              static_cast<bNodeSocket *>(BLI_findlink(&separate->outputs, 1)),
              conv,
              static_cast<bNodeSocket *>(conv->inputs.first));
  nodeAddLink(node_tree,
              separate,
              static_cast<bNodeSocket *>(BLI_findlink(&separate->outputs, 2)),
              join,
              static_cast<bNodeSocket *>(join->inputs.first));
  nodeAddLink(node_tree,
              separate,
              static_cast<bNodeSocket *>(separate->outputs.first),
              join,
              static_cast<bNodeSocket *>(join->inputs.first));
  nodeAddLink(node_tree,
              join,
              static_cast<bNodeSocket *>(join->outputs.first),
              group_output,
              static_cast<bNodeSocket *>(group_output->inputs.first));

  LISTBASE_FOREACH (bNode *, node, &node_tree->nodes) {
    nodeSetSelected(node, false);
  }

  version_socket_update_is_used(node_tree);
  return node_tree;
}

static void seq_speed_factor_fix_rna_path(Sequence *seq, ListBase *fcurves)
{
  char name_esc[(sizeof(seq->name) - 2) * 2];
  BLI_str_escape(name_esc, seq->name + 2, sizeof(name_esc));
  char *path = BLI_sprintfN("sequence_editor.sequences_all[\"%s\"].pitch", name_esc);
  FCurve *fcu = BKE_fcurve_find(fcurves, path, 0);
  if (fcu != nullptr) {
    MEM_freeN(fcu->rna_path);
    fcu->rna_path = BLI_sprintfN("sequence_editor.sequences_all[\"%s\"].speed_factor", name_esc);
  }
  MEM_freeN(path);
}

static bool version_fix_seq_meta_range(Sequence *seq, void *user_data)
{
  Scene *scene = (Scene *)user_data;
  if (seq->type == SEQ_TYPE_META) {
    SEQ_time_update_meta_strip_range(scene, seq);
  }
  return true;
}

static bool seq_speed_factor_set(Sequence *seq, void *user_data)
{
  const Scene *scene = static_cast<const Scene *>(user_data);
  if (seq->type == SEQ_TYPE_SOUND_RAM) {
    /* Move `pitch` animation to `speed_factor` */
    if (scene->adt && scene->adt->action) {
      seq_speed_factor_fix_rna_path(seq, &scene->adt->action->curves);
    }
    if (scene->adt && !BLI_listbase_is_empty(&scene->adt->drivers)) {
      seq_speed_factor_fix_rna_path(seq, &scene->adt->drivers);
    }

    seq->speed_factor = seq->pitch;
  }
  else {
    seq->speed_factor = 1.0f;
  }
  return true;
}

static bool do_versions_sequencer_init_retiming_tool_data(Sequence *seq, void *user_data)
{
  const Scene *scene = static_cast<const Scene *>(user_data);

  if (seq->speed_factor == 1 || !SEQ_retiming_is_allowed(seq)) {
    return true;
  }

  const int content_length = SEQ_time_strip_length_get(scene, seq);

  SEQ_retiming_data_ensure(seq);

  SeqRetimingHandle *handle = &seq->retiming_handles[seq->retiming_handle_num - 1];
  handle->strip_frame_index = round_fl_to_int(content_length / seq->speed_factor);
  seq->speed_factor = 0.0f;

  return true;
}

static void version_geometry_nodes_replace_transfer_attribute_node(bNodeTree *ntree)
{
  using namespace blender;
  /* Otherwise `ntree->typeInfo` is null. */
  ntreeSetTypes(nullptr, ntree);
  LISTBASE_FOREACH_MUTABLE (bNode *, node, &ntree->nodes) {
    if (node->type != GEO_NODE_TRANSFER_ATTRIBUTE_DEPRECATED) {
      continue;
    }
    bNodeSocket *old_geometry_socket = nodeFindSocket(node, SOCK_IN, "Source");
    const NodeGeometryTransferAttribute *storage = (const NodeGeometryTransferAttribute *)
                                                       node->storage;
    switch (storage->mode) {
      case GEO_NODE_ATTRIBUTE_TRANSFER_NEAREST_FACE_INTERPOLATED: {
        bNode *sample_nearest_surface = nodeAddStaticNode(
            nullptr, ntree, GEO_NODE_SAMPLE_NEAREST_SURFACE);
        sample_nearest_surface->parent = node->parent;
        sample_nearest_surface->custom1 = storage->data_type;
        sample_nearest_surface->locx = node->locx;
        sample_nearest_surface->locy = node->locy;
        static auto socket_remap = []() {
          Map<std::string, std::string> map;
          map.add_new("Attribute", "Value_Vector");
          map.add_new("Attribute_001", "Value_Float");
          map.add_new("Attribute_002", "Value_Color");
          map.add_new("Attribute_003", "Value_Bool");
          map.add_new("Attribute_004", "Value_Int");
          map.add_new("Source", "Mesh");
          map.add_new("Source Position", "Sample Position");
          return map;
        }();
        node_tree_relink_with_socket_id_map(*ntree, *node, *sample_nearest_surface, socket_remap);
        break;
      }
      case GEO_NODE_ATTRIBUTE_TRANSFER_NEAREST: {
        /* These domains weren't supported by the index transfer mode, but were selectable. */
        const eAttrDomain domain = ELEM(storage->domain, ATTR_DOMAIN_INSTANCE, ATTR_DOMAIN_CURVE) ?
                                       ATTR_DOMAIN_POINT :
                                       eAttrDomain(storage->domain);

        /* Use a sample index node to retrieve the data with this node's index output. */
        bNode *sample_index = nodeAddStaticNode(nullptr, ntree, GEO_NODE_SAMPLE_INDEX);
        NodeGeometrySampleIndex *sample_storage = static_cast<NodeGeometrySampleIndex *>(
            sample_index->storage);
        sample_storage->data_type = storage->data_type;
        sample_storage->domain = domain;
        sample_index->parent = node->parent;
        sample_index->locx = node->locx + 25.0f;
        sample_index->locy = node->locy;
        if (old_geometry_socket->link) {
          nodeAddLink(ntree,
                      old_geometry_socket->link->fromnode,
                      old_geometry_socket->link->fromsock,
                      sample_index,
                      nodeFindSocket(sample_index, SOCK_IN, "Geometry"));
        }

        bNode *sample_nearest = nodeAddStaticNode(nullptr, ntree, GEO_NODE_SAMPLE_NEAREST);
        sample_nearest->parent = node->parent;
        sample_nearest->custom1 = storage->data_type;
        sample_nearest->custom2 = domain;
        sample_nearest->locx = node->locx - 25.0f;
        sample_nearest->locy = node->locy;
        if (old_geometry_socket->link) {
          nodeAddLink(ntree,
                      old_geometry_socket->link->fromnode,
                      old_geometry_socket->link->fromsock,
                      sample_nearest,
                      nodeFindSocket(sample_nearest, SOCK_IN, "Geometry"));
        }
        static auto sample_nearest_remap = []() {
          Map<std::string, std::string> map;
          map.add_new("Source Position", "Sample Position");
          return map;
        }();
        node_tree_relink_with_socket_id_map(*ntree, *node, *sample_nearest, sample_nearest_remap);

        static auto sample_index_remap = []() {
          Map<std::string, std::string> map;
          map.add_new("Attribute", "Value_Vector");
          map.add_new("Attribute_001", "Value_Float");
          map.add_new("Attribute_002", "Value_Color");
          map.add_new("Attribute_003", "Value_Bool");
          map.add_new("Attribute_004", "Value_Int");
          map.add_new("Source Position", "Sample Position");
          return map;
        }();
        node_tree_relink_with_socket_id_map(*ntree, *node, *sample_index, sample_index_remap);

        nodeAddLink(ntree,
                    sample_nearest,
                    nodeFindSocket(sample_nearest, SOCK_OUT, "Index"),
                    sample_index,
                    nodeFindSocket(sample_index, SOCK_IN, "Index"));
        break;
      }
      case GEO_NODE_ATTRIBUTE_TRANSFER_INDEX: {
        bNode *sample_index = nodeAddStaticNode(nullptr, ntree, GEO_NODE_SAMPLE_INDEX);
        NodeGeometrySampleIndex *sample_storage = static_cast<NodeGeometrySampleIndex *>(
            sample_index->storage);
        sample_storage->data_type = storage->data_type;
        sample_storage->domain = storage->domain;
        sample_storage->clamp = 1;
        sample_index->parent = node->parent;
        sample_index->locx = node->locx;
        sample_index->locy = node->locy;
        const bool index_was_linked = nodeFindSocket(node, SOCK_IN, "Index")->link != nullptr;
        static auto socket_remap = []() {
          Map<std::string, std::string> map;
          map.add_new("Attribute", "Value_Vector");
          map.add_new("Attribute_001", "Value_Float");
          map.add_new("Attribute_002", "Value_Color");
          map.add_new("Attribute_003", "Value_Bool");
          map.add_new("Attribute_004", "Value_Int");
          map.add_new("Source", "Geometry");
          map.add_new("Index", "Index");
          return map;
        }();
        node_tree_relink_with_socket_id_map(*ntree, *node, *sample_index, socket_remap);

        if (!index_was_linked) {
          /* Add an index input node, since the new node doesn't use an implicit input. */
          bNode *index = nodeAddStaticNode(nullptr, ntree, GEO_NODE_INPUT_INDEX);
          index->parent = node->parent;
          index->locx = node->locx - 25.0f;
          index->locy = node->locy - 25.0f;
          nodeAddLink(ntree,
                      index,
                      nodeFindSocket(index, SOCK_OUT, "Index"),
                      sample_index,
                      nodeFindSocket(sample_index, SOCK_IN, "Index"));
        }
        break;
      }
    }
    /* The storage must be freed manually because the node type isn't defined anymore. */
    MEM_freeN(node->storage);
    nodeRemoveNode(nullptr, ntree, node, false);
  }
}

/**
 * The mesh primitive nodes created a uv map with a hardcoded name. Now they are outputting the uv
 * map as a socket instead. The versioning just inserts a Store Named Attribute node after
 * primitive nodes.
 */
static void version_geometry_nodes_primitive_uv_maps(bNodeTree &ntree)
{
  blender::Vector<bNode *> new_nodes;
  LISTBASE_FOREACH_MUTABLE (bNode *, node, &ntree.nodes) {
    if (!ELEM(node->type,
              GEO_NODE_MESH_PRIMITIVE_CONE,
              GEO_NODE_MESH_PRIMITIVE_CUBE,
              GEO_NODE_MESH_PRIMITIVE_CYLINDER,
              GEO_NODE_MESH_PRIMITIVE_GRID,
              GEO_NODE_MESH_PRIMITIVE_ICO_SPHERE,
              GEO_NODE_MESH_PRIMITIVE_UV_SPHERE))
    {
      continue;
    }
    bNodeSocket *primitive_output_socket = nullptr;
    bNodeSocket *uv_map_output_socket = nullptr;
    LISTBASE_FOREACH (bNodeSocket *, socket, &node->outputs) {
      if (STREQ(socket->name, "UV Map")) {
        uv_map_output_socket = socket;
      }
      if (socket->type == SOCK_GEOMETRY) {
        primitive_output_socket = socket;
      }
    }
    if (uv_map_output_socket != nullptr) {
      continue;
    }
    uv_map_output_socket = nodeAddStaticSocket(
        &ntree, node, SOCK_OUT, SOCK_VECTOR, PROP_NONE, "UV Map", "UV Map");

    bNode *store_attribute_node = nodeAddStaticNode(
        nullptr, &ntree, GEO_NODE_STORE_NAMED_ATTRIBUTE);
    new_nodes.append(store_attribute_node);
    store_attribute_node->parent = node->parent;
    store_attribute_node->locx = node->locx + 25;
    store_attribute_node->locy = node->locy;
    store_attribute_node->offsetx = node->offsetx;
    store_attribute_node->offsety = node->offsety;
    NodeGeometryStoreNamedAttribute &storage = *static_cast<NodeGeometryStoreNamedAttribute *>(
        store_attribute_node->storage);
    storage.domain = ATTR_DOMAIN_CORNER;
    /* Intentionally use 3D instead of 2D vectors, because 2D vectors did not exist in older
     * releases and would make the file crash when trying to open it. */
    storage.data_type = CD_PROP_FLOAT3;

    bNodeSocket *store_attribute_geometry_input = static_cast<bNodeSocket *>(
        store_attribute_node->inputs.first);
    bNodeSocket *store_attribute_name_input = store_attribute_geometry_input->next->next;
    bNodeSocket *store_attribute_value_input = nullptr;
    LISTBASE_FOREACH (bNodeSocket *, socket, &store_attribute_node->inputs) {
      if (socket->type == SOCK_VECTOR) {
        store_attribute_value_input = socket;
        break;
      }
    }
    bNodeSocket *store_attribute_geometry_output = static_cast<bNodeSocket *>(
        store_attribute_node->outputs.first);
    LISTBASE_FOREACH (bNodeLink *, link, &ntree.links) {
      if (link->fromsock == primitive_output_socket) {
        link->fromnode = store_attribute_node;
        link->fromsock = store_attribute_geometry_output;
      }
    }

    bNodeSocketValueString *name_value = static_cast<bNodeSocketValueString *>(
        store_attribute_name_input->default_value);
    const char *uv_map_name = node->type == GEO_NODE_MESH_PRIMITIVE_ICO_SPHERE ? "UVMap" :
                                                                                 "uv_map";
    BLI_strncpy(name_value->value, uv_map_name, sizeof(name_value->value));

    nodeAddLink(&ntree,
                node,
                primitive_output_socket,
                store_attribute_node,
                store_attribute_geometry_input);
    nodeAddLink(
        &ntree, node, uv_map_output_socket, store_attribute_node, store_attribute_value_input);
  }

  /* Move nodes to the front so that they are drawn behind existing nodes. */
  for (bNode *node : new_nodes) {
    BLI_remlink(&ntree.nodes, node);
    BLI_addhead(&ntree.nodes, node);
  }
  if (!new_nodes.is_empty()) {
    nodeRebuildIDVector(&ntree);
  }
}

/**
 * When extruding from loose edges, the extrude geometry node used to create flat faces due to the
 * default of the old "shade_smooth" attribute. Since the "false" value has changed with the
 * "sharp_face" attribute, add nodes to propagate the new attribute in its inverted "smooth" form.
 */
static void version_geometry_nodes_extrude_smooth_propagation(bNodeTree &ntree)
{
  using namespace blender;
  Vector<bNode *> new_nodes;
  LISTBASE_FOREACH_MUTABLE (bNode *, node, &ntree.nodes) {
    if (node->idname != StringRef("GeometryNodeExtrudeMesh")) {
      continue;
    }
    if (static_cast<const NodeGeometryExtrudeMesh *>(node->storage)->mode !=
        GEO_NODE_EXTRUDE_MESH_EDGES)
    {
      continue;
    }
    bNodeSocket *geometry_in_socket = nodeFindSocket(node, SOCK_IN, "Mesh");
    bNodeSocket *geometry_out_socket = nodeFindSocket(node, SOCK_OUT, "Mesh");

    Map<bNodeSocket *, bNodeLink *> in_links_per_socket;
    MultiValueMap<bNodeSocket *, bNodeLink *> out_links_per_socket;
    LISTBASE_FOREACH (bNodeLink *, link, &ntree.links) {
      in_links_per_socket.add(link->tosock, link);
      out_links_per_socket.add(link->fromsock, link);
    }

    bNodeLink *geometry_in_link = in_links_per_socket.lookup_default(geometry_in_socket, nullptr);
    Span<bNodeLink *> geometry_out_links = out_links_per_socket.lookup(geometry_out_socket);
    if (!geometry_in_link || geometry_out_links.is_empty()) {
      continue;
    }

    const bool versioning_already_done = [&]() {
      if (geometry_in_link->fromnode->idname != StringRef("GeometryNodeCaptureAttribute")) {
        return false;
      }
      bNode *capture_node = geometry_in_link->fromnode;
      const NodeGeometryAttributeCapture &capture_storage =
          *static_cast<const NodeGeometryAttributeCapture *>(capture_node->storage);
      if (capture_storage.data_type != CD_PROP_BOOL || capture_storage.domain != ATTR_DOMAIN_FACE)
      {
        return false;
      }
      bNodeSocket *capture_in_socket = nodeFindSocket(capture_node, SOCK_IN, "Value_003");
      bNodeLink *capture_in_link = in_links_per_socket.lookup_default(capture_in_socket, nullptr);
      if (!capture_in_link) {
        return false;
      }
      if (capture_in_link->fromnode->idname != StringRef("GeometryNodeInputShadeSmooth")) {
        return false;
      }
      if (geometry_out_links.size() != 1) {
        return false;
      }
      bNodeLink *geometry_out_link = geometry_out_links.first();
      if (geometry_out_link->tonode->idname != StringRef("GeometryNodeSetShadeSmooth")) {
        return false;
      }
      bNode *set_smooth_node = geometry_out_link->tonode;
      bNodeSocket *smooth_in_socket = nodeFindSocket(set_smooth_node, SOCK_IN, "Shade Smooth");
      bNodeLink *connecting_link = in_links_per_socket.lookup_default(smooth_in_socket, nullptr);
      if (!connecting_link) {
        return false;
      }
      if (connecting_link->fromnode != capture_node) {
        return false;
      }
      return true;
    }();
    if (versioning_already_done) {
      continue;
    }

    bNode *capture_node = nodeAddNode(nullptr, &ntree, "GeometryNodeCaptureAttribute");
    capture_node->parent = node->parent;
    capture_node->locx = node->locx - 25;
    capture_node->locy = node->locy;
    new_nodes.append(capture_node);
    static_cast<NodeGeometryAttributeCapture *>(capture_node->storage)->data_type = CD_PROP_BOOL;
    static_cast<NodeGeometryAttributeCapture *>(capture_node->storage)->domain = ATTR_DOMAIN_FACE;

    bNode *is_smooth_node = nodeAddNode(nullptr, &ntree, "GeometryNodeInputShadeSmooth");
    is_smooth_node->parent = node->parent;
    is_smooth_node->locx = capture_node->locx - 25;
    is_smooth_node->locy = capture_node->locy;
    new_nodes.append(is_smooth_node);
    nodeAddLink(&ntree,
                is_smooth_node,
                nodeFindSocket(is_smooth_node, SOCK_OUT, "Smooth"),
                capture_node,
                nodeFindSocket(capture_node, SOCK_IN, "Value_003"));
    nodeAddLink(&ntree,
                capture_node,
                nodeFindSocket(capture_node, SOCK_OUT, "Geometry"),
                node,
                geometry_in_socket);
    geometry_in_link->tonode = capture_node;
    geometry_in_link->tosock = nodeFindSocket(capture_node, SOCK_IN, "Geometry");

    bNode *set_smooth_node = nodeAddNode(nullptr, &ntree, "GeometryNodeSetShadeSmooth");
    set_smooth_node->parent = node->parent;
    set_smooth_node->locx = node->locx + 25;
    set_smooth_node->locy = node->locy;
    new_nodes.append(set_smooth_node);
    nodeAddLink(&ntree,
                node,
                geometry_out_socket,
                set_smooth_node,
                nodeFindSocket(set_smooth_node, SOCK_IN, "Geometry"));

    bNodeSocket *smooth_geometry_out = nodeFindSocket(set_smooth_node, SOCK_OUT, "Geometry");
    for (bNodeLink *link : geometry_out_links) {
      link->fromnode = set_smooth_node;
      link->fromsock = smooth_geometry_out;
    }
    nodeAddLink(&ntree,
                capture_node,
                nodeFindSocket(capture_node, SOCK_OUT, "Attribute_003"),
                set_smooth_node,
                nodeFindSocket(set_smooth_node, SOCK_IN, "Shade Smooth"));
  }

  /* Move nodes to the front so that they are drawn behind existing nodes. */
  for (bNode *node : new_nodes) {
    BLI_remlink(&ntree.nodes, node);
    BLI_addhead(&ntree.nodes, node);
  }
  if (!new_nodes.is_empty()) {
    nodeRebuildIDVector(&ntree);
  }
}

void do_versions_after_linking_300(FileData * /*fd*/, Main *bmain)
{
  if (MAIN_VERSION_ATLEAST(bmain, 300, 0) && !MAIN_VERSION_ATLEAST(bmain, 300, 1)) {
    /* Set zero user text objects to have a fake user. */
    LISTBASE_FOREACH (Text *, text, &bmain->texts) {
      if (text->id.us == 0) {
        id_fake_user_set(&text->id);
      }
    }
  }

  if (!MAIN_VERSION_ATLEAST(bmain, 300, 3)) {
    sort_linked_ids(bmain);
    assert_sorted_ids(bmain);
  }

  if (MAIN_VERSION_ATLEAST(bmain, 300, 3)) {
    assert_sorted_ids(bmain);
  }

  if (!MAIN_VERSION_ATLEAST(bmain, 300, 11)) {
    move_vertex_group_names_to_object_data(bmain);
  }

  if (!MAIN_VERSION_ATLEAST(bmain, 300, 13)) {
    LISTBASE_FOREACH (Scene *, scene, &bmain->scenes) {
      if (scene->ed != nullptr) {
        do_versions_sequencer_speed_effect_recursive(scene, &scene->ed->seqbase);
      }
    }
  }

  if (!MAIN_VERSION_ATLEAST(bmain, 300, 25)) {
    version_node_socket_index_animdata(bmain, NTREE_SHADER, SH_NODE_BSDF_PRINCIPLED, 4, 2, 25);
  }

  if (!MAIN_VERSION_ATLEAST(bmain, 300, 26)) {
    LISTBASE_FOREACH (Scene *, scene, &bmain->scenes) {
      ToolSettings *tool_settings = scene->toolsettings;
      ImagePaintSettings *imapaint = &tool_settings->imapaint;
      if (imapaint->canvas != nullptr &&
          ELEM(imapaint->canvas->type, IMA_TYPE_R_RESULT, IMA_TYPE_COMPOSITE))
      {
        imapaint->canvas = nullptr;
      }
      if (imapaint->stencil != nullptr &&
          ELEM(imapaint->stencil->type, IMA_TYPE_R_RESULT, IMA_TYPE_COMPOSITE))
      {
        imapaint->stencil = nullptr;
      }
      if (imapaint->clone != nullptr &&
          ELEM(imapaint->clone->type, IMA_TYPE_R_RESULT, IMA_TYPE_COMPOSITE))
      {
        imapaint->clone = nullptr;
      }
    }

    LISTBASE_FOREACH (Brush *, brush, &bmain->brushes) {
      if (brush->clone.image != nullptr &&
          ELEM(brush->clone.image->type, IMA_TYPE_R_RESULT, IMA_TYPE_COMPOSITE))
      {
        brush->clone.image = nullptr;
      }
    }
  }

  if (!MAIN_VERSION_ATLEAST(bmain, 300, 28)) {
    LISTBASE_FOREACH (bNodeTree *, ntree, &bmain->nodetrees) {
      if (ntree->type == NTREE_GEOMETRY) {
        version_geometry_nodes_add_realize_instance_nodes(ntree);
      }
    }
  }

  if (!MAIN_VERSION_ATLEAST(bmain, 300, 30)) {
    do_versions_idproperty_ui_data(bmain);
  }

  if (!MAIN_VERSION_ATLEAST(bmain, 300, 32)) {
    /* Update Switch Node Non-Fields switch input to Switch_001. */
    LISTBASE_FOREACH (bNodeTree *, ntree, &bmain->nodetrees) {
      if (ntree->type != NTREE_GEOMETRY) {
        continue;
      }

      LISTBASE_FOREACH (bNodeLink *, link, &ntree->links) {
        if (link->tonode->type == GEO_NODE_SWITCH) {
          if (STREQ(link->tosock->identifier, "Switch")) {
            bNode *to_node = link->tonode;

            uint8_t mode = ((NodeSwitch *)to_node->storage)->input_type;
            if (ELEM(mode,
                     SOCK_GEOMETRY,
                     SOCK_OBJECT,
                     SOCK_COLLECTION,
                     SOCK_TEXTURE,
                     SOCK_MATERIAL)) {
              link->tosock = link->tosock->next;
            }
          }
        }
      }
    }
  }

  if (!MAIN_VERSION_ATLEAST(bmain, 300, 33)) {
    /* This was missing from #move_vertex_group_names_to_object_data. */
    LISTBASE_FOREACH (Object *, object, &bmain->objects) {
      if (ELEM(object->type, OB_MESH, OB_LATTICE, OB_GPENCIL_LEGACY)) {
        /* This uses the fact that the active vertex group index starts counting at 1. */
        if (BKE_object_defgroup_active_index_get(object) == 0) {
          BKE_object_defgroup_active_index_set(object, object->actdef);
        }
      }
    }
  }

  if (!MAIN_VERSION_ATLEAST(bmain, 300, 35)) {
    /* Add a new modifier to realize instances from previous modifiers.
     * Previously that was done automatically by geometry nodes. */
    bNodeTree *realize_instances_node_tree = nullptr;
    LISTBASE_FOREACH (Object *, ob, &bmain->objects) {
      LISTBASE_FOREACH_MUTABLE (ModifierData *, md, &ob->modifiers) {
        if (md->type != eModifierType_Nodes) {
          continue;
        }
        if (md->next == nullptr) {
          break;
        }
        if (md->next->type == eModifierType_Nodes) {
          continue;
        }
        NodesModifierData *nmd = (NodesModifierData *)md;
        if (nmd->node_group == nullptr) {
          continue;
        }

        NodesModifierData *new_nmd = (NodesModifierData *)BKE_modifier_new(eModifierType_Nodes);
        STRNCPY(new_nmd->modifier.name, "Realize Instances 2.93 Legacy");
        BKE_modifier_unique_name(&ob->modifiers, &new_nmd->modifier);
        BLI_insertlinkafter(&ob->modifiers, md, new_nmd);
        if (realize_instances_node_tree == nullptr) {
          realize_instances_node_tree = add_realize_node_tree(bmain);
        }
        new_nmd->node_group = realize_instances_node_tree;
      }
    }
  }

  if (!MAIN_VERSION_ATLEAST(bmain, 300, 37)) {
    LISTBASE_FOREACH (bNodeTree *, ntree, &bmain->nodetrees) {
      if (ntree->type == NTREE_GEOMETRY) {
        LISTBASE_FOREACH_MUTABLE (bNode *, node, &ntree->nodes) {
          if (node->type == GEO_NODE_BOUNDING_BOX) {
            bNodeSocket *geometry_socket = static_cast<bNodeSocket *>(node->inputs.first);
            add_realize_instances_before_socket(ntree, node, geometry_socket);
          }
        }
      }
    }
  }

  if (!MAIN_VERSION_ATLEAST(bmain, 301, 6)) {
    { /* Ensure driver variable names are unique within the driver. */
      ID *id;
      FOREACH_MAIN_ID_BEGIN (bmain, id) {
        AnimData *adt = BKE_animdata_from_id(id);
        if (adt == nullptr) {
          continue;
        }
        LISTBASE_FOREACH (FCurve *, fcu, &adt->drivers) {
          ChannelDriver *driver = fcu->driver;
          /* Ensure the uniqueness front to back. Given a list of identically
           * named variables, the last one gets to keep its original name. This
           * matches the evaluation order, and thus shouldn't change the evaluated
           * value of the driver expression. */
          LISTBASE_FOREACH (DriverVar *, dvar, &driver->variables) {
            BLI_uniquename(&driver->variables,
                           dvar,
                           dvar->name,
                           '_',
                           offsetof(DriverVar, name),
                           sizeof(dvar->name));
          }
        }
      }
      FOREACH_MAIN_ID_END;
    }

    /* Ensure tiled image sources contain a UDIM token. */
    LISTBASE_FOREACH (Image *, ima, &bmain->images) {
      if (ima->source == IMA_SRC_TILED) {
        BKE_image_ensure_tile_token(ima->filepath, sizeof(ima->filepath));
      }
    }
  }

  if (!MAIN_VERSION_ATLEAST(bmain, 302, 14)) {
    /* Sequencer channels region. */
    LISTBASE_FOREACH (bScreen *, screen, &bmain->screens) {
      LISTBASE_FOREACH (ScrArea *, area, &screen->areabase) {
        LISTBASE_FOREACH (SpaceLink *, sl, &area->spacedata) {
          if (sl->spacetype != SPACE_SEQ) {
            continue;
          }
          SpaceSeq *sseq = (SpaceSeq *)sl;
          ListBase *regionbase = (sl == area->spacedata.first) ? &area->regionbase :
                                                                 &sl->regionbase;
          sseq->flag |= SEQ_CLAMP_VIEW;

          if (ELEM(sseq->view, SEQ_VIEW_PREVIEW, SEQ_VIEW_SEQUENCE_PREVIEW)) {
            continue;
          }

          ARegion *timeline_region = BKE_region_find_in_listbase_by_type(regionbase,
                                                                         RGN_TYPE_WINDOW);

          if (timeline_region == nullptr) {
            continue;
          }

          timeline_region->v2d.cur.ymax = 8.5f;
          timeline_region->v2d.align &= ~V2D_ALIGN_NO_NEG_Y;
        }
      }
    }
  }

  if (!MAIN_VERSION_ATLEAST(bmain, 303, 5)) {
    LISTBASE_FOREACH (Scene *, scene, &bmain->scenes) {
      Editing *ed = SEQ_editing_get(scene);
      if (ed == nullptr) {
        continue;
      }
      SEQ_for_each_callback(&ed->seqbase, seq_speed_factor_set, scene);
      SEQ_for_each_callback(&ed->seqbase, version_fix_seq_meta_range, scene);
    }
  }

  if (!MAIN_VERSION_ATLEAST(bmain, 303, 6)) {
    /* In the Dope Sheet, for every mode other than Timeline, open the Properties panel. */
    LISTBASE_FOREACH (bScreen *, screen, &bmain->screens) {
      LISTBASE_FOREACH (ScrArea *, area, &screen->areabase) {
        LISTBASE_FOREACH (SpaceLink *, sl, &area->spacedata) {
          if (sl->spacetype != SPACE_ACTION) {
            continue;
          }

          /* Skip the timeline, it shouldn't get its Properties panel opened. */
          SpaceAction *saction = (SpaceAction *)sl;
          if (saction->mode == SACTCONT_TIMELINE) {
            continue;
          }

          const bool is_first_space = sl == area->spacedata.first;
          ListBase *regionbase = is_first_space ? &area->regionbase : &sl->regionbase;
          ARegion *region = BKE_region_find_in_listbase_by_type(regionbase, RGN_TYPE_UI);
          if (region == nullptr) {
            continue;
          }

          region->flag &= ~RGN_FLAG_HIDDEN;
        }
      }
    }
  }

  if (!MAIN_VERSION_ATLEAST(bmain, 304, 1)) {
    /* Split the transfer attribute node into multiple smaller nodes. */
    FOREACH_NODETREE_BEGIN (bmain, ntree, id) {
      if (ntree->type == NTREE_GEOMETRY) {
        version_geometry_nodes_replace_transfer_attribute_node(ntree);
      }
    }
    FOREACH_NODETREE_END;
  }

  if (!MAIN_VERSION_ATLEAST(bmain, 306, 6)) {
    LISTBASE_FOREACH (Scene *, scene, &bmain->scenes) {
      Editing *ed = SEQ_editing_get(scene);
      if (ed == nullptr) {
        continue;
      }

      SEQ_for_each_callback(
          &scene->ed->seqbase, do_versions_sequencer_init_retiming_tool_data, scene);
    }
  }

  /**
   * Versioning code until next subversion bump goes here.
   *
   * \note Be sure to check when bumping the version:
   * - #blo_do_versions_300 in this file.
   * - "versioning_userdef.c", #blo_do_versions_userdef
   * - "versioning_userdef.c", #do_versions_theme
   *
   * \note Keep this message at the bottom of the function.
   */
  {
    /* Keep this block, even when empty. */
  }
}

static void version_switch_node_input_prefix(Main *bmain)
{
  FOREACH_NODETREE_BEGIN (bmain, ntree, id) {
    if (ntree->type == NTREE_GEOMETRY) {
      LISTBASE_FOREACH (bNode *, node, &ntree->nodes) {
        if (node->type == GEO_NODE_SWITCH) {
          LISTBASE_FOREACH (bNodeSocket *, socket, &node->inputs) {
            /* Skip the "switch" socket. */
            if (socket == node->inputs.first) {
              continue;
            }
            strcpy(socket->name, socket->name[0] == 'A' ? "False" : "True");

            /* Replace "A" and "B", but keep the unique number suffix at the end. */
            char number_suffix[8];
            BLI_strncpy(number_suffix, socket->identifier + 1, sizeof(number_suffix));
            BLI_string_join(
                socket->identifier, sizeof(socket->identifier), socket->name, number_suffix);
          }
        }
      }
    }
  }
  FOREACH_NODETREE_END;
}

static bool replace_bbone_len_scale_rnapath(char **p_old_path, int *p_index)
{
  char *old_path = *p_old_path;

  if (old_path == nullptr) {
    return false;
  }

  int len = strlen(old_path);

  if (BLI_str_endswith(old_path, ".bbone_curveiny") ||
      BLI_str_endswith(old_path, ".bbone_curveouty"))
  {
    old_path[len - 1] = 'z';
    return true;
  }

  if (BLI_str_endswith(old_path, ".bbone_scaleinx") ||
      BLI_str_endswith(old_path, ".bbone_scaleiny") ||
      BLI_str_endswith(old_path, ".bbone_scaleoutx") ||
      BLI_str_endswith(old_path, ".bbone_scaleouty"))
  {
    int index = (old_path[len - 1] == 'y' ? 2 : 0);

    old_path[len - 1] = 0;

    if (p_index) {
      *p_index = index;
    }
    else {
      *p_old_path = BLI_sprintfN("%s[%d]", old_path, index);
      MEM_freeN(old_path);
    }

    return true;
  }

  return false;
}

static void do_version_bbone_len_scale_fcurve_fix(FCurve *fcu)
{
  /* Update driver variable paths. */
  if (fcu->driver) {
    LISTBASE_FOREACH (DriverVar *, dvar, &fcu->driver->variables) {
      DRIVER_TARGETS_LOOPER_BEGIN (dvar) {
        replace_bbone_len_scale_rnapath(&dtar->rna_path, nullptr);
      }
      DRIVER_TARGETS_LOOPER_END;
    }
  }

  /* Update F-Curve's path. */
  replace_bbone_len_scale_rnapath(&fcu->rna_path, &fcu->array_index);
}

static void do_version_bbone_len_scale_animdata_cb(ID * /*id*/,
                                                   AnimData *adt,
                                                   void * /*wrapper_data*/)
{
  LISTBASE_FOREACH_MUTABLE (FCurve *, fcu, &adt->drivers) {
    do_version_bbone_len_scale_fcurve_fix(fcu);
  }
}

static void do_version_bones_bbone_len_scale(ListBase *lb)
{
  LISTBASE_FOREACH (Bone *, bone, lb) {
    if (bone->flag & BONE_ADD_PARENT_END_ROLL) {
      bone->bbone_flag |= BBONE_ADD_PARENT_END_ROLL;
    }

    copy_v3_fl3(bone->scale_in, bone->scale_in_x, 1.0f, bone->scale_in_z);
    copy_v3_fl3(bone->scale_out, bone->scale_out_x, 1.0f, bone->scale_out_z);

    do_version_bones_bbone_len_scale(&bone->childbase);
  }
}

static void do_version_constraints_spline_ik_joint_bindings(ListBase *lb)
{
  /* Binding array data could be freed without properly resetting its size data. */
  LISTBASE_FOREACH (bConstraint *, con, lb) {
    if (con->type == CONSTRAINT_TYPE_SPLINEIK) {
      bSplineIKConstraint *data = (bSplineIKConstraint *)con->data;
      if (data->points == nullptr) {
        data->numpoints = 0;
      }
    }
  }
}

static bNodeSocket *do_version_replace_float_size_with_vector(bNodeTree *ntree,
                                                              bNode *node,
                                                              bNodeSocket *socket)
{
  const bNodeSocketValueFloat *socket_value = (const bNodeSocketValueFloat *)socket->default_value;
  const float old_value = socket_value->value;
  nodeRemoveSocket(ntree, node, socket);
  bNodeSocket *new_socket = nodeAddSocket(
      ntree, node, SOCK_IN, nodeStaticSocketType(SOCK_VECTOR, PROP_TRANSLATION), "Size", "Size");
  bNodeSocketValueVector *value_vector = (bNodeSocketValueVector *)new_socket->default_value;
  copy_v3_fl(value_vector->value, old_value);
  return new_socket;
}

static bool seq_transform_origin_set(Sequence *seq, void * /*user_data*/)
{
  StripTransform *transform = seq->strip->transform;
  if (seq->strip->transform != nullptr) {
    transform->origin[0] = transform->origin[1] = 0.5f;
  }
  return true;
}

static bool seq_transform_filter_set(Sequence *seq, void * /*user_data*/)
{
  StripTransform *transform = seq->strip->transform;
  if (seq->strip->transform != nullptr) {
    transform->filter = SEQ_TRANSFORM_FILTER_BILINEAR;
  }
  return true;
}

static bool seq_meta_channels_ensure(Sequence *seq, void * /*user_data*/)
{
  if (seq->type == SEQ_TYPE_META) {
    SEQ_channels_ensure(&seq->channels);
  }
  return true;
}

static void do_version_subsurface_methods(bNode *node)
{
  if (node->type == SH_NODE_SUBSURFACE_SCATTERING) {
    if (!ELEM(node->custom1, SHD_SUBSURFACE_BURLEY, SHD_SUBSURFACE_RANDOM_WALK)) {
      node->custom1 = SHD_SUBSURFACE_RANDOM_WALK_FIXED_RADIUS;
    }
  }
  else if (node->type == SH_NODE_BSDF_PRINCIPLED) {
    if (!ELEM(node->custom2, SHD_SUBSURFACE_BURLEY, SHD_SUBSURFACE_RANDOM_WALK)) {
      node->custom2 = SHD_SUBSURFACE_RANDOM_WALK_FIXED_RADIUS;
    }
  }
}

static void version_geometry_nodes_add_attribute_input_settings(NodesModifierData *nmd)
{
  if (nmd->settings.properties == nullptr) {
    return;
  }
  /* Before versioning the properties, make sure it hasn't been done already. */
  LISTBASE_FOREACH (const IDProperty *, property, &nmd->settings.properties->data.group) {
    if (strstr(property->name, "_use_attribute") || strstr(property->name, "_attribute_name")) {
      return;
    }
  }

  LISTBASE_FOREACH_MUTABLE (IDProperty *, property, &nmd->settings.properties->data.group) {
    if (!ELEM(property->type, IDP_FLOAT, IDP_INT, IDP_ARRAY)) {
      continue;
    }

    if (strstr(property->name, "_use_attribute") || strstr(property->name, "_attribute_name")) {
      continue;
    }

    char use_attribute_prop_name[MAX_IDPROP_NAME];
    BLI_snprintf(use_attribute_prop_name,
                 sizeof(use_attribute_prop_name),
                 "%s%s",
                 property->name,
                 "_use_attribute");

    IDPropertyTemplate idprop = {0};
    IDProperty *use_attribute_prop = IDP_New(IDP_INT, &idprop, use_attribute_prop_name);
    IDP_AddToGroup(nmd->settings.properties, use_attribute_prop);

    char attribute_name_prop_name[MAX_IDPROP_NAME];
    BLI_snprintf(attribute_name_prop_name,
                 sizeof(attribute_name_prop_name),
                 "%s%s",
                 property->name,
                 "_attribute_name");

    IDProperty *attribute_prop = IDP_New(IDP_STRING, &idprop, attribute_name_prop_name);
    IDP_AddToGroup(nmd->settings.properties, attribute_prop);
  }
}

/* Copy of the function before the fixes. */
static void legacy_vec_roll_to_mat3_normalized(const float nor[3],
                                               const float roll,
                                               float r_mat[3][3])
{
  const float SAFE_THRESHOLD = 1.0e-5f;     /* theta above this value has good enough precision. */
  const float CRITICAL_THRESHOLD = 1.0e-9f; /* above this is safe under certain conditions. */
  const float THRESHOLD_SQUARED = CRITICAL_THRESHOLD * CRITICAL_THRESHOLD;

  const float x = nor[0];
  const float y = nor[1];
  const float z = nor[2];

  const float theta = 1.0f + y;          /* remapping Y from [-1,+1] to [0,2]. */
  const float theta_alt = x * x + z * z; /* Helper value for matrix calculations. */
  float rMatrix[3][3], bMatrix[3][3];

  BLI_ASSERT_UNIT_V3(nor);

  /* When theta is close to zero (nor is aligned close to negative Y Axis),
   * we have to check we do have non-null X/Z components as well.
   * Also, due to float precision errors, nor can be (0.0, -0.99999994, 0.0) which results
   * in theta being close to zero. This will cause problems when theta is used as divisor.
   */
  if (theta > SAFE_THRESHOLD || (theta > CRITICAL_THRESHOLD && theta_alt > THRESHOLD_SQUARED)) {
    /* nor is *not* aligned to negative Y-axis (0,-1,0). */

    bMatrix[0][1] = -x;
    bMatrix[1][0] = x;
    bMatrix[1][1] = y;
    bMatrix[1][2] = z;
    bMatrix[2][1] = -z;

    if (theta > SAFE_THRESHOLD) {
      /* nor differs significantly from negative Y axis (0,-1,0): apply the general case. */
      bMatrix[0][0] = 1 - x * x / theta;
      bMatrix[2][2] = 1 - z * z / theta;
      bMatrix[2][0] = bMatrix[0][2] = -x * z / theta;
    }
    else {
      /* nor is close to negative Y axis (0,-1,0): apply the special case. */
      bMatrix[0][0] = (x + z) * (x - z) / -theta_alt;
      bMatrix[2][2] = -bMatrix[0][0];
      bMatrix[2][0] = bMatrix[0][2] = 2.0f * x * z / theta_alt;
    }
  }
  else {
    /* nor is very close to negative Y axis (0,-1,0): use simple symmetry by Z axis. */
    unit_m3(bMatrix);
    bMatrix[0][0] = bMatrix[1][1] = -1.0;
  }

  /* Make Roll matrix */
  axis_angle_normalized_to_mat3(rMatrix, nor, roll);

  /* Combine and output result */
  mul_m3_m3m3(r_mat, rMatrix, bMatrix);
}

static void correct_bone_roll_value(const float head[3],
                                    const float tail[3],
                                    const float check_x_axis[3],
                                    const float check_y_axis[3],
                                    float *r_roll)
{
  const float SAFE_THRESHOLD = 1.0e-5f;
  float vec[3], bone_mat[3][3], vec2[3];

  /* Compute the Y axis vector. */
  sub_v3_v3v3(vec, tail, head);
  normalize_v3(vec);

  /* Only correct when in the danger zone. */
  if (1.0f + vec[1] < SAFE_THRESHOLD * 2 && (vec[0] || vec[2])) {
    /* Use the armature matrix to double-check if adjustment is needed.
     * This should minimize issues if the file is bounced back and forth between
     * 2.92 and 2.91, provided Edit Mode isn't entered on the armature in 2.91. */
    vec_roll_to_mat3(vec, *r_roll, bone_mat);

    UNUSED_VARS_NDEBUG(check_y_axis);
    BLI_assert(dot_v3v3(bone_mat[1], check_y_axis) > 0.999f);

    if (dot_v3v3(bone_mat[0], check_x_axis) < 0.999f) {
      /* Recompute roll using legacy code to interpret the old value. */
      legacy_vec_roll_to_mat3_normalized(vec, *r_roll, bone_mat);
      mat3_to_vec_roll(bone_mat, vec2, r_roll);
      BLI_assert(compare_v3v3(vec, vec2, 0.001f));
    }
  }
}

/* Update the armature Bone roll fields for bones very close to -Y direction. */
static void do_version_bones_roll(ListBase *lb)
{
  LISTBASE_FOREACH (Bone *, bone, lb) {
    /* Parent-relative orientation (used for posing). */
    correct_bone_roll_value(
        bone->head, bone->tail, bone->bone_mat[0], bone->bone_mat[1], &bone->roll);

    /* Absolute orientation (used for Edit mode). */
    correct_bone_roll_value(
        bone->arm_head, bone->arm_tail, bone->arm_mat[0], bone->arm_mat[1], &bone->arm_roll);

    do_version_bones_roll(&bone->childbase);
  }
}

static void version_geometry_nodes_set_position_node_offset(bNodeTree *ntree)
{
  /* Add the new Offset socket. */
  LISTBASE_FOREACH (bNode *, node, &ntree->nodes) {
    if (node->type != GEO_NODE_SET_POSITION) {
      continue;
    }
    if (BLI_listbase_count(&node->inputs) < 4) {
      /* The offset socket didn't exist in the file yet. */
      return;
    }
    bNodeSocket *old_offset_socket = static_cast<bNodeSocket *>(BLI_findlink(&node->inputs, 3));
    if (old_offset_socket->type == SOCK_VECTOR) {
      /* Versioning happened already. */
      return;
    }
    /* Change identifier of old socket, so that the there is no name collision. */
    STRNCPY(old_offset_socket->identifier, "Offset_old");
    nodeAddStaticSocket(ntree, node, SOCK_IN, SOCK_VECTOR, PROP_TRANSLATION, "Offset", "Offset");
  }

  /* Relink links that were connected to Position while Offset was enabled. */
  LISTBASE_FOREACH (bNodeLink *, link, &ntree->links) {
    if (link->tonode->type != GEO_NODE_SET_POSITION) {
      continue;
    }
    if (!STREQ(link->tosock->identifier, "Position")) {
      continue;
    }
    bNodeSocket *old_offset_socket = static_cast<bNodeSocket *>(
        BLI_findlink(&link->tonode->inputs, 3));
    /* This assumes that the offset is not linked to something else. That seems to be a reasonable
     * assumption, because the node is probably only ever used in one or the other mode. */
    const bool offset_enabled =
        ((bNodeSocketValueBoolean *)old_offset_socket->default_value)->value;
    if (offset_enabled) {
      /* Relink to new offset socket. */
      link->tosock = old_offset_socket->next;
    }
  }

  /* Remove old Offset socket. */
  LISTBASE_FOREACH (bNode *, node, &ntree->nodes) {
    if (node->type != GEO_NODE_SET_POSITION) {
      continue;
    }
    bNodeSocket *old_offset_socket = static_cast<bNodeSocket *>(BLI_findlink(&node->inputs, 3));
    nodeRemoveSocket(ntree, node, old_offset_socket);
  }
}

static void version_node_tree_socket_id_delim(bNodeTree *ntree)
{
  LISTBASE_FOREACH (bNode *, node, &ntree->nodes) {
    LISTBASE_FOREACH (bNodeSocket *, socket, &node->inputs) {
      version_node_socket_id_delim(socket);
    }
    LISTBASE_FOREACH (bNodeSocket *, socket, &node->outputs) {
      version_node_socket_id_delim(socket);
    }
  }
}

static bool version_merge_still_offsets(Sequence *seq, void * /*user_data*/)
{
  seq->startofs -= seq->startstill;
  seq->endofs -= seq->endstill;
  seq->startstill = 0;
  seq->endstill = 0;
  return true;
}

static bool version_fix_delete_flag(Sequence *seq, void * /*user_data*/)
{
  seq->flag &= ~SEQ_FLAG_DELETE;
  return true;
}

static bool version_set_seq_single_frame_content(Sequence *seq, void * /*user_data*/)
{
  if ((seq->len == 1) &&
      (seq->type == SEQ_TYPE_IMAGE ||
       ((seq->type & SEQ_TYPE_EFFECT) && SEQ_effect_get_num_inputs(seq->type) == 0)))
  {
    seq->flag |= SEQ_SINGLE_FRAME_CONTENT;
  }
  return true;
}

/* Those `version_liboverride_rnacollections_*` functions mimic the old, pre-3.0 code to find
 * anchor and source items in the given list of modifiers, constraints etc., using only the
 * `subitem_local` data of the override property operation.
 *
 * Then they convert it into the new, proper `subitem_reference` data for the anchor, and
 * `subitem_local` for the source.
 *
 * NOTE: Here only the stored override ID is available, unlike in the `override_apply` functions.
 */

static void version_liboverride_rnacollections_insertion_object_constraints(
    ListBase *constraints, IDOverrideLibraryProperty *op)
{
  LISTBASE_FOREACH_MUTABLE (IDOverrideLibraryPropertyOperation *, opop, &op->operations) {
    if (opop->operation != IDOVERRIDE_LIBRARY_OP_INSERT_AFTER) {
      continue;
    }
    bConstraint *constraint_anchor = static_cast<bConstraint *>(
        BLI_listbase_string_or_index_find(constraints,
                                          opop->subitem_local_name,
                                          offsetof(bConstraint, name),
                                          opop->subitem_local_index));
    bConstraint *constraint_src = constraint_anchor != nullptr ?
                                      constraint_anchor->next :
                                      static_cast<bConstraint *>(constraints->first);

    if (constraint_src == nullptr) {
      /* Invalid case, just remove that override property operation. */
      CLOG_ERROR(&LOG, "Could not find source constraint in stored override data");
      BKE_lib_override_library_property_operation_delete(op, opop);
      continue;
    }

    opop->subitem_reference_name = opop->subitem_local_name;
    opop->subitem_local_name = BLI_strdup(constraint_src->name);
    opop->subitem_reference_index = opop->subitem_local_index;
    opop->subitem_local_index++;
  }
}

static void version_liboverride_rnacollections_insertion_object(Object *object)
{
  IDOverrideLibrary *liboverride = object->id.override_library;
  IDOverrideLibraryProperty *op;

  op = BKE_lib_override_library_property_find(liboverride, "modifiers");
  if (op != nullptr) {
    LISTBASE_FOREACH_MUTABLE (IDOverrideLibraryPropertyOperation *, opop, &op->operations) {
      if (opop->operation != IDOVERRIDE_LIBRARY_OP_INSERT_AFTER) {
        continue;
      }
      ModifierData *mod_anchor = static_cast<ModifierData *>(
          BLI_listbase_string_or_index_find(&object->modifiers,
                                            opop->subitem_local_name,
                                            offsetof(ModifierData, name),
                                            opop->subitem_local_index));
      ModifierData *mod_src = mod_anchor != nullptr ?
                                  mod_anchor->next :
                                  static_cast<ModifierData *>(object->modifiers.first);

      if (mod_src == nullptr) {
        /* Invalid case, just remove that override property operation. */
        CLOG_ERROR(&LOG, "Could not find source modifier in stored override data");
        BKE_lib_override_library_property_operation_delete(op, opop);
        continue;
      }

      opop->subitem_reference_name = opop->subitem_local_name;
      opop->subitem_local_name = BLI_strdup(mod_src->name);
      opop->subitem_reference_index = opop->subitem_local_index;
      opop->subitem_local_index++;
    }
  }

  op = BKE_lib_override_library_property_find(liboverride, "grease_pencil_modifiers");
  if (op != nullptr) {
    LISTBASE_FOREACH_MUTABLE (IDOverrideLibraryPropertyOperation *, opop, &op->operations) {
      if (opop->operation != IDOVERRIDE_LIBRARY_OP_INSERT_AFTER) {
        continue;
      }
      GpencilModifierData *gp_mod_anchor = static_cast<GpencilModifierData *>(
          BLI_listbase_string_or_index_find(&object->greasepencil_modifiers,
                                            opop->subitem_local_name,
                                            offsetof(GpencilModifierData, name),
                                            opop->subitem_local_index));
      GpencilModifierData *gp_mod_src = gp_mod_anchor != nullptr ?
                                            gp_mod_anchor->next :
                                            static_cast<GpencilModifierData *>(
                                                object->greasepencil_modifiers.first);

      if (gp_mod_src == nullptr) {
        /* Invalid case, just remove that override property operation. */
        CLOG_ERROR(&LOG, "Could not find source GP modifier in stored override data");
        BKE_lib_override_library_property_operation_delete(op, opop);
        continue;
      }

      opop->subitem_reference_name = opop->subitem_local_name;
      opop->subitem_local_name = BLI_strdup(gp_mod_src->name);
      opop->subitem_reference_index = opop->subitem_local_index;
      opop->subitem_local_index++;
    }
  }

  op = BKE_lib_override_library_property_find(liboverride, "constraints");
  if (op != nullptr) {
    version_liboverride_rnacollections_insertion_object_constraints(&object->constraints, op);
  }

  if (object->pose != nullptr) {
    LISTBASE_FOREACH (bPoseChannel *, pchan, &object->pose->chanbase) {
      char rna_path[26 + (sizeof(pchan->name) * 2) + 1];
      char name_esc[sizeof(pchan->name) * 2];
      BLI_str_escape(name_esc, pchan->name, sizeof(name_esc));
      SNPRINTF(rna_path, "pose.bones[\"%s\"].constraints", name_esc);
      op = BKE_lib_override_library_property_find(liboverride, rna_path);
      if (op != nullptr) {
        version_liboverride_rnacollections_insertion_object_constraints(&pchan->constraints, op);
      }
    }
  }
}

static void version_liboverride_rnacollections_insertion_animdata(ID *id)
{
  AnimData *anim_data = BKE_animdata_from_id(id);
  if (anim_data == nullptr) {
    return;
  }

  IDOverrideLibrary *liboverride = id->override_library;
  IDOverrideLibraryProperty *op;

  op = BKE_lib_override_library_property_find(liboverride, "animation_data.nla_tracks");
  if (op != nullptr) {
    LISTBASE_FOREACH (IDOverrideLibraryPropertyOperation *, opop, &op->operations) {
      if (opop->operation != IDOVERRIDE_LIBRARY_OP_INSERT_AFTER) {
        continue;
      }
      /* NLA tracks are only referenced by index, which limits possibilities, basically they are
       * always added at the end of the list, see #rna_NLA_tracks_override_apply.
       *
       * This makes things simple here. */
      opop->subitem_reference_name = opop->subitem_local_name;
      opop->subitem_local_name = nullptr;
      opop->subitem_reference_index = opop->subitem_local_index;
      opop->subitem_local_index++;
    }
  }
}

static void versioning_replace_legacy_combined_and_separate_color_nodes(bNodeTree *ntree)
{
  /* In geometry nodes, replace shader combine/separate color nodes with function nodes */
  if (ntree->type == NTREE_GEOMETRY) {
    version_node_input_socket_name(ntree, SH_NODE_COMBRGB_LEGACY, "R", "Red");
    version_node_input_socket_name(ntree, SH_NODE_COMBRGB_LEGACY, "G", "Green");
    version_node_input_socket_name(ntree, SH_NODE_COMBRGB_LEGACY, "B", "Blue");
    version_node_output_socket_name(ntree, SH_NODE_COMBRGB_LEGACY, "Image", "Color");

    version_node_output_socket_name(ntree, SH_NODE_SEPRGB_LEGACY, "R", "Red");
    version_node_output_socket_name(ntree, SH_NODE_SEPRGB_LEGACY, "G", "Green");
    version_node_output_socket_name(ntree, SH_NODE_SEPRGB_LEGACY, "B", "Blue");
    version_node_input_socket_name(ntree, SH_NODE_SEPRGB_LEGACY, "Image", "Color");

    LISTBASE_FOREACH (bNode *, node, &ntree->nodes) {
      switch (node->type) {
        case SH_NODE_COMBRGB_LEGACY: {
          node->type = FN_NODE_COMBINE_COLOR;
          NodeCombSepColor *storage = (NodeCombSepColor *)MEM_callocN(sizeof(NodeCombSepColor),
                                                                      __func__);
          storage->mode = NODE_COMBSEP_COLOR_RGB;
          strcpy(node->idname, "FunctionNodeCombineColor");
          node->storage = storage;
          break;
        }
        case SH_NODE_SEPRGB_LEGACY: {
          node->type = FN_NODE_SEPARATE_COLOR;
          NodeCombSepColor *storage = (NodeCombSepColor *)MEM_callocN(sizeof(NodeCombSepColor),
                                                                      __func__);
          storage->mode = NODE_COMBSEP_COLOR_RGB;
          strcpy(node->idname, "FunctionNodeSeparateColor");
          node->storage = storage;
          break;
        }
      }
    }
  }

  /* In compositing nodes, replace combine/separate RGBA/HSVA/YCbCrA/YCCA nodes with
   * combine/separate color */
  if (ntree->type == NTREE_COMPOSIT) {
    version_node_input_socket_name(ntree, CMP_NODE_COMBRGBA_LEGACY, "R", "Red");
    version_node_input_socket_name(ntree, CMP_NODE_COMBRGBA_LEGACY, "G", "Green");
    version_node_input_socket_name(ntree, CMP_NODE_COMBRGBA_LEGACY, "B", "Blue");
    version_node_input_socket_name(ntree, CMP_NODE_COMBRGBA_LEGACY, "A", "Alpha");

    version_node_input_socket_name(ntree, CMP_NODE_COMBHSVA_LEGACY, "H", "Red");
    version_node_input_socket_name(ntree, CMP_NODE_COMBHSVA_LEGACY, "S", "Green");
    version_node_input_socket_name(ntree, CMP_NODE_COMBHSVA_LEGACY, "V", "Blue");
    version_node_input_socket_name(ntree, CMP_NODE_COMBHSVA_LEGACY, "A", "Alpha");

    version_node_input_socket_name(ntree, CMP_NODE_COMBYCCA_LEGACY, "Y", "Red");
    version_node_input_socket_name(ntree, CMP_NODE_COMBYCCA_LEGACY, "Cb", "Green");
    version_node_input_socket_name(ntree, CMP_NODE_COMBYCCA_LEGACY, "Cr", "Blue");
    version_node_input_socket_name(ntree, CMP_NODE_COMBYCCA_LEGACY, "A", "Alpha");

    version_node_input_socket_name(ntree, CMP_NODE_COMBYUVA_LEGACY, "Y", "Red");
    version_node_input_socket_name(ntree, CMP_NODE_COMBYUVA_LEGACY, "U", "Green");
    version_node_input_socket_name(ntree, CMP_NODE_COMBYUVA_LEGACY, "V", "Blue");
    version_node_input_socket_name(ntree, CMP_NODE_COMBYUVA_LEGACY, "A", "Alpha");

    version_node_output_socket_name(ntree, CMP_NODE_SEPRGBA_LEGACY, "R", "Red");
    version_node_output_socket_name(ntree, CMP_NODE_SEPRGBA_LEGACY, "G", "Green");
    version_node_output_socket_name(ntree, CMP_NODE_SEPRGBA_LEGACY, "B", "Blue");
    version_node_output_socket_name(ntree, CMP_NODE_SEPRGBA_LEGACY, "A", "Alpha");

    version_node_output_socket_name(ntree, CMP_NODE_SEPHSVA_LEGACY, "H", "Red");
    version_node_output_socket_name(ntree, CMP_NODE_SEPHSVA_LEGACY, "S", "Green");
    version_node_output_socket_name(ntree, CMP_NODE_SEPHSVA_LEGACY, "V", "Blue");
    version_node_output_socket_name(ntree, CMP_NODE_SEPHSVA_LEGACY, "A", "Alpha");

    version_node_output_socket_name(ntree, CMP_NODE_SEPYCCA_LEGACY, "Y", "Red");
    version_node_output_socket_name(ntree, CMP_NODE_SEPYCCA_LEGACY, "Cb", "Green");
    version_node_output_socket_name(ntree, CMP_NODE_SEPYCCA_LEGACY, "Cr", "Blue");
    version_node_output_socket_name(ntree, CMP_NODE_SEPYCCA_LEGACY, "A", "Alpha");

    version_node_output_socket_name(ntree, CMP_NODE_SEPYUVA_LEGACY, "Y", "Red");
    version_node_output_socket_name(ntree, CMP_NODE_SEPYUVA_LEGACY, "U", "Green");
    version_node_output_socket_name(ntree, CMP_NODE_SEPYUVA_LEGACY, "V", "Blue");
    version_node_output_socket_name(ntree, CMP_NODE_SEPYUVA_LEGACY, "A", "Alpha");

    LISTBASE_FOREACH (bNode *, node, &ntree->nodes) {
      switch (node->type) {
        case CMP_NODE_COMBRGBA_LEGACY: {
          node->type = CMP_NODE_COMBINE_COLOR;
          NodeCMPCombSepColor *storage = (NodeCMPCombSepColor *)MEM_callocN(
              sizeof(NodeCMPCombSepColor), __func__);
          storage->mode = CMP_NODE_COMBSEP_COLOR_RGB;
          strcpy(node->idname, "CompositorNodeCombineColor");
          node->storage = storage;
          break;
        }
        case CMP_NODE_COMBHSVA_LEGACY: {
          node->type = CMP_NODE_COMBINE_COLOR;
          NodeCMPCombSepColor *storage = (NodeCMPCombSepColor *)MEM_callocN(
              sizeof(NodeCMPCombSepColor), __func__);
          storage->mode = CMP_NODE_COMBSEP_COLOR_HSV;
          strcpy(node->idname, "CompositorNodeCombineColor");
          node->storage = storage;
          break;
        }
        case CMP_NODE_COMBYCCA_LEGACY: {
          node->type = CMP_NODE_COMBINE_COLOR;
          NodeCMPCombSepColor *storage = (NodeCMPCombSepColor *)MEM_callocN(
              sizeof(NodeCMPCombSepColor), __func__);
          storage->mode = CMP_NODE_COMBSEP_COLOR_YCC;
          storage->ycc_mode = node->custom1;
          strcpy(node->idname, "CompositorNodeCombineColor");
          node->storage = storage;
          break;
        }
        case CMP_NODE_COMBYUVA_LEGACY: {
          node->type = CMP_NODE_COMBINE_COLOR;
          NodeCMPCombSepColor *storage = (NodeCMPCombSepColor *)MEM_callocN(
              sizeof(NodeCMPCombSepColor), __func__);
          storage->mode = CMP_NODE_COMBSEP_COLOR_YUV;
          strcpy(node->idname, "CompositorNodeCombineColor");
          node->storage = storage;
          break;
        }
        case CMP_NODE_SEPRGBA_LEGACY: {
          node->type = CMP_NODE_SEPARATE_COLOR;
          NodeCMPCombSepColor *storage = (NodeCMPCombSepColor *)MEM_callocN(
              sizeof(NodeCMPCombSepColor), __func__);
          storage->mode = CMP_NODE_COMBSEP_COLOR_RGB;
          strcpy(node->idname, "CompositorNodeSeparateColor");
          node->storage = storage;
          break;
        }
        case CMP_NODE_SEPHSVA_LEGACY: {
          node->type = CMP_NODE_SEPARATE_COLOR;
          NodeCMPCombSepColor *storage = (NodeCMPCombSepColor *)MEM_callocN(
              sizeof(NodeCMPCombSepColor), __func__);
          storage->mode = CMP_NODE_COMBSEP_COLOR_HSV;
          strcpy(node->idname, "CompositorNodeSeparateColor");
          node->storage = storage;
          break;
        }
        case CMP_NODE_SEPYCCA_LEGACY: {
          node->type = CMP_NODE_SEPARATE_COLOR;
          NodeCMPCombSepColor *storage = (NodeCMPCombSepColor *)MEM_callocN(
              sizeof(NodeCMPCombSepColor), __func__);
          storage->mode = CMP_NODE_COMBSEP_COLOR_YCC;
          storage->ycc_mode = node->custom1;
          strcpy(node->idname, "CompositorNodeSeparateColor");
          node->storage = storage;
          break;
        }
        case CMP_NODE_SEPYUVA_LEGACY: {
          node->type = CMP_NODE_SEPARATE_COLOR;
          NodeCMPCombSepColor *storage = (NodeCMPCombSepColor *)MEM_callocN(
              sizeof(NodeCMPCombSepColor), __func__);
          storage->mode = CMP_NODE_COMBSEP_COLOR_YUV;
          strcpy(node->idname, "CompositorNodeSeparateColor");
          node->storage = storage;
          break;
        }
      }
    }
  }

  /* In texture nodes, replace combine/separate RGBA with combine/separate color */
  if (ntree->type == NTREE_TEXTURE) {
    LISTBASE_FOREACH (bNode *, node, &ntree->nodes) {
      switch (node->type) {
        case TEX_NODE_COMPOSE_LEGACY: {
          node->type = TEX_NODE_COMBINE_COLOR;
          node->custom1 = NODE_COMBSEP_COLOR_RGB;
          strcpy(node->idname, "TextureNodeCombineColor");
          break;
        }
        case TEX_NODE_DECOMPOSE_LEGACY: {
          node->type = TEX_NODE_SEPARATE_COLOR;
          node->custom1 = NODE_COMBSEP_COLOR_RGB;
          strcpy(node->idname, "TextureNodeSeparateColor");
          break;
        }
      }
    }
  }

  /* In shader nodes, replace combine/separate RGB/HSV with combine/separate color */
  if (ntree->type == NTREE_SHADER) {
    version_node_input_socket_name(ntree, SH_NODE_COMBRGB_LEGACY, "R", "Red");
    version_node_input_socket_name(ntree, SH_NODE_COMBRGB_LEGACY, "G", "Green");
    version_node_input_socket_name(ntree, SH_NODE_COMBRGB_LEGACY, "B", "Blue");
    version_node_output_socket_name(ntree, SH_NODE_COMBRGB_LEGACY, "Image", "Color");

    version_node_input_socket_name(ntree, SH_NODE_COMBHSV_LEGACY, "H", "Red");
    version_node_input_socket_name(ntree, SH_NODE_COMBHSV_LEGACY, "S", "Green");
    version_node_input_socket_name(ntree, SH_NODE_COMBHSV_LEGACY, "V", "Blue");

    version_node_output_socket_name(ntree, SH_NODE_SEPRGB_LEGACY, "R", "Red");
    version_node_output_socket_name(ntree, SH_NODE_SEPRGB_LEGACY, "G", "Green");
    version_node_output_socket_name(ntree, SH_NODE_SEPRGB_LEGACY, "B", "Blue");
    version_node_input_socket_name(ntree, SH_NODE_SEPRGB_LEGACY, "Image", "Color");

    version_node_output_socket_name(ntree, SH_NODE_SEPHSV_LEGACY, "H", "Red");
    version_node_output_socket_name(ntree, SH_NODE_SEPHSV_LEGACY, "S", "Green");
    version_node_output_socket_name(ntree, SH_NODE_SEPHSV_LEGACY, "V", "Blue");

    LISTBASE_FOREACH (bNode *, node, &ntree->nodes) {
      switch (node->type) {
        case SH_NODE_COMBRGB_LEGACY: {
          node->type = SH_NODE_COMBINE_COLOR;
          NodeCombSepColor *storage = (NodeCombSepColor *)MEM_callocN(sizeof(NodeCombSepColor),
                                                                      __func__);
          storage->mode = NODE_COMBSEP_COLOR_RGB;
          strcpy(node->idname, "ShaderNodeCombineColor");
          node->storage = storage;
          break;
        }
        case SH_NODE_COMBHSV_LEGACY: {
          node->type = SH_NODE_COMBINE_COLOR;
          NodeCombSepColor *storage = (NodeCombSepColor *)MEM_callocN(sizeof(NodeCombSepColor),
                                                                      __func__);
          storage->mode = NODE_COMBSEP_COLOR_HSV;
          strcpy(node->idname, "ShaderNodeCombineColor");
          node->storage = storage;
          break;
        }
        case SH_NODE_SEPRGB_LEGACY: {
          node->type = SH_NODE_SEPARATE_COLOR;
          NodeCombSepColor *storage = (NodeCombSepColor *)MEM_callocN(sizeof(NodeCombSepColor),
                                                                      __func__);
          storage->mode = NODE_COMBSEP_COLOR_RGB;
          strcpy(node->idname, "ShaderNodeSeparateColor");
          node->storage = storage;
          break;
        }
        case SH_NODE_SEPHSV_LEGACY: {
          node->type = SH_NODE_SEPARATE_COLOR;
          NodeCombSepColor *storage = (NodeCombSepColor *)MEM_callocN(sizeof(NodeCombSepColor),
                                                                      __func__);
          storage->mode = NODE_COMBSEP_COLOR_HSV;
          strcpy(node->idname, "ShaderNodeSeparateColor");
          node->storage = storage;
          break;
        }
      }
    }
  }
}

static void versioning_replace_legacy_mix_rgb_node(bNodeTree *ntree)
{
  version_node_input_socket_name(ntree, SH_NODE_MIX_RGB_LEGACY, "Fac", "Factor_Float");
  version_node_input_socket_name(ntree, SH_NODE_MIX_RGB_LEGACY, "Color1", "A_Color");
  version_node_input_socket_name(ntree, SH_NODE_MIX_RGB_LEGACY, "Color2", "B_Color");
  version_node_output_socket_name(ntree, SH_NODE_MIX_RGB_LEGACY, "Color", "Result_Color");
  LISTBASE_FOREACH (bNode *, node, &ntree->nodes) {
    if (node->type == SH_NODE_MIX_RGB_LEGACY) {
      strcpy(node->idname, "ShaderNodeMix");
      node->type = SH_NODE_MIX;
      NodeShaderMix *data = (NodeShaderMix *)MEM_callocN(sizeof(NodeShaderMix), __func__);
      data->blend_type = node->custom1;
      data->clamp_result = (node->custom2 & SHD_MIXRGB_CLAMP) ? 1 : 0;
      data->clamp_factor = 1;
      data->data_type = SOCK_RGBA;
      data->factor_mode = NODE_MIX_MODE_UNIFORM;
      node->storage = data;
    }
  }
}

static void version_fix_image_format_copy(Main *bmain, ImageFormatData *format)
{
  /* Fix bug where curves in image format were not properly copied to file output
   * node, incorrectly sharing a pointer with the scene settings. Copy the data
   * structure now as it should have been done in the first place. */
  if (format->view_settings.curve_mapping) {
    LISTBASE_FOREACH (Scene *, scene, &bmain->scenes) {
      if (format != &scene->r.im_format && ELEM(format->view_settings.curve_mapping,
                                                scene->view_settings.curve_mapping,
                                                scene->r.im_format.view_settings.curve_mapping))
      {
        format->view_settings.curve_mapping = BKE_curvemapping_copy(
            format->view_settings.curve_mapping);
        break;
      }
    }

    /* Remove any invalid curves with missing data. */
    if (format->view_settings.curve_mapping->cm[0].curve == nullptr) {
      BKE_curvemapping_free(format->view_settings.curve_mapping);
      format->view_settings.curve_mapping = nullptr;
      format->view_settings.flag &= ~COLORMANAGE_VIEW_USE_CURVES;
    }
  }
}

/**
 * Some editors would manually manage visibility of regions, or lazy create them based on
 * context. Ensure they are always there now, and use the new #ARegionType.poll().
 */
static void version_ensure_missing_regions(ScrArea *area, SpaceLink *sl)
{
  ListBase *regionbase = (sl == area->spacedata.first) ? &area->regionbase : &sl->regionbase;

  switch (sl->spacetype) {
    case SPACE_FILE: {
      if (ARegion *ui_region = do_versions_add_region_if_not_found(
              regionbase, RGN_TYPE_UI, "versioning: UI region for file", RGN_TYPE_TOOLS))
      {
        ui_region->alignment = RGN_ALIGN_TOP;
        ui_region->flag |= RGN_FLAG_DYNAMIC_SIZE;
      }

      if (ARegion *exec_region = do_versions_add_region_if_not_found(
              regionbase, RGN_TYPE_EXECUTE, "versioning: execute region for file", RGN_TYPE_UI))
      {
        exec_region->alignment = RGN_ALIGN_BOTTOM;
        exec_region->flag = RGN_FLAG_DYNAMIC_SIZE;
      }

      if (ARegion *tool_props_region = do_versions_add_region_if_not_found(
              regionbase,
              RGN_TYPE_TOOL_PROPS,
              "versioning: tool props region for file",
              RGN_TYPE_EXECUTE))
      {
        tool_props_region->alignment = RGN_ALIGN_RIGHT;
        tool_props_region->flag = RGN_FLAG_HIDDEN;
      }
      break;
    }
    case SPACE_CLIP: {
      ARegion *region;

      region = do_versions_ensure_region(
          regionbase, RGN_TYPE_UI, "versioning: properties region for clip", RGN_TYPE_HEADER);
      region->alignment = RGN_ALIGN_RIGHT;
      region->flag &= ~RGN_FLAG_HIDDEN;

      region = do_versions_ensure_region(
          regionbase, RGN_TYPE_CHANNELS, "versioning: channels region for clip", RGN_TYPE_UI);
      region->alignment = RGN_ALIGN_LEFT;
      region->flag &= ~RGN_FLAG_HIDDEN;
      region->v2d.scroll = V2D_SCROLL_BOTTOM;
      region->v2d.flag = V2D_VIEWSYNC_AREA_VERTICAL;

      region = do_versions_ensure_region(
          regionbase, RGN_TYPE_PREVIEW, "versioning: preview region for clip", RGN_TYPE_WINDOW);
      region->flag &= ~RGN_FLAG_HIDDEN;

      break;
    }
    case SPACE_SEQ: {
      ARegion *region;

      do_versions_ensure_region(regionbase,
                                RGN_TYPE_CHANNELS,
                                "versioning: channels region for sequencer",
                                RGN_TYPE_TOOLS);

      region = do_versions_ensure_region(regionbase,
                                         RGN_TYPE_PREVIEW,
                                         "versioning: preview region for sequencer",
                                         RGN_TYPE_CHANNELS);
      sequencer_init_preview_region(region);

      break;
    }
  }
}

/* NOLINTNEXTLINE: readability-function-size */
void blo_do_versions_300(FileData *fd, Library * /*lib*/, Main *bmain)
{
  /* The #SCE_SNAP_SEQ flag has been removed in favor of the #SCE_SNAP which can be used for each
   * snap_flag member individually. */
  enum { SCE_SNAP_SEQ = (1 << 7) };

  if (!MAIN_VERSION_ATLEAST(bmain, 300, 1)) {
    /* Set default value for the new bisect_threshold parameter in the mirror modifier. */
    if (!DNA_struct_elem_find(fd->filesdna, "MirrorModifierData", "float", "bisect_threshold")) {
      LISTBASE_FOREACH (Object *, ob, &bmain->objects) {
        LISTBASE_FOREACH (ModifierData *, md, &ob->modifiers) {
          if (md->type == eModifierType_Mirror) {
            MirrorModifierData *mmd = (MirrorModifierData *)md;
            /* This was the previous hard-coded value. */
            mmd->bisect_threshold = 0.001f;
          }
        }
      }
    }
    /* Grease Pencil: Set default value for dilate pixels. */
    if (!DNA_struct_elem_find(fd->filesdna, "BrushGpencilSettings", "int", "dilate_pixels")) {
      LISTBASE_FOREACH (Brush *, brush, &bmain->brushes) {
        if (brush->gpencil_settings) {
          brush->gpencil_settings->dilate_pixels = 1;
        }
      }
    }
  }

  if (!MAIN_VERSION_ATLEAST(bmain, 300, 2)) {
    version_switch_node_input_prefix(bmain);

    if (!DNA_struct_elem_find(fd->filesdna, "bPoseChannel", "float", "custom_scale_xyz[3]")) {
      LISTBASE_FOREACH (Object *, ob, &bmain->objects) {
        if (ob->pose == nullptr) {
          continue;
        }
        LISTBASE_FOREACH (bPoseChannel *, pchan, &ob->pose->chanbase) {
          copy_v3_fl(pchan->custom_scale_xyz, pchan->custom_scale);
        }
      }
    }
  }

  if (!MAIN_VERSION_ATLEAST(bmain, 300, 4)) {
    /* Add a properties sidebar to the spreadsheet editor. */
    LISTBASE_FOREACH (bScreen *, screen, &bmain->screens) {
      LISTBASE_FOREACH (ScrArea *, area, &screen->areabase) {
        LISTBASE_FOREACH (SpaceLink *, sl, &area->spacedata) {
          if (sl->spacetype == SPACE_SPREADSHEET) {
            ListBase *regionbase = (sl == area->spacedata.first) ? &area->regionbase :
                                                                   &sl->regionbase;
            ARegion *new_sidebar = do_versions_add_region_if_not_found(
                regionbase, RGN_TYPE_UI, "sidebar for spreadsheet", RGN_TYPE_FOOTER);
            if (new_sidebar != nullptr) {
              new_sidebar->alignment = RGN_ALIGN_RIGHT;
              new_sidebar->flag |= RGN_FLAG_HIDDEN;
            }
          }
        }
      }
    }

    /* Enable spreadsheet filtering in old files without row filters. */
    LISTBASE_FOREACH (bScreen *, screen, &bmain->screens) {
      LISTBASE_FOREACH (ScrArea *, area, &screen->areabase) {
        LISTBASE_FOREACH (SpaceLink *, sl, &area->spacedata) {
          if (sl->spacetype == SPACE_SPREADSHEET) {
            SpaceSpreadsheet *sspreadsheet = (SpaceSpreadsheet *)sl;
            sspreadsheet->filter_flag |= SPREADSHEET_FILTER_ENABLE;
          }
        }
      }
    }

    FOREACH_NODETREE_BEGIN (bmain, ntree, id) {
      if (ntree->type == NTREE_GEOMETRY) {
        version_node_socket_name(ntree, GEO_NODE_BOUNDING_BOX, "Mesh", "Bounding Box");
      }
    }
    FOREACH_NODETREE_END;

    if (!DNA_struct_elem_find(fd->filesdna, "FileAssetSelectParams", "short", "import_type")) {
      LISTBASE_FOREACH (bScreen *, screen, &bmain->screens) {
        LISTBASE_FOREACH (ScrArea *, area, &screen->areabase) {
          LISTBASE_FOREACH (SpaceLink *, sl, &area->spacedata) {
            if (sl->spacetype == SPACE_FILE) {
              SpaceFile *sfile = (SpaceFile *)sl;
              if (sfile->asset_params) {
                sfile->asset_params->import_type = FILE_ASSET_IMPORT_APPEND;
              }
            }
          }
        }
      }
    }

    /* Initialize length-wise scale B-Bone settings. */
    if (!DNA_struct_elem_find(fd->filesdna, "Bone", "int", "bbone_flag")) {
      /* Update armature data and pose channels. */
      LISTBASE_FOREACH (bArmature *, arm, &bmain->armatures) {
        do_version_bones_bbone_len_scale(&arm->bonebase);
      }

      LISTBASE_FOREACH (Object *, ob, &bmain->objects) {
        if (ob->pose) {
          LISTBASE_FOREACH (bPoseChannel *, pchan, &ob->pose->chanbase) {
            copy_v3_fl3(pchan->scale_in, pchan->scale_in_x, 1.0f, pchan->scale_in_z);
            copy_v3_fl3(pchan->scale_out, pchan->scale_out_x, 1.0f, pchan->scale_out_z);
          }
        }
      }

      /* Update action curves and drivers. */
      LISTBASE_FOREACH (bAction *, act, &bmain->actions) {
        LISTBASE_FOREACH_MUTABLE (FCurve *, fcu, &act->curves) {
          do_version_bbone_len_scale_fcurve_fix(fcu);
        }
      }

      BKE_animdata_main_cb(bmain, do_version_bbone_len_scale_animdata_cb, nullptr);
    }
  }

  if (!MAIN_VERSION_ATLEAST(bmain, 300, 5)) {
    /* Add a dataset sidebar to the spreadsheet editor. */
    LISTBASE_FOREACH (bScreen *, screen, &bmain->screens) {
      LISTBASE_FOREACH (ScrArea *, area, &screen->areabase) {
        LISTBASE_FOREACH (SpaceLink *, sl, &area->spacedata) {
          if (sl->spacetype == SPACE_SPREADSHEET) {
            ListBase *regionbase = (sl == area->spacedata.first) ? &area->regionbase :
                                                                   &sl->regionbase;
            ARegion *spreadsheet_dataset_region = do_versions_add_region_if_not_found(
                regionbase, RGN_TYPE_CHANNELS, "spreadsheet dataset region", RGN_TYPE_FOOTER);

            if (spreadsheet_dataset_region) {
              spreadsheet_dataset_region->alignment = RGN_ALIGN_LEFT;
              spreadsheet_dataset_region->v2d.scroll = (V2D_SCROLL_RIGHT | V2D_SCROLL_BOTTOM);
            }
          }
        }
      }
    }
  }

  if (!MAIN_VERSION_ATLEAST(bmain, 300, 6)) {
    LISTBASE_FOREACH (bScreen *, screen, &bmain->screens) {
      LISTBASE_FOREACH (ScrArea *, area, &screen->areabase) {
        LISTBASE_FOREACH (SpaceLink *, space, &area->spacedata) {
          /* Disable View Layers filter. */
          if (space->spacetype == SPACE_OUTLINER) {
            SpaceOutliner *space_outliner = (SpaceOutliner *)space;
            space_outliner->filter |= SO_FILTER_NO_VIEW_LAYERS;
          }
        }
      }
    }
  }

  if (!MAIN_VERSION_ATLEAST(bmain, 300, 7)) {
    LISTBASE_FOREACH (Scene *, scene, &bmain->scenes) {
      ToolSettings *tool_settings = scene->toolsettings;
      tool_settings->snap_flag |= SCE_SNAP_SEQ;
      short snap_mode = tool_settings->snap_mode;
      short snap_node_mode = tool_settings->snap_node_mode;
      short snap_uv_mode = tool_settings->snap_uv_mode;
      tool_settings->snap_mode &= ~((1 << 4) | (1 << 5) | (1 << 6));
      tool_settings->snap_node_mode &= ~((1 << 5) | (1 << 6));
      tool_settings->snap_uv_mode &= ~(1 << 4);
      if (snap_mode & (1 << 4)) {
        tool_settings->snap_mode |= (1 << 6); /* SCE_SNAP_MODE_INCREMENT */
      }
      if (snap_mode & (1 << 5)) {
        tool_settings->snap_mode |= (1 << 4); /* SCE_SNAP_MODE_EDGE_MIDPOINT */
      }
      if (snap_mode & (1 << 6)) {
        tool_settings->snap_mode |= (1 << 5); /* SCE_SNAP_MODE_EDGE_PERPENDICULAR */
      }
      if (snap_node_mode & (1 << 5)) {
        tool_settings->snap_node_mode |= (1 << 0); /* SCE_SNAP_MODE_NODE_X */
      }
      if (snap_node_mode & (1 << 6)) {
        tool_settings->snap_node_mode |= (1 << 1); /* SCE_SNAP_MODE_NODE_Y */
      }
      if (snap_uv_mode & (1 << 4)) {
        tool_settings->snap_uv_mode |= (1 << 6); /* SCE_SNAP_MODE_INCREMENT */
      }

      SequencerToolSettings *sequencer_tool_settings = SEQ_tool_settings_ensure(scene);
      sequencer_tool_settings->snap_mode = SEQ_SNAP_TO_STRIPS | SEQ_SNAP_TO_CURRENT_FRAME |
                                           SEQ_SNAP_TO_STRIP_HOLD;
      sequencer_tool_settings->snap_distance = 15;
    }
  }

  if (!MAIN_VERSION_ATLEAST(bmain, 300, 8)) {
    LISTBASE_FOREACH (Scene *, scene, &bmain->scenes) {
      if (scene->master_collection != nullptr) {
        BLI_strncpy(scene->master_collection->id.name + 2,
                    BKE_SCENE_COLLECTION_NAME,
                    sizeof(scene->master_collection->id.name) - 2);
      }
    }
  }

  if (!MAIN_VERSION_ATLEAST(bmain, 300, 9)) {
    /* Fix a bug where reordering FCurves and bActionGroups could cause some corruption. Just
     * reconstruct all the action groups & ensure that the FCurves of a group are continuously
     * stored (i.e. not mixed with other groups) to be sure. See #89435. */
    LISTBASE_FOREACH (bAction *, act, &bmain->actions) {
      BKE_action_groups_reconstruct(act);
    }

    FOREACH_NODETREE_BEGIN (bmain, ntree, id) {
      if (ntree->type == NTREE_GEOMETRY) {
        LISTBASE_FOREACH (bNode *, node, &ntree->nodes) {
          if (node->type == GEO_NODE_SUBDIVIDE_MESH) {
            strcpy(node->idname, "GeometryNodeMeshSubdivide");
          }
        }
      }
    }
    FOREACH_NODETREE_END;
  }

  if (!MAIN_VERSION_ATLEAST(bmain, 300, 10)) {
    LISTBASE_FOREACH (Scene *, scene, &bmain->scenes) {
      ToolSettings *tool_settings = scene->toolsettings;
      if (tool_settings->snap_uv_mode & (1 << 4)) {
        tool_settings->snap_uv_mode |= (1 << 6); /* SCE_SNAP_MODE_INCREMENT */
        tool_settings->snap_uv_mode &= ~(1 << 4);
      }
    }
    LISTBASE_FOREACH (Material *, mat, &bmain->materials) {
      if (!(mat->lineart.flags & LRT_MATERIAL_CUSTOM_OCCLUSION_EFFECTIVENESS)) {
        mat->lineart.mat_occlusion = 1;
      }
    }
  }

  if (!MAIN_VERSION_ATLEAST(bmain, 300, 13)) {
    /* Convert Surface Deform to sparse-capable bind structure. */
    if (!DNA_struct_elem_find(fd->filesdna, "SurfaceDeformModifierData", "int", "num_mesh_verts"))
    {
      LISTBASE_FOREACH (Object *, ob, &bmain->objects) {
        LISTBASE_FOREACH (ModifierData *, md, &ob->modifiers) {
          if (md->type == eModifierType_SurfaceDeform) {
            SurfaceDeformModifierData *smd = (SurfaceDeformModifierData *)md;
            if (smd->bind_verts_num && smd->verts) {
              smd->mesh_verts_num = smd->bind_verts_num;

              for (uint i = 0; i < smd->bind_verts_num; i++) {
                smd->verts[i].vertex_idx = i;
              }
            }
          }
        }
        if (ob->type == OB_GPENCIL_LEGACY) {
          LISTBASE_FOREACH (GpencilModifierData *, md, &ob->greasepencil_modifiers) {
            if (md->type == eGpencilModifierType_Lineart) {
              LineartGpencilModifierData *lmd = (LineartGpencilModifierData *)md;
              lmd->flags |= LRT_GPENCIL_USE_CACHE;
              lmd->chain_smooth_tolerance = 0.2f;
            }
          }
        }
      }
    }

    if (!DNA_struct_elem_find(fd->filesdna, "WorkSpace", "AssetLibraryReference", "asset_library"))
    {
      LISTBASE_FOREACH (WorkSpace *, workspace, &bmain->workspaces) {
        BKE_asset_library_reference_init_default(&workspace->asset_library_ref);
      }
    }

    if (!DNA_struct_elem_find(
            fd->filesdna, "FileAssetSelectParams", "AssetLibraryReference", "asset_library_ref"))
    {
      LISTBASE_FOREACH (bScreen *, screen, &bmain->screens) {
        LISTBASE_FOREACH (ScrArea *, area, &screen->areabase) {
          LISTBASE_FOREACH (SpaceLink *, space, &area->spacedata) {
            if (space->spacetype == SPACE_FILE) {
              SpaceFile *sfile = (SpaceFile *)space;
              if (sfile->browse_mode != FILE_BROWSE_MODE_ASSETS) {
                continue;
              }
              BKE_asset_library_reference_init_default(&sfile->asset_params->asset_library_ref);
            }
          }
        }
      }
    }

    /* Set default 2D annotation placement. */
    LISTBASE_FOREACH (Scene *, scene, &bmain->scenes) {
      ToolSettings *ts = scene->toolsettings;
      ts->gpencil_v2d_align = GP_PROJECT_VIEWSPACE | GP_PROJECT_CURSOR;
    }
  }

  if (!MAIN_VERSION_ATLEAST(bmain, 300, 14)) {
    LISTBASE_FOREACH (Scene *, scene, &bmain->scenes) {
      ToolSettings *tool_settings = scene->toolsettings;
      tool_settings->snap_flag &= ~SCE_SNAP_SEQ;
    }
  }

  if (!MAIN_VERSION_ATLEAST(bmain, 300, 15)) {
    LISTBASE_FOREACH (bScreen *, screen, &bmain->screens) {
      LISTBASE_FOREACH (ScrArea *, area, &screen->areabase) {
        LISTBASE_FOREACH (SpaceLink *, sl, &area->spacedata) {
          if (sl->spacetype == SPACE_SEQ) {
            SpaceSeq *sseq = (SpaceSeq *)sl;
            sseq->flag |= SEQ_TIMELINE_SHOW_GRID;
          }
        }
      }
    }
  }

  /* Font names were copied directly into ID names, see: #90417. */
  if (!MAIN_VERSION_ATLEAST(bmain, 300, 16)) {
    ListBase *lb = which_libbase(bmain, ID_VF);
    BKE_main_id_repair_duplicate_names_listbase(bmain, lb);
  }

  if (!MAIN_VERSION_ATLEAST(bmain, 300, 17)) {
    if (!DNA_struct_elem_find(
            fd->filesdna, "View3DOverlay", "float", "normals_constant_screen_size")) {
      LISTBASE_FOREACH (bScreen *, screen, &bmain->screens) {
        LISTBASE_FOREACH (ScrArea *, area, &screen->areabase) {
          LISTBASE_FOREACH (SpaceLink *, sl, &area->spacedata) {
            if (sl->spacetype == SPACE_VIEW3D) {
              View3D *v3d = (View3D *)sl;
              v3d->overlay.normals_constant_screen_size = 7.0f;
            }
          }
        }
      }
    }

    /* Fix SplineIK constraint's inconsistency between binding points array and its stored size.
     */
    LISTBASE_FOREACH (Object *, ob, &bmain->objects) {
      /* NOTE: Objects should never have SplineIK constraint, so no need to apply this fix on
       * their constraints. */
      if (ob->pose) {
        LISTBASE_FOREACH (bPoseChannel *, pchan, &ob->pose->chanbase) {
          do_version_constraints_spline_ik_joint_bindings(&pchan->constraints);
        }
      }
    }
  }

  if (!MAIN_VERSION_ATLEAST(bmain, 300, 18)) {
    if (!DNA_struct_elem_find(
            fd->filesdna, "WorkSpace", "AssetLibraryReference", "asset_library_ref")) {
      LISTBASE_FOREACH (WorkSpace *, workspace, &bmain->workspaces) {
        BKE_asset_library_reference_init_default(&workspace->asset_library_ref);
      }
    }

    if (!DNA_struct_elem_find(
            fd->filesdna, "FileAssetSelectParams", "AssetLibraryReference", "asset_library_ref"))
    {
      LISTBASE_FOREACH (bScreen *, screen, &bmain->screens) {
        LISTBASE_FOREACH (ScrArea *, area, &screen->areabase) {
          LISTBASE_FOREACH (SpaceLink *, space, &area->spacedata) {
            if (space->spacetype != SPACE_FILE) {
              continue;
            }

            SpaceFile *sfile = (SpaceFile *)space;
            if (sfile->browse_mode != FILE_BROWSE_MODE_ASSETS) {
              continue;
            }
            BKE_asset_library_reference_init_default(&sfile->asset_params->asset_library_ref);
          }
        }
      }
    }

    /* Previously, only text ending with `.py` would run, apply this logic
     * to existing files so text that happens to have the "Register" enabled
     * doesn't suddenly start running code on startup that was previously ignored. */
    LISTBASE_FOREACH (Text *, text, &bmain->texts) {
      if ((text->flags & TXT_ISSCRIPT) && !BLI_path_extension_check(text->id.name + 2, ".py")) {
        text->flags &= ~TXT_ISSCRIPT;
      }
    }
  }

  if (!MAIN_VERSION_ATLEAST(bmain, 300, 19)) {
    /* Disable Fade Inactive Overlay by default as it is redundant after introducing flash on
     * mode transfer. */
    LISTBASE_FOREACH (bScreen *, screen, &bmain->screens) {
      LISTBASE_FOREACH (ScrArea *, area, &screen->areabase) {
        LISTBASE_FOREACH (SpaceLink *, sl, &area->spacedata) {
          if (sl->spacetype == SPACE_VIEW3D) {
            View3D *v3d = (View3D *)sl;
            v3d->overlay.flag &= ~V3D_OVERLAY_FADE_INACTIVE;
          }
        }
      }
    }

    LISTBASE_FOREACH (Scene *, scene, &bmain->scenes) {
      SequencerToolSettings *sequencer_tool_settings = SEQ_tool_settings_ensure(scene);
      sequencer_tool_settings->overlap_mode = SEQ_OVERLAP_SHUFFLE;
    }
  }

  if (!MAIN_VERSION_ATLEAST(bmain, 300, 20)) {
    /* Use new vector Size socket in Cube Mesh Primitive node. */
    LISTBASE_FOREACH (bNodeTree *, ntree, &bmain->nodetrees) {
      if (ntree->type != NTREE_GEOMETRY) {
        continue;
      }

      LISTBASE_FOREACH_MUTABLE (bNodeLink *, link, &ntree->links) {
        if (link->tonode->type == GEO_NODE_MESH_PRIMITIVE_CUBE) {
          bNode *node = link->tonode;
          if (STREQ(link->tosock->identifier, "Size") && link->tosock->type == SOCK_FLOAT) {
            bNode *link_fromnode = link->fromnode;
            bNodeSocket *link_fromsock = link->fromsock;
            bNodeSocket *socket = link->tosock;
            BLI_assert(socket);

            bNodeSocket *new_socket = do_version_replace_float_size_with_vector(
                ntree, node, socket);
            nodeAddLink(ntree, link_fromnode, link_fromsock, node, new_socket);
          }
        }
      }

      LISTBASE_FOREACH (bNode *, node, &ntree->nodes) {
        if (node->type != GEO_NODE_MESH_PRIMITIVE_CUBE) {
          continue;
        }
        LISTBASE_FOREACH (bNodeSocket *, socket, &node->inputs) {
          if (STREQ(socket->identifier, "Size") && (socket->type == SOCK_FLOAT)) {
            do_version_replace_float_size_with_vector(ntree, node, socket);
            break;
          }
        }
      }
    }
  }

  if (!MAIN_VERSION_ATLEAST(bmain, 300, 22)) {
    if (!DNA_struct_elem_find(
            fd->filesdna, "LineartGpencilModifierData", "bool", "use_crease_on_smooth"))
    {
      LISTBASE_FOREACH (Object *, ob, &bmain->objects) {
        if (ob->type == OB_GPENCIL_LEGACY) {
          LISTBASE_FOREACH (GpencilModifierData *, md, &ob->greasepencil_modifiers) {
            if (md->type == eGpencilModifierType_Lineart) {
              LineartGpencilModifierData *lmd = (LineartGpencilModifierData *)md;
              lmd->calculation_flags |= LRT_USE_CREASE_ON_SMOOTH_SURFACES;
            }
          }
        }
      }
    }
  }

  if (!MAIN_VERSION_ATLEAST(bmain, 300, 23)) {
    LISTBASE_FOREACH (bScreen *, screen, &bmain->screens) {
      LISTBASE_FOREACH (ScrArea *, area, &screen->areabase) {
        LISTBASE_FOREACH (SpaceLink *, sl, &area->spacedata) {
          if (sl->spacetype == SPACE_FILE) {
            SpaceFile *sfile = (SpaceFile *)sl;
            if (sfile->asset_params) {
              sfile->asset_params->base_params.recursion_level = FILE_SELECT_MAX_RECURSIONS;
            }
          }
        }
      }
    }

    LISTBASE_FOREACH (bScreen *, screen, &bmain->screens) {
      LISTBASE_FOREACH (ScrArea *, area, &screen->areabase) {
        LISTBASE_FOREACH (SpaceLink *, sl, &area->spacedata) {
          if (sl->spacetype == SPACE_SEQ) {
            SpaceSeq *sseq = (SpaceSeq *)sl;
            int seq_show_safe_margins = (sseq->flag & SEQ_PREVIEW_SHOW_SAFE_MARGINS);
            int seq_show_gpencil = (sseq->flag & SEQ_PREVIEW_SHOW_GPENCIL);
            int seq_show_fcurves = (sseq->flag & SEQ_TIMELINE_SHOW_FCURVES);
            int seq_show_safe_center = (sseq->flag & SEQ_PREVIEW_SHOW_SAFE_CENTER);
            int seq_show_metadata = (sseq->flag & SEQ_PREVIEW_SHOW_METADATA);
            int seq_show_strip_name = (sseq->flag & SEQ_TIMELINE_SHOW_STRIP_NAME);
            int seq_show_strip_source = (sseq->flag & SEQ_TIMELINE_SHOW_STRIP_SOURCE);
            int seq_show_strip_duration = (sseq->flag & SEQ_TIMELINE_SHOW_STRIP_DURATION);
            int seq_show_grid = (sseq->flag & SEQ_TIMELINE_SHOW_GRID);
            int show_strip_offset = (sseq->draw_flag & SEQ_TIMELINE_SHOW_STRIP_OFFSETS);
            sseq->preview_overlay.flag = (seq_show_safe_margins | seq_show_gpencil |
                                          seq_show_safe_center | seq_show_metadata);
            sseq->timeline_overlay.flag = (seq_show_fcurves | seq_show_strip_name |
                                           seq_show_strip_source | seq_show_strip_duration |
                                           seq_show_grid | show_strip_offset);
          }
        }
      }
    }
  }

  if (!MAIN_VERSION_ATLEAST(bmain, 300, 24)) {
    LISTBASE_FOREACH (Scene *, scene, &bmain->scenes) {
      SequencerToolSettings *sequencer_tool_settings = SEQ_tool_settings_ensure(scene);
      sequencer_tool_settings->pivot_point = V3D_AROUND_CENTER_MEDIAN;

      if (scene->ed != nullptr) {
        SEQ_for_each_callback(&scene->ed->seqbase, seq_transform_origin_set, nullptr);
      }
    }
    LISTBASE_FOREACH (bScreen *, screen, &bmain->screens) {
      LISTBASE_FOREACH (ScrArea *, area, &screen->areabase) {
        LISTBASE_FOREACH (SpaceLink *, sl, &area->spacedata) {
          if (sl->spacetype == SPACE_SEQ) {
            SpaceSeq *sseq = (SpaceSeq *)sl;
            sseq->preview_overlay.flag |= SEQ_PREVIEW_SHOW_OUTLINE_SELECTED;
          }
        }
      }
    }

    LISTBASE_FOREACH (bScreen *, screen, &bmain->screens) {
      LISTBASE_FOREACH (ScrArea *, area, &screen->areabase) {
        LISTBASE_FOREACH (SpaceLink *, sl, &area->spacedata) {
          if (sl->spacetype == SPACE_SEQ) {
            ListBase *regionbase = (sl == area->spacedata.first) ? &area->regionbase :
                                                                   &sl->regionbase;
            LISTBASE_FOREACH (ARegion *, region, regionbase) {
              if (region->regiontype == RGN_TYPE_WINDOW) {
                region->v2d.min[1] = 4.0f;
              }
            }
          }
        }
      }
    }
  }

  if (!MAIN_VERSION_ATLEAST(bmain, 300, 25)) {
    FOREACH_NODETREE_BEGIN (bmain, ntree, id) {
      if (ntree->type == NTREE_SHADER) {
        LISTBASE_FOREACH (bNode *, node, &ntree->nodes) {
          do_version_subsurface_methods(node);
        }
      }
    }
    FOREACH_NODETREE_END;

    enum {
      R_EXR_TILE_FILE = (1 << 10),
      R_FULL_SAMPLE = (1 << 15),
    };
    LISTBASE_FOREACH (Scene *, scene, &bmain->scenes) {
      scene->r.scemode &= ~(R_EXR_TILE_FILE | R_FULL_SAMPLE);
    }
  }

  if (!MAIN_VERSION_ATLEAST(bmain, 300, 26)) {
    LISTBASE_FOREACH (Object *, ob, &bmain->objects) {
      LISTBASE_FOREACH (ModifierData *, md, &ob->modifiers) {
        if (md->type == eModifierType_Nodes) {
          version_geometry_nodes_add_attribute_input_settings((NodesModifierData *)md);
        }
      }
    }

    LISTBASE_FOREACH (bScreen *, screen, &bmain->screens) {
      LISTBASE_FOREACH (ScrArea *, area, &screen->areabase) {
        LISTBASE_FOREACH (SpaceLink *, sl, &area->spacedata) {
          switch (sl->spacetype) {
            case SPACE_FILE: {
              SpaceFile *sfile = (SpaceFile *)sl;
              if (sfile->params) {
                sfile->params->flag &= ~(FILE_PARAMS_FLAG_UNUSED_1 | FILE_PARAMS_FLAG_UNUSED_2 |
                                         FILE_PARAMS_FLAG_UNUSED_3 | FILE_PATH_TOKENS_ALLOW);
              }

              /* New default import type: Append with reuse. */
              if (sfile->asset_params) {
                sfile->asset_params->import_type = FILE_ASSET_IMPORT_APPEND_REUSE;
              }
              break;
            }
            default:
              break;
          }
        }
      }
    }
  }

  if (!MAIN_VERSION_ATLEAST(bmain, 300, 29)) {
    LISTBASE_FOREACH (bScreen *, screen, &bmain->screens) {
      LISTBASE_FOREACH (ScrArea *, area, &screen->areabase) {
        LISTBASE_FOREACH (SpaceLink *, sl, &area->spacedata) {
          switch (sl->spacetype) {
            case SPACE_SEQ: {
              ListBase *regionbase = (sl == area->spacedata.first) ? &area->regionbase :
                                                                     &sl->regionbase;
              LISTBASE_FOREACH (ARegion *, region, regionbase) {
                if (region->regiontype == RGN_TYPE_WINDOW) {
                  region->v2d.max[1] = MAXSEQ;
                }
              }
              break;
            }
          }
        }
      }
    }
  }

  if (!MAIN_VERSION_ATLEAST(bmain, 300, 31)) {
    /* Swap header with the tool header so the regular header is always on the edge. */
    LISTBASE_FOREACH (bScreen *, screen, &bmain->screens) {
      LISTBASE_FOREACH (ScrArea *, area, &screen->areabase) {
        LISTBASE_FOREACH (SpaceLink *, sl, &area->spacedata) {
          ListBase *regionbase = (sl == area->spacedata.first) ? &area->regionbase :
                                                                 &sl->regionbase;
          ARegion *region_tool = nullptr, *region_head = nullptr;
          int region_tool_index = -1, region_head_index = -1, i;
          LISTBASE_FOREACH_INDEX (ARegion *, region, regionbase, i) {
            if (region->regiontype == RGN_TYPE_TOOL_HEADER) {
              region_tool = region;
              region_tool_index = i;
            }
            else if (region->regiontype == RGN_TYPE_HEADER) {
              region_head = region;
              region_head_index = i;
            }
          }
          if ((region_tool && region_head) && (region_head_index > region_tool_index)) {
            BLI_listbase_swaplinks(regionbase, region_tool, region_head);
          }
        }
      }
    }

    /* Set strip color tags to SEQUENCE_COLOR_NONE. */
    LISTBASE_FOREACH (Scene *, scene, &bmain->scenes) {
      if (scene->ed != nullptr) {
        SEQ_for_each_callback(&scene->ed->seqbase, do_versions_sequencer_color_tags, nullptr);
      }
    }

    /* Show sequencer color tags by default. */
    LISTBASE_FOREACH (bScreen *, screen, &bmain->screens) {
      LISTBASE_FOREACH (ScrArea *, area, &screen->areabase) {
        LISTBASE_FOREACH (SpaceLink *, sl, &area->spacedata) {
          if (sl->spacetype == SPACE_SEQ) {
            SpaceSeq *sseq = (SpaceSeq *)sl;
            sseq->timeline_overlay.flag |= SEQ_TIMELINE_SHOW_STRIP_COLOR_TAG;
          }
        }
      }
    }

    /* Set defaults for new color balance modifier parameters. */
    LISTBASE_FOREACH (Scene *, scene, &bmain->scenes) {
      if (scene->ed != nullptr) {
        SEQ_for_each_callback(
            &scene->ed->seqbase, do_versions_sequencer_color_balance_sop, nullptr);
      }
    }
  }

  if (!MAIN_VERSION_ATLEAST(bmain, 300, 33)) {
    LISTBASE_FOREACH (bScreen *, screen, &bmain->screens) {
      LISTBASE_FOREACH (ScrArea *, area, &screen->areabase) {
        LISTBASE_FOREACH (SpaceLink *, sl, &area->spacedata) {
          switch (sl->spacetype) {
            case SPACE_SEQ: {
              SpaceSeq *sseq = (SpaceSeq *)sl;
              enum { SEQ_DRAW_SEQUENCE = 0 };
              if (sseq->mainb == SEQ_DRAW_SEQUENCE) {
                sseq->mainb = SEQ_DRAW_IMG_IMBUF;
              }
              break;
            }
            case SPACE_TEXT: {
              SpaceText *st = (SpaceText *)sl;
              st->flags &= ~ST_FLAG_UNUSED_4;
              break;
            }
          }
        }
      }
    }
  }

  if (!MAIN_VERSION_ATLEAST(bmain, 300, 36)) {
    /* Update the `idnames` for renamed geometry and function nodes. */
    LISTBASE_FOREACH (bNodeTree *, ntree, &bmain->nodetrees) {
      if (ntree->type != NTREE_GEOMETRY) {
        continue;
      }
      version_node_id(ntree, FN_NODE_COMPARE, "FunctionNodeCompareFloats");
      version_node_id(ntree, GEO_NODE_CAPTURE_ATTRIBUTE, "GeometryNodeCaptureAttribute");
      version_node_id(ntree, GEO_NODE_MESH_BOOLEAN, "GeometryNodeMeshBoolean");
      version_node_id(ntree, GEO_NODE_FILL_CURVE, "GeometryNodeFillCurve");
      version_node_id(ntree, GEO_NODE_FILLET_CURVE, "GeometryNodeFilletCurve");
      version_node_id(ntree, GEO_NODE_REVERSE_CURVE, "GeometryNodeReverseCurve");
      version_node_id(ntree, GEO_NODE_SAMPLE_CURVE, "GeometryNodeSampleCurve");
      version_node_id(ntree, GEO_NODE_RESAMPLE_CURVE, "GeometryNodeResampleCurve");
      version_node_id(ntree, GEO_NODE_SUBDIVIDE_CURVE, "GeometryNodeSubdivideCurve");
      version_node_id(ntree, GEO_NODE_TRIM_CURVE, "GeometryNodeTrimCurve");
      version_node_id(ntree, GEO_NODE_REPLACE_MATERIAL, "GeometryNodeReplaceMaterial");
      version_node_id(ntree, GEO_NODE_SUBDIVIDE_MESH, "GeometryNodeSubdivideMesh");
      version_node_id(ntree, GEO_NODE_SET_MATERIAL, "GeometryNodeSetMaterial");
      version_node_id(ntree, GEO_NODE_SPLIT_EDGES, "GeometryNodeSplitEdges");
    }

    /* Update bone roll after a fix to vec_roll_to_mat3_normalized. */
    LISTBASE_FOREACH (bArmature *, arm, &bmain->armatures) {
      do_version_bones_roll(&arm->bonebase);
    }
  }

  if (!MAIN_VERSION_ATLEAST(bmain, 300, 37)) {
    /* Node Editor: toggle overlays on. */
    if (!DNA_struct_find(fd->filesdna, "SpaceNodeOverlay")) {
      LISTBASE_FOREACH (bScreen *, screen, &bmain->screens) {
        LISTBASE_FOREACH (ScrArea *, area, &screen->areabase) {
          LISTBASE_FOREACH (SpaceLink *, space, &area->spacedata) {
            if (space->spacetype == SPACE_NODE) {
              SpaceNode *snode = (SpaceNode *)space;
              snode->overlay.flag |= SN_OVERLAY_SHOW_OVERLAYS;
              snode->overlay.flag |= SN_OVERLAY_SHOW_WIRE_COLORS;
            }
          }
        }
      }
    }
  }

  if (!MAIN_VERSION_ATLEAST(bmain, 300, 38)) {
    LISTBASE_FOREACH (bScreen *, screen, &bmain->screens) {
      LISTBASE_FOREACH (ScrArea *, area, &screen->areabase) {
        LISTBASE_FOREACH (SpaceLink *, space, &area->spacedata) {
          if (space->spacetype == SPACE_FILE) {
            SpaceFile *sfile = (SpaceFile *)space;
            FileAssetSelectParams *asset_params = sfile->asset_params;
            if (asset_params) {
              asset_params->base_params.filter_id = FILTER_ID_ALL;
            }
          }
        }
      }
    }
  }

  if (!MAIN_VERSION_ATLEAST(bmain, 300, 39)) {
    LISTBASE_FOREACH (wmWindowManager *, wm, &bmain->wm) {
      wm->xr.session_settings.base_scale = 1.0f;
      wm->xr.session_settings.draw_flags |= (V3D_OFSDRAW_SHOW_SELECTION |
                                             V3D_OFSDRAW_XR_SHOW_CONTROLLERS |
                                             V3D_OFSDRAW_XR_SHOW_CUSTOM_OVERLAYS);
    }
  }

  if (!MAIN_VERSION_ATLEAST(bmain, 300, 40)) {
    /* Update the `idnames` for renamed geometry and function nodes. */
    LISTBASE_FOREACH (bNodeTree *, ntree, &bmain->nodetrees) {
      if (ntree->type != NTREE_GEOMETRY) {
        continue;
      }
      version_node_id(ntree, FN_NODE_SLICE_STRING, "FunctionNodeSliceString");
      version_geometry_nodes_set_position_node_offset(ntree);
    }

    /* Add storage to viewer node. */
    LISTBASE_FOREACH (bNodeTree *, ntree, &bmain->nodetrees) {
      if (ntree->type != NTREE_GEOMETRY) {
        continue;
      }
      LISTBASE_FOREACH (bNode *, node, &ntree->nodes) {
        if (node->type == GEO_NODE_VIEWER) {
          if (node->storage == nullptr) {
            NodeGeometryViewer *data = (NodeGeometryViewer *)MEM_callocN(
                sizeof(NodeGeometryViewer), __func__);
            data->data_type = CD_PROP_FLOAT;
            node->storage = data;
          }
        }
      }
    }

    LISTBASE_FOREACH (bNodeTree *, ntree, &bmain->nodetrees) {
      if (ntree->type == NTREE_GEOMETRY) {
        version_node_input_socket_name(
            ntree, GEO_NODE_DISTRIBUTE_POINTS_ON_FACES, "Geometry", "Mesh");
        version_node_input_socket_name(ntree, GEO_NODE_POINTS_TO_VOLUME, "Geometry", "Points");
        version_node_output_socket_name(ntree, GEO_NODE_POINTS_TO_VOLUME, "Geometry", "Volume");
        version_node_socket_name(ntree, GEO_NODE_SUBDIVISION_SURFACE, "Geometry", "Mesh");
        version_node_socket_name(ntree, GEO_NODE_RESAMPLE_CURVE, "Geometry", "Curve");
        version_node_socket_name(ntree, GEO_NODE_SUBDIVIDE_CURVE, "Geometry", "Curve");
        version_node_socket_name(ntree, GEO_NODE_SET_CURVE_RADIUS, "Geometry", "Curve");
        version_node_socket_name(ntree, GEO_NODE_SET_CURVE_TILT, "Geometry", "Curve");
        version_node_socket_name(ntree, GEO_NODE_SET_CURVE_HANDLES, "Geometry", "Curve");
        version_node_socket_name(ntree, GEO_NODE_TRANSLATE_INSTANCES, "Geometry", "Instances");
        version_node_socket_name(ntree, GEO_NODE_ROTATE_INSTANCES, "Geometry", "Instances");
        version_node_socket_name(ntree, GEO_NODE_SCALE_INSTANCES, "Geometry", "Instances");
        version_node_output_socket_name(ntree, GEO_NODE_MESH_BOOLEAN, "Geometry", "Mesh");
        version_node_input_socket_name(ntree, GEO_NODE_MESH_BOOLEAN, "Geometry 1", "Mesh 1");
        version_node_input_socket_name(ntree, GEO_NODE_MESH_BOOLEAN, "Geometry 2", "Mesh 2");
        version_node_socket_name(ntree, GEO_NODE_SUBDIVIDE_MESH, "Geometry", "Mesh");
        version_node_socket_name(ntree, GEO_NODE_TRIANGULATE, "Geometry", "Mesh");
        version_node_output_socket_name(ntree, GEO_NODE_MESH_PRIMITIVE_CONE, "Geometry", "Mesh");
        version_node_output_socket_name(ntree, GEO_NODE_MESH_PRIMITIVE_CUBE, "Geometry", "Mesh");
        version_node_output_socket_name(
            ntree, GEO_NODE_MESH_PRIMITIVE_CYLINDER, "Geometry", "Mesh");
        version_node_output_socket_name(ntree, GEO_NODE_MESH_PRIMITIVE_GRID, "Geometry", "Mesh");
        version_node_output_socket_name(
            ntree, GEO_NODE_MESH_PRIMITIVE_ICO_SPHERE, "Geometry", "Mesh");
        version_node_output_socket_name(ntree, GEO_NODE_MESH_PRIMITIVE_CIRCLE, "Geometry", "Mesh");
        version_node_output_socket_name(ntree, GEO_NODE_MESH_PRIMITIVE_LINE, "Geometry", "Mesh");
        version_node_output_socket_name(
            ntree, GEO_NODE_MESH_PRIMITIVE_UV_SPHERE, "Geometry", "Mesh");
        version_node_socket_name(ntree, GEO_NODE_SET_POINT_RADIUS, "Geometry", "Points");
      }
    }
  }

  if (!MAIN_VERSION_ATLEAST(bmain, 300, 42)) {
    /* Use consistent socket identifiers for the math node.
     * The code to make unique identifiers from the names was inconsistent. */
    FOREACH_NODETREE_BEGIN (bmain, ntree, id) {
      if (ntree->type != NTREE_CUSTOM) {
        version_node_tree_socket_id_delim(ntree);
      }
    }
    FOREACH_NODETREE_END;

    LISTBASE_FOREACH (bScreen *, screen, &bmain->screens) {
      LISTBASE_FOREACH (ScrArea *, area, &screen->areabase) {
        LISTBASE_FOREACH (SpaceLink *, sl, &area->spacedata) {
          if (sl->spacetype == SPACE_SEQ) {
            ListBase *regionbase = (sl == area->spacedata.first) ? &area->regionbase :
                                                                   &sl->regionbase;
            LISTBASE_FOREACH (ARegion *, region, regionbase) {
              if (region->regiontype == RGN_TYPE_WINDOW) {
                region->v2d.min[1] = 1.0f;
              }
            }
          }
        }
      }
    }

    /* Change minimum zoom to 0.05f in the node editor. */
    LISTBASE_FOREACH (bScreen *, screen, &bmain->screens) {
      LISTBASE_FOREACH (ScrArea *, area, &screen->areabase) {
        LISTBASE_FOREACH (SpaceLink *, sl, &area->spacedata) {
          if (sl->spacetype == SPACE_NODE) {
            ListBase *regionbase = (sl == area->spacedata.first) ? &area->regionbase :
                                                                   &sl->regionbase;
            LISTBASE_FOREACH (ARegion *, region, regionbase) {
              if (region->regiontype == RGN_TYPE_WINDOW) {
                if (region->v2d.minzoom > 0.05f) {
                  region->v2d.minzoom = 0.05f;
                }
              }
            }
          }
        }
      }
    }
  }

  /* Special case to handle older in-development 3.1 files, before change from 3.0 branch gets
   * merged in master. */
  if (!MAIN_VERSION_ATLEAST(bmain, 300, 42) ||
      (bmain->versionfile == 301 && !MAIN_VERSION_ATLEAST(bmain, 301, 3)))
  {
    /* Update LibOverride operations regarding insertions in RNA collections (i.e. modifiers,
     * constraints and NLA tracks). */
    ID *id_iter;
    FOREACH_MAIN_ID_BEGIN (bmain, id_iter) {
      if (ID_IS_OVERRIDE_LIBRARY_REAL(id_iter)) {
        version_liboverride_rnacollections_insertion_animdata(id_iter);
        if (GS(id_iter->name) == ID_OB) {
          version_liboverride_rnacollections_insertion_object((Object *)id_iter);
        }
      }
    }
    FOREACH_MAIN_ID_END;
  }

  if (!MAIN_VERSION_ATLEAST(bmain, 301, 4)) {
    LISTBASE_FOREACH (bNodeTree *, ntree, &bmain->nodetrees) {
      if (ntree->type != NTREE_GEOMETRY) {
        continue;
      }
      version_node_id(ntree, GEO_NODE_CURVE_SPLINE_PARAMETER, "GeometryNodeSplineParameter");
      LISTBASE_FOREACH (bNode *, node, &ntree->nodes) {
        if (node->type == GEO_NODE_CURVE_SPLINE_PARAMETER) {
          version_node_add_socket_if_not_exist(
              ntree, node, SOCK_OUT, SOCK_INT, PROP_NONE, "Index", "Index");
        }

        /* Convert float compare into a more general compare node. */
        if (node->type == FN_NODE_COMPARE) {
          if (node->storage == nullptr) {
            NodeFunctionCompare *data = (NodeFunctionCompare *)MEM_callocN(
                sizeof(NodeFunctionCompare), __func__);
            data->data_type = SOCK_FLOAT;
            data->operation = node->custom1;
            strcpy(node->idname, "FunctionNodeCompare");
            node->storage = data;
          }
        }
      }
    }

    /* Add a toggle for the breadcrumbs overlay in the node editor. */
    LISTBASE_FOREACH (bScreen *, screen, &bmain->screens) {
      LISTBASE_FOREACH (ScrArea *, area, &screen->areabase) {
        LISTBASE_FOREACH (SpaceLink *, space, &area->spacedata) {
          if (space->spacetype == SPACE_NODE) {
            SpaceNode *snode = (SpaceNode *)space;
            snode->overlay.flag |= SN_OVERLAY_SHOW_PATH;
          }
        }
      }
    }
  }

  if (!MAIN_VERSION_ATLEAST(bmain, 301, 5)) {
    LISTBASE_FOREACH (bNodeTree *, ntree, &bmain->nodetrees) {
      if (ntree->type != NTREE_GEOMETRY) {
        continue;
      }
      LISTBASE_FOREACH (bNode *, node, &ntree->nodes) {
        if (node->type != GEO_NODE_REALIZE_INSTANCES) {
          continue;
        }
        node->custom1 |= GEO_NODE_REALIZE_INSTANCES_LEGACY_BEHAVIOR;
      }
    }
  }

  if (!MAIN_VERSION_ATLEAST(bmain, 301, 6)) {
    /* Add node storage for map range node. */
    FOREACH_NODETREE_BEGIN (bmain, ntree, id) {
      LISTBASE_FOREACH (bNode *, node, &ntree->nodes) {
        if (node->type == SH_NODE_MAP_RANGE) {
          if (node->storage == nullptr) {
            NodeMapRange *data = MEM_cnew<NodeMapRange>(__func__);
            data->clamp = node->custom1;
            data->data_type = CD_PROP_FLOAT;
            data->interpolation_type = node->custom2;
            node->storage = data;
          }
        }
      }
    }
    FOREACH_NODETREE_END;

    /* Update spreadsheet data set region type. */
    LISTBASE_FOREACH (bScreen *, screen, &bmain->screens) {
      LISTBASE_FOREACH (ScrArea *, area, &screen->areabase) {
        LISTBASE_FOREACH (SpaceLink *, sl, &area->spacedata) {
          if (sl->spacetype == SPACE_SPREADSHEET) {
            ListBase *regionbase = (sl == area->spacedata.first) ? &area->regionbase :
                                                                   &sl->regionbase;
            LISTBASE_FOREACH (ARegion *, region, regionbase) {
              if (region->regiontype == RGN_TYPE_CHANNELS) {
                region->regiontype = RGN_TYPE_TOOLS;
              }
            }
          }
        }
      }
    }

    LISTBASE_FOREACH (Curve *, curve, &bmain->curves) {
      LISTBASE_FOREACH (Nurb *, nurb, &curve->nurb) {
        /* Previously other flags were ignored if CU_NURB_CYCLIC is set. */
        if (nurb->flagu & CU_NURB_CYCLIC) {
          nurb->flagu = CU_NURB_CYCLIC;
          BKE_nurb_knot_calc_u(nurb);
        }
        /* Previously other flags were ignored if CU_NURB_CYCLIC is set. */
        if (nurb->flagv & CU_NURB_CYCLIC) {
          nurb->flagv = CU_NURB_CYCLIC;
          BKE_nurb_knot_calc_v(nurb);
        }
      }
    }

    /* Initialize the bone wireframe opacity setting. */
    if (!DNA_struct_elem_find(fd->filesdna, "View3DOverlay", "float", "bone_wire_alpha")) {
      LISTBASE_FOREACH (bScreen *, screen, &bmain->screens) {
        LISTBASE_FOREACH (ScrArea *, area, &screen->areabase) {
          LISTBASE_FOREACH (SpaceLink *, sl, &area->spacedata) {
            if (sl->spacetype == SPACE_VIEW3D) {
              View3D *v3d = (View3D *)sl;
              v3d->overlay.bone_wire_alpha = 1.0f;
            }
          }
        }
      }
    }

    /* Rename sockets on multiple nodes */
    LISTBASE_FOREACH (bNodeTree *, ntree, &bmain->nodetrees) {
      if (ntree->type == NTREE_GEOMETRY) {
        version_node_output_socket_name(
            ntree, GEO_NODE_STRING_TO_CURVES, "Curves", "Curve Instances");
        version_node_output_socket_name(
            ntree, GEO_NODE_INPUT_MESH_EDGE_ANGLE, "Angle", "Unsigned Angle");
        version_node_output_socket_name(
            ntree, GEO_NODE_INPUT_MESH_ISLAND, "Index", "Island Index");
        version_node_input_socket_name(
            ntree, GEO_NODE_TRANSFER_ATTRIBUTE_DEPRECATED, "Target", "Source");
      }
    }
  }

  if (!MAIN_VERSION_ATLEAST(bmain, 301, 7) ||
      (bmain->versionfile == 302 && !MAIN_VERSION_ATLEAST(bmain, 302, 4)))
  {
    /* Duplicate value for two flags that mistakenly had the same numeric value. */
    LISTBASE_FOREACH (Object *, ob, &bmain->objects) {
      LISTBASE_FOREACH (ModifierData *, md, &ob->modifiers) {
        if (md->type == eModifierType_WeightVGProximity) {
          WeightVGProximityModifierData *wpmd = (WeightVGProximityModifierData *)md;
          if (wpmd->proximity_flags & MOD_WVG_PROXIMITY_INVERT_VGROUP_MASK) {
            wpmd->proximity_flags |= MOD_WVG_PROXIMITY_WEIGHTS_NORMALIZE;
          }
        }
      }
    }
  }

  if (!MAIN_VERSION_ATLEAST(bmain, 302, 2)) {
    LISTBASE_FOREACH (Scene *, scene, &bmain->scenes) {
      if (scene->ed != nullptr) {
        SEQ_for_each_callback(&scene->ed->seqbase, seq_transform_filter_set, nullptr);
      }
    }
  }

  if (!MAIN_VERSION_ATLEAST(bmain, 302, 6)) {
    LISTBASE_FOREACH (Scene *, scene, &bmain->scenes) {
      ToolSettings *ts = scene->toolsettings;
      if (ts->uv_relax_method == 0) {
        ts->uv_relax_method = UV_SCULPT_TOOL_RELAX_LAPLACIAN;
      }
    }
    LISTBASE_FOREACH (Scene *, scene, &bmain->scenes) {
      ToolSettings *tool_settings = scene->toolsettings;
      tool_settings->snap_flag_seq = tool_settings->snap_flag &
                                     ~(short(SCE_SNAP) | short(SCE_SNAP_SEQ));
      if (tool_settings->snap_flag & SCE_SNAP_SEQ) {
        tool_settings->snap_flag_seq |= SCE_SNAP;
        tool_settings->snap_flag &= ~SCE_SNAP_SEQ;
      }

      tool_settings->snap_flag_node = tool_settings->snap_flag;
      tool_settings->snap_uv_flag |= tool_settings->snap_flag & SCE_SNAP;
    }

    /* Alter NURBS knot mode flags to fit new modes. */
    LISTBASE_FOREACH (Curve *, curve, &bmain->curves) {
      LISTBASE_FOREACH (Nurb *, nurb, &curve->nurb) {
        /* CU_NURB_BEZIER and CU_NURB_ENDPOINT were ignored if combined. */
        if (nurb->flagu & CU_NURB_BEZIER && nurb->flagu & CU_NURB_ENDPOINT) {
          nurb->flagu &= ~(CU_NURB_BEZIER | CU_NURB_ENDPOINT);
          BKE_nurb_knot_calc_u(nurb);
        }
        else if (nurb->flagu & CU_NURB_CYCLIC) {
          /* In 45d038181ae2 cyclic bezier support is added, but CU_NURB_ENDPOINT still ignored. */
          nurb->flagu = CU_NURB_CYCLIC | (nurb->flagu & CU_NURB_BEZIER);
          BKE_nurb_knot_calc_u(nurb);
        }
        /* Bezier NURBS of order 3 were clamped to first control point. */
        if (nurb->orderu == 3 && (nurb->flagu & CU_NURB_BEZIER)) {
          nurb->flagu |= CU_NURB_ENDPOINT;
          BKE_nurb_knot_calc_u(nurb);
        }
        /* CU_NURB_BEZIER and CU_NURB_ENDPOINT were ignored if combined. */
        if (nurb->flagv & CU_NURB_BEZIER && nurb->flagv & CU_NURB_ENDPOINT) {
          nurb->flagv &= ~(CU_NURB_BEZIER | CU_NURB_ENDPOINT);
          BKE_nurb_knot_calc_v(nurb);
        }
        else if (nurb->flagv & CU_NURB_CYCLIC) {
          /* In 45d038181ae2 cyclic bezier support is added, but CU_NURB_ENDPOINT still ignored. */
          nurb->flagv = CU_NURB_CYCLIC | (nurb->flagv & CU_NURB_BEZIER);
          BKE_nurb_knot_calc_v(nurb);
        }
        /* Bezier NURBS of order 3 were clamped to first control point. */
        if (nurb->orderv == 3 && (nurb->flagv & CU_NURB_BEZIER)) {
          nurb->flagv |= CU_NURB_ENDPOINT;
          BKE_nurb_knot_calc_v(nurb);
        }
      }
    }

    /* Change grease pencil smooth iterations to match old results with new algorithm. */
    LISTBASE_FOREACH (Object *, ob, &bmain->objects) {
      LISTBASE_FOREACH (GpencilModifierData *, md, &ob->greasepencil_modifiers) {
        if (md->type == eGpencilModifierType_Smooth) {
          SmoothGpencilModifierData *gpmd = (SmoothGpencilModifierData *)md;
          if (gpmd->step == 1 && gpmd->factor <= 0.5f) {
            gpmd->factor *= 2.0f;
          }
          else {
            gpmd->step = 1 + int(gpmd->factor * max_ff(0.0f,
                                                       min_ff(5.1f * sqrtf(gpmd->step) - 3.0f,
                                                              gpmd->step + 2.0f)));
            gpmd->factor = 1.0f;
          }
        }
      }
    }
  }

  /* Rebuild active/render color attribute references. */
  if (!MAIN_VERSION_ATLEAST(bmain, 302, 6)) {
    LISTBASE_FOREACH (Brush *, br, &bmain->brushes) {
      /* Buggy code in wm_toolsystem broke smear in old files,
       * reset to defaults. */
      if (br->sculpt_tool == SCULPT_TOOL_SMEAR) {
        br->alpha = 1.0f;
        br->spacing = 5;
        br->flag &= ~BRUSH_ALPHA_PRESSURE;
        br->flag &= ~BRUSH_SPACE_ATTEN;
        br->curve_preset = BRUSH_CURVE_SPHERE;
      }
    }

    LISTBASE_FOREACH (Mesh *, me, &bmain->meshes) {
      for (int step = 0; step < 2; step++) {
        CustomDataLayer *actlayer = nullptr;

        int vact1, vact2;

        if (step) {
          vact1 = CustomData_get_render_layer_index(&me->vdata, CD_PROP_COLOR);
          vact2 = CustomData_get_render_layer_index(&me->ldata, CD_PROP_BYTE_COLOR);
        }
        else {
          vact1 = CustomData_get_active_layer_index(&me->vdata, CD_PROP_COLOR);
          vact2 = CustomData_get_active_layer_index(&me->ldata, CD_PROP_BYTE_COLOR);
        }

        if (vact1 != -1) {
          actlayer = me->vdata.layers + vact1;
        }
        else if (vact2 != -1) {
          actlayer = me->ldata.layers + vact2;
        }

        if (actlayer) {
          if (step) {
            BKE_id_attributes_default_color_set(&me->id, actlayer->name);
          }
          else {
            BKE_id_attributes_active_color_set(&me->id, actlayer->name);
          }
        }
      }
    }
  }

  if (!MAIN_VERSION_ATLEAST(bmain, 302, 7)) {
    /* Generate 'system' liboverrides IDs.
     * NOTE: This is a fairly rough process, based on very basic heuristics. Should be enough for a
     * do_version code though, this is a new optional feature, not a critical conversion. */
    ID *id;
    FOREACH_MAIN_ID_BEGIN (bmain, id) {
      if (!ID_IS_OVERRIDE_LIBRARY_REAL(id) || ID_IS_LINKED(id)) {
        /* Ignore non-real liboverrides, and linked ones. */
        continue;
      }
      if (GS(id->name) == ID_OB) {
        /* Never 'lock' an object into a system override for now. */
        continue;
      }
      if (BKE_lib_override_library_is_user_edited(id)) {
        /* Do not 'lock' an ID already edited by the user. */
        continue;
      }
      id->override_library->flag |= IDOVERRIDE_LIBRARY_FLAG_SYSTEM_DEFINED;
    }
    FOREACH_MAIN_ID_END;

    /* Initialize brush curves sculpt settings. */
    LISTBASE_FOREACH (Brush *, brush, &bmain->brushes) {
      if (brush->ob_mode != OB_MODE_SCULPT_CURVES) {
        continue;
      }
      if (brush->curves_sculpt_settings != nullptr) {
        continue;
      }
      brush->curves_sculpt_settings = MEM_cnew<BrushCurvesSculptSettings>(__func__);
      brush->curves_sculpt_settings->add_amount = 1;
    }

    LISTBASE_FOREACH (bScreen *, screen, &bmain->screens) {
      LISTBASE_FOREACH (ScrArea *, area, &screen->areabase) {
        LISTBASE_FOREACH (SpaceLink *, sl, &area->spacedata) {
          if (sl->spacetype == SPACE_OUTLINER) {
            SpaceOutliner *space_outliner = (SpaceOutliner *)sl;
            space_outliner->filter &= ~SO_FILTER_CLEARED_1;
          }
        }
      }
    }
  }

  if (!MAIN_VERSION_ATLEAST(bmain, 302, 9)) {
    /* Sequencer channels region. */
    LISTBASE_FOREACH (bScreen *, screen, &bmain->screens) {
      LISTBASE_FOREACH (ScrArea *, area, &screen->areabase) {
        LISTBASE_FOREACH (SpaceLink *, sl, &area->spacedata) {
          if (sl->spacetype != SPACE_SEQ) {
            continue;
          }
          if (ELEM(((SpaceSeq *)sl)->view, SEQ_VIEW_PREVIEW, SEQ_VIEW_SEQUENCE_PREVIEW)) {
            continue;
          }

          ListBase *regionbase = (sl == area->spacedata.first) ? &area->regionbase :
                                                                 &sl->regionbase;
          ARegion *region = BKE_region_find_in_listbase_by_type(regionbase, RGN_TYPE_CHANNELS);
          if (!region) {
            /* Find sequencer tools region. */
            ARegion *tools_region = BKE_region_find_in_listbase_by_type(regionbase,
                                                                        RGN_TYPE_TOOLS);
            region = do_versions_add_region(RGN_TYPE_CHANNELS, "channels region");
            BLI_insertlinkafter(regionbase, tools_region, region);
            region->alignment = RGN_ALIGN_LEFT;
            region->v2d.flag |= V2D_VIEWSYNC_AREA_VERTICAL;
          }

          ARegion *timeline_region = BKE_region_find_in_listbase_by_type(regionbase,
                                                                         RGN_TYPE_WINDOW);
          if (timeline_region != nullptr) {
            timeline_region->v2d.flag |= V2D_VIEWSYNC_AREA_VERTICAL;
          }
        }
      }
    }

    /* Initialize channels. */
    LISTBASE_FOREACH (Scene *, scene, &bmain->scenes) {
      Editing *ed = SEQ_editing_get(scene);
      if (ed == nullptr) {
        continue;
      }
      SEQ_channels_ensure(&ed->channels);
      SEQ_for_each_callback(&scene->ed->seqbase, seq_meta_channels_ensure, nullptr);

      ed->displayed_channels = &ed->channels;

      ListBase *previous_channels = &ed->channels;
      LISTBASE_FOREACH (MetaStack *, ms, &ed->metastack) {
        ms->old_channels = previous_channels;
        previous_channels = &ms->parseq->channels;
        /* If `MetaStack` exists, active channels must point to last link. */
        ed->displayed_channels = &ms->parseq->channels;
      }
    }
  }

  if (!MAIN_VERSION_ATLEAST(bmain, 302, 10)) {
    LISTBASE_FOREACH (bScreen *, screen, &bmain->screens) {
      LISTBASE_FOREACH (ScrArea *, area, &screen->areabase) {
        LISTBASE_FOREACH (SpaceLink *, sl, &area->spacedata) {
          if (sl->spacetype != SPACE_FILE) {
            continue;
          }
          SpaceFile *sfile = (SpaceFile *)sl;
          if (sfile->browse_mode != FILE_BROWSE_MODE_ASSETS) {
            continue;
          }
          sfile->asset_params->base_params.filter_id |= FILTER_ID_GR;
        }
      }
    }

    /* While vertex-colors were experimental the smear tool became corrupt due
     * to bugs in the wm_toolsystem API (auto-creation of sculpt brushes
     * was broken).  Go through and reset all smear brushes. */
    LISTBASE_FOREACH (Brush *, br, &bmain->brushes) {
      if (br->sculpt_tool == SCULPT_TOOL_SMEAR) {
        br->alpha = 1.0f;
        br->spacing = 5;
        br->flag &= ~BRUSH_ALPHA_PRESSURE;
        br->flag &= ~BRUSH_SPACE_ATTEN;
        br->curve_preset = BRUSH_CURVE_SPHERE;
      }
    }

    /* Rebuild active/render color attribute references. */
    LISTBASE_FOREACH (Mesh *, me, &bmain->meshes) {
      for (int step = 0; step < 2; step++) {
        CustomDataLayer *actlayer = nullptr;

        int vact1, vact2;

        if (step) {
          vact1 = CustomData_get_render_layer_index(&me->vdata, CD_PROP_COLOR);
          vact2 = CustomData_get_render_layer_index(&me->ldata, CD_PROP_BYTE_COLOR);
        }
        else {
          vact1 = CustomData_get_active_layer_index(&me->vdata, CD_PROP_COLOR);
          vact2 = CustomData_get_active_layer_index(&me->ldata, CD_PROP_BYTE_COLOR);
        }

        if (vact1 != -1) {
          actlayer = me->vdata.layers + vact1;
        }
        else if (vact2 != -1) {
          actlayer = me->ldata.layers + vact2;
        }

        if (actlayer) {
          if (step) {
            BKE_id_attributes_default_color_set(&me->id, actlayer->name);
          }
          else {
            BKE_id_attributes_active_color_set(&me->id, actlayer->name);
          }
        }
      }
    }

    /* Update data transfer modifiers */
    LISTBASE_FOREACH (Object *, ob, &bmain->objects) {
      LISTBASE_FOREACH (ModifierData *, md, &ob->modifiers) {
        if (md->type == eModifierType_DataTransfer) {
          DataTransferModifierData *dtmd = (DataTransferModifierData *)md;

          for (int i = 0; i < DT_MULTILAYER_INDEX_MAX; i++) {
            if (dtmd->layers_select_src[i] == 0) {
              dtmd->layers_select_src[i] = DT_LAYERS_ALL_SRC;
            }

            if (dtmd->layers_select_dst[i] == 0) {
              dtmd->layers_select_dst[i] = DT_LAYERS_NAME_DST;
            }
          }
        }
      }
    }
  }

  if (!MAIN_VERSION_ATLEAST(bmain, 302, 12)) {
    /* UV/Image show background grid option. */
    LISTBASE_FOREACH (bScreen *, screen, &bmain->screens) {
      LISTBASE_FOREACH (ScrArea *, area, &screen->areabase) {
        LISTBASE_FOREACH (SpaceLink *, space, &area->spacedata) {
          if (space->spacetype == SPACE_IMAGE) {
            SpaceImage *sima = (SpaceImage *)space;
            sima->overlay.flag |= SI_OVERLAY_SHOW_GRID_BACKGROUND;
          }
        }
      }
    }

    /* Add node storage for the merge by distance node. */
    FOREACH_NODETREE_BEGIN (bmain, ntree, id) {
      if (ntree->type == NTREE_GEOMETRY) {
        LISTBASE_FOREACH (bNode *, node, &ntree->nodes) {
          if (node->type == GEO_NODE_MERGE_BY_DISTANCE) {
            if (node->storage == nullptr) {
              NodeGeometryMergeByDistance *data = MEM_cnew<NodeGeometryMergeByDistance>(__func__);
              data->mode = GEO_NODE_MERGE_BY_DISTANCE_MODE_ALL;
              node->storage = data;
            }
          }
        }
      }
    }
    FOREACH_NODETREE_END;

    LISTBASE_FOREACH (bNodeTree *, ntree, &bmain->nodetrees) {
      if (ntree->type == NTREE_GEOMETRY) {
        version_node_input_socket_name(
            ntree, GEO_NODE_SUBDIVISION_SURFACE, "Crease", "Edge Crease");
      }
    }
  }

  if (!MAIN_VERSION_ATLEAST(bmain, 302, 13)) {
    /* Enable named attributes overlay in node editor. */
    LISTBASE_FOREACH (bScreen *, screen, &bmain->screens) {
      LISTBASE_FOREACH (ScrArea *, area, &screen->areabase) {
        LISTBASE_FOREACH (SpaceLink *, space, &area->spacedata) {
          if (space->spacetype == SPACE_NODE) {
            SpaceNode *snode = (SpaceNode *)space;
            snode->overlay.flag |= SN_OVERLAY_SHOW_NAMED_ATTRIBUTES;
          }
        }
      }
    }

    LISTBASE_FOREACH (Brush *, brush, &bmain->brushes) {
      BrushCurvesSculptSettings *settings = brush->curves_sculpt_settings;
      if (settings == nullptr) {
        continue;
      }
      if (settings->curve_length == 0.0f) {
        settings->curve_length = 0.3f;
      }
    }
  }

  if (!DNA_struct_elem_find(fd->filesdna, "Sculpt", "float", "automasking_cavity_factor")) {
    LISTBASE_FOREACH (Scene *, scene, &bmain->scenes) {
      if (scene->toolsettings && scene->toolsettings->sculpt) {
        scene->toolsettings->sculpt->automasking_cavity_factor = 0.5f;
      }
    }
  }

  if (!MAIN_VERSION_ATLEAST(bmain, 302, 14)) {
    /* Compensate for previously wrong squared distance. */
    LISTBASE_FOREACH (Scene *, scene, &bmain->scenes) {
      scene->r.bake.max_ray_distance = sasqrt(scene->r.bake.max_ray_distance);
    }
  }

  if (!MAIN_VERSION_ATLEAST(bmain, 303, 1)) {
    FOREACH_NODETREE_BEGIN (bmain, ntree, id) {
      versioning_replace_legacy_combined_and_separate_color_nodes(ntree);
    }
    FOREACH_NODETREE_END;

    /* Initialize brush curves sculpt settings. */
    LISTBASE_FOREACH (Brush *, brush, &bmain->brushes) {
      if (brush->ob_mode != OB_MODE_SCULPT_CURVES) {
        continue;
      }
      if (brush->curves_sculpt_settings->points_per_curve == 0) {
        brush->curves_sculpt_settings->points_per_curve = 8;
      }
    }

    /* UDIM Packing. */
    if (!DNA_struct_elem_find(fd->filesdna, "ImagePackedFile", "int", "tile_number")) {
      LISTBASE_FOREACH (Image *, ima, &bmain->images) {
        int view;
        LISTBASE_FOREACH_INDEX (ImagePackedFile *, imapf, &ima->packedfiles, view) {
          imapf->view = view;
          imapf->tile_number = 1001;
        }
      }
    }

    /* Merge still offsets into start/end offsets. */
    LISTBASE_FOREACH (Scene *, scene, &bmain->scenes) {
      Editing *ed = SEQ_editing_get(scene);
      if (ed != nullptr) {
        SEQ_for_each_callback(&ed->seqbase, version_merge_still_offsets, nullptr);
      }
    }

    /* Use the curves type enum for the set spline type node, instead of a special one. */
    FOREACH_NODETREE_BEGIN (bmain, ntree, id) {
      if (ntree->type == NTREE_GEOMETRY) {
        LISTBASE_FOREACH (bNode *, node, &ntree->nodes) {
          if (node->type == GEO_NODE_CURVE_SPLINE_TYPE) {
            NodeGeometryCurveSplineType *storage = (NodeGeometryCurveSplineType *)node->storage;
            switch (storage->spline_type) {
              case 0: /* GEO_NODE_SPLINE_TYPE_BEZIER */
                storage->spline_type = CURVE_TYPE_BEZIER;
                break;
              case 1: /* GEO_NODE_SPLINE_TYPE_NURBS */
                storage->spline_type = CURVE_TYPE_NURBS;
                break;
              case 2: /* GEO_NODE_SPLINE_TYPE_POLY */
                storage->spline_type = CURVE_TYPE_POLY;
                break;
            }
          }
        }
      }
    }
    FOREACH_NODETREE_END;

    LISTBASE_FOREACH (Object *, ob, &bmain->objects) {
      LISTBASE_FOREACH (GpencilModifierData *, gpd, &ob->greasepencil_modifiers) {
        if (gpd->type == eGpencilModifierType_Lineart) {
          LineartGpencilModifierData *lmd = (LineartGpencilModifierData *)gpd;
          lmd->shadow_camera_near = 0.1f;
          lmd->shadow_camera_far = 200.0f;
          lmd->shadow_camera_size = 200.0f;
        }
      }
    }
  }

  if (!MAIN_VERSION_ATLEAST(bmain, 303, 2)) {
    LISTBASE_FOREACH (bScreen *, screen, &bmain->screens) {
      LISTBASE_FOREACH (ScrArea *, area, &screen->areabase) {
        LISTBASE_FOREACH (SpaceLink *, sl, &area->spacedata) {
          if (sl->spacetype == SPACE_CLIP) {
            ((SpaceClip *)sl)->mask_info.blend_factor = 1.0;
          }
        }
      }
    }
  }

  if (!MAIN_VERSION_ATLEAST(bmain, 303, 3)) {
    LISTBASE_FOREACH (bScreen *, screen, &bmain->screens) {
      LISTBASE_FOREACH (ScrArea *, area, &screen->areabase) {
        LISTBASE_FOREACH (SpaceLink *, sl, &area->spacedata) {
          if (sl->spacetype == SPACE_CLIP) {
            ((SpaceClip *)sl)->mask_info.draw_flag |= MASK_DRAWFLAG_SPLINE;
          }
          else if (sl->spacetype == SPACE_IMAGE) {
            ((SpaceImage *)sl)->mask_info.draw_flag |= MASK_DRAWFLAG_SPLINE;
          }
        }
      }
    }

    LISTBASE_FOREACH (Scene *, scene, &bmain->scenes) {
      ToolSettings *tool_settings = scene->toolsettings;
      /* Zero isn't a valid value, use for versioning. */
      if (tool_settings->snap_face_nearest_steps == 0) {
        /* Minimum of snap steps for face nearest is 1. */
        tool_settings->snap_face_nearest_steps = 1;
        /* Set snap to edited and non-edited as default. */
        tool_settings->snap_flag |= SCE_SNAP_TO_INCLUDE_EDITED | SCE_SNAP_TO_INCLUDE_NONEDITED;
      }
    }
  }

  if (!MAIN_VERSION_ATLEAST(bmain, 303, 4)) {
    FOREACH_NODETREE_BEGIN (bmain, ntree, id) {
      if (ntree->type == NTREE_COMPOSIT) {
        LISTBASE_FOREACH (bNode *, node, &ntree->nodes) {
          if (node->type == CMP_NODE_OUTPUT_FILE) {
            LISTBASE_FOREACH (bNodeSocket *, sock, &node->inputs) {
              if (sock->storage) {
                NodeImageMultiFileSocket *sockdata = (NodeImageMultiFileSocket *)sock->storage;
                version_fix_image_format_copy(bmain, &sockdata->format);
              }
            }

            if (node->storage) {
              NodeImageMultiFile *nimf = (NodeImageMultiFile *)node->storage;
              version_fix_image_format_copy(bmain, &nimf->format);
            }
          }
        }
      }
    }
    FOREACH_NODETREE_END;

    LISTBASE_FOREACH (Scene *, scene, &bmain->scenes) {
      version_fix_image_format_copy(bmain, &scene->r.im_format);
    }
  }

  if (!MAIN_VERSION_ATLEAST(bmain, 303, 5)) {
    /* Fix for #98925 - remove channels region, that was initialized in incorrect editor types. */
    LISTBASE_FOREACH (bScreen *, screen, &bmain->screens) {
      LISTBASE_FOREACH (ScrArea *, area, &screen->areabase) {
        LISTBASE_FOREACH (SpaceLink *, sl, &area->spacedata) {
          if (ELEM(sl->spacetype, SPACE_ACTION, SPACE_CLIP, SPACE_GRAPH, SPACE_NLA, SPACE_SEQ)) {
            continue;
          }

          ListBase *regionbase = (sl == area->spacedata.first) ? &area->regionbase :
                                                                 &sl->regionbase;
          ARegion *channels_region = BKE_region_find_in_listbase_by_type(regionbase,
                                                                         RGN_TYPE_CHANNELS);
          if (channels_region) {
            BLI_freelinkN(regionbase, channels_region);
          }
        }
      }
    }
  }

  if (!MAIN_VERSION_ATLEAST(bmain, 303, 6)) {
    /* Initialize brush curves sculpt settings. */
    LISTBASE_FOREACH (Brush *, brush, &bmain->brushes) {
      if (brush->ob_mode != OB_MODE_SCULPT_CURVES) {
        continue;
      }
      brush->curves_sculpt_settings->density_add_attempts = 100;
    }

    /* Disable 'show_bounds' option of curve objects. Option was set as there was no object mode
     * outline implementation. See #95933. */
    LISTBASE_FOREACH (Object *, ob, &bmain->objects) {
      if (ob->type == OB_CURVES) {
        ob->dtx &= ~OB_DRAWBOUNDOX;
      }
    }

    BKE_main_namemap_validate_and_fix(bmain);
  }

  if (!MAIN_VERSION_ATLEAST(bmain, 304, 1)) {
    /* Image generation information transferred to tiles. */
    if (!DNA_struct_elem_find(fd->filesdna, "ImageTile", "int", "gen_x")) {
      LISTBASE_FOREACH (Image *, ima, &bmain->images) {
        LISTBASE_FOREACH (ImageTile *, tile, &ima->tiles) {
          tile->gen_x = ima->gen_x;
          tile->gen_y = ima->gen_y;
          tile->gen_type = ima->gen_type;
          tile->gen_flag = ima->gen_flag;
          tile->gen_depth = ima->gen_depth;
          copy_v4_v4(tile->gen_color, ima->gen_color);
        }
      }
    }

    /* Convert mix rgb node to new mix node and add storage. */
    FOREACH_NODETREE_BEGIN (bmain, ntree, id) {
      versioning_replace_legacy_mix_rgb_node(ntree);
    }
    FOREACH_NODETREE_END;

    /* Face sets no longer store whether the corresponding face is hidden. */
    LISTBASE_FOREACH (Mesh *, mesh, &bmain->meshes) {
      int *face_sets = (int *)CustomData_get_layer(&mesh->pdata, CD_SCULPT_FACE_SETS);
      if (face_sets) {
        for (int i = 0; i < mesh->totpoly; i++) {
          face_sets[i] = abs(face_sets[i]);
        }
      }
    }

    /* Custom grids in UV Editor have separate X and Y divisions. */
    LISTBASE_FOREACH (bScreen *, screen, &bmain->screens) {
      LISTBASE_FOREACH (ScrArea *, area, &screen->areabase) {
        LISTBASE_FOREACH (SpaceLink *, sl, &area->spacedata) {
          switch (sl->spacetype) {
            case SPACE_IMAGE: {
              SpaceImage *sima = (SpaceImage *)sl;
              sima->custom_grid_subdiv[0] = 10;
              sima->custom_grid_subdiv[1] = 10;
              break;
            }
          }
        }
      }
    }
  }

  if (!MAIN_VERSION_ATLEAST(bmain, 304, 2)) {
    /* Initialize brush curves sculpt settings. */
    LISTBASE_FOREACH (Brush *, brush, &bmain->brushes) {
      brush->automasking_cavity_factor = 0.5f;
    }
  }

  if (!MAIN_VERSION_ATLEAST(bmain, 304, 3)) {
    LISTBASE_FOREACH (bScreen *, screen, &bmain->screens) {
      LISTBASE_FOREACH (ScrArea *, area, &screen->areabase) {
        LISTBASE_FOREACH (SpaceLink *, sl, &area->spacedata) {
          if (sl->spacetype == SPACE_VIEW3D) {
            View3D *v3d = (View3D *)sl;
            v3d->flag2 |= V3D_SHOW_VIEWER;
            v3d->overlay.flag |= V3D_OVERLAY_VIEWER_ATTRIBUTE;
            v3d->overlay.viewer_attribute_opacity = 1.0f;
          }
          if (sl->spacetype == SPACE_IMAGE) {
            SpaceImage *sima = (SpaceImage *)sl;
            if (sima->flag & SI_FLAG_UNUSED_18) { /* Was #SI_CUSTOM_GRID. */
              sima->grid_shape_source = SI_GRID_SHAPE_FIXED;
              sima->flag &= ~SI_FLAG_UNUSED_18;
            }
          }
        }
      }
    }

    LISTBASE_FOREACH (bNodeTree *, ntree, &bmain->nodetrees) {
      if (ntree->type != NTREE_GEOMETRY) {
        continue;
      }
      version_node_id(ntree, GEO_NODE_OFFSET_POINT_IN_CURVE, "GeometryNodeOffsetPointInCurve");
    }
  }

  if (!MAIN_VERSION_ATLEAST(bmain, 304, 4)) {
    /* Update brush sculpt settings. */
    LISTBASE_FOREACH (Brush *, brush, &bmain->brushes) {
      brush->automasking_cavity_factor = 1.0f;
    }
  }

  if (!MAIN_VERSION_ATLEAST(bmain, 304, 5)) {
    /* Fix for #101622 - update flags of sequence editor regions that were not initialized
     * properly. */
    LISTBASE_FOREACH (bScreen *, screen, &bmain->screens) {
      LISTBASE_FOREACH (ScrArea *, area, &screen->areabase) {
        LISTBASE_FOREACH (SpaceLink *, sl, &area->spacedata) {
          ListBase *regionbase = (sl == area->spacedata.first) ? &area->regionbase :
                                                                 &sl->regionbase;
          if (sl->spacetype == SPACE_SEQ) {
            LISTBASE_FOREACH (ARegion *, region, regionbase) {
              if (region->regiontype == RGN_TYPE_TOOLS) {
                region->v2d.flag &= ~V2D_VIEWSYNC_AREA_VERTICAL;
              }
              if (region->regiontype == RGN_TYPE_CHANNELS) {
                region->v2d.flag |= V2D_VIEWSYNC_AREA_VERTICAL;
              }
            }
          }
        }
      }
    }
  }

  if (!MAIN_VERSION_ATLEAST(bmain, 304, 6)) {
    LISTBASE_FOREACH (bNodeTree *, ntree, &bmain->nodetrees) {
      if (ntree->type != NTREE_GEOMETRY) {
        continue;
      }
      LISTBASE_FOREACH (bNode *, node, &ntree->nodes) {
        if (node->type != GEO_NODE_SAMPLE_CURVE) {
          continue;
        }
        static_cast<NodeGeometryCurveSample *>(node->storage)->use_all_curves = true;
        static_cast<NodeGeometryCurveSample *>(node->storage)->data_type = CD_PROP_FLOAT;
        bNodeSocket *curve_socket = nodeFindSocket(node, SOCK_IN, "Curve");
        BLI_assert(curve_socket != nullptr);
        STRNCPY(curve_socket->name, "Curves");
        STRNCPY(curve_socket->identifier, "Curves");
      }
    }
  }

  if (!MAIN_VERSION_ATLEAST(bmain, 305, 2)) {
    LISTBASE_FOREACH (MovieClip *, clip, &bmain->movieclips) {
      MovieTracking *tracking = &clip->tracking;

      const float frame_center_x = float(clip->lastsize[0]) / 2;
      const float frame_center_y = float(clip->lastsize[1]) / 2;

      tracking->camera.principal_point[0] = (tracking->camera.principal_legacy[0] -
                                             frame_center_x) /
                                            frame_center_x;
      tracking->camera.principal_point[1] = (tracking->camera.principal_legacy[1] -
                                             frame_center_y) /
                                            frame_center_y;
    }
  }

  if (!MAIN_VERSION_ATLEAST(bmain, 305, 4)) {
    LISTBASE_FOREACH (bNodeTree *, ntree, &bmain->nodetrees) {
      if (ntree->type == NTREE_GEOMETRY) {
        version_node_socket_name(ntree, GEO_NODE_COLLECTION_INFO, "Geometry", "Instances");
      }
    }

    /* UVSeam fixing distance. */
    if (!DNA_struct_elem_find(fd->filesdna, "Image", "short", "seam_margin")) {
      LISTBASE_FOREACH (Image *, image, &bmain->images) {
        image->seam_margin = 8;
      }
    }

    LISTBASE_FOREACH (bNodeTree *, ntree, &bmain->nodetrees) {
      if (ntree->type == NTREE_GEOMETRY) {
        version_geometry_nodes_primitive_uv_maps(*ntree);
      }
    }
  }

  if (!MAIN_VERSION_ATLEAST(bmain, 305, 6)) {
    LISTBASE_FOREACH (bScreen *, screen, &bmain->screens) {
      LISTBASE_FOREACH (ScrArea *, area, &screen->areabase) {
        LISTBASE_FOREACH (SpaceLink *, sl, &area->spacedata) {
          if (sl->spacetype == SPACE_VIEW3D) {
            View3D *v3d = (View3D *)sl;
            v3d->overlay.flag |= int(V3D_OVERLAY_SCULPT_SHOW_MASK |
                                     V3D_OVERLAY_SCULPT_SHOW_FACE_SETS);
          }
        }
      }
    }
  }

  if (!MAIN_VERSION_ATLEAST(bmain, 305, 7)) {
    LISTBASE_FOREACH (Light *, light, &bmain->lights) {
      light->radius = light->area_size;
    }
    /* Grease Pencil Build modifier:
     * Set default value for new natural draw-speed factor and maximum gap. */
    if (!DNA_struct_elem_find(fd->filesdna, "BuildGpencilModifierData", "float", "speed_fac") ||
        !DNA_struct_elem_find(fd->filesdna, "BuildGpencilModifierData", "float", "speed_maxgap"))
    {
      LISTBASE_FOREACH (Object *, ob, &bmain->objects) {
        LISTBASE_FOREACH (GpencilModifierData *, md, &ob->greasepencil_modifiers) {
          if (md->type == eGpencilModifierType_Build) {
            BuildGpencilModifierData *mmd = (BuildGpencilModifierData *)md;
            mmd->speed_fac = 1.2f;
            mmd->speed_maxgap = 0.5f;
          }
        }
      }
    }
  }

  if (!MAIN_VERSION_ATLEAST(bmain, 305, 8)) {
    const int CV_SCULPT_SELECTION_ENABLED = (1 << 1);
    LISTBASE_FOREACH (Curves *, curves_id, &bmain->hair_curves) {
      curves_id->flag &= ~CV_SCULPT_SELECTION_ENABLED;
    }
    LISTBASE_FOREACH (Curves *, curves_id, &bmain->hair_curves) {
      BKE_id_attribute_rename(&curves_id->id, ".selection_point_float", ".selection", nullptr);
      BKE_id_attribute_rename(&curves_id->id, ".selection_curve_float", ".selection", nullptr);
    }

    /* Toggle the Invert Vertex Group flag on Armature modifiers in some cases. */
    LISTBASE_FOREACH (Object *, ob, &bmain->objects) {
      bool after_armature = false;
      LISTBASE_FOREACH (ModifierData *, md, &ob->modifiers) {
        if (md->type == eModifierType_Armature) {
          ArmatureModifierData *amd = (ArmatureModifierData *)md;
          if (amd->multi) {
            /* Toggle the invert vertex group flag on operational Multi Modifier entries. */
            if (after_armature && amd->defgrp_name[0]) {
              amd->deformflag ^= ARM_DEF_INVERT_VGROUP;
            }
          }
          else {
            /* Disabled multi modifiers don't reset propagation, but non-multi ones do. */
            after_armature = false;
          }
          /* Multi Modifier is only valid and operational after an active Armature modifier. */
          if (md->mode & (eModifierMode_Realtime | eModifierMode_Render)) {
            after_armature = true;
          }
        }
        else if (ELEM(md->type, eModifierType_Lattice, eModifierType_MeshDeform)) {
          /* These modifiers will also allow a following Multi Modifier to work. */
          after_armature = (md->mode & (eModifierMode_Realtime | eModifierMode_Render)) != 0;
        }
        else {
          after_armature = false;
        }
      }
    }
  }

  if (!MAIN_VERSION_ATLEAST(bmain, 305, 9)) {
    /* Enable legacy normal and rotation outputs in Distribute Points on Faces node. */
    LISTBASE_FOREACH (bNodeTree *, ntree, &bmain->nodetrees) {
      if (ntree->type != NTREE_GEOMETRY) {
        continue;
      }
      LISTBASE_FOREACH (bNode *, node, &ntree->nodes) {
        if (node->type != GEO_NODE_DISTRIBUTE_POINTS_ON_FACES) {
          continue;
        }
        node->custom2 = true;
      }
    }
  }

  if (!MAIN_VERSION_ATLEAST(bmain, 305, 10)) {
    LISTBASE_FOREACH (bScreen *, screen, &bmain->screens) {
      LISTBASE_FOREACH (ScrArea *, area, &screen->areabase) {
        LISTBASE_FOREACH (SpaceLink *, sl, &area->spacedata) {
          if (sl->spacetype != SPACE_FILE) {
            continue;
          }
          SpaceFile *sfile = reinterpret_cast<SpaceFile *>(sl);
          if (!sfile->asset_params) {
            continue;
          }

          /* When an asset browser uses the default import method, make it follow the new
           * preference setting. This means no effective default behavior change. */
          if (sfile->asset_params->import_type == FILE_ASSET_IMPORT_APPEND_REUSE) {
            sfile->asset_params->import_type = FILE_ASSET_IMPORT_FOLLOW_PREFS;
          }
        }
      }
    }

    if (!DNA_struct_elem_find(fd->filesdna, "SceneEEVEE", "int", "shadow_pool_size")) {
      LISTBASE_FOREACH (Scene *, scene, &bmain->scenes) {
        scene->eevee.flag |= SCE_EEVEE_SHADOW_ENABLED;
        scene->eevee.shadow_pool_size = 512;
        scene->r.simplify_shadows = 1.0f;
        scene->r.simplify_shadows_render = 1.0f;
      }
    }

    LISTBASE_FOREACH (bScreen *, screen, &bmain->screens) {
      LISTBASE_FOREACH (ScrArea *, area, &screen->areabase) {
        LISTBASE_FOREACH (SpaceLink *, sl, &area->spacedata) {
          if (sl->spacetype == SPACE_VIEW3D) {
            View3D *v3d = (View3D *)sl;
            v3d->overlay.flag |= V3D_OVERLAY_SCULPT_CURVES_CAGE;
            v3d->overlay.sculpt_curves_cage_opacity = 0.5f;
          }
        }
      }
    }

    /* Fix possible uncleared `SEQ_FLAG_DELETE` flag */
    LISTBASE_FOREACH (Scene *, scene, &bmain->scenes) {
      Editing *ed = SEQ_editing_get(scene);
      if (ed != nullptr) {
        SEQ_for_each_callback(&ed->seqbase, version_fix_delete_flag, nullptr);
      }
    }

    LISTBASE_FOREACH (Brush *, brush, &bmain->brushes) {
      if (brush->ob_mode == OB_MODE_SCULPT_CURVES) {
        if (brush->curves_sculpt_settings->curve_parameter_falloff == nullptr) {
          brush->curves_sculpt_settings->curve_parameter_falloff = BKE_curvemapping_add(
              1, 0.0f, 0.0f, 1.0f, 1.0f);
        }
      }
    }
  }

  if (!MAIN_VERSION_ATLEAST(bmain, 306, 3)) {
    /* Z bias for retopology overlay. */
    if (!DNA_struct_elem_find(fd->filesdna, "View3DOverlay", "float", "retopology_offset")) {
      LISTBASE_FOREACH (bScreen *, screen, &bmain->screens) {
        LISTBASE_FOREACH (ScrArea *, area, &screen->areabase) {
          LISTBASE_FOREACH (SpaceLink *, sl, &area->spacedata) {
            if (sl->spacetype == SPACE_VIEW3D) {
              View3D *v3d = (View3D *)sl;
              v3d->overlay.retopology_offset = 0.2f;
            }
          }
        }
      }
    }

    /* Use `SEQ_SINGLE_FRAME_CONTENT` flag instead of weird function to check if strip has multiple
     * frames. */
    LISTBASE_FOREACH (Scene *, scene, &bmain->scenes) {
      Editing *ed = SEQ_editing_get(scene);
      if (ed != nullptr) {
        SEQ_for_each_callback(&ed->seqbase, version_set_seq_single_frame_content, nullptr);
      }
    }

    LISTBASE_FOREACH (bNodeTree *, ntree, &bmain->nodetrees) {
      if (ntree->type == NTREE_GEOMETRY) {
        version_geometry_nodes_extrude_smooth_propagation(*ntree);
      }
    }
  }

  if (!MAIN_VERSION_ATLEAST(bmain, 306, 5)) {
    /* Some regions used to be added/removed dynamically. Ensure they are always there, there is a
     * `ARegionType.poll()` now. */
    LISTBASE_FOREACH (bScreen *, screen, &bmain->screens) {
      LISTBASE_FOREACH (ScrArea *, area, &screen->areabase) {
        LISTBASE_FOREACH (SpaceLink *, sl, &area->spacedata) {
          version_ensure_missing_regions(area, sl);

          /* Ensure expected region state. Previously this was modified to hide/unhide regions. */

          const ListBase *regionbase = (sl == area->spacedata.first) ? &area->regionbase :
                                                                       &sl->regionbase;
          if (sl->spacetype == SPACE_SEQ) {
            ARegion *region_main = BKE_region_find_in_listbase_by_type(regionbase,
                                                                       RGN_TYPE_WINDOW);
            region_main->flag &= ~RGN_FLAG_HIDDEN;
            region_main->alignment = RGN_ALIGN_NONE;

            ARegion *region_preview = BKE_region_find_in_listbase_by_type(regionbase,
                                                                          RGN_TYPE_PREVIEW);
            region_preview->flag &= ~RGN_FLAG_HIDDEN;
            region_preview->alignment = RGN_ALIGN_NONE;

            ARegion *region_channels = BKE_region_find_in_listbase_by_type(regionbase,
                                                                           RGN_TYPE_CHANNELS);
            region_channels->alignment = RGN_ALIGN_LEFT;
          }
        }
      }

      /* Replace old hard coded names with brush names, see: #106057. */
      const char *tool_replace_table[][2] = {
          {"selection_paint", "Paint Selection"},
          {"add", "Add"},
          {"delete", "Delete"},
          {"density", "Density"},
          {"comb", "Comb"},
          {"snake_hook", "Snake Hook"},
          {"grow_shrink", "Grow / Shrink"},
          {"pinch", "Pinch"},
          {"puff", "Puff"},
          {"smooth", "Comb"},
          {"slide", "Slide"},
      };
      LISTBASE_FOREACH (WorkSpace *, workspace, &bmain->workspaces) {
        BKE_workspace_tool_id_replace_table(workspace,
                                            SPACE_VIEW3D,
                                            CTX_MODE_SCULPT_CURVES,
                                            "builtin_brush.",
                                            tool_replace_table,
                                            ARRAY_SIZE(tool_replace_table));
      }
    }

    /* Rename Grease Pencil weight draw brush. */
    do_versions_rename_id(bmain, ID_BR, "Draw Weight", "Weight Draw");
  }

<<<<<<< HEAD
  if (!MAIN_VERSION_ATLEAST(bmain, 306, 7)) {
=======
  /* fcm->name was never used to store modifier name so it has always been an empty string. Now
   * this property supports name editing. So assign value to name variable of Fmodifier otherwise
   * modifier interface would show an empty name field. Also ensure uniqueness when opening old
   * files. */
  if (!MAIN_VERSION_ATLEAST(bmain, 306, 7)) {
    LISTBASE_FOREACH (bAction *, act, &bmain->actions) {
      LISTBASE_FOREACH (FCurve *, fcu, &act->curves) {
        LISTBASE_FOREACH (FModifier *, fcm, &fcu->modifiers) {
          BKE_fmodifier_name_set(fcm, "");
        }
      }
    }
  }

  if (!MAIN_VERSION_ATLEAST(bmain, 306, 8)) {
>>>>>>> 60585f8b
    LISTBASE_FOREACH (bScreen *, screen, &bmain->screens) {
      LISTBASE_FOREACH (ScrArea *, area, &screen->areabase) {
        LISTBASE_FOREACH (SpaceLink *, sl, &area->spacedata) {
          if (sl->spacetype == SPACE_VIEW3D) {
            ListBase *regionbase = (sl == area->spacedata.first) ? &area->regionbase :
                                                                   &sl->regionbase;

            /* TODO for old files saved with the branch only. */
            {
              SpaceType *space_type = BKE_spacetype_from_id(sl->spacetype);

              if (ARegion *asset_shelf = BKE_region_find_in_listbase_by_type(
                      regionbase, RGN_TYPE_ASSET_SHELF)) {
                BLI_remlink(regionbase, asset_shelf);
                BKE_area_region_free(space_type, asset_shelf);
                MEM_freeN(asset_shelf);
              }

              if (ARegion *asset_shelf_footer = BKE_region_find_in_listbase_by_type(
                      regionbase, RGN_TYPE_ASSET_SHELF_FOOTER)) {
                BLI_remlink(regionbase, asset_shelf_footer);
                BKE_area_region_free(space_type, asset_shelf_footer);
                MEM_freeN(asset_shelf_footer);
              }
            }

            {
              ARegion *new_asset_shelf_footer = do_versions_add_region_if_not_found(
                  regionbase,
                  RGN_TYPE_ASSET_SHELF_FOOTER,
                  "asset shelf footer for view3d (versioning)",
                  RGN_TYPE_UI);
              if (new_asset_shelf_footer != nullptr) {
                new_asset_shelf_footer->alignment = RGN_ALIGN_BOTTOM;
              }
            }
            {
              /* TODO for old files saved with the branch only. */
              ARegion *new_asset_shelf = do_versions_add_region_if_not_found(
                  regionbase,
                  RGN_TYPE_ASSET_SHELF,
                  "asset shelf for view3d (versioning)",
                  RGN_TYPE_ASSET_SHELF_FOOTER);
              new_asset_shelf->alignment = RGN_ALIGN_BOTTOM;
            }
          }
        }
      }
    }

    /* Should we really use the "All" library by default? Consider loading time and memory usage.
     */
    LISTBASE_FOREACH (WorkSpace *, workspace, &bmain->workspaces) {
      workspace->asset_library_ref.type = ASSET_LIBRARY_ALL;
      workspace->asset_library_ref.custom_library_index = -1;
    }
  }

  /**
   * Versioning code until next subversion bump goes here.
   *
   * \note Be sure to check when bumping the version:
   * - "versioning_userdef.c", #blo_do_versions_userdef
   * - "versioning_userdef.c", #do_versions_theme
   *
   * \note Keep this message at the bottom of the function.
   */
  {
    /* Keep this block, even when empty. */
  }
}<|MERGE_RESOLUTION|>--- conflicted
+++ resolved
@@ -4331,9 +4331,6 @@
     do_versions_rename_id(bmain, ID_BR, "Draw Weight", "Weight Draw");
   }
 
-<<<<<<< HEAD
-  if (!MAIN_VERSION_ATLEAST(bmain, 306, 7)) {
-=======
   /* fcm->name was never used to store modifier name so it has always been an empty string. Now
    * this property supports name editing. So assign value to name variable of Fmodifier otherwise
    * modifier interface would show an empty name field. Also ensure uniqueness when opening old
@@ -4349,7 +4346,6 @@
   }
 
   if (!MAIN_VERSION_ATLEAST(bmain, 306, 8)) {
->>>>>>> 60585f8b
     LISTBASE_FOREACH (bScreen *, screen, &bmain->screens) {
       LISTBASE_FOREACH (ScrArea *, area, &screen->areabase) {
         LISTBASE_FOREACH (SpaceLink *, sl, &area->spacedata) {
@@ -4361,15 +4357,17 @@
             {
               SpaceType *space_type = BKE_spacetype_from_id(sl->spacetype);
 
-              if (ARegion *asset_shelf = BKE_region_find_in_listbase_by_type(
-                      regionbase, RGN_TYPE_ASSET_SHELF)) {
+              if (ARegion *asset_shelf = BKE_region_find_in_listbase_by_type(regionbase,
+                                                                             RGN_TYPE_ASSET_SHELF))
+              {
                 BLI_remlink(regionbase, asset_shelf);
                 BKE_area_region_free(space_type, asset_shelf);
                 MEM_freeN(asset_shelf);
               }
 
               if (ARegion *asset_shelf_footer = BKE_region_find_in_listbase_by_type(
-                      regionbase, RGN_TYPE_ASSET_SHELF_FOOTER)) {
+                      regionbase, RGN_TYPE_ASSET_SHELF_FOOTER))
+              {
                 BLI_remlink(regionbase, asset_shelf_footer);
                 BKE_area_region_free(space_type, asset_shelf_footer);
                 MEM_freeN(asset_shelf_footer);
