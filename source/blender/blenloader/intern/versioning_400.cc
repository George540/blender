/* SPDX-FileCopyrightText: 2023 Blender Authors
 *
 * SPDX-License-Identifier: GPL-2.0-or-later */

/** \file
 * \ingroup blenloader
 */

#define DNA_DEPRECATED_ALLOW

#include <algorithm>
#include <cmath>

/* Define macros in `DNA_genfile.h`. */
#define DNA_GENFILE_VERSIONING_MACROS

#include "DNA_anim_types.h"
#include "DNA_brush_types.h"
#include "DNA_camera_types.h"
#include "DNA_curve_types.h"
#include "DNA_defaults.h"
#include "DNA_light_types.h"
#include "DNA_lightprobe_types.h"
#include "DNA_material_types.h"
#include "DNA_mesh_types.h"
#include "DNA_modifier_types.h"
#include "DNA_movieclip_types.h"
#include "DNA_scene_types.h"
#include "DNA_sequence_types.h"
#include "DNA_workspace_types.h"
#include "DNA_world_types.h"

#include "DNA_defaults.h"
#include "DNA_defs.h"
#include "DNA_genfile.h"
#include "DNA_particle_types.h"

#undef DNA_GENFILE_VERSIONING_MACROS

#include "BLI_assert.h"
#include "BLI_listbase.h"
#include "BLI_map.hh"
#include "BLI_math_rotation.h"
#include "BLI_math_vector.h"
#include "BLI_set.hh"
#include "BLI_string.h"
#include "BLI_string_ref.hh"

#include "BKE_anim_data.hh"
#include "BKE_animsys.h"
#include "BKE_armature.hh"
#include "BKE_attribute.hh"
#include "BKE_colortools.hh"
#include "BKE_context.hh"
#include "BKE_curve.hh"
#include "BKE_customdata.hh"
#include "BKE_effect.h"
#include "BKE_grease_pencil.hh"
#include "BKE_idprop.hh"
#include "BKE_main.hh"
#include "BKE_material.h"
#include "BKE_mesh_legacy_convert.hh"
#include "BKE_nla.h"
#include "BKE_node_runtime.hh"
#include "BKE_paint.hh"
#include "BKE_scene.hh"
#include "BKE_tracking.h"

#include "IMB_imbuf_enums.h"

#include "SEQ_iterator.hh"
#include "SEQ_sequencer.hh"

#include "ANIM_armature_iter.hh"
#include "ANIM_bone_collections.hh"

#include "BLT_translation.hh"

#include "BLO_read_write.hh"
#include "BLO_readfile.hh"

#include "readfile.hh"

#include "versioning_common.hh"

// static CLG_LogRef LOG = {"blo.readfile.doversion"};

static void version_composite_nodetree_null_id(bNodeTree *ntree, Scene *scene)
{
  for (bNode *node : ntree->all_nodes()) {
    if (node->id == nullptr && ((node->type == CMP_NODE_R_LAYERS) ||
                                (node->type == CMP_NODE_CRYPTOMATTE &&
                                 node->custom1 == CMP_NODE_CRYPTOMATTE_SOURCE_RENDER)))
    {
      node->id = &scene->id;
    }
  }
}

/* Move bone-group color to the individual bones. */
static void version_bonegroup_migrate_color(Main *bmain)
{
  using PoseSet = blender::Set<bPose *>;
  blender::Map<bArmature *, PoseSet> armature_poses;

  /* Gather a mapping from armature to the poses that use it. */
  LISTBASE_FOREACH (Object *, ob, &bmain->objects) {
    if (ob->type != OB_ARMATURE || !ob->pose) {
      continue;
    }

    bArmature *arm = reinterpret_cast<bArmature *>(ob->data);
    BLI_assert_msg(GS(arm->id.name) == ID_AR,
                   "Expected ARMATURE object to have an Armature as data");

    /* There is no guarantee that the current state of poses is in sync with the Armature data.
     *
     * NOTE: No need to handle user reference-counting in readfile code. */
    BKE_pose_ensure(bmain, ob, arm, false);

    PoseSet &pose_set = armature_poses.lookup_or_add_default(arm);
    pose_set.add(ob->pose);
  }

  /* Move colors from the pose's bone-group to either the armature bones or the
   * pose bones, depending on how many poses use the Armature. */
  for (const PoseSet &pose_set : armature_poses.values()) {
    /* If the Armature is shared, the bone group colors might be different, and thus they have to
     * be stored on the pose bones. If the Armature is NOT shared, the bone colors can be stored
     * directly on the Armature bones. */
    const bool store_on_armature = pose_set.size() == 1;

    for (bPose *pose : pose_set) {
      LISTBASE_FOREACH (bPoseChannel *, pchan, &pose->chanbase) {
        const bActionGroup *bgrp = (const bActionGroup *)BLI_findlink(&pose->agroups,
                                                                      (pchan->agrp_index - 1));
        if (!bgrp) {
          continue;
        }

        BoneColor &bone_color = store_on_armature ? pchan->bone->color : pchan->color;
        bone_color.palette_index = bgrp->customCol;
        memcpy(&bone_color.custom, &bgrp->cs, sizeof(bone_color.custom));
      }
    }
  }
}

static void version_bonelayers_to_bonecollections(Main *bmain)
{
  char bcoll_name[MAX_NAME];
  char custom_prop_name[MAX_NAME];

  LISTBASE_FOREACH (bArmature *, arm, &bmain->armatures) {
    IDProperty *arm_idprops = IDP_GetProperties(&arm->id);

    BLI_assert_msg(arm->edbo == nullptr, "did not expect an Armature to be saved in edit mode");
    const uint layer_used = arm->layer_used;

    /* Construct a bone collection for each layer that contains at least one bone. */
    blender::Vector<std::pair<uint, BoneCollection *>> layermask_collection;
    for (uint layer = 0; layer < 32; ++layer) {
      const uint layer_mask = 1u << layer;
      if ((layer_used & layer_mask) == 0) {
        /* Layer is empty, so no need to convert to collection. */
        continue;
      }

      /* Construct a suitable name for this bone layer. */
      bcoll_name[0] = '\0';
      if (arm_idprops) {
        /* See if we can use the layer name from the Bone Manager add-on. This is a popular add-on
         * for managing bone layers and giving them names. */
        SNPRINTF(custom_prop_name, "layer_name_%u", layer);
        IDProperty *prop = IDP_GetPropertyFromGroup(arm_idprops, custom_prop_name);
        if (prop != nullptr && prop->type == IDP_STRING && IDP_String(prop)[0] != '\0') {
          SNPRINTF(bcoll_name, "Layer %u - %s", layer + 1, IDP_String(prop));
        }
      }
      if (bcoll_name[0] == '\0') {
        /* Either there was no name defined in the custom property, or
         * it was the empty string. */
        SNPRINTF(bcoll_name, "Layer %u", layer + 1);
      }

      /* Create a new bone collection for this layer. */
      BoneCollection *bcoll = ANIM_armature_bonecoll_new(arm, bcoll_name);
      layermask_collection.append(std::make_pair(layer_mask, bcoll));

      if ((arm->layer & layer_mask) == 0) {
        ANIM_bonecoll_hide(arm, bcoll);
      }
    }

    /* Iterate over the bones to assign them to their layers. */
    blender::animrig::ANIM_armature_foreach_bone(&arm->bonebase, [&](Bone *bone) {
      for (auto layer_bcoll : layermask_collection) {
        const uint layer_mask = layer_bcoll.first;
        if ((bone->layer & layer_mask) == 0) {
          continue;
        }

        BoneCollection *bcoll = layer_bcoll.second;
        ANIM_armature_bonecoll_assign(bcoll, bone);
      }
    });
  }
}

static void version_bonegroups_to_bonecollections(Main *bmain)
{
  LISTBASE_FOREACH (Object *, ob, &bmain->objects) {
    if (ob->type != OB_ARMATURE || !ob->pose) {
      continue;
    }

    /* Convert the bone groups on a bone-by-bone basis. */
    bArmature *arm = reinterpret_cast<bArmature *>(ob->data);
    bPose *pose = ob->pose;

    blender::Map<const bActionGroup *, BoneCollection *> collections_by_group;
    /* Convert all bone groups, regardless of whether they contain any bones. */
    LISTBASE_FOREACH (bActionGroup *, bgrp, &pose->agroups) {
      BoneCollection *bcoll = ANIM_armature_bonecoll_new(arm, bgrp->name);
      collections_by_group.add_new(bgrp, bcoll);

      /* Before now, bone visibility was determined by armature layers, and bone
       * groups did not have any impact on this. To retain the behavior, that
       * hiding all layers a bone is on hides the bone, the
       * bone-group-collections should be created hidden. */
      ANIM_bonecoll_hide(arm, bcoll);
    }

    /* Assign the bones to their bone group based collection. */
    LISTBASE_FOREACH (bPoseChannel *, pchan, &pose->chanbase) {
      /* Find the bone group of this pose channel. */
      const bActionGroup *bgrp = (const bActionGroup *)BLI_findlink(&pose->agroups,
                                                                    (pchan->agrp_index - 1));
      if (!bgrp) {
        continue;
      }

      /* Assign the bone. */
      BoneCollection *bcoll = collections_by_group.lookup(bgrp);
      ANIM_armature_bonecoll_assign(bcoll, pchan->bone);
    }

    /* The list of bone groups (pose->agroups) is intentionally left alone here. This will allow
     * for older versions of Blender to open the file with bone groups intact. Of course the bone
     * groups will not be updated any more, but this way the data at least survives an accidental
     * save with Blender 4.0. */
  }
}

/**
 * Change animation/drivers from "collections[..." to "collections_all[..." so
 * they remain stable when the bone collection hierarchy structure changes.
 */
static void version_bonecollection_anim(FCurve *fcurve)
{
  const blender::StringRef rna_path(fcurve->rna_path);
  constexpr char const *rna_path_prefix = "collections[";
  if (!rna_path.startswith(rna_path_prefix)) {
    return;
  }

  const std::string path_remainder(rna_path.drop_known_prefix(rna_path_prefix));
  MEM_freeN(fcurve->rna_path);
  fcurve->rna_path = BLI_sprintfN("collections_all[%s", path_remainder.c_str());
}

static void version_principled_bsdf_update_animdata(ID *owner_id, bNodeTree *ntree)
{
  ID *id = &ntree->id;
  AnimData *adt = BKE_animdata_from_id(id);

  LISTBASE_FOREACH (bNode *, node, &ntree->nodes) {
    if (node->type != SH_NODE_BSDF_PRINCIPLED) {
      continue;
    }

    char node_name_escaped[MAX_NAME * 2];
    BLI_str_escape(node_name_escaped, node->name, sizeof(node_name_escaped));
    std::string prefix = "nodes[\"" + std::string(node_name_escaped) + "\"].inputs";

    /* Remove animdata for inputs 18 (Transmission Roughness) and 3 (Subsurface Color). */
    BKE_animdata_fix_paths_remove(id, (prefix + "[18]").c_str());
    BKE_animdata_fix_paths_remove(id, (prefix + "[3]").c_str());

    /* Order is important here: If we e.g. want to change A->B and B->C, but perform A->B first,
     * then later we don't know whether a B entry is an original B (and therefore should be
     * changed to C) or used to be A and was already handled.
     * In practice, going reverse mostly works, the two notable dependency chains are:
     * - 8->13, then 2->8, then 9->2 (13 was changed before)
     * - 1->9, then 6->1 (9 was changed before)
     * - 4->10, then 21->4 (10 was changed before)
     *
     * 0 (Base Color) and 17 (Transmission) are fine as-is. */
    std::pair<int, int> remap_table[] = {
        {20, 27}, /* Emission Strength */
        {19, 26}, /* Emission */
        {16, 3},  /* IOR */
        {15, 19}, /* Clearcoat Roughness */
        {14, 18}, /* Clearcoat */
        {13, 25}, /* Sheen Tint */
        {12, 23}, /* Sheen */
        {11, 15}, /* Anisotropic Rotation */
        {10, 14}, /* Anisotropic */
        {8, 13},  /* Specular Tint */
        {2, 8},   /* Subsurface Radius */
        {9, 2},   /* Roughness */
        {7, 12},  /* Specular */
        {1, 9},   /* Subsurface Scale */
        {6, 1},   /* Metallic */
        {5, 11},  /* Subsurface Anisotropy */
        {4, 10},  /* Subsurface IOR */
        {21, 4}   /* Alpha */
    };
    for (const auto &entry : remap_table) {
      BKE_animdata_fix_paths_rename(
          id, adt, owner_id, prefix.c_str(), nullptr, nullptr, entry.first, entry.second, false);
    }
  }
}

static void versioning_eevee_shadow_settings(Object *object)
{
  /** EEVEE no longer uses the Material::blend_shadow property.
   * Instead, it uses Object::visibility_flag for disabling shadow casting
   */

  short *material_len = BKE_object_material_len_p(object);
  if (!material_len) {
    return;
  }

  using namespace blender;
  bool hide_shadows = *material_len > 0;
  for (int i : IndexRange(*material_len)) {
    Material *material = BKE_object_material_get(object, i + 1);
    if (!material || material->blend_shadow != MA_BS_NONE) {
      hide_shadows = false;
    }
  }

  /* Enable the hide_shadow flag only if there's not any shadow casting material. */
  SET_FLAG_FROM_TEST(object->visibility_flag, hide_shadows, OB_HIDE_SHADOW);
}

/**
 * Represents a source of transparency inside the closure part of a material node-tree.
 * Sources can be combined together down the tree to figure out where the source of the alpha is.
 * If there is multiple alpha source, we consider the tree as having complex alpha and don't do the
 * versioning.
 */
struct AlphaSource {
  enum AlphaState {
    /* Alpha input is 0. */
    ALPHA_OPAQUE = 0,
    /* Alpha input is 1. */
    ALPHA_FULLY_TRANSPARENT,
    /* Alpha is between 0 and 1, from a graph input or the result of one blending operation. */
    ALPHA_SEMI_TRANSPARENT,
    /* Alpha is unknown and the result of more than one blending operation. */
    ALPHA_COMPLEX_MIX
  };

  /* Socket that is the source of the potential semi-transparency. */
  bNodeSocket *socket = nullptr;
  /* State of the source. */
  AlphaState state;
  /* True if socket is transparency instead of alpha (e.g: `1-alpha`). */
  bool is_transparency = false;

  static AlphaSource alpha_source(bNodeSocket *fac, bool inverted = false)
  {
    return {fac, ALPHA_SEMI_TRANSPARENT, inverted};
  }
  static AlphaSource opaque()
  {
    return {nullptr, ALPHA_OPAQUE, false};
  }
  static AlphaSource fully_transparent(bNodeSocket *socket = nullptr, bool inverted = false)
  {
    return {socket, ALPHA_FULLY_TRANSPARENT, inverted};
  }
  static AlphaSource complex_alpha()
  {
    return {nullptr, ALPHA_COMPLEX_MIX, false};
  }

  bool is_opaque() const
  {
    return state == ALPHA_OPAQUE;
  }
  bool is_fully_transparent() const
  {
    return state == ALPHA_FULLY_TRANSPARENT;
  }
  bool is_transparent() const
  {
    return state != ALPHA_OPAQUE;
  }
  bool is_semi_transparent() const
  {
    return state == ALPHA_SEMI_TRANSPARENT;
  }
  bool is_complex() const
  {
    return state == ALPHA_COMPLEX_MIX;
  }

  /* Combine two source together with a blending parameter. */
  static AlphaSource mix(const AlphaSource &a, const AlphaSource &b, bNodeSocket *fac)
  {
    if (a.is_complex() || b.is_complex()) {
      return complex_alpha();
    }
    if (a.is_semi_transparent() || b.is_semi_transparent()) {
      return complex_alpha();
    }
    if (a.is_fully_transparent() && b.is_fully_transparent()) {
      return fully_transparent();
    }
    if (a.is_opaque() && b.is_opaque()) {
      return opaque();
    }
    /* Only one of them is fully transparent. */
    return alpha_source(fac, !a.is_transparent());
  }

  /* Combine two source together with an additive blending parameter. */
  static AlphaSource add(const AlphaSource &a, const AlphaSource &b)
  {
    if (a.is_complex() || b.is_complex()) {
      return complex_alpha();
    }
    if (a.is_semi_transparent() && b.is_transparent()) {
      return complex_alpha();
    }
    if (a.is_transparent() && b.is_semi_transparent()) {
      return complex_alpha();
    }
    /* Either one of them is opaque or they are both opaque. */
    return a.is_transparent() ? a : b;
  }
};

/**
 * WARNING: recursive.
 */
static AlphaSource versioning_eevee_alpha_source_get(bNodeSocket *socket, int depth = 0)
{
  if (depth > 100) {
    /* Protection against infinite / very long recursion.
     * Also a node-tree with that much depth is likely to not be compatible. */
    return AlphaSource::complex_alpha();
  }

  if (socket->link == nullptr) {
    /* Unconnected closure socket is always opaque black. */
    return AlphaSource::opaque();
  }

  bNode *node = socket->link->fromnode;

  switch (node->type) {
    case NODE_REROUTE: {
      return versioning_eevee_alpha_source_get(
          static_cast<bNodeSocket *>(BLI_findlink(&node->inputs, 0)), depth + 1);
    }

    case NODE_GROUP: {
      return AlphaSource::complex_alpha();
    }

    case SH_NODE_BSDF_TRANSPARENT: {
      bNodeSocket *socket = blender::bke::nodeFindSocket(node, SOCK_IN, "Color");
      if (socket->link == nullptr) {
        float *socket_color_value = version_cycles_node_socket_rgba_value(socket);
        if ((socket_color_value[0] == 0.0f) && (socket_color_value[1] == 0.0f) &&
            (socket_color_value[2] == 0.0f))
        {
          return AlphaSource::opaque();
        }
        if ((socket_color_value[0] == 1.0f) && (socket_color_value[1] == 1.0f) &&
            (socket_color_value[2] == 1.0f))
        {
          return AlphaSource::fully_transparent(socket, true);
        }
      }
      return AlphaSource::alpha_source(socket, true);
    }

    case SH_NODE_MIX_SHADER: {
      bNodeSocket *socket = blender::bke::nodeFindSocket(node, SOCK_IN, "Fac");
      AlphaSource src0 = versioning_eevee_alpha_source_get(
          static_cast<bNodeSocket *>(BLI_findlink(&node->inputs, 1)), depth + 1);
      AlphaSource src1 = versioning_eevee_alpha_source_get(
          static_cast<bNodeSocket *>(BLI_findlink(&node->inputs, 2)), depth + 1);

      if (socket->link == nullptr) {
        float socket_float_value = *version_cycles_node_socket_float_value(socket);
        if (socket_float_value == 0.0f) {
          return src0;
        }
        if (socket_float_value == 1.0f) {
          return src1;
        }
      }
      return AlphaSource::mix(src0, src1, socket);
    }

    case SH_NODE_ADD_SHADER: {
      AlphaSource src0 = versioning_eevee_alpha_source_get(
          static_cast<bNodeSocket *>(BLI_findlink(&node->inputs, 0)), depth + 1);
      AlphaSource src1 = versioning_eevee_alpha_source_get(
          static_cast<bNodeSocket *>(BLI_findlink(&node->inputs, 1)), depth + 1);
      return AlphaSource::add(src0, src1);
    }

    case SH_NODE_BSDF_PRINCIPLED: {
      bNodeSocket *socket = blender::bke::nodeFindSocket(node, SOCK_IN, "Alpha");
      if (socket->link == nullptr) {
        float socket_value = *version_cycles_node_socket_float_value(socket);
        if (socket_value == 0.0f) {
          return AlphaSource::fully_transparent(socket);
        }
        if (socket_value == 1.0f) {
          return AlphaSource::opaque();
        }
      }
      return AlphaSource::alpha_source(socket);
    }

    case SH_NODE_EEVEE_SPECULAR: {
      bNodeSocket *socket = blender::bke::nodeFindSocket(node, SOCK_IN, "Transparency");
      if (socket->link == nullptr) {
        float socket_value = *version_cycles_node_socket_float_value(socket);
        if (socket_value == 0.0f) {
          return AlphaSource::fully_transparent(socket, true);
        }
        if (socket_value == 1.0f) {
          return AlphaSource::opaque();
        }
      }
      return AlphaSource::alpha_source(socket, true);
    }

    default:
      return AlphaSource::opaque();
  }
}

/**
 * This function detect the alpha input of a material node-tree and then convert the input alpha to
 * a step function, either statically or using a math node when there is some value plugged in.
 * If the closure mixture mix some alpha more than once, we cannot convert automatically and keep
 * the same behavior. So we bail out in this case.
 *
 * Only handles the closure tree from the output node.
 */
static bool versioning_eevee_material_blend_mode_settings(bNodeTree *ntree, float threshold)
{
  bNode *output_node = version_eevee_output_node_get(ntree, SH_NODE_OUTPUT_MATERIAL);
  if (output_node == nullptr) {
    return true;
  }
  bNodeSocket *surface_socket = blender::bke::nodeFindSocket(output_node, SOCK_IN, "Surface");

  AlphaSource alpha = versioning_eevee_alpha_source_get(surface_socket);

  if (alpha.is_complex()) {
    return false;
  }
  if (alpha.socket == nullptr) {
    return true;
  }

  bool is_opaque = (threshold == 2.0f);
  if (is_opaque) {
    if (alpha.socket->link != nullptr) {
      blender::bke::nodeRemLink(ntree, alpha.socket->link);
    }

    float value = (alpha.is_transparency) ? 0.0f : 1.0f;
    float values[4] = {value, value, value, 1.0f};

    /* Set default value to opaque. */
    if (alpha.socket->type == SOCK_RGBA) {
      copy_v4_v4(version_cycles_node_socket_rgba_value(alpha.socket), values);
    }
    else {
      *version_cycles_node_socket_float_value(alpha.socket) = value;
    }
  }
  else {
    if (alpha.socket->link != nullptr) {
      /* Insert math node. */
      bNode *to_node = alpha.socket->link->tonode;
      bNode *from_node = alpha.socket->link->fromnode;
      bNodeSocket *to_socket = alpha.socket->link->tosock;
      bNodeSocket *from_socket = alpha.socket->link->fromsock;
      blender::bke::nodeRemLink(ntree, alpha.socket->link);

      bNode *math_node = blender::bke::nodeAddNode(nullptr, ntree, "ShaderNodeMath");
      math_node->custom1 = NODE_MATH_GREATER_THAN;
      math_node->flag |= NODE_HIDDEN;
      math_node->parent = to_node->parent;
      math_node->locx = to_node->locx - math_node->width - 30;
      math_node->locy = min_ff(to_node->locy, from_node->locy);

      bNodeSocket *input_1 = static_cast<bNodeSocket *>(BLI_findlink(&math_node->inputs, 0));
      bNodeSocket *input_2 = static_cast<bNodeSocket *>(BLI_findlink(&math_node->inputs, 1));
      bNodeSocket *output = static_cast<bNodeSocket *>(math_node->outputs.first);
      bNodeSocket *alpha_sock = input_1;
      bNodeSocket *threshold_sock = input_2;

      blender::bke::nodeAddLink(ntree, from_node, from_socket, math_node, alpha_sock);
      blender::bke::nodeAddLink(ntree, math_node, output, to_node, to_socket);

      *version_cycles_node_socket_float_value(threshold_sock) = alpha.is_transparency ?
                                                                    1.0f - threshold :
                                                                    threshold;
    }
    else {
      /* Modify alpha value directly. */
      if (alpha.socket->type == SOCK_RGBA) {
        float *default_value = version_cycles_node_socket_rgba_value(alpha.socket);
        float sum = default_value[0] + default_value[1] + default_value[2];
        /* Don't do the division if possible to avoid float imprecision. */
        float avg = (sum >= 3.0f) ? 1.0f : (sum / 3.0f);
        float value = float((alpha.is_transparency) ? (avg > 1.0f - threshold) :
                                                      (avg > threshold));
        float values[4] = {value, value, value, 1.0f};
        copy_v4_v4(default_value, values);
      }
      else {
        float *default_value = version_cycles_node_socket_float_value(alpha.socket);
        *default_value = float((alpha.is_transparency) ? (*default_value > 1.0f - threshold) :
                                                         (*default_value > threshold));
      }
    }
  }
  return true;
}

static void versioning_replace_splitviewer(bNodeTree *ntree)
{
  /* Split viewer was replaced with a regular split node, so add a viewer node,
   * and link it to the new split node to achieve the same behavior of the split viewer node. */

  LISTBASE_FOREACH_MUTABLE (bNode *, node, &ntree->nodes) {
    if (node->type != CMP_NODE_SPLITVIEWER__DEPRECATED) {
      continue;
    }

    STRNCPY(node->idname, "CompositorNodeSplit");
    node->type = CMP_NODE_SPLIT;
    MEM_freeN(node->storage);
    node->storage = nullptr;

    bNode *viewer_node = blender::bke::nodeAddStaticNode(nullptr, ntree, CMP_NODE_VIEWER);
    /* Nodes are created stacked on top of each other, so separate them a bit. */
    viewer_node->locx = node->locx + node->width + viewer_node->width / 4.0f;
    viewer_node->locy = node->locy;
    viewer_node->flag &= ~NODE_PREVIEW;

    bNodeSocket *split_out_socket = blender::bke::nodeAddStaticSocket(
        ntree, node, SOCK_OUT, SOCK_IMAGE, PROP_NONE, "Image", "Image");
    bNodeSocket *viewer_in_socket = blender::bke::nodeFindSocket(viewer_node, SOCK_IN, "Image");

    blender::bke::nodeAddLink(ntree, node, split_out_socket, viewer_node, viewer_in_socket);
  }
}

/**
 * Exit NLA tweakmode when the AnimData struct has insufficient information.
 *
 * When NLA tweakmode is enabled, Blender expects certain pointers to be set up
 * correctly, and if that fails, can crash. This function ensures that
 * everything is consistent, by exiting tweakmode everywhere there's missing
 * pointers.
 *
 * This shouldn't happen, but the example blend file attached to #119615 needs
 * this.
 */
static void version_nla_tweakmode_incomplete(Main *bmain)
{
  bool any_valid_tweakmode_left = false;

  ID *id;
  FOREACH_MAIN_ID_BEGIN (bmain, id) {
    AnimData *adt = BKE_animdata_from_id(id);
    if (!adt || !(adt->flag & ADT_NLA_EDIT_ON)) {
      continue;
    }

    if (adt->act_track && adt->actstrip) {
      /* Expected case. */
      any_valid_tweakmode_left = true;
      continue;
    }

    /* Not enough info in the blend file to reliably stay in tweak mode. This is the most important
     * part of this versioning code, as it prevents future nullptr access. */
    BKE_nla_tweakmode_exit(adt);
  }
  FOREACH_MAIN_ID_END;

  if (any_valid_tweakmode_left) {
    /* There are still NLA strips correctly in tweak mode. */
    return;
  }

  /* Nothing is in a valid tweakmode, so just disable the corresponding flags on all scenes. */
  LISTBASE_FOREACH (Scene *, scene, &bmain->scenes) {
    scene->flag &= ~SCE_NLA_EDIT_ON;
  }
}

void do_versions_after_linking_400(FileData *fd, Main *bmain)
{
  if (!MAIN_VERSION_FILE_ATLEAST(bmain, 400, 9)) {
    /* Fix area light scaling. */
    LISTBASE_FOREACH (Light *, light, &bmain->lights) {
      light->energy = light->energy_deprecated;
      if (light->type == LA_AREA) {
        light->energy *= M_PI_4;
      }
    }

    /* XXX This was added several years ago in 'lib_link` code of Scene... Should be safe enough
     * here. */
    LISTBASE_FOREACH (Scene *, scene, &bmain->scenes) {
      if (scene->nodetree) {
        version_composite_nodetree_null_id(scene->nodetree, scene);
      }
    }

    /* XXX This was added many years ago (1c19940198) in 'lib_link` code of particles as a bug-fix.
     * But this is actually versioning. Should be safe enough here. */
    LISTBASE_FOREACH (ParticleSettings *, part, &bmain->particles) {
      if (!part->effector_weights) {
        part->effector_weights = BKE_effector_add_weights(part->force_group);
      }
    }

    /* Object proxies have been deprecated sine 3.x era, so their update & sanity check can now
     * happen in do_versions code. */
    LISTBASE_FOREACH (Object *, ob, &bmain->objects) {
      if (ob->proxy) {
        /* Paranoia check, actually a proxy_from pointer should never be written... */
        if (!ID_IS_LINKED(ob->proxy)) {
          ob->proxy->proxy_from = nullptr;
          ob->proxy = nullptr;

          if (ob->id.lib) {
            BLO_reportf_wrap(fd->reports,
                             RPT_INFO,
                             RPT_("Proxy lost from object %s lib %s\n"),
                             ob->id.name + 2,
                             ob->id.lib->filepath);
          }
          else {
            BLO_reportf_wrap(fd->reports,
                             RPT_INFO,
                             RPT_("Proxy lost from object %s lib <NONE>\n"),
                             ob->id.name + 2);
          }
          fd->reports->count.missing_obproxies++;
        }
        else {
          /* This triggers object_update to always use a copy. */
          ob->proxy->proxy_from = ob;
        }
      }
    }
  }

  if (!MAIN_VERSION_FILE_ATLEAST(bmain, 400, 21)) {
    if (!DNA_struct_member_exists(fd->filesdna, "bPoseChannel", "BoneColor", "color")) {
      version_bonegroup_migrate_color(bmain);
    }

    if (!DNA_struct_member_exists(fd->filesdna, "bArmature", "ListBase", "collections")) {
      version_bonelayers_to_bonecollections(bmain);
      version_bonegroups_to_bonecollections(bmain);
    }
  }

  if (!MAIN_VERSION_FILE_ATLEAST(bmain, 400, 24)) {
    FOREACH_NODETREE_BEGIN (bmain, ntree, id) {
      if (ntree->type == NTREE_SHADER) {
        /* Convert animdata on the Principled BSDF sockets. */
        version_principled_bsdf_update_animdata(id, ntree);
      }
    }
    FOREACH_NODETREE_END;
  }

  if (!MAIN_VERSION_FILE_ATLEAST(bmain, 400, 34)) {
    BKE_mesh_legacy_face_map_to_generic(bmain);
  }

  if (!MAIN_VERSION_FILE_ATLEAST(bmain, 401, 5)) {
    Scene *scene = static_cast<Scene *>(bmain->scenes.first);
    bool is_cycles = scene && STREQ(scene->r.engine, RE_engine_id_CYCLES);
    if (!is_cycles) {
      LISTBASE_FOREACH (Object *, object, &bmain->objects) {
        versioning_eevee_shadow_settings(object);
      }
    }
  }

  if (!MAIN_VERSION_FILE_ATLEAST(bmain, 401, 23)) {
    version_nla_tweakmode_incomplete(bmain);
  }

  if (!MAIN_VERSION_FILE_ATLEAST(bmain, 402, 15)) {
    /* Change drivers and animation on "armature.collections" to
     * ".collections_all", so that they are drawn correctly in the tree view,
     * and keep working when the collection is moved around in the hierarchy. */
    LISTBASE_FOREACH (bArmature *, arm, &bmain->armatures) {
      AnimData *adt = BKE_animdata_from_id(&arm->id);
      if (!adt) {
        continue;
      }

      LISTBASE_FOREACH (FCurve *, fcurve, &adt->drivers) {
        version_bonecollection_anim(fcurve);
      }
      if (adt->action) {
        LISTBASE_FOREACH (FCurve *, fcurve, &adt->action->curves) {
          version_bonecollection_anim(fcurve);
        }
      }
    }
  }

  if (!MAIN_VERSION_FILE_ATLEAST(bmain, 402, 23)) {
    /* Shift animation data to accommodate the new Roughness input. */
    version_node_socket_index_animdata(
        bmain, NTREE_SHADER, SH_NODE_SUBSURFACE_SCATTERING, 4, 1, 5);
  }

  /**
   * Always bump subversion in BKE_blender_version.h when adding versioning
   * code here, and wrap it inside a MAIN_VERSION_FILE_ATLEAST check.
   *
   * \note Keep this message at the bottom of the function.
   */
}

static void version_mesh_legacy_to_struct_of_array_format(Mesh &mesh)
{
  BKE_mesh_legacy_convert_flags_to_selection_layers(&mesh);
  BKE_mesh_legacy_convert_flags_to_hide_layers(&mesh);
  BKE_mesh_legacy_convert_uvs_to_generic(&mesh);
  BKE_mesh_legacy_convert_mpoly_to_material_indices(&mesh);
  BKE_mesh_legacy_sharp_faces_from_flags(&mesh);
  BKE_mesh_legacy_bevel_weight_to_layers(&mesh);
  BKE_mesh_legacy_sharp_edges_from_flags(&mesh);
  BKE_mesh_legacy_face_set_to_generic(&mesh);
  BKE_mesh_legacy_edge_crease_to_layers(&mesh);
  BKE_mesh_legacy_uv_seam_from_flags(&mesh);
  BKE_mesh_legacy_convert_verts_to_positions(&mesh);
  BKE_mesh_legacy_attribute_flags_to_strings(&mesh);
  BKE_mesh_legacy_convert_loops_to_corners(&mesh);
  BKE_mesh_legacy_convert_polys_to_offsets(&mesh);
  BKE_mesh_legacy_convert_edges_to_generic(&mesh);
}

static void version_motion_tracking_legacy_camera_object(MovieClip &movieclip)
{
  MovieTracking &tracking = movieclip.tracking;
  MovieTrackingObject *active_tracking_object = BKE_tracking_object_get_active(&tracking);
  MovieTrackingObject *tracking_camera_object = BKE_tracking_object_get_camera(&tracking);

  BLI_assert(tracking_camera_object != nullptr);

  if (BLI_listbase_is_empty(&tracking_camera_object->tracks)) {
    tracking_camera_object->tracks = tracking.tracks_legacy;
    active_tracking_object->active_track = tracking.act_track_legacy;
  }

  if (BLI_listbase_is_empty(&tracking_camera_object->plane_tracks)) {
    tracking_camera_object->plane_tracks = tracking.plane_tracks_legacy;
    active_tracking_object->active_plane_track = tracking.act_plane_track_legacy;
  }

  if (tracking_camera_object->reconstruction.cameras == nullptr) {
    tracking_camera_object->reconstruction = tracking.reconstruction_legacy;
  }

  /* Clear pointers in the legacy storage.
   * Always do it, in the case something got missed in the logic above, so that the legacy storage
   * is always ensured to be empty after load. */
  BLI_listbase_clear(&tracking.tracks_legacy);
  BLI_listbase_clear(&tracking.plane_tracks_legacy);
  tracking.act_track_legacy = nullptr;
  tracking.act_plane_track_legacy = nullptr;
  memset(&tracking.reconstruction_legacy, 0, sizeof(tracking.reconstruction_legacy));
}

static void version_movieclips_legacy_camera_object(Main *bmain)
{
  LISTBASE_FOREACH (MovieClip *, movieclip, &bmain->movieclips) {
    version_motion_tracking_legacy_camera_object(*movieclip);
  }
}

/* Version VertexWeightEdit modifier to make existing weights exclusive of the threshold. */
static void version_vertex_weight_edit_preserve_threshold_exclusivity(Main *bmain)
{
  LISTBASE_FOREACH (Object *, ob, &bmain->objects) {
    if (ob->type != OB_MESH) {
      continue;
    }

    LISTBASE_FOREACH (ModifierData *, md, &ob->modifiers) {
      if (md->type == eModifierType_WeightVGEdit) {
        WeightVGEditModifierData *wmd = reinterpret_cast<WeightVGEditModifierData *>(md);
        wmd->add_threshold = nexttoward(wmd->add_threshold, 2.0);
        wmd->rem_threshold = nexttoward(wmd->rem_threshold, -1.0);
      }
    }
  }
}

static void version_mesh_crease_generic(Main &bmain)
{
  LISTBASE_FOREACH (Mesh *, mesh, &bmain.meshes) {
    BKE_mesh_legacy_crease_to_generic(mesh);
  }

  LISTBASE_FOREACH (bNodeTree *, ntree, &bmain.nodetrees) {
    if (ntree->type == NTREE_GEOMETRY) {
      LISTBASE_FOREACH (bNode *, node, &ntree->nodes) {
        if (STR_ELEM(node->idname,
                     "GeometryNodeStoreNamedAttribute",
                     "GeometryNodeInputNamedAttribute"))
        {
          bNodeSocket *socket = blender::bke::nodeFindSocket(node, SOCK_IN, "Name");
          if (STREQ(socket->default_value_typed<bNodeSocketValueString>()->value, "crease")) {
            STRNCPY(socket->default_value_typed<bNodeSocketValueString>()->value, "crease_edge");
          }
        }
      }
    }
  }

  LISTBASE_FOREACH (Object *, object, &bmain.objects) {
    LISTBASE_FOREACH (ModifierData *, md, &object->modifiers) {
      if (md->type != eModifierType_Nodes) {
        continue;
      }
      if (IDProperty *settings = reinterpret_cast<NodesModifierData *>(md)->settings.properties) {
        LISTBASE_FOREACH (IDProperty *, prop, &settings->data.group) {
          if (blender::StringRef(prop->name).endswith("_attribute_name")) {
            if (STREQ(IDP_String(prop), "crease")) {
              IDP_AssignString(prop, "crease_edge");
            }
          }
        }
      }
    }
  }
}

static void versioning_replace_legacy_glossy_node(bNodeTree *ntree)
{
  LISTBASE_FOREACH (bNode *, node, &ntree->nodes) {
    if (node->type == SH_NODE_BSDF_GLOSSY_LEGACY) {
      STRNCPY(node->idname, "ShaderNodeBsdfAnisotropic");
      node->type = SH_NODE_BSDF_GLOSSY;
    }
  }
}

static void versioning_remove_microfacet_sharp_distribution(bNodeTree *ntree)
{
  /* Find all glossy, glass and refraction BSDF nodes that have their distribution
   * set to SHARP and set them to GGX, disconnect any link to the Roughness input
   * and set its value to zero. */
  LISTBASE_FOREACH (bNode *, node, &ntree->nodes) {
    if (!ELEM(node->type, SH_NODE_BSDF_GLOSSY, SH_NODE_BSDF_GLASS, SH_NODE_BSDF_REFRACTION)) {
      continue;
    }
    if (node->custom1 != SHD_GLOSSY_SHARP_DEPRECATED) {
      continue;
    }

    node->custom1 = SHD_GLOSSY_GGX;
    LISTBASE_FOREACH (bNodeSocket *, socket, &node->inputs) {
      if (!STREQ(socket->identifier, "Roughness")) {
        continue;
      }

      if (socket->link != nullptr) {
        blender::bke::nodeRemLink(ntree, socket->link);
      }
      bNodeSocketValueFloat *socket_value = (bNodeSocketValueFloat *)socket->default_value;
      socket_value->value = 0.0f;

      break;
    }
  }
}

static void version_replace_texcoord_normal_socket(bNodeTree *ntree)
{
  /* The normal of a spot light was set to the incoming light direction, replace with the
   * `Incoming` socket from the Geometry shader node. */
  bNode *geometry_node = nullptr;
  bNode *transform_node = nullptr;
  bNodeSocket *incoming_socket = nullptr;
  bNodeSocket *vec_in_socket = nullptr;
  bNodeSocket *vec_out_socket = nullptr;

  LISTBASE_FOREACH_MUTABLE (bNodeLink *, link, &ntree->links) {
    if (link->fromnode->type == SH_NODE_TEX_COORD && STREQ(link->fromsock->identifier, "Normal")) {
      if (geometry_node == nullptr) {
        geometry_node = blender::bke::nodeAddStaticNode(nullptr, ntree, SH_NODE_NEW_GEOMETRY);
        incoming_socket = blender::bke::nodeFindSocket(geometry_node, SOCK_OUT, "Incoming");

        transform_node = blender::bke::nodeAddStaticNode(nullptr, ntree, SH_NODE_VECT_TRANSFORM);
        vec_in_socket = blender::bke::nodeFindSocket(transform_node, SOCK_IN, "Vector");
        vec_out_socket = blender::bke::nodeFindSocket(transform_node, SOCK_OUT, "Vector");

        NodeShaderVectTransform *nodeprop = (NodeShaderVectTransform *)transform_node->storage;
        nodeprop->type = SHD_VECT_TRANSFORM_TYPE_NORMAL;

        blender::bke::nodeAddLink(
            ntree, geometry_node, incoming_socket, transform_node, vec_in_socket);
      }
      blender::bke::nodeAddLink(ntree, transform_node, vec_out_socket, link->tonode, link->tosock);
      blender::bke::nodeRemLink(ntree, link);
    }
  }
}

static void version_principled_transmission_roughness(bNodeTree *ntree)
{
  LISTBASE_FOREACH (bNode *, node, &ntree->nodes) {
    if (node->type != SH_NODE_BSDF_PRINCIPLED) {
      continue;
    }
    bNodeSocket *sock = blender::bke::nodeFindSocket(node, SOCK_IN, "Transmission Roughness");
    if (sock != nullptr) {
      blender::bke::nodeRemoveSocket(ntree, node, sock);
    }
  }
}

/* Convert legacy Velvet BSDF nodes into the new Sheen BSDF node. */
static void version_replace_velvet_sheen_node(bNodeTree *ntree)
{
  LISTBASE_FOREACH (bNode *, node, &ntree->nodes) {
    if (node->type == SH_NODE_BSDF_SHEEN) {
      STRNCPY(node->idname, "ShaderNodeBsdfSheen");

      bNodeSocket *sigmaInput = blender::bke::nodeFindSocket(node, SOCK_IN, "Sigma");
      if (sigmaInput != nullptr) {
        node->custom1 = SHD_SHEEN_ASHIKHMIN;
        STRNCPY(sigmaInput->identifier, "Roughness");
        STRNCPY(sigmaInput->name, "Roughness");
      }
    }
  }
}

/* Convert sheen inputs on the Principled BSDF. */
static void version_principled_bsdf_sheen(bNodeTree *ntree)
{
  auto check_node = [](const bNode *node) {
    return (node->type == SH_NODE_BSDF_PRINCIPLED) &&
           (blender::bke::nodeFindSocket(node, SOCK_IN, "Sheen Roughness") == nullptr);
  };
  auto update_input = [ntree](bNode *node, bNodeSocket *input) {
    /* Change socket type to Color. */
    blender::bke::nodeModifySocketTypeStatic(ntree, node, input, SOCK_RGBA, 0);

    /* Account for the change in intensity between the old and new model.
     * If the Sheen input is set to a fixed value, adjust it and set the tint to white.
     * Otherwise, if it's connected, keep it as-is but set the tint to 0.2 instead. */
    bNodeSocket *sheen = blender::bke::nodeFindSocket(node, SOCK_IN, "Sheen");
    if (sheen != nullptr && sheen->link == nullptr) {
      *version_cycles_node_socket_float_value(sheen) *= 0.2f;

      static float default_value[] = {1.0f, 1.0f, 1.0f, 1.0f};
      copy_v4_v4(version_cycles_node_socket_rgba_value(input), default_value);
    }
    else {
      static float default_value[] = {0.2f, 0.2f, 0.2f, 1.0f};
      copy_v4_v4(version_cycles_node_socket_rgba_value(input), default_value);
    }
  };
  auto update_input_link = [](bNode *, bNodeSocket *, bNode *, bNodeSocket *) {
    /* Don't replace the link here, tint works differently enough now to make conversion
     * impractical. */
  };

  version_update_node_input(ntree, check_node, "Sheen Tint", update_input, update_input_link);
}

/* Convert EEVEE-Legacy refraction depth to EEVEE-Next thickness tree. */
static void version_refraction_depth_to_thickness_value(bNodeTree *ntree, float thickness)
{
  LISTBASE_FOREACH (bNode *, node, &ntree->nodes) {
    if (node->type != SH_NODE_OUTPUT_MATERIAL) {
      continue;
    }

    bNodeSocket *thickness_socket = blender::bke::nodeFindSocket(node, SOCK_IN, "Thickness");
    if (thickness_socket == nullptr) {
      continue;
    }

    bool has_link = false;
    LISTBASE_FOREACH (bNodeLink *, link, &ntree->links) {
      if (link->tosock == thickness_socket) {
        /* Something is already plugged in. Don't modify anything. */
        has_link = true;
      }
    }

    if (has_link) {
      continue;
    }
    bNode *value_node = blender::bke::nodeAddStaticNode(nullptr, ntree, SH_NODE_VALUE);
    value_node->parent = node->parent;
    value_node->locx = node->locx;
    value_node->locy = node->locy - 160.0f;
    bNodeSocket *socket_value = blender::bke::nodeFindSocket(value_node, SOCK_OUT, "Value");

    *version_cycles_node_socket_float_value(socket_value) = thickness;

    blender::bke::nodeAddLink(ntree, value_node, socket_value, node, thickness_socket);
  }

  version_socket_update_is_used(ntree);
}

static void versioning_update_noise_texture_node(bNodeTree *ntree)
{
  LISTBASE_FOREACH (bNode *, node, &ntree->nodes) {
    if (node->type != SH_NODE_TEX_NOISE) {
      continue;
    }

    (static_cast<NodeTexNoise *>(node->storage))->type = SHD_NOISE_FBM;

    bNodeSocket *roughness_socket = blender::bke::nodeFindSocket(node, SOCK_IN, "Roughness");
    if (roughness_socket == nullptr) {
      /* Noise Texture node was created before the Roughness input was added. */
      continue;
    }

    float *roughness = version_cycles_node_socket_float_value(roughness_socket);

    bNodeLink *roughness_link = nullptr;
    bNode *roughness_from_node = nullptr;
    bNodeSocket *roughness_from_socket = nullptr;

    LISTBASE_FOREACH (bNodeLink *, link, &ntree->links) {
      /* Find links, nodes and sockets. */
      if (link->tosock == roughness_socket) {
        roughness_link = link;
        roughness_from_node = link->fromnode;
        roughness_from_socket = link->fromsock;
      }
    }

    if (roughness_link != nullptr) {
      /* Add Clamp node before Roughness input. */

      bNode *clamp_node = blender::bke::nodeAddStaticNode(nullptr, ntree, SH_NODE_CLAMP);
      clamp_node->parent = node->parent;
      clamp_node->custom1 = NODE_CLAMP_MINMAX;
      clamp_node->locx = node->locx;
      clamp_node->locy = node->locy - 300.0f;
      clamp_node->flag |= NODE_HIDDEN;
      bNodeSocket *clamp_socket_value = blender::bke::nodeFindSocket(clamp_node, SOCK_IN, "Value");
      bNodeSocket *clamp_socket_min = blender::bke::nodeFindSocket(clamp_node, SOCK_IN, "Min");
      bNodeSocket *clamp_socket_max = blender::bke::nodeFindSocket(clamp_node, SOCK_IN, "Max");
      bNodeSocket *clamp_socket_out = blender::bke::nodeFindSocket(clamp_node, SOCK_OUT, "Result");

      *version_cycles_node_socket_float_value(clamp_socket_min) = 0.0f;
      *version_cycles_node_socket_float_value(clamp_socket_max) = 1.0f;

      blender::bke::nodeRemLink(ntree, roughness_link);
      blender::bke::nodeAddLink(
          ntree, roughness_from_node, roughness_from_socket, clamp_node, clamp_socket_value);
      blender::bke::nodeAddLink(ntree, clamp_node, clamp_socket_out, node, roughness_socket);
    }
    else {
      *roughness = std::clamp(*roughness, 0.0f, 1.0f);
    }
  }

  version_socket_update_is_used(ntree);
}

static void versioning_replace_musgrave_texture_node(bNodeTree *ntree)
{
  version_node_input_socket_name(ntree, SH_NODE_TEX_MUSGRAVE_DEPRECATED, "Dimension", "Roughness");
  LISTBASE_FOREACH (bNode *, node, &ntree->nodes) {
    if (node->type != SH_NODE_TEX_MUSGRAVE_DEPRECATED) {
      continue;
    }

    STRNCPY(node->idname, "ShaderNodeTexNoise");
    node->type = SH_NODE_TEX_NOISE;
    NodeTexNoise *data = MEM_cnew<NodeTexNoise>(__func__);
    data->base = (static_cast<NodeTexMusgrave *>(node->storage))->base;
    data->dimensions = (static_cast<NodeTexMusgrave *>(node->storage))->dimensions;
    data->normalize = false;
    data->type = (static_cast<NodeTexMusgrave *>(node->storage))->musgrave_type;
    MEM_freeN(node->storage);
    node->storage = data;

    bNodeLink *detail_link = nullptr;
    bNode *detail_from_node = nullptr;
    bNodeSocket *detail_from_socket = nullptr;

    bNodeLink *roughness_link = nullptr;
    bNode *roughness_from_node = nullptr;
    bNodeSocket *roughness_from_socket = nullptr;

    bNodeLink *lacunarity_link = nullptr;
    bNode *lacunarity_from_node = nullptr;
    bNodeSocket *lacunarity_from_socket = nullptr;

    LISTBASE_FOREACH (bNodeLink *, link, &ntree->links) {
      /* Find links, nodes and sockets. */
      if (link->tonode == node) {
        if (STREQ(link->tosock->identifier, "Detail")) {
          detail_link = link;
          detail_from_node = link->fromnode;
          detail_from_socket = link->fromsock;
        }
        if (STREQ(link->tosock->identifier, "Roughness")) {
          roughness_link = link;
          roughness_from_node = link->fromnode;
          roughness_from_socket = link->fromsock;
        }
        if (STREQ(link->tosock->identifier, "Lacunarity")) {
          lacunarity_link = link;
          lacunarity_from_node = link->fromnode;
          lacunarity_from_socket = link->fromsock;
        }
      }
    }

    uint8_t noise_type = (static_cast<NodeTexNoise *>(node->storage))->type;
    float locy_offset = 0.0f;

    bNodeSocket *fac_socket = blender::bke::nodeFindSocket(node, SOCK_OUT, "Fac");
    /* Clear label because Musgrave output socket label is set to "Height" instead of "Fac". */
    fac_socket->label[0] = '\0';

    bNodeSocket *detail_socket = blender::bke::nodeFindSocket(node, SOCK_IN, "Detail");
    float *detail = version_cycles_node_socket_float_value(detail_socket);

    if (detail_link != nullptr) {
      locy_offset -= 80.0f;

      /* Add Minimum Math node and Subtract Math node before Detail input. */

      bNode *min_node = blender::bke::nodeAddStaticNode(nullptr, ntree, SH_NODE_MATH);
      min_node->parent = node->parent;
      min_node->custom1 = NODE_MATH_MINIMUM;
      min_node->locx = node->locx;
      min_node->locy = node->locy - 320.0f;
      min_node->flag |= NODE_HIDDEN;
      bNodeSocket *min_socket_A = static_cast<bNodeSocket *>(BLI_findlink(&min_node->inputs, 0));
      bNodeSocket *min_socket_B = static_cast<bNodeSocket *>(BLI_findlink(&min_node->inputs, 1));
      bNodeSocket *min_socket_out = blender::bke::nodeFindSocket(min_node, SOCK_OUT, "Value");

      bNode *sub1_node = blender::bke::nodeAddStaticNode(nullptr, ntree, SH_NODE_MATH);
      sub1_node->parent = node->parent;
      sub1_node->custom1 = NODE_MATH_SUBTRACT;
      sub1_node->locx = node->locx;
      sub1_node->locy = node->locy - 360.0f;
      sub1_node->flag |= NODE_HIDDEN;
      bNodeSocket *sub1_socket_A = static_cast<bNodeSocket *>(BLI_findlink(&sub1_node->inputs, 0));
      bNodeSocket *sub1_socket_B = static_cast<bNodeSocket *>(BLI_findlink(&sub1_node->inputs, 1));
      bNodeSocket *sub1_socket_out = blender::bke::nodeFindSocket(sub1_node, SOCK_OUT, "Value");

      *version_cycles_node_socket_float_value(min_socket_B) = 14.0f;
      *version_cycles_node_socket_float_value(sub1_socket_B) = 1.0f;

      blender::bke::nodeRemLink(ntree, detail_link);
      blender::bke::nodeAddLink(
          ntree, detail_from_node, detail_from_socket, sub1_node, sub1_socket_A);
      blender::bke::nodeAddLink(ntree, sub1_node, sub1_socket_out, min_node, min_socket_A);
      blender::bke::nodeAddLink(ntree, min_node, min_socket_out, node, detail_socket);

      if (ELEM(noise_type, SHD_NOISE_RIDGED_MULTIFRACTAL, SHD_NOISE_HETERO_TERRAIN)) {
        locy_offset -= 40.0f;

        /* Add Greater Than Math node before Subtract Math node. */

        bNode *greater_node = blender::bke::nodeAddStaticNode(nullptr, ntree, SH_NODE_MATH);
        greater_node->parent = node->parent;
        greater_node->custom1 = NODE_MATH_GREATER_THAN;
        greater_node->locx = node->locx;
        greater_node->locy = node->locy - 400.0f;
        greater_node->flag |= NODE_HIDDEN;
        bNodeSocket *greater_socket_A = static_cast<bNodeSocket *>(
            BLI_findlink(&greater_node->inputs, 0));
        bNodeSocket *greater_socket_B = static_cast<bNodeSocket *>(
            BLI_findlink(&greater_node->inputs, 1));
        bNodeSocket *greater_socket_out = blender::bke::nodeFindSocket(
            greater_node, SOCK_OUT, "Value");

        *version_cycles_node_socket_float_value(greater_socket_B) = 1.0f;

        blender::bke::nodeAddLink(
            ntree, detail_from_node, detail_from_socket, greater_node, greater_socket_A);
        blender::bke::nodeAddLink(
            ntree, greater_node, greater_socket_out, sub1_node, sub1_socket_B);
      }
      else {
        /* Add Clamp node and Multiply Math node behind Fac output. */

        bNode *clamp_node = blender::bke::nodeAddStaticNode(nullptr, ntree, SH_NODE_CLAMP);
        clamp_node->parent = node->parent;
        clamp_node->custom1 = NODE_CLAMP_MINMAX;
        clamp_node->locx = node->locx;
        clamp_node->locy = node->locy + 40.0f;
        clamp_node->flag |= NODE_HIDDEN;
        bNodeSocket *clamp_socket_value = blender::bke::nodeFindSocket(
            clamp_node, SOCK_IN, "Value");
        bNodeSocket *clamp_socket_min = blender::bke::nodeFindSocket(clamp_node, SOCK_IN, "Min");
        bNodeSocket *clamp_socket_max = blender::bke::nodeFindSocket(clamp_node, SOCK_IN, "Max");
        bNodeSocket *clamp_socket_out = blender::bke::nodeFindSocket(
            clamp_node, SOCK_OUT, "Result");

        bNode *mul_node = blender::bke::nodeAddStaticNode(nullptr, ntree, SH_NODE_MATH);
        mul_node->parent = node->parent;
        mul_node->custom1 = NODE_MATH_MULTIPLY;
        mul_node->locx = node->locx;
        mul_node->locy = node->locy + 80.0f;
        mul_node->flag |= NODE_HIDDEN;
        bNodeSocket *mul_socket_A = static_cast<bNodeSocket *>(BLI_findlink(&mul_node->inputs, 0));
        bNodeSocket *mul_socket_B = static_cast<bNodeSocket *>(BLI_findlink(&mul_node->inputs, 1));
        bNodeSocket *mul_socket_out = blender::bke::nodeFindSocket(mul_node, SOCK_OUT, "Value");

        *version_cycles_node_socket_float_value(clamp_socket_min) = 0.0f;
        *version_cycles_node_socket_float_value(clamp_socket_max) = 1.0f;

        if (noise_type == SHD_NOISE_MULTIFRACTAL) {
          /* Add Subtract Math node and Add Math node after Multiply Math node. */

          bNode *sub2_node = blender::bke::nodeAddStaticNode(nullptr, ntree, SH_NODE_MATH);
          sub2_node->parent = node->parent;
          sub2_node->custom1 = NODE_MATH_SUBTRACT;
          sub2_node->custom2 = SHD_MATH_CLAMP;
          sub2_node->locx = node->locx;
          sub2_node->locy = node->locy + 120.0f;
          sub2_node->flag |= NODE_HIDDEN;
          bNodeSocket *sub2_socket_A = static_cast<bNodeSocket *>(
              BLI_findlink(&sub2_node->inputs, 0));
          bNodeSocket *sub2_socket_B = static_cast<bNodeSocket *>(
              BLI_findlink(&sub2_node->inputs, 1));
          bNodeSocket *sub2_socket_out = blender::bke::nodeFindSocket(
              sub2_node, SOCK_OUT, "Value");

          bNode *add_node = blender::bke::nodeAddStaticNode(nullptr, ntree, SH_NODE_MATH);
          add_node->parent = node->parent;
          add_node->custom1 = NODE_MATH_ADD;
          add_node->locx = node->locx;
          add_node->locy = node->locy + 160.0f;
          add_node->flag |= NODE_HIDDEN;
          bNodeSocket *add_socket_A = static_cast<bNodeSocket *>(
              BLI_findlink(&add_node->inputs, 0));
          bNodeSocket *add_socket_B = static_cast<bNodeSocket *>(
              BLI_findlink(&add_node->inputs, 1));
          bNodeSocket *add_socket_out = blender::bke::nodeFindSocket(add_node, SOCK_OUT, "Value");

          *version_cycles_node_socket_float_value(sub2_socket_A) = 1.0f;

          LISTBASE_FOREACH_BACKWARD_MUTABLE (bNodeLink *, link, &ntree->links) {
            if (link->fromsock == fac_socket) {
              blender::bke::nodeAddLink(
                  ntree, add_node, add_socket_out, link->tonode, link->tosock);
              blender::bke::nodeRemLink(ntree, link);
            }
          }

          blender::bke::nodeAddLink(ntree, mul_node, mul_socket_out, add_node, add_socket_A);
          blender::bke::nodeAddLink(
              ntree, detail_from_node, detail_from_socket, sub2_node, sub2_socket_B);
          blender::bke::nodeAddLink(ntree, sub2_node, sub2_socket_out, add_node, add_socket_B);
        }
        else {
          LISTBASE_FOREACH_BACKWARD_MUTABLE (bNodeLink *, link, &ntree->links) {
            if (link->fromsock == fac_socket) {
              blender::bke::nodeAddLink(
                  ntree, mul_node, mul_socket_out, link->tonode, link->tosock);
              blender::bke::nodeRemLink(ntree, link);
            }
          }
        }

        blender::bke::nodeAddLink(ntree, node, fac_socket, mul_node, mul_socket_A);
        blender::bke::nodeAddLink(
            ntree, detail_from_node, detail_from_socket, clamp_node, clamp_socket_value);
        blender::bke::nodeAddLink(ntree, clamp_node, clamp_socket_out, mul_node, mul_socket_B);
      }
    }
    else {
      if (*detail < 1.0f) {
        if (!ELEM(noise_type, SHD_NOISE_RIDGED_MULTIFRACTAL, SHD_NOISE_HETERO_TERRAIN)) {
          /* Add Multiply Math node behind Fac output. */

          bNode *mul_node = blender::bke::nodeAddStaticNode(nullptr, ntree, SH_NODE_MATH);
          mul_node->parent = node->parent;
          mul_node->custom1 = NODE_MATH_MULTIPLY;
          mul_node->locx = node->locx;
          mul_node->locy = node->locy + 40.0f;
          mul_node->flag |= NODE_HIDDEN;
          bNodeSocket *mul_socket_A = static_cast<bNodeSocket *>(
              BLI_findlink(&mul_node->inputs, 0));
          bNodeSocket *mul_socket_B = static_cast<bNodeSocket *>(
              BLI_findlink(&mul_node->inputs, 1));
          bNodeSocket *mul_socket_out = blender::bke::nodeFindSocket(mul_node, SOCK_OUT, "Value");

          *version_cycles_node_socket_float_value(mul_socket_B) = *detail;

          if (noise_type == SHD_NOISE_MULTIFRACTAL) {
            /* Add an Add Math node after Multiply Math node. */

            bNode *add_node = blender::bke::nodeAddStaticNode(nullptr, ntree, SH_NODE_MATH);
            add_node->parent = node->parent;
            add_node->custom1 = NODE_MATH_ADD;
            add_node->locx = node->locx;
            add_node->locy = node->locy + 80.0f;
            add_node->flag |= NODE_HIDDEN;
            bNodeSocket *add_socket_A = static_cast<bNodeSocket *>(
                BLI_findlink(&add_node->inputs, 0));
            bNodeSocket *add_socket_B = static_cast<bNodeSocket *>(
                BLI_findlink(&add_node->inputs, 1));
            bNodeSocket *add_socket_out = blender::bke::nodeFindSocket(
                add_node, SOCK_OUT, "Value");

            *version_cycles_node_socket_float_value(add_socket_B) = 1.0f - *detail;

            LISTBASE_FOREACH_BACKWARD_MUTABLE (bNodeLink *, link, &ntree->links) {
              if (link->fromsock == fac_socket) {
                blender::bke::nodeAddLink(
                    ntree, add_node, add_socket_out, link->tonode, link->tosock);
                blender::bke::nodeRemLink(ntree, link);
              }
            }

            blender::bke::nodeAddLink(ntree, mul_node, mul_socket_out, add_node, add_socket_A);
          }
          else {
            LISTBASE_FOREACH_BACKWARD_MUTABLE (bNodeLink *, link, &ntree->links) {
              if (link->fromsock == fac_socket) {
                blender::bke::nodeAddLink(
                    ntree, mul_node, mul_socket_out, link->tonode, link->tosock);
                blender::bke::nodeRemLink(ntree, link);
              }
            }
          }

          blender::bke::nodeAddLink(ntree, node, fac_socket, mul_node, mul_socket_A);

          *detail = 0.0f;
        }
      }
      else {
        *detail = std::fminf(*detail - 1.0f, 14.0f);
      }
    }

    bNodeSocket *roughness_socket = blender::bke::nodeFindSocket(node, SOCK_IN, "Roughness");
    float *roughness = version_cycles_node_socket_float_value(roughness_socket);
    bNodeSocket *lacunarity_socket = blender::bke::nodeFindSocket(node, SOCK_IN, "Lacunarity");
    float *lacunarity = version_cycles_node_socket_float_value(lacunarity_socket);

    *roughness = std::fmaxf(*roughness, 1e-5f);
    *lacunarity = std::fmaxf(*lacunarity, 1e-5f);

    if (roughness_link != nullptr) {
      /* Add Maximum Math node after output of roughness_from_node. Add Multiply Math node and
       * Power Math node before Roughness input. */

      bNode *max1_node = blender::bke::nodeAddStaticNode(nullptr, ntree, SH_NODE_MATH);
      max1_node->parent = node->parent;
      max1_node->custom1 = NODE_MATH_MAXIMUM;
      max1_node->locx = node->locx;
      max1_node->locy = node->locy - 400.0f + locy_offset;
      max1_node->flag |= NODE_HIDDEN;
      bNodeSocket *max1_socket_A = static_cast<bNodeSocket *>(BLI_findlink(&max1_node->inputs, 0));
      bNodeSocket *max1_socket_B = static_cast<bNodeSocket *>(BLI_findlink(&max1_node->inputs, 1));
      bNodeSocket *max1_socket_out = blender::bke::nodeFindSocket(max1_node, SOCK_OUT, "Value");

      bNode *mul_node = blender::bke::nodeAddStaticNode(nullptr, ntree, SH_NODE_MATH);
      mul_node->parent = node->parent;
      mul_node->custom1 = NODE_MATH_MULTIPLY;
      mul_node->locx = node->locx;
      mul_node->locy = node->locy - 360.0f + locy_offset;
      mul_node->flag |= NODE_HIDDEN;
      bNodeSocket *mul_socket_A = static_cast<bNodeSocket *>(BLI_findlink(&mul_node->inputs, 0));
      bNodeSocket *mul_socket_B = static_cast<bNodeSocket *>(BLI_findlink(&mul_node->inputs, 1));
      bNodeSocket *mul_socket_out = blender::bke::nodeFindSocket(mul_node, SOCK_OUT, "Value");

      bNode *pow_node = blender::bke::nodeAddStaticNode(nullptr, ntree, SH_NODE_MATH);
      pow_node->parent = node->parent;
      pow_node->custom1 = NODE_MATH_POWER;
      pow_node->locx = node->locx;
      pow_node->locy = node->locy - 320.0f + locy_offset;
      pow_node->flag |= NODE_HIDDEN;
      bNodeSocket *pow_socket_A = static_cast<bNodeSocket *>(BLI_findlink(&pow_node->inputs, 0));
      bNodeSocket *pow_socket_B = static_cast<bNodeSocket *>(BLI_findlink(&pow_node->inputs, 1));
      bNodeSocket *pow_socket_out = blender::bke::nodeFindSocket(pow_node, SOCK_OUT, "Value");

      *version_cycles_node_socket_float_value(max1_socket_B) = -1e-5f;
      *version_cycles_node_socket_float_value(mul_socket_B) = -1.0f;
      *version_cycles_node_socket_float_value(pow_socket_A) = *lacunarity;

      blender::bke::nodeRemLink(ntree, roughness_link);
      blender::bke::nodeAddLink(
          ntree, roughness_from_node, roughness_from_socket, max1_node, max1_socket_A);
      blender::bke::nodeAddLink(ntree, max1_node, max1_socket_out, mul_node, mul_socket_A);
      blender::bke::nodeAddLink(ntree, mul_node, mul_socket_out, pow_node, pow_socket_B);
      blender::bke::nodeAddLink(ntree, pow_node, pow_socket_out, node, roughness_socket);

      if (lacunarity_link != nullptr) {
        /* Add Maximum Math node after output of lacunarity_from_node. */

        bNode *max2_node = blender::bke::nodeAddStaticNode(nullptr, ntree, SH_NODE_MATH);
        max2_node->parent = node->parent;
        max2_node->custom1 = NODE_MATH_MAXIMUM;
        max2_node->locx = node->locx;
        max2_node->locy = node->locy - 440.0f + locy_offset;
        max2_node->flag |= NODE_HIDDEN;
        bNodeSocket *max2_socket_A = static_cast<bNodeSocket *>(
            BLI_findlink(&max2_node->inputs, 0));
        bNodeSocket *max2_socket_B = static_cast<bNodeSocket *>(
            BLI_findlink(&max2_node->inputs, 1));
        bNodeSocket *max2_socket_out = blender::bke::nodeFindSocket(max2_node, SOCK_OUT, "Value");

        *version_cycles_node_socket_float_value(max2_socket_B) = -1e-5f;

        blender::bke::nodeRemLink(ntree, lacunarity_link);
        blender::bke::nodeAddLink(
            ntree, lacunarity_from_node, lacunarity_from_socket, max2_node, max2_socket_A);
        blender::bke::nodeAddLink(ntree, max2_node, max2_socket_out, pow_node, pow_socket_A);
        blender::bke::nodeAddLink(ntree, max2_node, max2_socket_out, node, lacunarity_socket);
      }
    }
    else if ((lacunarity_link != nullptr) && (roughness_link == nullptr)) {
      /* Add Maximum Math node after output of lacunarity_from_node. Add Power Math node before
       * Roughness input. */

      bNode *max2_node = blender::bke::nodeAddStaticNode(nullptr, ntree, SH_NODE_MATH);
      max2_node->parent = node->parent;
      max2_node->custom1 = NODE_MATH_MAXIMUM;
      max2_node->locx = node->locx;
      max2_node->locy = node->locy - 360.0f + locy_offset;
      max2_node->flag |= NODE_HIDDEN;
      bNodeSocket *max2_socket_A = static_cast<bNodeSocket *>(BLI_findlink(&max2_node->inputs, 0));
      bNodeSocket *max2_socket_B = static_cast<bNodeSocket *>(BLI_findlink(&max2_node->inputs, 1));
      bNodeSocket *max2_socket_out = blender::bke::nodeFindSocket(max2_node, SOCK_OUT, "Value");

      bNode *pow_node = blender::bke::nodeAddStaticNode(nullptr, ntree, SH_NODE_MATH);
      pow_node->parent = node->parent;
      pow_node->custom1 = NODE_MATH_POWER;
      pow_node->locx = node->locx;
      pow_node->locy = node->locy - 320.0f + locy_offset;
      pow_node->flag |= NODE_HIDDEN;
      bNodeSocket *pow_socket_A = static_cast<bNodeSocket *>(BLI_findlink(&pow_node->inputs, 0));
      bNodeSocket *pow_socket_B = static_cast<bNodeSocket *>(BLI_findlink(&pow_node->inputs, 1));
      bNodeSocket *pow_socket_out = blender::bke::nodeFindSocket(pow_node, SOCK_OUT, "Value");

      *version_cycles_node_socket_float_value(max2_socket_B) = -1e-5f;
      *version_cycles_node_socket_float_value(pow_socket_A) = *lacunarity;
      *version_cycles_node_socket_float_value(pow_socket_B) = -(*roughness);

      blender::bke::nodeRemLink(ntree, lacunarity_link);
      blender::bke::nodeAddLink(
          ntree, lacunarity_from_node, lacunarity_from_socket, max2_node, max2_socket_A);
      blender::bke::nodeAddLink(ntree, max2_node, max2_socket_out, pow_node, pow_socket_A);
      blender::bke::nodeAddLink(ntree, max2_node, max2_socket_out, node, lacunarity_socket);
      blender::bke::nodeAddLink(ntree, pow_node, pow_socket_out, node, roughness_socket);
    }
    else {
      *roughness = std::pow(*lacunarity, -(*roughness));
    }
  }

  version_socket_update_is_used(ntree);
}

/* Convert subsurface inputs on the Principled BSDF. */
static void version_principled_bsdf_subsurface(bNodeTree *ntree)
{
  /* - Create Subsurface Scale input
   * - If a node's Subsurface input was connected or nonzero:
   *   - Make the Base Color a mix of old Base Color and Subsurface Color,
   *     using Subsurface as the mix factor
   *   - Move Subsurface link and default value to the new Subsurface Scale input
   *   - Set the Subsurface input to 1.0
   * - Remove Subsurface Color input
   */
  LISTBASE_FOREACH (bNode *, node, &ntree->nodes) {
    if (node->type != SH_NODE_BSDF_PRINCIPLED) {
      continue;
    }
    if (blender::bke::nodeFindSocket(node, SOCK_IN, "Subsurface Scale")) {
      /* Node is already updated. */
      continue;
    }

    /* Add Scale input */
    bNodeSocket *scale_in = blender::bke::nodeAddStaticSocket(
        ntree, node, SOCK_IN, SOCK_FLOAT, PROP_DISTANCE, "Subsurface Scale", "Subsurface Scale");

    bNodeSocket *subsurf = blender::bke::nodeFindSocket(node, SOCK_IN, "Subsurface");
    float *subsurf_val = version_cycles_node_socket_float_value(subsurf);

    if (!subsurf->link && *subsurf_val == 0.0f) {
      *version_cycles_node_socket_float_value(scale_in) = 0.05f;
    }
    else {
      *version_cycles_node_socket_float_value(scale_in) = *subsurf_val;
    }

    if (subsurf->link == nullptr && *subsurf_val == 0.0f) {
      /* Node doesn't use Subsurf, we're done here. */
      continue;
    }

    /* Fix up Subsurface Color input */
    bNodeSocket *base_col = blender::bke::nodeFindSocket(node, SOCK_IN, "Base Color");
    bNodeSocket *subsurf_col = blender::bke::nodeFindSocket(node, SOCK_IN, "Subsurface Color");
    float *base_col_val = version_cycles_node_socket_rgba_value(base_col);
    float *subsurf_col_val = version_cycles_node_socket_rgba_value(subsurf_col);
    /* If any of the three inputs is dynamic, we need a Mix node. */
    if (subsurf->link || subsurf_col->link || base_col->link) {
      bNode *mix = blender::bke::nodeAddStaticNode(nullptr, ntree, SH_NODE_MIX);
      static_cast<NodeShaderMix *>(mix->storage)->data_type = SOCK_RGBA;
      mix->locx = node->locx - 170;
      mix->locy = node->locy - 120;

      bNodeSocket *a_in = blender::bke::nodeFindSocket(mix, SOCK_IN, "A_Color");
      bNodeSocket *b_in = blender::bke::nodeFindSocket(mix, SOCK_IN, "B_Color");
      bNodeSocket *fac_in = blender::bke::nodeFindSocket(mix, SOCK_IN, "Factor_Float");
      bNodeSocket *result_out = blender::bke::nodeFindSocket(mix, SOCK_OUT, "Result_Color");

      copy_v4_v4(version_cycles_node_socket_rgba_value(a_in), base_col_val);
      copy_v4_v4(version_cycles_node_socket_rgba_value(b_in), subsurf_col_val);
      *version_cycles_node_socket_float_value(fac_in) = *subsurf_val;

      if (base_col->link) {
        blender::bke::nodeAddLink(
            ntree, base_col->link->fromnode, base_col->link->fromsock, mix, a_in);
        blender::bke::nodeRemLink(ntree, base_col->link);
      }
      if (subsurf_col->link) {
        blender::bke::nodeAddLink(
            ntree, subsurf_col->link->fromnode, subsurf_col->link->fromsock, mix, b_in);
        blender::bke::nodeRemLink(ntree, subsurf_col->link);
      }
      if (subsurf->link) {
        blender::bke::nodeAddLink(
            ntree, subsurf->link->fromnode, subsurf->link->fromsock, mix, fac_in);
        blender::bke::nodeAddLink(
            ntree, subsurf->link->fromnode, subsurf->link->fromsock, node, scale_in);
        blender::bke::nodeRemLink(ntree, subsurf->link);
      }
      blender::bke::nodeAddLink(ntree, mix, result_out, node, base_col);
    }
    /* Mix the fixed values. */
    interp_v4_v4v4(base_col_val, base_col_val, subsurf_col_val, *subsurf_val);

    /* Set node to 100% subsurface, 0% diffuse. */
    *subsurf_val = 1.0f;

    /* Delete Subsurface Color input */
    blender::bke::nodeRemoveSocket(ntree, node, subsurf_col);
  }
}

/* Convert emission inputs on the Principled BSDF. */
static void version_principled_bsdf_emission(bNodeTree *ntree)
{
  /* Blender 3.x and before would default to Emission = 0.0, Emission Strength = 1.0.
   * Now we default the other way around (1.0 and 0.0), but because the Strength input was added
   * a bit later, a file that only has the Emission socket would now end up as (1.0, 0.0) instead
   * of (1.0, 1.0).
   * Therefore, set strength to 1.0 for those files.
   */
  LISTBASE_FOREACH (bNode *, node, &ntree->nodes) {
    if (node->type != SH_NODE_BSDF_PRINCIPLED) {
      continue;
    }
    if (!blender::bke::nodeFindSocket(node, SOCK_IN, "Emission")) {
      /* Old enough to have neither, new defaults are fine. */
      continue;
    }
    if (blender::bke::nodeFindSocket(node, SOCK_IN, "Emission Strength")) {
      /* New enough to have both, no need to do anything. */
      continue;
    }
    bNodeSocket *sock = blender::bke::nodeAddStaticSocket(
        ntree, node, SOCK_IN, SOCK_FLOAT, PROP_NONE, "Emission Strength", "Emission Strength");
    *version_cycles_node_socket_float_value(sock) = 1.0f;
  }
}

/* Rename various Principled BSDF sockets. */
static void version_principled_bsdf_rename_sockets(bNodeTree *ntree)
{
  version_node_input_socket_name(ntree, SH_NODE_BSDF_PRINCIPLED, "Emission", "Emission Color");
  version_node_input_socket_name(ntree, SH_NODE_BSDF_PRINCIPLED, "Specular", "Specular IOR Level");
  version_node_input_socket_name(
      ntree, SH_NODE_BSDF_PRINCIPLED, "Subsurface", "Subsurface Weight");
  version_node_input_socket_name(
      ntree, SH_NODE_BSDF_PRINCIPLED, "Transmission", "Transmission Weight");
  version_node_input_socket_name(ntree, SH_NODE_BSDF_PRINCIPLED, "Coat", "Coat Weight");
  version_node_input_socket_name(ntree, SH_NODE_BSDF_PRINCIPLED, "Sheen", "Sheen Weight");
}

/* Replace old Principled Hair BSDF as a variant in the new Principled Hair BSDF. */
static void version_replace_principled_hair_model(bNodeTree *ntree)
{
  LISTBASE_FOREACH (bNode *, node, &ntree->nodes) {
    if (node->type != SH_NODE_BSDF_HAIR_PRINCIPLED) {
      continue;
    }
    NodeShaderHairPrincipled *data = MEM_cnew<NodeShaderHairPrincipled>(__func__);
    data->model = SHD_PRINCIPLED_HAIR_CHIANG;
    data->parametrization = node->custom1;

    node->storage = data;
  }
}

static void change_input_socket_to_rotation_type(bNodeTree &ntree,
                                                 bNode &node,
                                                 bNodeSocket &socket)
{
  if (socket.type == SOCK_ROTATION) {
    return;
  }
  socket.type = SOCK_ROTATION;
  STRNCPY(socket.idname, "NodeSocketRotation");
  auto *old_value = static_cast<bNodeSocketValueVector *>(socket.default_value);
  auto *new_value = MEM_new<bNodeSocketValueRotation>(__func__);
  copy_v3_v3(new_value->value_euler, old_value->value);
  socket.default_value = new_value;
  MEM_freeN(old_value);
  LISTBASE_FOREACH_MUTABLE (bNodeLink *, link, &ntree.links) {
    if (link->tosock != &socket) {
      continue;
    }
    if (ELEM(link->fromsock->type, SOCK_ROTATION, SOCK_VECTOR, SOCK_FLOAT) &&
        link->fromnode->type != NODE_REROUTE)
    {
      /* No need to add the conversion node when implicit conversions will work. */
      continue;
    }
    if (STREQ(link->fromnode->idname, "FunctionNodeEulerToRotation")) {
      /* Make versioning idempotent. */
      continue;
    }
    bNode *convert = blender::bke::nodeAddNode(nullptr, &ntree, "FunctionNodeEulerToRotation");
    convert->parent = node.parent;
    convert->locx = node.locx - 40;
    convert->locy = node.locy;
    link->tonode = convert;
    link->tosock = blender::bke::nodeFindSocket(convert, SOCK_IN, "Euler");

    blender::bke::nodeAddLink(&ntree,
                              convert,
                              blender::bke::nodeFindSocket(convert, SOCK_OUT, "Rotation"),
                              &node,
                              &socket);
  }
}

static void change_output_socket_to_rotation_type(bNodeTree &ntree,
                                                  bNode &node,
                                                  bNodeSocket &socket)
{
  /* Rely on generic node declaration update to change the socket type. */
  LISTBASE_FOREACH_MUTABLE (bNodeLink *, link, &ntree.links) {
    if (link->fromsock != &socket) {
      continue;
    }
    if (ELEM(link->tosock->type, SOCK_ROTATION, SOCK_VECTOR) && link->tonode->type != NODE_REROUTE)
    {
      /* No need to add the conversion node when implicit conversions will work. */
      continue;
    }
    if (STREQ(link->tonode->idname, "FunctionNodeRotationToEuler"))
    { /* Make versioning idempotent. */
      continue;
    }
    bNode *convert = blender::bke::nodeAddNode(nullptr, &ntree, "FunctionNodeRotationToEuler");
    convert->parent = node.parent;
    convert->locx = node.locx + 40;
    convert->locy = node.locy;
    link->fromnode = convert;
    link->fromsock = blender::bke::nodeFindSocket(convert, SOCK_OUT, "Euler");

    blender::bke::nodeAddLink(&ntree,
                              &node,
                              &socket,
                              convert,
                              blender::bke::nodeFindSocket(convert, SOCK_IN, "Rotation"));
  }
}

static void version_geometry_nodes_use_rotation_socket(bNodeTree &ntree)
{
  LISTBASE_FOREACH_MUTABLE (bNode *, node, &ntree.nodes) {
    if (STR_ELEM(node->idname,
                 "GeometryNodeInstanceOnPoints",
                 "GeometryNodeRotateInstances",
                 "GeometryNodeTransform"))
    {
      bNodeSocket *socket = blender::bke::nodeFindSocket(node, SOCK_IN, "Rotation");
      change_input_socket_to_rotation_type(ntree, *node, *socket);
    }
    if (STR_ELEM(node->idname,
                 "GeometryNodeDistributePointsOnFaces",
                 "GeometryNodeObjectInfo",
                 "GeometryNodeInputInstanceRotation"))
    {
      bNodeSocket *socket = blender::bke::nodeFindSocket(node, SOCK_OUT, "Rotation");
      change_output_socket_to_rotation_type(ntree, *node, *socket);
    }
  }
}

/* Find the base socket name for an idname that may include a subtype. */
static blender::StringRef legacy_socket_idname_to_socket_type(blender::StringRef idname)
{
  using string_pair = std::pair<const char *, const char *>;
  static const string_pair subtypes_map[] = {{"NodeSocketFloatUnsigned", "NodeSocketFloat"},
                                             {"NodeSocketFloatPercentage", "NodeSocketFloat"},
                                             {"NodeSocketFloatFactor", "NodeSocketFloat"},
                                             {"NodeSocketFloatAngle", "NodeSocketFloat"},
                                             {"NodeSocketFloatTime", "NodeSocketFloat"},
                                             {"NodeSocketFloatTimeAbsolute", "NodeSocketFloat"},
                                             {"NodeSocketFloatDistance", "NodeSocketFloat"},
                                             {"NodeSocketIntUnsigned", "NodeSocketInt"},
                                             {"NodeSocketIntPercentage", "NodeSocketInt"},
                                             {"NodeSocketIntFactor", "NodeSocketInt"},
                                             {"NodeSocketVectorTranslation", "NodeSocketVector"},
                                             {"NodeSocketVectorDirection", "NodeSocketVector"},
                                             {"NodeSocketVectorVelocity", "NodeSocketVector"},
                                             {"NodeSocketVectorAcceleration", "NodeSocketVector"},
                                             {"NodeSocketVectorEuler", "NodeSocketVector"},
                                             {"NodeSocketVectorXYZ", "NodeSocketVector"}};
  for (const string_pair &pair : subtypes_map) {
    if (pair.first == idname) {
      return pair.second;
    }
  }
  /* Unchanged socket idname. */
  return idname;
}

static bNodeTreeInterfaceItem *legacy_socket_move_to_interface(bNodeSocket &legacy_socket,
                                                               const eNodeSocketInOut in_out)
{
  bNodeTreeInterfaceSocket *new_socket = MEM_cnew<bNodeTreeInterfaceSocket>(__func__);
  new_socket->item.item_type = NODE_INTERFACE_SOCKET;

  /* Move reusable data. */
  new_socket->name = BLI_strdup(legacy_socket.name);
  new_socket->identifier = BLI_strdup(legacy_socket.identifier);
  new_socket->description = BLI_strdup(legacy_socket.description);
  /* If the socket idname includes a subtype (e.g. "NodeSocketFloatFactor") this will convert it to
   * the base type name ("NodeSocketFloat"). */
  new_socket->socket_type = BLI_strdup(
      legacy_socket_idname_to_socket_type(legacy_socket.idname).data());
  new_socket->flag = (in_out == SOCK_IN ? NODE_INTERFACE_SOCKET_INPUT :
                                          NODE_INTERFACE_SOCKET_OUTPUT);
  SET_FLAG_FROM_TEST(
      new_socket->flag, legacy_socket.flag & SOCK_HIDE_VALUE, NODE_INTERFACE_SOCKET_HIDE_VALUE);
  SET_FLAG_FROM_TEST(new_socket->flag,
                     legacy_socket.flag & SOCK_HIDE_IN_MODIFIER,
                     NODE_INTERFACE_SOCKET_HIDE_IN_MODIFIER);
  new_socket->attribute_domain = legacy_socket.attribute_domain;

  /* The following data are stolen from the old data, the ownership of their memory is directly
   * transferred to the new data. */
  new_socket->default_attribute_name = legacy_socket.default_attribute_name;
  legacy_socket.default_attribute_name = nullptr;
  new_socket->socket_data = legacy_socket.default_value;
  legacy_socket.default_value = nullptr;
  new_socket->properties = legacy_socket.prop;
  legacy_socket.prop = nullptr;

  /* Unused data. */
  MEM_delete(legacy_socket.runtime);
  legacy_socket.runtime = nullptr;

  return &new_socket->item;
}

static void versioning_convert_node_tree_socket_lists_to_interface(bNodeTree *ntree)
{
  bNodeTreeInterface &tree_interface = ntree->tree_interface;

  const int num_inputs = BLI_listbase_count(&ntree->inputs_legacy);
  const int num_outputs = BLI_listbase_count(&ntree->outputs_legacy);
  tree_interface.root_panel.items_num = num_inputs + num_outputs;
  tree_interface.root_panel.items_array = static_cast<bNodeTreeInterfaceItem **>(MEM_malloc_arrayN(
      tree_interface.root_panel.items_num, sizeof(bNodeTreeInterfaceItem *), __func__));

  /* Convert outputs first to retain old outputs/inputs ordering. */
  int index;
  LISTBASE_FOREACH_INDEX (bNodeSocket *, socket, &ntree->outputs_legacy, index) {
    tree_interface.root_panel.items_array[index] = legacy_socket_move_to_interface(*socket,
                                                                                   SOCK_OUT);
  }
  LISTBASE_FOREACH_INDEX (bNodeSocket *, socket, &ntree->inputs_legacy, index) {
    tree_interface.root_panel.items_array[num_outputs + index] = legacy_socket_move_to_interface(
        *socket, SOCK_IN);
  }
}

/**
 * Original node tree interface conversion in did not convert socket idnames with subtype suffixes
 * to correct socket base types (see #versioning_convert_node_tree_socket_lists_to_interface).
 */
static void versioning_fix_socket_subtype_idnames(bNodeTree *ntree)
{
  bNodeTreeInterface &tree_interface = ntree->tree_interface;

  tree_interface.foreach_item([](bNodeTreeInterfaceItem &item) -> bool {
    if (item.item_type == NODE_INTERFACE_SOCKET) {
      bNodeTreeInterfaceSocket &socket = reinterpret_cast<bNodeTreeInterfaceSocket &>(item);
      blender::StringRef corrected_socket_type = legacy_socket_idname_to_socket_type(
          socket.socket_type);
      if (socket.socket_type != corrected_socket_type) {
        MEM_freeN(socket.socket_type);
        socket.socket_type = BLI_strdup(corrected_socket_type.data());
      }
    }
    return true;
  });
}

/* Convert coat inputs on the Principled BSDF. */
static void version_principled_bsdf_coat(bNodeTree *ntree)
{
  LISTBASE_FOREACH (bNode *, node, &ntree->nodes) {
    if (node->type != SH_NODE_BSDF_PRINCIPLED) {
      continue;
    }
    if (blender::bke::nodeFindSocket(node, SOCK_IN, "Coat IOR") != nullptr) {
      continue;
    }
    bNodeSocket *coat_ior_input = blender::bke::nodeAddStaticSocket(
        ntree, node, SOCK_IN, SOCK_FLOAT, PROP_NONE, "Coat IOR", "Coat IOR");

    /* Adjust for 4x change in intensity. */
    bNodeSocket *coat_input = blender::bke::nodeFindSocket(node, SOCK_IN, "Clearcoat");
    *version_cycles_node_socket_float_value(coat_input) *= 0.25f;
    /* When the coat input is dynamic, instead of inserting a *0.25 math node, set the Coat IOR
     * to 1.2 instead - this also roughly quarters reflectivity compared to the 1.5 default. */
    *version_cycles_node_socket_float_value(coat_ior_input) = (coat_input->link) ? 1.2f : 1.5f;
  }

  /* Rename sockets. */
  version_node_input_socket_name(ntree, SH_NODE_BSDF_PRINCIPLED, "Clearcoat", "Coat");
  version_node_input_socket_name(
      ntree, SH_NODE_BSDF_PRINCIPLED, "Clearcoat Roughness", "Coat Roughness");
  version_node_input_socket_name(
      ntree, SH_NODE_BSDF_PRINCIPLED, "Clearcoat Normal", "Coat Normal");
}

/* Convert specular tint in Principled BSDF. */
static void version_principled_bsdf_specular_tint(bNodeTree *ntree)
{
  LISTBASE_FOREACH (bNode *, node, &ntree->nodes) {
    if (node->type != SH_NODE_BSDF_PRINCIPLED) {
      continue;
    }
    bNodeSocket *specular_tint_sock = blender::bke::nodeFindSocket(node, SOCK_IN, "Specular Tint");
    if (specular_tint_sock->type == SOCK_RGBA) {
      /* Node is already updated. */
      continue;
    }

    bNodeSocket *base_color_sock = blender::bke::nodeFindSocket(node, SOCK_IN, "Base Color");
    bNodeSocket *metallic_sock = blender::bke::nodeFindSocket(node, SOCK_IN, "Metallic");
    float specular_tint_old = *version_cycles_node_socket_float_value(specular_tint_sock);
    float *base_color = version_cycles_node_socket_rgba_value(base_color_sock);
    float metallic = *version_cycles_node_socket_float_value(metallic_sock);

    /* Change socket type to Color. */
    blender::bke::nodeModifySocketTypeStatic(ntree, node, specular_tint_sock, SOCK_RGBA, 0);
    float *specular_tint = version_cycles_node_socket_rgba_value(specular_tint_sock);

    /* The conversion logic here is that the new Specular Tint should be
     * mix(one, mix(base_color, one, metallic), old_specular_tint).
     * This needs to be handled both for the fixed values, as well as for any potential connected
     * inputs. */

    static float one[] = {1.0f, 1.0f, 1.0f, 1.0f};

    /* Mix the fixed values. */
    float metallic_mix[4];
    interp_v4_v4v4(metallic_mix, base_color, one, metallic);
    interp_v4_v4v4(specular_tint, one, metallic_mix, specular_tint_old);

    if (specular_tint_sock->link == nullptr && specular_tint_old <= 0.0f) {
      /* Specular Tint was fixed at zero, we don't need any conversion node setup. */
      continue;
    }

    /* If the Metallic input is dynamic, or fixed > 0 and base color is dynamic,
     * we need to insert a node to compute the metallic_mix.
     * Otherwise, use whatever is connected to the base color, or the static value
     * if it's unconnected. */
    bNodeSocket *metallic_mix_out = nullptr;
    bNode *metallic_mix_node = nullptr;
    if (metallic_sock->link || (base_color_sock->link && metallic > 0.0f)) {
      /* Metallic Mix needs to be dynamically mixed. */
      bNode *mix = blender::bke::nodeAddStaticNode(nullptr, ntree, SH_NODE_MIX);
      static_cast<NodeShaderMix *>(mix->storage)->data_type = SOCK_RGBA;
      mix->locx = node->locx - 270;
      mix->locy = node->locy - 120;

      bNodeSocket *a_in = blender::bke::nodeFindSocket(mix, SOCK_IN, "A_Color");
      bNodeSocket *b_in = blender::bke::nodeFindSocket(mix, SOCK_IN, "B_Color");
      bNodeSocket *fac_in = blender::bke::nodeFindSocket(mix, SOCK_IN, "Factor_Float");
      metallic_mix_out = blender::bke::nodeFindSocket(mix, SOCK_OUT, "Result_Color");
      metallic_mix_node = mix;

      copy_v4_v4(version_cycles_node_socket_rgba_value(a_in), base_color);
      if (base_color_sock->link) {
        blender::bke::nodeAddLink(
            ntree, base_color_sock->link->fromnode, base_color_sock->link->fromsock, mix, a_in);
      }
      copy_v4_v4(version_cycles_node_socket_rgba_value(b_in), one);
      *version_cycles_node_socket_float_value(fac_in) = metallic;
      if (metallic_sock->link) {
        blender::bke::nodeAddLink(
            ntree, metallic_sock->link->fromnode, metallic_sock->link->fromsock, mix, fac_in);
      }
    }
    else if (base_color_sock->link) {
      /* Metallic Mix is a no-op and equivalent to Base Color. */
      metallic_mix_out = base_color_sock->link->fromsock;
      metallic_mix_node = base_color_sock->link->fromnode;
    }

    /* Similar to above, if the Specular Tint input is dynamic, or fixed > 0 and metallic mix
     * is dynamic, we need to insert a node to compute the new specular tint. */
    if (specular_tint_sock->link || (metallic_mix_out && specular_tint_old > 0.0f)) {
      bNode *mix = blender::bke::nodeAddStaticNode(nullptr, ntree, SH_NODE_MIX);
      static_cast<NodeShaderMix *>(mix->storage)->data_type = SOCK_RGBA;
      mix->locx = node->locx - 170;
      mix->locy = node->locy - 120;

      bNodeSocket *a_in = blender::bke::nodeFindSocket(mix, SOCK_IN, "A_Color");
      bNodeSocket *b_in = blender::bke::nodeFindSocket(mix, SOCK_IN, "B_Color");
      bNodeSocket *fac_in = blender::bke::nodeFindSocket(mix, SOCK_IN, "Factor_Float");
      bNodeSocket *result_out = blender::bke::nodeFindSocket(mix, SOCK_OUT, "Result_Color");

      copy_v4_v4(version_cycles_node_socket_rgba_value(a_in), one);
      copy_v4_v4(version_cycles_node_socket_rgba_value(b_in), metallic_mix);
      if (metallic_mix_out) {
        blender::bke::nodeAddLink(ntree, metallic_mix_node, metallic_mix_out, mix, b_in);
      }
      *version_cycles_node_socket_float_value(fac_in) = specular_tint_old;
      if (specular_tint_sock->link) {
        blender::bke::nodeAddLink(ntree,
                                  specular_tint_sock->link->fromnode,
                                  specular_tint_sock->link->fromsock,
                                  mix,
                                  fac_in);
        blender::bke::nodeRemLink(ntree, specular_tint_sock->link);
      }
      blender::bke::nodeAddLink(ntree, mix, result_out, node, specular_tint_sock);
    }
  }
}

static void version_copy_socket(bNodeTreeInterfaceSocket &dst,
                                const bNodeTreeInterfaceSocket &src,
                                char *identifier)
{
  /* Node socket copy function based on bNodeTreeInterface::item_copy to avoid using blenkernel. */
  dst.name = BLI_strdup_null(src.name);
  dst.description = BLI_strdup_null(src.description);
  dst.socket_type = BLI_strdup(src.socket_type);
  dst.default_attribute_name = BLI_strdup_null(src.default_attribute_name);
  dst.identifier = identifier;
  if (src.properties) {
    dst.properties = IDP_CopyProperty_ex(src.properties, 0);
  }
  if (src.socket_data != nullptr) {
    dst.socket_data = MEM_dupallocN(src.socket_data);
    /* No user count increment needed, gets reset after versioning. */
  }
}

static int version_nodes_find_valid_insert_position_for_item(const bNodeTreeInterfacePanel &panel,
                                                             const bNodeTreeInterfaceItem &item,
                                                             const int initial_pos)
{
  const bool sockets_above_panels = !(panel.flag &
                                      NODE_INTERFACE_PANEL_ALLOW_SOCKETS_AFTER_PANELS);
  const blender::Span<const bNodeTreeInterfaceItem *> items = {panel.items_array, panel.items_num};

  int pos = initial_pos;

  if (sockets_above_panels) {
    if (item.item_type == NODE_INTERFACE_PANEL) {
      /* Find the closest valid position from the end, only panels at or after #position. */
      for (int test_pos = items.size() - 1; test_pos >= initial_pos; test_pos--) {
        if (test_pos < 0) {
          /* Initial position is out of range but valid. */
          break;
        }
        if (items[test_pos]->item_type != NODE_INTERFACE_PANEL) {
          /* Found valid position, insert after the last socket item. */
          pos = test_pos + 1;
          break;
        }
      }
    }
    else {
      /* Find the closest valid position from the start, no panels at or after #position. */
      for (int test_pos = 0; test_pos <= initial_pos; test_pos++) {
        if (test_pos >= items.size()) {
          /* Initial position is out of range but valid. */
          break;
        }
        if (items[test_pos]->item_type == NODE_INTERFACE_PANEL) {
          /* Found valid position, inserting moves the first panel. */
          pos = test_pos;
          break;
        }
      }
    }
  }

  return pos;
}

static void version_nodes_insert_item(bNodeTreeInterfacePanel &parent,
                                      bNodeTreeInterfaceSocket &socket,
                                      int position)
{
  /* Apply any constraints on the item positions. */
  position = version_nodes_find_valid_insert_position_for_item(parent, socket.item, position);
  position = std::min(std::max(position, 0), parent.items_num);

  blender::MutableSpan<bNodeTreeInterfaceItem *> old_items = {parent.items_array,
                                                              parent.items_num};
  parent.items_num++;
  parent.items_array = MEM_cnew_array<bNodeTreeInterfaceItem *>(parent.items_num, __func__);
  parent.items().take_front(position).copy_from(old_items.take_front(position));
  parent.items().drop_front(position + 1).copy_from(old_items.drop_front(position));
  parent.items()[position] = &socket.item;

  if (old_items.data()) {
    MEM_freeN(old_items.data());
  }
}

/* Node group interface copy function based on bNodeTreeInterface::insert_item_copy. */
static void version_node_group_split_socket(bNodeTreeInterface &tree_interface,
                                            bNodeTreeInterfaceSocket &socket,
                                            bNodeTreeInterfacePanel *parent,
                                            int position)
{
  if (parent == nullptr) {
    parent = &tree_interface.root_panel;
  }

  bNodeTreeInterfaceSocket *csocket = static_cast<bNodeTreeInterfaceSocket *>(
      MEM_dupallocN(&socket));
  /* Generate a new unique identifier.
   * This might break existing links, but the identifiers were duplicate anyway. */
  char *dst_identifier = BLI_sprintfN("Socket_%d", tree_interface.next_uid++);
  version_copy_socket(*csocket, socket, dst_identifier);

  version_nodes_insert_item(*parent, *csocket, position);

  /* Original socket becomes output. */
  socket.flag &= ~NODE_INTERFACE_SOCKET_INPUT;
  /* Copied socket becomes input. */
  csocket->flag &= ~NODE_INTERFACE_SOCKET_OUTPUT;
}

static void versioning_node_group_sort_sockets_recursive(bNodeTreeInterfacePanel &panel)
{
  /* True if item a should be above item b. */
  auto item_compare = [](const bNodeTreeInterfaceItem *a,
                         const bNodeTreeInterfaceItem *b) -> bool {
    if (a->item_type != b->item_type) {
      /* Keep sockets above panels. */
      return a->item_type == NODE_INTERFACE_SOCKET;
    }
    else {
      /* Keep outputs above inputs. */
      if (a->item_type == NODE_INTERFACE_SOCKET) {
        const bNodeTreeInterfaceSocket *sa = reinterpret_cast<const bNodeTreeInterfaceSocket *>(a);
        const bNodeTreeInterfaceSocket *sb = reinterpret_cast<const bNodeTreeInterfaceSocket *>(b);
        const bool is_output_a = sa->flag & NODE_INTERFACE_SOCKET_OUTPUT;
        const bool is_output_b = sb->flag & NODE_INTERFACE_SOCKET_OUTPUT;
        if (is_output_a != is_output_b) {
          return is_output_a;
        }
      }
    }
    return false;
  };

  /* Sort panel content. */
  std::stable_sort(panel.items().begin(), panel.items().end(), item_compare);

  /* Sort any child panels too. */
  for (bNodeTreeInterfaceItem *item : panel.items()) {
    if (item->item_type == NODE_INTERFACE_PANEL) {
      versioning_node_group_sort_sockets_recursive(
          *reinterpret_cast<bNodeTreeInterfacePanel *>(item));
    }
  }
}

static void enable_geometry_nodes_is_modifier(Main &bmain)
{
  /* Any node group with a first socket geometry output can potentially be a modifier. Previously
   * this wasn't an explicit option, so better to enable too many groups rather than too few. */
  LISTBASE_FOREACH (bNodeTree *, group, &bmain.nodetrees) {
    if (group->type != NTREE_GEOMETRY) {
      continue;
    }
    group->tree_interface.foreach_item([&](const bNodeTreeInterfaceItem &item) {
      if (item.item_type != NODE_INTERFACE_SOCKET) {
        return true;
      }
      const auto &socket = reinterpret_cast<const bNodeTreeInterfaceSocket &>(item);
      if ((socket.flag & NODE_INTERFACE_SOCKET_OUTPUT) == 0) {
        return true;
      }
      if (!STREQ(socket.socket_type, "NodeSocketGeometry")) {
        return true;
      }
      if (!group->geometry_node_asset_traits) {
        group->geometry_node_asset_traits = MEM_new<GeometryNodeAssetTraits>(__func__);
      }
      group->geometry_node_asset_traits->flag |= GEO_NODE_ASSET_MODIFIER;
      return false;
    });
  }
}

static void version_socket_identifier_suffixes_for_dynamic_types(
    ListBase sockets, const char *separator, const std::optional<int> total = std::nullopt)
{
  int index = 0;
  LISTBASE_FOREACH (bNodeSocket *, socket, &sockets) {
    if (socket->is_available()) {
      if (char *pos = strstr(socket->identifier, separator)) {
        /* End the identifier at the separator so that the old suffix is ignored. */
        *pos = '\0';

        if (total.has_value()) {
          index++;
          if (index == *total) {
            return;
          }
        }
      }
    }
    else {
      /* Rename existing identifiers so that they don't conflict with the renamed one. Those will
       * be removed after versioning code. */
      BLI_strncat(socket->identifier, "_deprecated", sizeof(socket->identifier));
    }
  }
}

static void versioning_nodes_dynamic_sockets(bNodeTree &ntree)
{
  LISTBASE_FOREACH (bNode *, node, &ntree.nodes) {
    switch (node->type) {
      case GEO_NODE_ACCUMULATE_FIELD:
        /* This node requires the extra `total` parameter, because the `Group Index` identifier
         * also has a space in the name, that should not be treated as separator. */
        version_socket_identifier_suffixes_for_dynamic_types(node->inputs, " ", 1);
        version_socket_identifier_suffixes_for_dynamic_types(node->outputs, " ", 3);
        break;
      case GEO_NODE_CAPTURE_ATTRIBUTE:
      case GEO_NODE_ATTRIBUTE_STATISTIC:
      case GEO_NODE_BLUR_ATTRIBUTE:
      case GEO_NODE_EVALUATE_AT_INDEX:
      case GEO_NODE_EVALUATE_ON_DOMAIN:
      case GEO_NODE_INPUT_NAMED_ATTRIBUTE:
      case GEO_NODE_RAYCAST:
      case GEO_NODE_SAMPLE_INDEX:
      case GEO_NODE_SAMPLE_NEAREST_SURFACE:
      case GEO_NODE_SAMPLE_UV_SURFACE:
      case GEO_NODE_STORE_NAMED_ATTRIBUTE:
      case GEO_NODE_VIEWER:
        version_socket_identifier_suffixes_for_dynamic_types(node->inputs, "_");
        version_socket_identifier_suffixes_for_dynamic_types(node->outputs, "_");
        break;
    }
  }
}

static void versioning_nodes_dynamic_sockets_2(bNodeTree &ntree)
{
  LISTBASE_FOREACH (bNode *, node, &ntree.nodes) {
    if (!ELEM(node->type, GEO_NODE_SWITCH, GEO_NODE_SAMPLE_CURVE)) {
      continue;
    }
    version_socket_identifier_suffixes_for_dynamic_types(node->inputs, "_");
    version_socket_identifier_suffixes_for_dynamic_types(node->outputs, "_");
  }
}

static void convert_grease_pencil_stroke_hardness_to_softness(GreasePencil *grease_pencil)
{
  using namespace blender;
  for (GreasePencilDrawingBase *base : grease_pencil->drawings()) {
    if (base->type != GP_DRAWING) {
      continue;
    }
    bke::greasepencil::Drawing &drawing = reinterpret_cast<GreasePencilDrawing *>(base)->wrap();
    const int layer_index = CustomData_get_named_layer_index(
        &drawing.geometry.curve_data, CD_PROP_FLOAT, "hardness");
    if (layer_index == -1) {
      continue;
    }
    float *data = static_cast<float *>(CustomData_get_layer_named_for_write(
        &drawing.geometry.curve_data, CD_PROP_FLOAT, "hardness", drawing.geometry.curve_num));
    for (const int i : IndexRange(drawing.geometry.curve_num)) {
      data[i] = 1.0f - data[i];
    }
    /* Rename the layer. */
    STRNCPY(drawing.geometry.curve_data.layers[layer_index].name, "softness");
  }
}

static void versioning_grease_pencil_stroke_radii_scaling(GreasePencil *grease_pencil)
{
  using namespace blender;
  for (GreasePencilDrawingBase *base : grease_pencil->drawings()) {
    if (base->type != GP_DRAWING) {
      continue;
    }
    bke::greasepencil::Drawing &drawing = reinterpret_cast<GreasePencilDrawing *>(base)->wrap();
    MutableSpan<float> radii = drawing.radii_for_write();
    threading::parallel_for(radii.index_range(), 8192, [&](const IndexRange range) {
      for (const int i : range) {
        radii[i] *= bke::greasepencil::LEGACY_RADIUS_CONVERSION_FACTOR;
      }
    });
  }
}

static void fix_geometry_nodes_object_info_scale(bNodeTree &ntree)
{
  using namespace blender;
  MultiValueMap<bNodeSocket *, bNodeLink *> out_links_per_socket;
  LISTBASE_FOREACH (bNodeLink *, link, &ntree.links) {
    if (link->fromnode->type == GEO_NODE_OBJECT_INFO) {
      out_links_per_socket.add(link->fromsock, link);
    }
  }

  LISTBASE_FOREACH_MUTABLE (bNode *, node, &ntree.nodes) {
    if (node->type != GEO_NODE_OBJECT_INFO) {
      continue;
    }
    bNodeSocket *scale = blender::bke::nodeFindSocket(node, SOCK_OUT, "Scale");
    const Span<bNodeLink *> links = out_links_per_socket.lookup(scale);
    if (links.is_empty()) {
      continue;
    }
    bNode *absolute_value = blender::bke::nodeAddNode(nullptr, &ntree, "ShaderNodeVectorMath");
    absolute_value->custom1 = NODE_VECTOR_MATH_ABSOLUTE;
    absolute_value->parent = node->parent;
    absolute_value->locx = node->locx + 100;
    absolute_value->locy = node->locy - 50;
    blender::bke::nodeAddLink(&ntree,
                              node,
                              scale,
                              absolute_value,
                              static_cast<bNodeSocket *>(absolute_value->inputs.first));
    for (bNodeLink *link : links) {
      link->fromnode = absolute_value;
      link->fromsock = static_cast<bNodeSocket *>(absolute_value->outputs.first);
    }
  }
}

static bool seq_filter_bilinear_to_auto(Sequence *seq, void * /*user_data*/)
{
  StripTransform *transform = seq->strip->transform;
  if (transform != nullptr && transform->filter == SEQ_TRANSFORM_FILTER_BILINEAR) {
    transform->filter = SEQ_TRANSFORM_FILTER_AUTO;
  }
  return true;
}

static void update_paint_modes_for_brush_assets(Main &bmain)
{
  /* Replace paint brushes with a reference to the default brush asset for that mode. */
  LISTBASE_FOREACH (Scene *, scene, &bmain.scenes) {
    BKE_paint_brushes_set_default_references(scene->toolsettings);
  }

  /* Replace persistent tool references with the new single builtin brush tool. */
  LISTBASE_FOREACH (WorkSpace *, workspace, &bmain.workspaces) {
    LISTBASE_FOREACH (bToolRef *, tref, &workspace->tools) {
      if (tref->space_type != SPACE_VIEW3D) {
        continue;
      }
      if (!ELEM(tref->mode,
                CTX_MODE_SCULPT,
                CTX_MODE_PAINT_VERTEX,
                CTX_MODE_PAINT_WEIGHT,
                CTX_MODE_PAINT_TEXTURE,
                CTX_MODE_PAINT_GPENCIL_LEGACY,
                CTX_MODE_PAINT_GREASE_PENCIL,
                CTX_MODE_SCULPT_GPENCIL_LEGACY,
                CTX_MODE_SCULPT_GREASE_PENCIL,
                CTX_MODE_WEIGHT_GPENCIL_LEGACY,
                CTX_MODE_WEIGHT_GREASE_PENCIL,
                CTX_MODE_VERTEX_GPENCIL_LEGACY,
                CTX_MODE_SCULPT_CURVES))
      {
        continue;
      }
      STRNCPY(tref->idname, "builtin.brush");
    }
  }
}

static void image_settings_avi_to_ffmpeg(Scene *scene)
{
  if (ELEM(scene->r.im_format.imtype, R_IMF_IMTYPE_AVIRAW, R_IMF_IMTYPE_AVIJPEG)) {
    scene->r.im_format.imtype = R_IMF_IMTYPE_FFMPEG;
  }
}

/* The Hue Correct curve now wraps around by specifying CUMA_USE_WRAPPING, which means it no longer
 * makes sense to have curve maps outside of the [0, 1] range, so enable clipping and reset the
 * clip and view ranges. */
static void hue_correct_set_wrapping(CurveMapping *curve_mapping)
{
  curve_mapping->flag |= CUMA_DO_CLIP;
  curve_mapping->flag |= CUMA_USE_WRAPPING;

  curve_mapping->clipr.xmin = 0.0f;
  curve_mapping->clipr.xmax = 1.0f;
  curve_mapping->clipr.ymin = 0.0f;
  curve_mapping->clipr.ymax = 1.0f;

  curve_mapping->curr.xmin = 0.0f;
  curve_mapping->curr.xmax = 1.0f;
  curve_mapping->curr.ymin = 0.0f;
  curve_mapping->curr.ymax = 1.0f;
}

static bool seq_hue_correct_set_wrapping(Sequence *seq, void * /*user_data*/)
{
  LISTBASE_FOREACH (SequenceModifierData *, smd, &seq->modifiers) {
    if (smd->type == seqModifierType_HueCorrect) {
      HueCorrectModifierData *hcmd = (HueCorrectModifierData *)smd;
      CurveMapping *cumap = (CurveMapping *)&hcmd->curve_mapping;
      hue_correct_set_wrapping(cumap);
    }
  }
  return true;
}

static void versioning_update_timecode(short int *tc)
{
  /* 2 = IMB_TC_FREE_RUN, 4 = IMB_TC_INTERPOLATED_REC_DATE_FREE_RUN. */
  if (ELEM(*tc, 2, 4)) {
    *tc = IMB_TC_RECORD_RUN;
  }
}

static bool seq_proxies_timecode_update(Sequence *seq, void * /*user_data*/)
{
  if (seq->strip == nullptr || seq->strip->proxy == nullptr) {
    return true;
  }
  StripProxy *proxy = seq->strip->proxy;
  versioning_update_timecode(&proxy->tc);
  return true;
}

static bool seq_text_data_update(Sequence *seq, void * /*user_data*/)
{
  if (seq->type != SEQ_TYPE_TEXT || seq->effectdata == nullptr) {
    return true;
  }

  TextVars *data = static_cast<TextVars *>(seq->effectdata);
  if (data->shadow_angle == 0.0f) {
    data->shadow_angle = DEG2RADF(65.0f);
    data->shadow_offset = 0.04f;
    data->shadow_blur = 0.0f;
  }
  if (data->outline_width == 0.0f) {
    data->outline_color[3] = 0.7f;
    data->outline_width = 0.05f;
  }
  return true;
}

static void versioning_node_hue_correct_set_wrappng(bNodeTree *ntree)
{
  if (ntree->type == NTREE_COMPOSIT) {
    LISTBASE_FOREACH_MUTABLE (bNode *, node, &ntree->nodes) {

      if (node->type == CMP_NODE_HUECORRECT) {
        CurveMapping *cumap = (CurveMapping *)node->storage;
        hue_correct_set_wrapping(cumap);
      }
    }
  }
}

static void add_image_editor_asset_shelf(Main &bmain)
{
  LISTBASE_FOREACH (bScreen *, screen, &bmain.screens) {
    LISTBASE_FOREACH (ScrArea *, area, &screen->areabase) {
      LISTBASE_FOREACH (SpaceLink *, sl, &area->spacedata) {
        if (sl->spacetype != SPACE_IMAGE) {
          continue;
        }

        ListBase *regionbase = (sl == area->spacedata.first) ? &area->regionbase : &sl->regionbase;

        if (ARegion *new_shelf_region = do_versions_add_region_if_not_found(
                regionbase, RGN_TYPE_ASSET_SHELF, __func__, RGN_TYPE_TOOL_HEADER))
        {
          new_shelf_region->regiondata = MEM_cnew<RegionAssetShelf>(__func__);
          new_shelf_region->alignment = RGN_ALIGN_BOTTOM;
          new_shelf_region->flag |= RGN_FLAG_HIDDEN;
        }
        if (ARegion *new_shelf_header = do_versions_add_region_if_not_found(
                regionbase, RGN_TYPE_ASSET_SHELF_HEADER, __func__, RGN_TYPE_ASSET_SHELF))
        {
          new_shelf_header->alignment = RGN_ALIGN_BOTTOM | RGN_ALIGN_HIDE_WITH_PREV;
        }
      }
    }
  }
}

void blo_do_versions_400(FileData *fd, Library * /*lib*/, Main *bmain)
{
  if (!MAIN_VERSION_FILE_ATLEAST(bmain, 400, 1)) {
    LISTBASE_FOREACH (Mesh *, mesh, &bmain->meshes) {
      version_mesh_legacy_to_struct_of_array_format(*mesh);
    }
    version_movieclips_legacy_camera_object(bmain);
  }

  if (!MAIN_VERSION_FILE_ATLEAST(bmain, 400, 2)) {
    LISTBASE_FOREACH (Mesh *, mesh, &bmain->meshes) {
      BKE_mesh_legacy_bevel_weight_to_generic(mesh);
    }
  }

  /* 400 4 did not require any do_version here. */

  if (!MAIN_VERSION_FILE_ATLEAST(bmain, 400, 5)) {
    LISTBASE_FOREACH (Scene *, scene, &bmain->scenes) {
      ToolSettings *ts = scene->toolsettings;
      if (ts->snap_mode_tools != SCE_SNAP_TO_NONE) {
        ts->snap_mode_tools = SCE_SNAP_TO_GEOM;
      }

#define SCE_SNAP_PROJECT (1 << 3)
      if (ts->snap_flag & SCE_SNAP_PROJECT) {
        ts->snap_mode &= ~(1 << 2); /* SCE_SNAP_TO_FACE */
        ts->snap_mode |= (1 << 8);  /* SCE_SNAP_INDIVIDUAL_PROJECT */
      }
#undef SCE_SNAP_PROJECT
    }
  }

  if (!MAIN_VERSION_FILE_ATLEAST(bmain, 400, 6)) {
    FOREACH_NODETREE_BEGIN (bmain, ntree, id) {
      versioning_replace_legacy_glossy_node(ntree);
      versioning_remove_microfacet_sharp_distribution(ntree);
    }
    FOREACH_NODETREE_END;
  }

  if (!MAIN_VERSION_FILE_ATLEAST(bmain, 400, 7)) {
    LISTBASE_FOREACH (Mesh *, mesh, &bmain->meshes) {
      version_mesh_crease_generic(*bmain);
    }
  }

  if (!MAIN_VERSION_FILE_ATLEAST(bmain, 400, 8)) {
    LISTBASE_FOREACH (bAction *, act, &bmain->actions) {
      act->frame_start = max_ff(act->frame_start, MINAFRAMEF);
      act->frame_end = min_ff(act->frame_end, MAXFRAMEF);
    }
  }

  if (!MAIN_VERSION_FILE_ATLEAST(bmain, 400, 9)) {
    LISTBASE_FOREACH (Light *, light, &bmain->lights) {
      if (light->type == LA_SPOT && light->nodetree) {
        version_replace_texcoord_normal_socket(light->nodetree);
      }
    }
  }

  /* Fix brush->tip_scale_x which should never be zero. */
  LISTBASE_FOREACH (Brush *, brush, &bmain->brushes) {
    if (brush->tip_scale_x == 0.0f) {
      brush->tip_scale_x = 1.0f;
    }
  }

  if (!MAIN_VERSION_FILE_ATLEAST(bmain, 400, 10)) {
    LISTBASE_FOREACH (bScreen *, screen, &bmain->screens) {
      LISTBASE_FOREACH (ScrArea *, area, &screen->areabase) {
        LISTBASE_FOREACH (SpaceLink *, space, &area->spacedata) {
          if (space->spacetype == SPACE_NODE) {
            SpaceNode *snode = reinterpret_cast<SpaceNode *>(space);
            snode->overlay.flag |= SN_OVERLAY_SHOW_PREVIEWS;
          }
        }
      }
    }
  }

  if (!MAIN_VERSION_FILE_ATLEAST(bmain, 400, 11)) {
    version_vertex_weight_edit_preserve_threshold_exclusivity(bmain);
  }

  if (!MAIN_VERSION_FILE_ATLEAST(bmain, 400, 12)) {
    if (!DNA_struct_member_exists(fd->filesdna, "LightProbe", "int", "grid_bake_samples")) {
      LISTBASE_FOREACH (LightProbe *, lightprobe, &bmain->lightprobes) {
        lightprobe->grid_bake_samples = 2048;
        lightprobe->grid_normal_bias = 0.3f;
        lightprobe->grid_view_bias = 0.0f;
        lightprobe->grid_facing_bias = 0.5f;
        lightprobe->grid_dilation_threshold = 0.5f;
        lightprobe->grid_dilation_radius = 1.0f;
      }
    }

    /* Set default bake resolution. */
    if (!DNA_struct_member_exists(fd->filesdna, "World", "int", "probe_resolution")) {
      LISTBASE_FOREACH (World *, world, &bmain->worlds) {
        world->probe_resolution = LIGHT_PROBE_RESOLUTION_1024;
      }
    }

    if (!DNA_struct_member_exists(fd->filesdna, "LightProbe", "float", "grid_surface_bias")) {
      LISTBASE_FOREACH (LightProbe *, lightprobe, &bmain->lightprobes) {
        lightprobe->grid_surface_bias = 0.05f;
        lightprobe->grid_escape_bias = 0.1f;
      }
    }

    /* Clear removed "Z Buffer" flag. */
    {
      const int R_IMF_FLAG_ZBUF_LEGACY = 1 << 0;
      LISTBASE_FOREACH (Scene *, scene, &bmain->scenes) {
        scene->r.im_format.flag &= ~R_IMF_FLAG_ZBUF_LEGACY;
      }
    }

    /* Reset the layer opacity for all layers to 1. */
    LISTBASE_FOREACH (GreasePencil *, grease_pencil, &bmain->grease_pencils) {
      for (blender::bke::greasepencil::Layer *layer : grease_pencil->layers_for_write()) {
        layer->opacity = 1.0f;
      }
    }

    FOREACH_NODETREE_BEGIN (bmain, ntree, id) {
      if (ntree->type == NTREE_SHADER) {
        /* Remove Transmission Roughness from Principled BSDF. */
        version_principled_transmission_roughness(ntree);
        /* Convert legacy Velvet BSDF nodes into the new Sheen BSDF node. */
        version_replace_velvet_sheen_node(ntree);
        /* Convert sheen inputs on the Principled BSDF. */
        version_principled_bsdf_sheen(ntree);
      }
    }
    FOREACH_NODETREE_END;

    LISTBASE_FOREACH (bScreen *, screen, &bmain->screens) {
      LISTBASE_FOREACH (ScrArea *, area, &screen->areabase) {
        LISTBASE_FOREACH (SpaceLink *, sl, &area->spacedata) {
          ListBase *regionbase = (sl == area->spacedata.first) ? &area->regionbase :
                                                                 &sl->regionbase;

          /* Layout based regions used to also disallow resizing, now these are separate flags.
           * Make sure they are set together for old regions. */
          LISTBASE_FOREACH (ARegion *, region, regionbase) {
            if (region->flag & RGN_FLAG_DYNAMIC_SIZE) {
              region->flag |= RGN_FLAG_NO_USER_RESIZE;
            }
          }
        }
      }
    }
  }

  if (!MAIN_VERSION_FILE_ATLEAST(bmain, 400, 13)) {
    /* For the scenes configured to use the "None" display disable the color management
     * again. This will handle situation when the "None" display is removed and is replaced with
     * a "Raw" view instead.
     *
     * Note that this versioning will do nothing if the "None" display exists in the OCIO
     * configuration. */
    LISTBASE_FOREACH (Scene *, scene, &bmain->scenes) {
      const ColorManagedDisplaySettings &display_settings = scene->display_settings;
      if (STREQ(display_settings.display_device, "None")) {
        BKE_scene_disable_color_management(scene);
      }
    }
  }

  if (!MAIN_VERSION_FILE_ATLEAST(bmain, 400, 14)) {
    if (!DNA_struct_member_exists(fd->filesdna, "SceneEEVEE", "int", "ray_tracing_method")) {
      LISTBASE_FOREACH (Scene *, scene, &bmain->scenes) {
        scene->eevee.ray_tracing_method = RAYTRACE_EEVEE_METHOD_SCREEN;
      }
    }

    if (!DNA_struct_exists(fd->filesdna, "RegionAssetShelf")) {
      LISTBASE_FOREACH (bScreen *, screen, &bmain->screens) {
        LISTBASE_FOREACH (ScrArea *, area, &screen->areabase) {
          LISTBASE_FOREACH (SpaceLink *, sl, &area->spacedata) {
            if (sl->spacetype != SPACE_VIEW3D) {
              continue;
            }

            ListBase *regionbase = (sl == area->spacedata.first) ? &area->regionbase :
                                                                   &sl->regionbase;

            if (ARegion *new_shelf_region = do_versions_add_region_if_not_found(
                    regionbase,
                    RGN_TYPE_ASSET_SHELF,
                    "asset shelf for view3d (versioning)",
                    RGN_TYPE_TOOL_HEADER))
            {
              new_shelf_region->alignment = RGN_ALIGN_BOTTOM;
            }
            if (ARegion *new_shelf_header = do_versions_add_region_if_not_found(
                    regionbase,
                    RGN_TYPE_ASSET_SHELF_HEADER,
                    "asset shelf header for view3d (versioning)",
                    RGN_TYPE_ASSET_SHELF))
            {
              new_shelf_header->alignment = RGN_ALIGN_BOTTOM | RGN_SPLIT_PREV;
            }
          }
        }
      }
    }
  }

  if (!MAIN_VERSION_FILE_ATLEAST(bmain, 400, 16)) {
    /* Set Normalize property of Noise Texture node to true. */
    FOREACH_NODETREE_BEGIN (bmain, ntree, id) {
      if (ntree->type != NTREE_CUSTOM) {
        LISTBASE_FOREACH (bNode *, node, &ntree->nodes) {
          if (node->type == SH_NODE_TEX_NOISE) {
            ((NodeTexNoise *)node->storage)->normalize = true;
          }
        }
      }
    }
    FOREACH_NODETREE_END;
  }

  if (!MAIN_VERSION_FILE_ATLEAST(bmain, 400, 17)) {
    if (!DNA_struct_exists(fd->filesdna, "NodeShaderHairPrincipled")) {
      FOREACH_NODETREE_BEGIN (bmain, ntree, id) {
        if (ntree->type == NTREE_SHADER) {
          version_replace_principled_hair_model(ntree);
        }
      }
      FOREACH_NODETREE_END;
    }

    /* Panorama properties shared with Eevee. */
    if (!DNA_struct_member_exists(fd->filesdna, "Camera", "float", "fisheye_fov")) {
      Camera default_cam = *DNA_struct_default_get(Camera);
      LISTBASE_FOREACH (Camera *, camera, &bmain->cameras) {
        IDProperty *ccam = version_cycles_properties_from_ID(&camera->id);
        if (ccam) {
          camera->panorama_type = version_cycles_property_int(
              ccam, "panorama_type", default_cam.panorama_type);
          camera->fisheye_fov = version_cycles_property_float(
              ccam, "fisheye_fov", default_cam.fisheye_fov);
          camera->fisheye_lens = version_cycles_property_float(
              ccam, "fisheye_lens", default_cam.fisheye_lens);
          camera->latitude_min = version_cycles_property_float(
              ccam, "latitude_min", default_cam.latitude_min);
          camera->latitude_max = version_cycles_property_float(
              ccam, "latitude_max", default_cam.latitude_max);
          camera->longitude_min = version_cycles_property_float(
              ccam, "longitude_min", default_cam.longitude_min);
          camera->longitude_max = version_cycles_property_float(
              ccam, "longitude_max", default_cam.longitude_max);
          /* Fit to match default projective camera with focal_length 50 and sensor_width 36. */
          camera->fisheye_polynomial_k0 = version_cycles_property_float(
              ccam, "fisheye_polynomial_k0", default_cam.fisheye_polynomial_k0);
          camera->fisheye_polynomial_k1 = version_cycles_property_float(
              ccam, "fisheye_polynomial_k1", default_cam.fisheye_polynomial_k1);
          camera->fisheye_polynomial_k2 = version_cycles_property_float(
              ccam, "fisheye_polynomial_k2", default_cam.fisheye_polynomial_k2);
          camera->fisheye_polynomial_k3 = version_cycles_property_float(
              ccam, "fisheye_polynomial_k3", default_cam.fisheye_polynomial_k3);
          camera->fisheye_polynomial_k4 = version_cycles_property_float(
              ccam, "fisheye_polynomial_k4", default_cam.fisheye_polynomial_k4);
        }
        else {
          camera->panorama_type = default_cam.panorama_type;
          camera->fisheye_fov = default_cam.fisheye_fov;
          camera->fisheye_lens = default_cam.fisheye_lens;
          camera->latitude_min = default_cam.latitude_min;
          camera->latitude_max = default_cam.latitude_max;
          camera->longitude_min = default_cam.longitude_min;
          camera->longitude_max = default_cam.longitude_max;
          /* Fit to match default projective camera with focal_length 50 and sensor_width 36. */
          camera->fisheye_polynomial_k0 = default_cam.fisheye_polynomial_k0;
          camera->fisheye_polynomial_k1 = default_cam.fisheye_polynomial_k1;
          camera->fisheye_polynomial_k2 = default_cam.fisheye_polynomial_k2;
          camera->fisheye_polynomial_k3 = default_cam.fisheye_polynomial_k3;
          camera->fisheye_polynomial_k4 = default_cam.fisheye_polynomial_k4;
        }
      }
    }

    if (!DNA_struct_member_exists(fd->filesdna, "LightProbe", "float", "grid_flag")) {
      LISTBASE_FOREACH (LightProbe *, lightprobe, &bmain->lightprobes) {
        /* Keep old behavior of baking the whole lighting. */
        lightprobe->grid_flag = LIGHTPROBE_GRID_CAPTURE_WORLD | LIGHTPROBE_GRID_CAPTURE_INDIRECT |
                                LIGHTPROBE_GRID_CAPTURE_EMISSION;
      }
    }

    if (!DNA_struct_member_exists(fd->filesdna, "SceneEEVEE", "int", "gi_irradiance_pool_size")) {
      LISTBASE_FOREACH (Scene *, scene, &bmain->scenes) {
        scene->eevee.gi_irradiance_pool_size = 16;
      }
    }

    LISTBASE_FOREACH (Scene *, scene, &bmain->scenes) {
      scene->toolsettings->snap_flag_anim |= SCE_SNAP;
      scene->toolsettings->snap_anim_mode |= (1 << 10); /* SCE_SNAP_TO_FRAME */
    }
  }

  if (!MAIN_VERSION_FILE_ATLEAST(bmain, 400, 20)) {
    /* Convert old socket lists into new interface items. */
    FOREACH_NODETREE_BEGIN (bmain, ntree, id) {
      versioning_convert_node_tree_socket_lists_to_interface(ntree);
      /* Clear legacy sockets after conversion.
       * Internal data pointers have been moved or freed already. */
      BLI_freelistN(&ntree->inputs_legacy);
      BLI_freelistN(&ntree->outputs_legacy);
    }
    FOREACH_NODETREE_END;
  }
  else {
    /* Legacy node tree sockets are created for forward compatibility,
     * but have to be freed after loading and versioning. */
    FOREACH_NODETREE_BEGIN (bmain, ntree, id) {
      LISTBASE_FOREACH_MUTABLE (bNodeSocket *, legacy_socket, &ntree->inputs_legacy) {
        MEM_SAFE_FREE(legacy_socket->default_attribute_name);
        MEM_SAFE_FREE(legacy_socket->default_value);
        if (legacy_socket->prop) {
          IDP_FreeProperty(legacy_socket->prop);
        }
        MEM_delete(legacy_socket->runtime);
        MEM_freeN(legacy_socket);
      }
      LISTBASE_FOREACH_MUTABLE (bNodeSocket *, legacy_socket, &ntree->outputs_legacy) {
        MEM_SAFE_FREE(legacy_socket->default_attribute_name);
        MEM_SAFE_FREE(legacy_socket->default_value);
        if (legacy_socket->prop) {
          IDP_FreeProperty(legacy_socket->prop);
        }
        MEM_delete(legacy_socket->runtime);
        MEM_freeN(legacy_socket);
      }
      BLI_listbase_clear(&ntree->inputs_legacy);
      BLI_listbase_clear(&ntree->outputs_legacy);
    }
    FOREACH_NODETREE_END;
  }

  if (!MAIN_VERSION_FILE_ATLEAST(bmain, 400, 22)) {
    /* Initialize root panel flags in files created before these flags were added. */
    FOREACH_NODETREE_BEGIN (bmain, ntree, id) {
      ntree->tree_interface.root_panel.flag |= NODE_INTERFACE_PANEL_ALLOW_CHILD_PANELS;
    }
    FOREACH_NODETREE_END;
  }

  if (!MAIN_VERSION_FILE_ATLEAST(bmain, 400, 23)) {
    LISTBASE_FOREACH (bNodeTree *, ntree, &bmain->nodetrees) {
      if (ntree->type == NTREE_GEOMETRY) {
        LISTBASE_FOREACH (bNode *, node, &ntree->nodes) {
          if (node->type == GEO_NODE_SET_SHADE_SMOOTH) {
            node->custom1 = int8_t(blender::bke::AttrDomain::Face);
          }
        }
      }
    }
  }

  if (!MAIN_VERSION_FILE_ATLEAST(bmain, 400, 24)) {
    FOREACH_NODETREE_BEGIN (bmain, ntree, id) {
      if (ntree->type == NTREE_SHADER) {
        /* Convert coat inputs on the Principled BSDF. */
        version_principled_bsdf_coat(ntree);
        /* Convert subsurface inputs on the Principled BSDF. */
        version_principled_bsdf_subsurface(ntree);
        /* Convert emission on the Principled BSDF. */
        version_principled_bsdf_emission(ntree);
      }
    }
    FOREACH_NODETREE_END;

    {
      LISTBASE_FOREACH (bScreen *, screen, &bmain->screens) {
        LISTBASE_FOREACH (ScrArea *, area, &screen->areabase) {
          LISTBASE_FOREACH (SpaceLink *, sl, &area->spacedata) {
            const ListBase *regionbase = (sl == area->spacedata.first) ? &area->regionbase :
                                                                         &sl->regionbase;
            LISTBASE_FOREACH (ARegion *, region, regionbase) {
              if (region->regiontype != RGN_TYPE_ASSET_SHELF) {
                continue;
              }

              RegionAssetShelf *shelf_data = static_cast<RegionAssetShelf *>(region->regiondata);
              if (shelf_data && shelf_data->active_shelf &&
                  (shelf_data->active_shelf->preferred_row_count == 0))
              {
                shelf_data->active_shelf->preferred_row_count = 1;
              }
            }
          }
        }
      }
    }

    /* Convert sockets with both input and output flag into two separate sockets. */
    FOREACH_NODETREE_BEGIN (bmain, ntree, id) {
      blender::Vector<bNodeTreeInterfaceSocket *> sockets_to_split;
      ntree->tree_interface.foreach_item([&](bNodeTreeInterfaceItem &item) {
        if (item.item_type == NODE_INTERFACE_SOCKET) {
          bNodeTreeInterfaceSocket &socket = reinterpret_cast<bNodeTreeInterfaceSocket &>(item);
          if ((socket.flag & NODE_INTERFACE_SOCKET_INPUT) &&
              (socket.flag & NODE_INTERFACE_SOCKET_OUTPUT))
          {
            sockets_to_split.append(&socket);
          }
        }
        return true;
      });

      for (bNodeTreeInterfaceSocket *socket : sockets_to_split) {
        const int position = ntree->tree_interface.find_item_position(socket->item);
        bNodeTreeInterfacePanel *parent = ntree->tree_interface.find_item_parent(socket->item);
        version_node_group_split_socket(ntree->tree_interface, *socket, parent, position + 1);
      }
    }
    FOREACH_NODETREE_END;
  }

  if (!MAIN_VERSION_FILE_ATLEAST(bmain, 400, 25)) {
    FOREACH_NODETREE_BEGIN (bmain, ntree, id) {
      if (ntree->type == NTREE_SHADER) {
        /* Convert specular tint on the Principled BSDF. */
        version_principled_bsdf_specular_tint(ntree);
        /* Rename some sockets. */
        version_principled_bsdf_rename_sockets(ntree);
      }
    }
    FOREACH_NODETREE_END;
  }

  if (!MAIN_VERSION_FILE_ATLEAST(bmain, 400, 26)) {
    enable_geometry_nodes_is_modifier(*bmain);

    LISTBASE_FOREACH (Scene *, scene, &bmain->scenes) {
      scene->simulation_frame_start = scene->r.sfra;
      scene->simulation_frame_end = scene->r.efra;
    }
  }

  if (!MAIN_VERSION_FILE_ATLEAST(bmain, 400, 27)) {
    LISTBASE_FOREACH (bScreen *, screen, &bmain->screens) {
      LISTBASE_FOREACH (ScrArea *, area, &screen->areabase) {
        LISTBASE_FOREACH (SpaceLink *, sl, &area->spacedata) {
          if (sl->spacetype == SPACE_SEQ) {
            SpaceSeq *sseq = (SpaceSeq *)sl;
            sseq->timeline_overlay.flag |= SEQ_TIMELINE_SHOW_STRIP_RETIMING;
          }
        }
      }
    }

    if (!DNA_struct_member_exists(fd->filesdna, "SceneEEVEE", "int", "shadow_step_count")) {
      SceneEEVEE default_scene_eevee = *DNA_struct_default_get(SceneEEVEE);
      LISTBASE_FOREACH (Scene *, scene, &bmain->scenes) {
        scene->eevee.shadow_ray_count = default_scene_eevee.shadow_ray_count;
        scene->eevee.shadow_step_count = default_scene_eevee.shadow_step_count;
      }
    }
  }

  if (!MAIN_VERSION_FILE_ATLEAST(bmain, 400, 28)) {
    LISTBASE_FOREACH (bScreen *, screen, &bmain->screens) {
      LISTBASE_FOREACH (ScrArea *, area, &screen->areabase) {
        LISTBASE_FOREACH (SpaceLink *, sl, &area->spacedata) {
          const ListBase *regionbase = (sl == area->spacedata.first) ? &area->regionbase :
                                                                       &sl->regionbase;
          LISTBASE_FOREACH (ARegion *, region, regionbase) {
            if (region->regiontype != RGN_TYPE_ASSET_SHELF) {
              continue;
            }

            RegionAssetShelf *shelf_data = static_cast<RegionAssetShelf *>(region->regiondata);
            if (shelf_data && shelf_data->active_shelf) {
              AssetShelfSettings &settings = shelf_data->active_shelf->settings;
              settings.asset_library_reference.custom_library_index = -1;
              settings.asset_library_reference.type = ASSET_LIBRARY_ALL;
            }

            region->flag |= RGN_FLAG_HIDDEN;
          }
        }
      }
    }
  }

  if (!MAIN_VERSION_FILE_ATLEAST(bmain, 400, 29)) {
    /* Unhide all Reroute nodes. */
    FOREACH_NODETREE_BEGIN (bmain, ntree, id) {
      LISTBASE_FOREACH (bNode *, node, &ntree->nodes) {
        if (node->is_reroute()) {
          static_cast<bNodeSocket *>(node->inputs.first)->flag &= ~SOCK_HIDDEN;
          static_cast<bNodeSocket *>(node->outputs.first)->flag &= ~SOCK_HIDDEN;
        }
      }
    }
    FOREACH_NODETREE_END;
  }

  if (!MAIN_VERSION_FILE_ATLEAST(bmain, 400, 30)) {
    LISTBASE_FOREACH (Scene *, scene, &bmain->scenes) {
      ToolSettings *ts = scene->toolsettings;
      enum { IS_DEFAULT = 0, IS_UV, IS_NODE, IS_ANIM };
      auto versioning_snap_to = [](short snap_to_old, int type) {
        eSnapMode snap_to_new = SCE_SNAP_TO_NONE;
        if (snap_to_old & (1 << 0)) {
          snap_to_new |= type == IS_NODE ? SCE_SNAP_TO_NODE_X :
                         type == IS_ANIM ? SCE_SNAP_TO_FRAME :
                                           SCE_SNAP_TO_VERTEX;
        }
        if (snap_to_old & (1 << 1)) {
          snap_to_new |= type == IS_NODE ? SCE_SNAP_TO_NODE_Y :
                         type == IS_ANIM ? SCE_SNAP_TO_SECOND :
                                           SCE_SNAP_TO_EDGE;
        }
        if (ELEM(type, IS_DEFAULT, IS_ANIM) && snap_to_old & (1 << 2)) {
          snap_to_new |= type == IS_DEFAULT ? SCE_SNAP_TO_FACE : SCE_SNAP_TO_MARKERS;
        }
        if (type == IS_DEFAULT && snap_to_old & (1 << 3)) {
          snap_to_new |= SCE_SNAP_TO_VOLUME;
        }
        if (type == IS_DEFAULT && snap_to_old & (1 << 4)) {
          snap_to_new |= SCE_SNAP_TO_EDGE_MIDPOINT;
        }
        if (type == IS_DEFAULT && snap_to_old & (1 << 5)) {
          snap_to_new |= SCE_SNAP_TO_EDGE_PERPENDICULAR;
        }
        if (ELEM(type, IS_DEFAULT, IS_UV, IS_NODE) && snap_to_old & (1 << 6)) {
          snap_to_new |= SCE_SNAP_TO_INCREMENT;
        }
        if (ELEM(type, IS_DEFAULT, IS_UV, IS_NODE) && snap_to_old & (1 << 7)) {
          snap_to_new |= SCE_SNAP_TO_GRID;
        }
        if (type == IS_DEFAULT && snap_to_old & (1 << 8)) {
          snap_to_new |= SCE_SNAP_INDIVIDUAL_NEAREST;
        }
        if (type == IS_DEFAULT && snap_to_old & (1 << 9)) {
          snap_to_new |= SCE_SNAP_INDIVIDUAL_PROJECT;
        }
        if (snap_to_old & (1 << 10)) {
          snap_to_new |= SCE_SNAP_TO_FRAME;
        }
        if (snap_to_old & (1 << 11)) {
          snap_to_new |= SCE_SNAP_TO_SECOND;
        }
        if (snap_to_old & (1 << 12)) {
          snap_to_new |= SCE_SNAP_TO_MARKERS;
        }

        if (!snap_to_new) {
          snap_to_new = eSnapMode(1 << 0);
        }

        return snap_to_new;
      };

      ts->snap_mode = versioning_snap_to(ts->snap_mode, IS_DEFAULT);
      ts->snap_uv_mode = versioning_snap_to(ts->snap_uv_mode, IS_UV);
      ts->snap_node_mode = versioning_snap_to(ts->snap_node_mode, IS_NODE);
      ts->snap_anim_mode = versioning_snap_to(ts->snap_anim_mode, IS_ANIM);
    }
  }

  if (!MAIN_VERSION_FILE_ATLEAST(bmain, 400, 31)) {
    LISTBASE_FOREACH (Curve *, curve, &bmain->curves) {
      const int curvetype = BKE_curve_type_get(curve);
      if (curvetype == OB_FONT) {
        CharInfo *info = curve->strinfo;
        if (info != nullptr) {
          for (int i = curve->len_char32 - 1; i >= 0; i--, info++) {
            if (info->mat_nr > 0) {
              /** CharInfo mat_nr used to start at 1, unlike mesh & nurbs, now zero-based. */
              info->mat_nr--;
            }
          }
        }
      }
    }
  }

  if (!MAIN_VERSION_FILE_ATLEAST(bmain, 400, 33)) {
    /* Fix node group socket order by sorting outputs and inputs. */
    LISTBASE_FOREACH (bNodeTree *, ntree, &bmain->nodetrees) {
      versioning_node_group_sort_sockets_recursive(ntree->tree_interface.root_panel);
    }
  }

  if (!MAIN_VERSION_FILE_ATLEAST(bmain, 401, 1)) {
    LISTBASE_FOREACH (GreasePencil *, grease_pencil, &bmain->grease_pencils) {
      versioning_grease_pencil_stroke_radii_scaling(grease_pencil);
    }
  }

  if (!MAIN_VERSION_FILE_ATLEAST(bmain, 401, 4)) {
    FOREACH_NODETREE_BEGIN (bmain, ntree, id) {
      if (ntree->type != NTREE_CUSTOM) {
        /* versioning_update_noise_texture_node must be done before
         * versioning_replace_musgrave_texture_node. */
        versioning_update_noise_texture_node(ntree);

        /* Convert Musgrave Texture nodes to Noise Texture nodes. */
        versioning_replace_musgrave_texture_node(ntree);
      }
    }
    FOREACH_NODETREE_END;
  }

  if (!MAIN_VERSION_FILE_ATLEAST(bmain, 401, 5)) {
    /* Unify Material::blend_shadow and Cycles.use_transparent_shadows into the
     * Material::blend_flag. */
    Scene *scene = static_cast<Scene *>(bmain->scenes.first);
    bool is_eevee = scene && STR_ELEM(scene->r.engine,
                                      RE_engine_id_BLENDER_EEVEE,
                                      RE_engine_id_BLENDER_EEVEE_NEXT);
    LISTBASE_FOREACH (Material *, material, &bmain->materials) {
      bool transparent_shadows = true;
      if (is_eevee) {
        transparent_shadows = material->blend_shadow != MA_BS_SOLID;
      }
      else if (IDProperty *cmat = version_cycles_properties_from_ID(&material->id)) {
        transparent_shadows = version_cycles_property_boolean(
            cmat, "use_transparent_shadow", true);
      }
      SET_FLAG_FROM_TEST(material->blend_flag, transparent_shadows, MA_BL_TRANSPARENT_SHADOW);
    }
  }

  if (!MAIN_VERSION_FILE_ATLEAST(bmain, 401, 5)) {
    /** NOTE: This versioning code didn't update the subversion number. */
    FOREACH_NODETREE_BEGIN (bmain, ntree, id) {
      if (ntree->type == NTREE_COMPOSIT) {
        versioning_replace_splitviewer(ntree);
      }
    }
    FOREACH_NODETREE_END;
  }

  /* 401 6 did not require any do_version here. */

  if (!MAIN_VERSION_FILE_ATLEAST(bmain, 401, 7)) {
    if (!DNA_struct_member_exists(fd->filesdna, "SceneEEVEE", "int", "volumetric_ray_depth")) {
      SceneEEVEE default_eevee = *DNA_struct_default_get(SceneEEVEE);
      LISTBASE_FOREACH (Scene *, scene, &bmain->scenes) {
        scene->eevee.volumetric_ray_depth = default_eevee.volumetric_ray_depth;
      }
    }

    if (!DNA_struct_member_exists(fd->filesdna, "Material", "char", "surface_render_method")) {
      LISTBASE_FOREACH (Material *, mat, &bmain->materials) {
        mat->surface_render_method = (mat->blend_method == MA_BM_BLEND) ?
                                         MA_SURFACE_METHOD_FORWARD :
                                         MA_SURFACE_METHOD_DEFERRED;
      }
    }

    LISTBASE_FOREACH (bScreen *, screen, &bmain->screens) {
      LISTBASE_FOREACH (ScrArea *, area, &screen->areabase) {
        LISTBASE_FOREACH (SpaceLink *, sl, &area->spacedata) {
          const ListBase *regionbase = (sl == area->spacedata.first) ? &area->regionbase :
                                                                       &sl->regionbase;
          LISTBASE_FOREACH (ARegion *, region, regionbase) {
            if (region->regiontype != RGN_TYPE_ASSET_SHELF_HEADER) {
              continue;
            }
            region->alignment &= ~RGN_SPLIT_PREV;
            region->alignment |= RGN_ALIGN_HIDE_WITH_PREV;
          }
        }
      }
    }

    if (!DNA_struct_member_exists(fd->filesdna, "SceneEEVEE", "float", "gtao_thickness")) {
      SceneEEVEE default_eevee = *DNA_struct_default_get(SceneEEVEE);
      LISTBASE_FOREACH (Scene *, scene, &bmain->scenes) {
        scene->eevee.gtao_thickness = default_eevee.gtao_thickness;
        scene->eevee.gtao_focus = default_eevee.gtao_focus;
      }
    }

    if (!DNA_struct_member_exists(fd->filesdna, "LightProbe", "float", "data_display_size")) {
      LightProbe default_probe = *DNA_struct_default_get(LightProbe);
      LISTBASE_FOREACH (LightProbe *, probe, &bmain->lightprobes) {
        probe->data_display_size = default_probe.data_display_size;
      }
    }

    LISTBASE_FOREACH (Mesh *, mesh, &bmain->meshes) {
      mesh->flag &= ~ME_NO_OVERLAPPING_TOPOLOGY;
    }
  }

  if (!MAIN_VERSION_FILE_ATLEAST(bmain, 401, 8)) {
    LISTBASE_FOREACH (bNodeTree *, ntree, &bmain->nodetrees) {
      if (ntree->type != NTREE_GEOMETRY) {
        continue;
      }
      versioning_nodes_dynamic_sockets(*ntree);
    }
  }

  if (!MAIN_VERSION_FILE_ATLEAST(bmain, 401, 9)) {
    if (!DNA_struct_member_exists(fd->filesdna, "Material", "char", "displacement_method")) {
      /* Replace Cycles.displacement_method by Material::displacement_method. */
      LISTBASE_FOREACH (Material *, material, &bmain->materials) {
        int displacement_method = MA_DISPLACEMENT_BUMP;
        if (IDProperty *cmat = version_cycles_properties_from_ID(&material->id)) {
          displacement_method = version_cycles_property_int(
              cmat, "displacement_method", MA_DISPLACEMENT_BUMP);
        }
        material->displacement_method = displacement_method;
      }
    }

    /* Prevent custom bone colors from having alpha zero.
     * Part of the fix for issue #115434. */
    LISTBASE_FOREACH (bArmature *, arm, &bmain->armatures) {
      blender::animrig::ANIM_armature_foreach_bone(&arm->bonebase, [](Bone *bone) {
        bone->color.custom.solid[3] = 255;
        bone->color.custom.select[3] = 255;
        bone->color.custom.active[3] = 255;
      });
      if (arm->edbo) {
        LISTBASE_FOREACH (EditBone *, ebone, arm->edbo) {
          ebone->color.custom.solid[3] = 255;
          ebone->color.custom.select[3] = 255;
          ebone->color.custom.active[3] = 255;
        }
      }
    }
    LISTBASE_FOREACH (Object *, obj, &bmain->objects) {
      if (obj->pose == nullptr) {
        continue;
      }
      LISTBASE_FOREACH (bPoseChannel *, pchan, &obj->pose->chanbase) {
        pchan->color.custom.solid[3] = 255;
        pchan->color.custom.select[3] = 255;
        pchan->color.custom.active[3] = 255;
      }
    }
  }

  if (!MAIN_VERSION_FILE_ATLEAST(bmain, 401, 10)) {
    if (!DNA_struct_member_exists(
            fd->filesdna, "SceneEEVEE", "RaytraceEEVEE", "ray_tracing_options"))
    {
      LISTBASE_FOREACH (Scene *, scene, &bmain->scenes) {
        scene->eevee.ray_tracing_options.flag = RAYTRACE_EEVEE_USE_DENOISE;
        scene->eevee.ray_tracing_options.denoise_stages = RAYTRACE_EEVEE_DENOISE_SPATIAL |
                                                          RAYTRACE_EEVEE_DENOISE_TEMPORAL |
                                                          RAYTRACE_EEVEE_DENOISE_BILATERAL;
        scene->eevee.ray_tracing_options.screen_trace_quality = 0.25f;
        scene->eevee.ray_tracing_options.screen_trace_thickness = 0.2f;
        scene->eevee.ray_tracing_options.trace_max_roughness = 0.5f;
        scene->eevee.ray_tracing_options.resolution_scale = 2;
      }
    }

    LISTBASE_FOREACH (bNodeTree *, ntree, &bmain->nodetrees) {
      if (ntree->type == NTREE_GEOMETRY) {
        version_geometry_nodes_use_rotation_socket(*ntree);
        versioning_nodes_dynamic_sockets_2(*ntree);
        fix_geometry_nodes_object_info_scale(*ntree);
      }
    }
  }

  if (MAIN_VERSION_FILE_ATLEAST(bmain, 400, 20) && !MAIN_VERSION_FILE_ATLEAST(bmain, 401, 11)) {
    /* Convert old socket lists into new interface items. */
    FOREACH_NODETREE_BEGIN (bmain, ntree, id) {
      versioning_fix_socket_subtype_idnames(ntree);
    }
    FOREACH_NODETREE_END;
  }

  if (!MAIN_VERSION_FILE_ATLEAST(bmain, 401, 12)) {
    FOREACH_NODETREE_BEGIN (bmain, ntree, id) {
      if (ntree->type == NTREE_COMPOSIT) {
        LISTBASE_FOREACH (bNode *, node, &ntree->nodes) {
          if (node->type == CMP_NODE_PIXELATE) {
            node->custom1 = 1;
          }
        }
      }
    }
    FOREACH_NODETREE_END;
  }

  if (!MAIN_VERSION_FILE_ATLEAST(bmain, 401, 13)) {
    FOREACH_NODETREE_BEGIN (bmain, ntree, id) {
      if (ntree->type == NTREE_COMPOSIT) {
        LISTBASE_FOREACH (bNode *, node, &ntree->nodes) {
          if (node->type == CMP_NODE_MAP_UV) {
            node->custom2 = CMP_NODE_MAP_UV_FILTERING_ANISOTROPIC;
          }
        }
      }
    }
    FOREACH_NODETREE_END;
  }

  if (!MAIN_VERSION_FILE_ATLEAST(bmain, 401, 14)) {
    const Brush *default_brush = DNA_struct_default_get(Brush);
    LISTBASE_FOREACH (Brush *, brush, &bmain->brushes) {
      brush->automasking_start_normal_limit = default_brush->automasking_start_normal_limit;
      brush->automasking_start_normal_falloff = default_brush->automasking_start_normal_falloff;

      brush->automasking_view_normal_limit = default_brush->automasking_view_normal_limit;
      brush->automasking_view_normal_falloff = default_brush->automasking_view_normal_falloff;
    }
  }

  if (!MAIN_VERSION_FILE_ATLEAST(bmain, 401, 15)) {
    FOREACH_NODETREE_BEGIN (bmain, ntree, id) {
      if (ntree->type == NTREE_COMPOSIT) {
        LISTBASE_FOREACH (bNode *, node, &ntree->nodes) {
          if (node->type == CMP_NODE_KEYING) {
            NodeKeyingData &keying_data = *static_cast<NodeKeyingData *>(node->storage);
            keying_data.edge_kernel_radius = max_ii(keying_data.edge_kernel_radius - 1, 0);
          }
        }
      }
    }
    FOREACH_NODETREE_END;
  }

  if (!MAIN_VERSION_FILE_ATLEAST(bmain, 401, 16)) {
    LISTBASE_FOREACH (Scene *, scene, &bmain->scenes) {
      Sculpt *sculpt = scene->toolsettings->sculpt;
      if (sculpt != nullptr) {
        Sculpt default_sculpt = *DNA_struct_default_get(Sculpt);
        sculpt->automasking_boundary_edges_propagation_steps =
            default_sculpt.automasking_boundary_edges_propagation_steps;
      }
    }
  }

  if (!MAIN_VERSION_FILE_ATLEAST(bmain, 401, 17)) {
    LISTBASE_FOREACH (Scene *, scene, &bmain->scenes) {
      ToolSettings *ts = scene->toolsettings;
      int input_sample_values[10];

      input_sample_values[0] = ts->imapaint.paint.num_input_samples_deprecated;
      input_sample_values[1] = ts->sculpt != nullptr ?
                                   ts->sculpt->paint.num_input_samples_deprecated :
                                   1;
      input_sample_values[2] = ts->curves_sculpt != nullptr ?
                                   ts->curves_sculpt->paint.num_input_samples_deprecated :
                                   1;

      input_sample_values[4] = ts->gp_paint != nullptr ?
                                   ts->gp_paint->paint.num_input_samples_deprecated :
                                   1;
      input_sample_values[5] = ts->gp_vertexpaint != nullptr ?
                                   ts->gp_vertexpaint->paint.num_input_samples_deprecated :
                                   1;
      input_sample_values[6] = ts->gp_sculptpaint != nullptr ?
                                   ts->gp_sculptpaint->paint.num_input_samples_deprecated :
                                   1;
      input_sample_values[7] = ts->gp_weightpaint != nullptr ?
                                   ts->gp_weightpaint->paint.num_input_samples_deprecated :
                                   1;

      input_sample_values[8] = ts->vpaint != nullptr ?
                                   ts->vpaint->paint.num_input_samples_deprecated :
                                   1;
      input_sample_values[9] = ts->wpaint != nullptr ?
                                   ts->wpaint->paint.num_input_samples_deprecated :
                                   1;

      int unified_value = 1;
      for (int i = 0; i < 10; i++) {
        if (input_sample_values[i] != 1) {
          if (unified_value == 1) {
            unified_value = input_sample_values[i];
          }
          else {
            /* In the case of a user having multiple tools with different num_input_value values
             * set we cannot support this in the single UnifiedPaintSettings value, so fallback
             * to 1 instead of deciding that one value is more canonical than the other.
             */
            break;
          }
        }
      }

      ts->unified_paint_settings.input_samples = unified_value;
    }
    LISTBASE_FOREACH (Brush *, brush, &bmain->brushes) {
      brush->input_samples = 1;
    }
  }

  if (!MAIN_VERSION_FILE_ATLEAST(bmain, 401, 18)) {
    LISTBASE_FOREACH (Scene *, scene, &bmain->scenes) {
      if (scene->ed != nullptr) {
        SEQ_for_each_callback(&scene->ed->seqbase, seq_filter_bilinear_to_auto, nullptr);
      }
    }
  }

  if (!MAIN_VERSION_FILE_ATLEAST(bmain, 401, 19)) {
    LISTBASE_FOREACH (bNodeTree *, ntree, &bmain->nodetrees) {
      if (ntree->type == NTREE_GEOMETRY) {
        version_node_socket_name(ntree, FN_NODE_ROTATE_ROTATION, "Rotation 1", "Rotation");
        version_node_socket_name(ntree, FN_NODE_ROTATE_ROTATION, "Rotation 2", "Rotate By");
      }
    }
  }

  if (!MAIN_VERSION_FILE_ATLEAST(bmain, 401, 20)) {
    LISTBASE_FOREACH (Object *, ob, &bmain->objects) {
      int uid = 1;
      LISTBASE_FOREACH (ModifierData *, md, &ob->modifiers) {
        /* These identifiers are not necessarily stable for linked data. If the linked data has a
         * new modifier inserted, the identifiers of other modifiers can change. */
        md->persistent_uid = uid++;
      }
    }
  }

  if (!MAIN_VERSION_FILE_ATLEAST(bmain, 401, 21)) {
    LISTBASE_FOREACH (Brush *, brush, &bmain->brushes) {
      /* The `sculpt_flag` was used to store the `BRUSH_DIR_IN`
       * With the fix for #115313 this is now just using the `brush->flag`. */
      if (brush->gpencil_settings && (brush->gpencil_settings->sculpt_flag & BRUSH_DIR_IN) != 0) {
        brush->flag |= BRUSH_DIR_IN;
      }
    }
  }

  /* Keep point/spot light soft falloff for files created before 4.0. */
  if (!MAIN_VERSION_FILE_ATLEAST(bmain, 400, 0)) {
    LISTBASE_FOREACH (Light *, light, &bmain->lights) {
      if (ELEM(light->type, LA_LOCAL, LA_SPOT)) {
        light->mode |= LA_USE_SOFT_FALLOFF;
      }
    }
  }

  if (!MAIN_VERSION_FILE_ATLEAST(bmain, 402, 1)) {
    using namespace blender::bke::greasepencil;
    /* Initialize newly added scale layer transform to one. */
    LISTBASE_FOREACH (GreasePencil *, grease_pencil, &bmain->grease_pencils) {
      for (Layer *layer : grease_pencil->layers_for_write()) {
        copy_v3_fl(layer->scale, 1.0f);
      }
    }
  }

  if (!MAIN_VERSION_FILE_ATLEAST(bmain, 402, 2)) {
    LISTBASE_FOREACH (Scene *, scene, &bmain->scenes) {
      bool is_cycles = scene && STREQ(scene->r.engine, RE_engine_id_CYCLES);
      if (is_cycles) {
        if (IDProperty *cscene = version_cycles_properties_from_ID(&scene->id)) {
          int cposition = version_cycles_property_int(cscene, "motion_blur_position", 1);
          BLI_assert(cposition >= 0 && cposition < 3);
          int order_conversion[3] = {SCE_MB_START, SCE_MB_CENTER, SCE_MB_END};
          scene->r.motion_blur_position = order_conversion[std::clamp(cposition, 0, 2)];
        }
      }
      else {
        SET_FLAG_FROM_TEST(
            scene->r.mode, scene->eevee.flag & SCE_EEVEE_MOTION_BLUR_ENABLED_DEPRECATED, R_MBLUR);
        scene->r.motion_blur_position = scene->eevee.motion_blur_position_deprecated;
        scene->r.motion_blur_shutter = scene->eevee.motion_blur_shutter_deprecated;
      }
    }
  }

  if (!MAIN_VERSION_FILE_ATLEAST(bmain, 402, 3)) {
    constexpr int NTREE_EXECUTION_MODE_CPU = 0;
    constexpr int NTREE_EXECUTION_MODE_FULL_FRAME = 1;

    constexpr int NTREE_COM_GROUPNODE_BUFFER = 1 << 3;
    constexpr int NTREE_COM_OPENCL = 1 << 1;

    FOREACH_NODETREE_BEGIN (bmain, ntree, id) {
      if (ntree->type != NTREE_COMPOSIT) {
        continue;
      }

      ntree->flag &= ~(NTREE_COM_GROUPNODE_BUFFER | NTREE_COM_OPENCL);

      if (ntree->execution_mode == NTREE_EXECUTION_MODE_FULL_FRAME) {
        ntree->execution_mode = NTREE_EXECUTION_MODE_CPU;
      }
    }
    FOREACH_NODETREE_END;
  }

  if (!MAIN_VERSION_FILE_ATLEAST(bmain, 402, 4)) {
    if (!DNA_struct_member_exists(fd->filesdna, "SpaceImage", "float", "stretch_opacity")) {
      LISTBASE_FOREACH (bScreen *, screen, &bmain->screens) {
        LISTBASE_FOREACH (ScrArea *, area, &screen->areabase) {
          LISTBASE_FOREACH (SpaceLink *, sl, &area->spacedata) {
            if (sl->spacetype == SPACE_IMAGE) {
              SpaceImage *sima = reinterpret_cast<SpaceImage *>(sl);
              sima->stretch_opacity = 0.9f;
            }
          }
        }
      }
    }
  }

  if (!MAIN_VERSION_FILE_ATLEAST(bmain, 402, 5)) {
    LISTBASE_FOREACH (Scene *, scene, &bmain->scenes) {
      image_settings_avi_to_ffmpeg(scene);
    }
  }

  if (!MAIN_VERSION_FILE_ATLEAST(bmain, 402, 6)) {
    LISTBASE_FOREACH (Brush *, brush, &bmain->brushes) {
      if (BrushCurvesSculptSettings *settings = brush->curves_sculpt_settings) {
        settings->flag |= BRUSH_CURVES_SCULPT_FLAG_INTERPOLATE_RADIUS;
        settings->curve_radius = 0.01f;
      }
    }
  }

  if (!MAIN_VERSION_FILE_ATLEAST(bmain, 402, 8)) {
    LISTBASE_FOREACH (Light *, light, &bmain->lights) {
      light->shadow_filter_radius = 1.0f;
    }
  }

  if (!MAIN_VERSION_FILE_ATLEAST(bmain, 402, 9)) {
    const float default_snap_angle_increment = DEG2RADF(5.0f);
    const float default_snap_angle_increment_precision = DEG2RADF(1.0f);
    LISTBASE_FOREACH (Scene *, scene, &bmain->scenes) {
      scene->toolsettings->snap_angle_increment_2d = default_snap_angle_increment;
      scene->toolsettings->snap_angle_increment_3d = default_snap_angle_increment;
      scene->toolsettings->snap_angle_increment_2d_precision =
          default_snap_angle_increment_precision;
      scene->toolsettings->snap_angle_increment_3d_precision =
          default_snap_angle_increment_precision;
    }
  }

  if (!MAIN_VERSION_FILE_ATLEAST(bmain, 402, 10)) {
    if (!DNA_struct_member_exists(fd->filesdna, "SceneEEVEE", "int", "gtao_resolution")) {
      LISTBASE_FOREACH (Scene *, scene, &bmain->scenes) {
        scene->eevee.gtao_resolution = 2;
      }
    }
  }

  if (!MAIN_VERSION_FILE_ATLEAST(bmain, 402, 12)) {
    FOREACH_NODETREE_BEGIN (bmain, ntree, id) {
      versioning_node_hue_correct_set_wrappng(ntree);
    }
    FOREACH_NODETREE_END;

    LISTBASE_FOREACH (Scene *, scene, &bmain->scenes) {
      if (scene->ed != nullptr) {
        SEQ_for_each_callback(&scene->ed->seqbase, seq_hue_correct_set_wrapping, nullptr);
      }
    }
  }

  if (!MAIN_VERSION_FILE_ATLEAST(bmain, 402, 14)) {
    LISTBASE_FOREACH (Object *, ob, &bmain->objects) {
      if (bMotionPath *mpath = ob->mpath) {
        mpath->color_post[0] = 0.1f;
        mpath->color_post[1] = 1.0f;
        mpath->color_post[2] = 0.1f;
      }
      if (!ob->pose) {
        continue;
      }
      LISTBASE_FOREACH (bPoseChannel *, pchan, &ob->pose->chanbase) {
        if (bMotionPath *mpath = pchan->mpath) {
          mpath->color_post[0] = 0.1f;
          mpath->color_post[1] = 1.0f;
          mpath->color_post[2] = 0.1f;
        }
      }
    }
  }

  if (!MAIN_VERSION_FILE_ATLEAST(bmain, 402, 18)) {
    if (!DNA_struct_member_exists(fd->filesdna, "Light", "float", "transmission_fac")) {
      LISTBASE_FOREACH (Light *, light, &bmain->lights) {
        /* Refracted light was not supported in legacy EEVEE. Set it to zero for compatibility with
         * older files. */
        light->transmission_fac = 0.0f;
      }
    }
  }

  if (!MAIN_VERSION_FILE_ATLEAST(bmain, 402, 19)) {
    LISTBASE_FOREACH (Scene *, scene, &bmain->scenes) {
      /* Keep legacy EEVEE old behavior. */
      scene->eevee.flag |= SCE_EEVEE_VOLUME_CUSTOM_RANGE;
    }

    LISTBASE_FOREACH (Scene *, scene, &bmain->scenes) {
      scene->eevee.clamp_surface_indirect = 10.0f;
      /* Make contribution of indirect lighting very small (but non-null) to avoid world lighting
       * and volume lightprobe changing the appearance of volume objects. */
      scene->eevee.clamp_volume_indirect = 1e-8f;
    }
  }

  if (!MAIN_VERSION_FILE_ATLEAST(bmain, 402, 20)) {
    LISTBASE_FOREACH (Scene *, scene, &bmain->scenes) {
      SequencerToolSettings *sequencer_tool_settings = SEQ_tool_settings_ensure(scene);
      sequencer_tool_settings->snap_mode |= SEQ_SNAP_TO_MARKERS;
    }
  }

  if (!MAIN_VERSION_FILE_ATLEAST(bmain, 402, 21)) {
    add_image_editor_asset_shelf(*bmain);
  }

  if (!MAIN_VERSION_FILE_ATLEAST(bmain, 402, 22)) {
    /* Display missing media in sequencer by default. */
    LISTBASE_FOREACH (Scene *, scene, &bmain->scenes) {
      if (scene->ed != nullptr) {
        scene->ed->show_missing_media_flag |= SEQ_EDIT_SHOW_MISSING_MEDIA;
      }
    }
  }

  if (!MAIN_VERSION_FILE_ATLEAST(bmain, 402, 23)) {
    LISTBASE_FOREACH (Scene *, scene, &bmain->scenes) {
      ToolSettings *ts = scene->toolsettings;
      if (!ts->uvsculpt.strength_curve) {
        ts->uvsculpt.size = 50;
        ts->uvsculpt.strength = 1.0f;
        ts->uvsculpt.curve_preset = BRUSH_CURVE_SMOOTH;
        ts->uvsculpt.strength_curve = BKE_curvemapping_add(1, 0.0f, 0.0f, 1.0f, 1.0f);
      }
    }
  }

  if (!MAIN_VERSION_FILE_ATLEAST(bmain, 402, 24)) {
    if (!DNA_struct_member_exists(fd->filesdna, "Material", "char", "thickness_mode")) {
      LISTBASE_FOREACH (Material *, material, &bmain->materials) {
        if (material->blend_flag & MA_BL_TRANSLUCENCY) {
          /* EEVEE Legacy used thickness from shadow map when translucency was on. */
          material->blend_flag |= MA_BL_THICKNESS_FROM_SHADOW;
        }
        if ((material->blend_flag & MA_BL_SS_REFRACTION) && material->use_nodes &&
            material->nodetree)
        {
          /* EEVEE Legacy used slab assumption. */
          material->thickness_mode = MA_THICKNESS_SLAB;
          version_refraction_depth_to_thickness_value(material->nodetree, material->refract_depth);
        }
      }
    }
  }

  if (!MAIN_VERSION_FILE_ATLEAST(bmain, 402, 25)) {
    FOREACH_NODETREE_BEGIN (bmain, ntree, id) {
      if (ntree->type != NTREE_COMPOSIT) {
        continue;
      }
      LISTBASE_FOREACH (bNode *, node, &ntree->nodes) {
        if (node->type != CMP_NODE_BLUR) {
          continue;
        }

        NodeBlurData &blur_data = *static_cast<NodeBlurData *>(node->storage);

        if (blur_data.filtertype != R_FILTER_FAST_GAUSS) {
          continue;
        }

        /* The size of the Fast Gaussian mode of blur decreased by the following factor to match
         * other blur sizes. So increase it back. */
        const float size_factor = 3.0f / 2.0f;
        blur_data.sizex *= size_factor;
        blur_data.sizey *= size_factor;
        blur_data.percentx *= size_factor;
        blur_data.percenty *= size_factor;
      }
    }
    FOREACH_NODETREE_END;
  }

  if (!MAIN_VERSION_FILE_ATLEAST(bmain, 402, 26)) {
    if (!DNA_struct_member_exists(fd->filesdna, "SceneEEVEE", "float", "shadow_resolution_scale"))
    {
      SceneEEVEE default_scene_eevee = *DNA_struct_default_get(SceneEEVEE);
      LISTBASE_FOREACH (Scene *, scene, &bmain->scenes) {
        scene->eevee.shadow_resolution_scale = default_scene_eevee.shadow_resolution_scale;
      }
    }
  }

  if (!MAIN_VERSION_FILE_ATLEAST(bmain, 402, 27)) {
    LISTBASE_FOREACH (Scene *, scene, &bmain->scenes) {
      if (scene->ed != nullptr) {
        scene->ed->cache_flag &= ~(SEQ_CACHE_UNUSED_5 | SEQ_CACHE_UNUSED_6 | SEQ_CACHE_UNUSED_7 |
                                   SEQ_CACHE_UNUSED_8 | SEQ_CACHE_UNUSED_9);
      }
    }
    LISTBASE_FOREACH (bScreen *, screen, &bmain->screens) {
      LISTBASE_FOREACH (ScrArea *, area, &screen->areabase) {
        LISTBASE_FOREACH (SpaceLink *, sl, &area->spacedata) {
          if (sl->spacetype == SPACE_SEQ) {
            SpaceSeq *sseq = (SpaceSeq *)sl;
            sseq->cache_overlay.flag |= SEQ_CACHE_SHOW_FINAL_OUT;
          }
        }
      }
    }
  }

  if (!MAIN_VERSION_FILE_ATLEAST(bmain, 402, 28)) {
    LISTBASE_FOREACH (Scene *, scene, &bmain->scenes) {
      if (scene->ed != nullptr) {
        SEQ_for_each_callback(&scene->ed->seqbase, seq_proxies_timecode_update, nullptr);
      }
    }

    LISTBASE_FOREACH (MovieClip *, clip, &bmain->movieclips) {
      MovieClipProxy proxy = clip->proxy;
      versioning_update_timecode(&proxy.tc);
    }
  }

  if (!MAIN_VERSION_FILE_ATLEAST(bmain, 402, 29)) {
    LISTBASE_FOREACH (Scene *, scene, &bmain->scenes) {
      if (scene->ed) {
        SEQ_for_each_callback(&scene->ed->seqbase, seq_text_data_update, nullptr);
      }
    }
  }

  if (!MAIN_VERSION_FILE_ATLEAST(bmain, 402, 30)) {
    LISTBASE_FOREACH (Scene *, scene, &bmain->scenes) {
      if (scene->nodetree) {
        scene->nodetree->flag &= ~NTREE_UNUSED_2;
      }
    }
  }

  if (!MAIN_VERSION_FILE_ATLEAST(bmain, 402, 31)) {
    LISTBASE_FOREACH (LightProbe *, lightprobe, &bmain->lightprobes) {
      /* Guess a somewhat correct density given the resolution. But very low resolution need
       * a decent enough density to work. */
      lightprobe->grid_surfel_density = max_ii(20,
                                               2 * max_iii(lightprobe->grid_resolution_x,
                                                           lightprobe->grid_resolution_y,
                                                           lightprobe->grid_resolution_z));
    }
  }

  if (!MAIN_VERSION_FILE_ATLEAST(bmain, 402, 31)) {
    /* Mark old EEVEE world volumes for showing conversion operator. */
    LISTBASE_FOREACH (World *, world, &bmain->worlds) {
      if (world->nodetree) {
        bNode *output_node = version_eevee_output_node_get(world->nodetree, SH_NODE_OUTPUT_WORLD);
        if (output_node) {
          bNodeSocket *volume_input_socket = static_cast<bNodeSocket *>(
              BLI_findlink(&output_node->inputs, 1));
          if (volume_input_socket) {
            LISTBASE_FOREACH (bNodeLink *, node_link, &world->nodetree->links) {
              if (node_link->tonode == output_node && node_link->tosock == volume_input_socket) {
                world->flag |= WO_USE_EEVEE_FINITE_VOLUME;
              }
            }
          }
        }
      }
    }
  }

  if (!MAIN_VERSION_FILE_ATLEAST(bmain, 402, 33)) {
    constexpr int NTREE_EXECUTION_MODE_GPU = 2;

    LISTBASE_FOREACH (Scene *, scene, &bmain->scenes) {
      if (scene->nodetree) {
        if (scene->nodetree->execution_mode == NTREE_EXECUTION_MODE_GPU) {
          scene->r.compositor_device = SCE_COMPOSITOR_DEVICE_GPU;
        }
        scene->r.compositor_precision = scene->nodetree->precision;
      }
    }
  }

  if (!MAIN_VERSION_FILE_ATLEAST(bmain, 402, 34)) {
    float shadow_max_res_sun = 0.001f;
    float shadow_max_res_local = 0.001f;
    bool shadow_resolution_absolute = false;
    /* Try to get default resolution from scene setting. */
    LISTBASE_FOREACH (Scene *, scene, &bmain->scenes) {
      shadow_max_res_local = (2.0f * M_SQRT2) / scene->eevee.shadow_cube_size;
      /* Round to avoid weird numbers in the UI. */
      shadow_max_res_local = ceil(shadow_max_res_local * 1000.0f) / 1000.0f;
      shadow_resolution_absolute = true;
      break;
    }

    LISTBASE_FOREACH (Light *, light, &bmain->lights) {
      if (light->type == LA_SUN) {
        /* Sun are too complex to convert. Need user interaction. */
        light->shadow_maximum_resolution = shadow_max_res_sun;
        SET_FLAG_FROM_TEST(light->mode, false, LA_SHAD_RES_ABSOLUTE);
      }
      else {
        light->shadow_maximum_resolution = shadow_max_res_local;
        SET_FLAG_FROM_TEST(light->mode, shadow_resolution_absolute, LA_SHAD_RES_ABSOLUTE);
      }
    }
  }

  if (!MAIN_VERSION_FILE_ATLEAST(bmain, 402, 36)) {
    LISTBASE_FOREACH (Brush *, brush, &bmain->brushes) {
      /* Only for grease pencil brushes. */
      if (brush->gpencil_settings) {
        /* Use the `Scene` radius unit by default (confusingly named `BRUSH_LOCK_SIZE`).
         * Convert the radius to be the same visual size as in GPv2. */
        brush->flag |= BRUSH_LOCK_SIZE;
        brush->unprojected_radius = brush->size *
                                    blender::bke::greasepencil::LEGACY_RADIUS_CONVERSION_FACTOR;
      }
    }
  }

  if (!MAIN_VERSION_FILE_ATLEAST(bmain, 402, 37)) {
    const World *default_world = DNA_struct_default_get(World);
    LISTBASE_FOREACH (World *, world, &bmain->worlds) {
      world->sun_threshold = default_world->sun_threshold;
      world->sun_angle = default_world->sun_angle;
      world->sun_shadow_maximum_resolution = default_world->sun_shadow_maximum_resolution;
      world->flag |= WO_USE_SUN_SHADOW;
    }
  }

  if (!MAIN_VERSION_FILE_ATLEAST(bmain, 402, 38)) {
    LISTBASE_FOREACH (GreasePencil *, grease_pencil, &bmain->grease_pencils) {
      convert_grease_pencil_stroke_hardness_to_softness(grease_pencil);
    }
  }

  if (!MAIN_VERSION_FILE_ATLEAST(bmain, 402, 39)) {
    /* Unify cast shadow property with Cycles. */
    Scene *scene = static_cast<Scene *>(bmain->scenes.first);
    /* Be conservative, if there is no scene, still try to do the conversion as that can happen for
     * append and linking. We prefer breaking EEVEE rather than breaking Cycles here. */
    bool is_eevee = scene && STREQ(scene->r.engine, RE_engine_id_BLENDER_EEVEE);
    if (!is_eevee) {
      const Light *default_light = DNA_struct_default_get(Light);
      LISTBASE_FOREACH (Light *, light, &bmain->lights) {
        IDProperty *clight = version_cycles_properties_from_ID(&light->id);
        if (clight) {
          bool value = version_cycles_property_boolean(
              clight, "use_shadow", default_light->mode & LA_SHADOW);
          SET_FLAG_FROM_TEST(light->mode, value, LA_SHADOW);
        }
      }
    }
  }

  if (!MAIN_VERSION_FILE_ATLEAST(bmain, 402, 40)) {
    LISTBASE_FOREACH (bNodeTree *, ntree, &bmain->nodetrees) {
      version_node_input_socket_name(ntree, FN_NODE_COMBINE_TRANSFORM, "Location", "Translation");
      version_node_output_socket_name(
          ntree, FN_NODE_SEPARATE_TRANSFORM, "Location", "Translation");
    }
  }

  if (!MAIN_VERSION_FILE_ATLEAST(bmain, 402, 41)) {
    const Light *default_light = DNA_struct_default_get(Light);
    LISTBASE_FOREACH (Light *, light, &bmain->lights) {
      light->shadow_jitter_overblur = default_light->shadow_jitter_overblur;
    }
  }

  if (!MAIN_VERSION_FILE_ATLEAST(bmain, 402, 43)) {
<<<<<<< HEAD
    update_paint_modes_for_brush_assets(*bmain);
=======
    const World *default_world = DNA_struct_default_get(World);
    LISTBASE_FOREACH (World *, world, &bmain->worlds) {
      world->sun_shadow_maximum_resolution = default_world->sun_shadow_maximum_resolution;
      world->sun_shadow_filter_radius = default_world->sun_shadow_filter_radius;
    }
  }

  if (!MAIN_VERSION_FILE_ATLEAST(bmain, 402, 44)) {
    const Scene *default_scene = DNA_struct_default_get(Scene);
    LISTBASE_FOREACH (Scene *, scene, &bmain->scenes) {
      scene->eevee.fast_gi_step_count = default_scene->eevee.fast_gi_step_count;
      scene->eevee.fast_gi_ray_count = default_scene->eevee.fast_gi_ray_count;
    }
  }

  if (!MAIN_VERSION_FILE_ATLEAST(bmain, 402, 45)) {
    LISTBASE_FOREACH (bScreen *, screen, &bmain->screens) {
      LISTBASE_FOREACH (ScrArea *, area, &screen->areabase) {
        LISTBASE_FOREACH (SpaceLink *, sl, &area->spacedata) {
          if (sl->spacetype == SPACE_VIEW3D) {
            View3D *v3d = reinterpret_cast<View3D *>(sl);
            v3d->flag2 |= V3D_SHOW_CAMERA_GUIDES;
          }
        }
      }
    }
  }

  if (!MAIN_VERSION_FILE_ATLEAST(bmain, 402, 46)) {
    const Scene *default_scene = DNA_struct_default_get(Scene);
    LISTBASE_FOREACH (Scene *, scene, &bmain->scenes) {
      scene->eevee.fast_gi_thickness_near = default_scene->eevee.fast_gi_thickness_near;
      scene->eevee.fast_gi_thickness_far = default_scene->eevee.fast_gi_thickness_far;
    }
  }
  if (!MAIN_VERSION_FILE_ATLEAST(bmain, 402, 48)) {
    LISTBASE_FOREACH (Object *, ob, &bmain->objects) {
      if (!ob->pose) {
        continue;
      }
      LISTBASE_FOREACH (bPoseChannel *, pchan, &ob->pose->chanbase) {
        pchan->custom_shape_wire_width = 1.0;
      }
    }
  }

  if (!MAIN_VERSION_FILE_ATLEAST(bmain, 402, 49)) {
    LISTBASE_FOREACH (bScreen *, screen, &bmain->screens) {
      LISTBASE_FOREACH (ScrArea *, area, &screen->areabase) {
        LISTBASE_FOREACH (SpaceLink *, sl, &area->spacedata) {
          if (sl->spacetype == SPACE_VIEW3D) {
            View3D *v3d = reinterpret_cast<View3D *>(sl);
            v3d->flag2 |= V3D_SHOW_CAMERA_PASSEPARTOUT;
          }
        }
      }
    }
  }

  if (!MAIN_VERSION_FILE_ATLEAST(bmain, 402, 50)) {
    LISTBASE_FOREACH (bNodeTree *, ntree, &bmain->nodetrees) {
      if (ntree->type != NTREE_GEOMETRY) {
        continue;
      }
      LISTBASE_FOREACH (bNode *, node, &ntree->nodes) {
        if (node->type != GEO_NODE_CAPTURE_ATTRIBUTE) {
          continue;
        }
        NodeGeometryAttributeCapture *storage = static_cast<NodeGeometryAttributeCapture *>(
            node->storage);
        if (storage->next_identifier > 0) {
          continue;
        }
        storage->capture_items_num = 1;
        storage->capture_items = MEM_cnew_array<NodeGeometryAttributeCaptureItem>(
            storage->capture_items_num, __func__);
        NodeGeometryAttributeCaptureItem &item = storage->capture_items[0];
        item.data_type = storage->data_type_legacy;
        item.identifier = storage->next_identifier++;
        item.name = BLI_strdup("Value");
      }
    }
  }

  if (!MAIN_VERSION_FILE_ATLEAST(bmain, 402, 51)) {
    /* Convert blend method to math nodes. */
    Scene *scene = static_cast<Scene *>(bmain->scenes.first);
    bool scene_uses_eevee_legacy = scene && STREQ(scene->r.engine, RE_engine_id_BLENDER_EEVEE);

    if (scene_uses_eevee_legacy) {
      LISTBASE_FOREACH (Material *, material, &bmain->materials) {
        if (!material->use_nodes || material->nodetree == nullptr) {
          continue;
        }

        if (ELEM(material->blend_method, MA_BM_HASHED, MA_BM_BLEND)) {
          /* Compatible modes. Nothing to change. */
          continue;
        }

        if (material->blend_shadow == MA_BS_NONE) {
          /* No need to match the surface since shadows are disabled. */
        }
        else if (material->blend_shadow == MA_BS_SOLID) {
          /* This is already versionned an transfered to `transparent_shadows`. */
        }
        else if ((material->blend_shadow == MA_BS_CLIP && material->blend_method != MA_BM_CLIP) ||
                 (material->blend_shadow == MA_BS_HASHED))
        {
          BLO_reportf_wrap(fd->reports,
                           RPT_WARNING,
                           RPT_("Couldn't convert material %s because of different Blend Mode "
                                "and Shadow Mode\n"),
                           material->id.name + 2);
          continue;
        }

        /* TODO(fclem): Check if theshold is driven or has animation. Bail out if needed? */

        float threshold = (material->blend_method == MA_BM_CLIP) ? material->alpha_threshold :
                                                                   2.0f;

        if (!versioning_eevee_material_blend_mode_settings(material->nodetree, threshold)) {
          BLO_reportf_wrap(
              fd->reports,
              RPT_WARNING,
              RPT_("Couldn't convert material %s because of non-trivial alpha blending\n"),
              material->id.name + 2);
        }
      }
    }
>>>>>>> 14f473b7
  }

  /**
   * Always bump subversion in BKE_blender_version.h when adding versioning
   * code here, and wrap it inside a MAIN_VERSION_FILE_ATLEAST check.
   *
   * \note Keep this message at the bottom of the function.
   */

  /* Always run this versioning; meshes are written with the legacy format which always needs to
   * be converted to the new format on file load. Can be moved to a subversion check in a larger
   * breaking release. */
  LISTBASE_FOREACH (Mesh *, mesh, &bmain->meshes) {
    blender::bke::mesh_sculpt_mask_to_generic(*mesh);
  }
}<|MERGE_RESOLUTION|>--- conflicted
+++ resolved
@@ -3945,9 +3945,6 @@
   }
 
   if (!MAIN_VERSION_FILE_ATLEAST(bmain, 402, 43)) {
-<<<<<<< HEAD
-    update_paint_modes_for_brush_assets(*bmain);
-=======
     const World *default_world = DNA_struct_default_get(World);
     LISTBASE_FOREACH (World *, world, &bmain->worlds) {
       world->sun_shadow_maximum_resolution = default_world->sun_shadow_maximum_resolution;
@@ -4079,7 +4076,10 @@
         }
       }
     }
->>>>>>> 14f473b7
+  }
+
+  if (!MAIN_VERSION_FILE_ATLEAST(bmain, 402, 52)) {
+    update_paint_modes_for_brush_assets(*bmain);
   }
 
   /**
