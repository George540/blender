/* SPDX-FileCopyrightText: 2023 Blender Foundation
 *
 * SPDX-License-Identifier: GPL-2.0-or-later */

/** \file
 * \ingroup blenloader
 */

#define DNA_DEPRECATED_ALLOW

#include <cmath>

#include "CLG_log.h"

#include "DNA_brush_types.h"
#include "DNA_light_types.h"
#include "DNA_lightprobe_types.h"
#include "DNA_modifier_types.h"
#include "DNA_movieclip_types.h"
#include "DNA_scene_types.h"
#include "DNA_world_types.h"

#include "DNA_defaults.h"
#include "DNA_genfile.h"

#include "BLI_assert.h"
#include "BLI_listbase.h"
#include "BLI_set.hh"
#include "BLI_string_ref.hh"

#include "BKE_idprop.hh"
#include "BKE_main.h"
#include "BKE_mesh_legacy_convert.h"
#include "BKE_node.hh"
#include "BKE_node_runtime.hh"
#include "BKE_tracking.h"

#include "BLO_readfile.h"

#include "readfile.h"

#include "versioning_common.h"

// static CLG_LogRef LOG = {"blo.readfile.doversion"};

void do_versions_after_linking_400(FileData * /*fd*/, Main *bmain)
{
  if (!MAIN_VERSION_ATLEAST(bmain, 400, 9)) {
    /* Fix area light scaling. */
    LISTBASE_FOREACH (Light *, light, &bmain->lights) {
      light->energy = light->energy_deprecated;
      if (light->type == LA_AREA) {
        light->energy *= M_PI_4;
      }
    }
  }

  /**
   * Versioning code until next subversion bump goes here.
   *
   * \note Be sure to check when bumping the version:
   * - #blo_do_versions_400 in this file.
   * - "versioning_userdef.c", #blo_do_versions_userdef
   * - "versioning_userdef.c", #do_versions_theme
   *
   * \note Keep this message at the bottom of the function.
   */
  {
    /* Keep this block, even when empty. */
  }
}

static void version_mesh_legacy_to_struct_of_array_format(Mesh &mesh)
{
  BKE_mesh_legacy_convert_flags_to_selection_layers(&mesh);
  BKE_mesh_legacy_convert_flags_to_hide_layers(&mesh);
  BKE_mesh_legacy_convert_uvs_to_generic(&mesh);
  BKE_mesh_legacy_convert_mpoly_to_material_indices(&mesh);
  BKE_mesh_legacy_sharp_faces_from_flags(&mesh);
  BKE_mesh_legacy_bevel_weight_to_layers(&mesh);
  BKE_mesh_legacy_sharp_edges_from_flags(&mesh);
  BKE_mesh_legacy_face_set_to_generic(&mesh);
  BKE_mesh_legacy_edge_crease_to_layers(&mesh);
  BKE_mesh_legacy_uv_seam_from_flags(&mesh);
  BKE_mesh_legacy_convert_verts_to_positions(&mesh);
  BKE_mesh_legacy_attribute_flags_to_strings(&mesh);
  BKE_mesh_legacy_convert_loops_to_corners(&mesh);
  BKE_mesh_legacy_convert_polys_to_offsets(&mesh);
  BKE_mesh_legacy_convert_edges_to_generic(&mesh);
}

static void version_motion_tracking_legacy_camera_object(MovieClip &movieclip)
{
  MovieTracking &tracking = movieclip.tracking;
  MovieTrackingObject *active_tracking_object = BKE_tracking_object_get_active(&tracking);
  MovieTrackingObject *tracking_camera_object = BKE_tracking_object_get_camera(&tracking);

  BLI_assert(tracking_camera_object != nullptr);

  if (BLI_listbase_is_empty(&tracking_camera_object->tracks)) {
    tracking_camera_object->tracks = tracking.tracks_legacy;
    active_tracking_object->active_track = tracking.act_track_legacy;
  }

  if (BLI_listbase_is_empty(&tracking_camera_object->plane_tracks)) {
    tracking_camera_object->plane_tracks = tracking.plane_tracks_legacy;
    active_tracking_object->active_plane_track = tracking.act_plane_track_legacy;
  }

  if (tracking_camera_object->reconstruction.cameras == nullptr) {
    tracking_camera_object->reconstruction = tracking.reconstruction_legacy;
  }

  /* Clear pointers in the legacy storage.
   * Always do it, in the case something got missed in the logic above, so that the legacy storage
   * is always ensured to be empty after load. */
  BLI_listbase_clear(&tracking.tracks_legacy);
  BLI_listbase_clear(&tracking.plane_tracks_legacy);
  tracking.act_track_legacy = nullptr;
  tracking.act_plane_track_legacy = nullptr;
  memset(&tracking.reconstruction_legacy, 0, sizeof(tracking.reconstruction_legacy));
}

static void version_movieclips_legacy_camera_object(Main *bmain)
{
  LISTBASE_FOREACH (MovieClip *, movieclip, &bmain->movieclips) {
    version_motion_tracking_legacy_camera_object(*movieclip);
  }
}

static void version_geometry_nodes_add_realize_instance_nodes(bNodeTree *ntree)
{
  LISTBASE_FOREACH_MUTABLE (bNode *, node, &ntree->nodes) {
    if (STREQ(node->idname, "GeometryNodeMeshBoolean")) {
      add_realize_instances_before_socket(ntree, node, nodeFindSocket(node, SOCK_IN, "Mesh 2"));
    }
  }
}

/* Version VertexWeightEdit modifier to make existing weights exclusive of the threshold. */
static void version_vertex_weight_edit_preserve_threshold_exclusivity(Main *bmain)
{
  LISTBASE_FOREACH (Object *, ob, &bmain->objects) {
    if (ob->type != OB_MESH) {
      continue;
    }

    LISTBASE_FOREACH (ModifierData *, md, &ob->modifiers) {
      if (md->type == eModifierType_WeightVGEdit) {
        WeightVGEditModifierData *wmd = reinterpret_cast<WeightVGEditModifierData *>(md);
        wmd->add_threshold = nexttoward(wmd->add_threshold, 2.0);
        wmd->rem_threshold = nexttoward(wmd->rem_threshold, -1.0);
      }
    }
  }
}

static void version_mesh_crease_generic(Main &bmain)
{
  LISTBASE_FOREACH (Mesh *, mesh, &bmain.meshes) {
    BKE_mesh_legacy_crease_to_generic(mesh);
  }

  LISTBASE_FOREACH (bNodeTree *, ntree, &bmain.nodetrees) {
    if (ntree->type == NTREE_GEOMETRY) {
      LISTBASE_FOREACH (bNode *, node, &ntree->nodes) {
        if (STR_ELEM(node->idname,
                     "GeometryNodeStoreNamedAttribute",
                     "GeometryNodeInputNamedAttribute")) {
          bNodeSocket *socket = nodeFindSocket(node, SOCK_IN, "Name");
          if (STREQ(socket->default_value_typed<bNodeSocketValueString>()->value, "crease")) {
            STRNCPY(socket->default_value_typed<bNodeSocketValueString>()->value, "crease_edge");
          }
        }
      }
    }
  }

  LISTBASE_FOREACH (Object *, object, &bmain.objects) {
    LISTBASE_FOREACH (ModifierData *, md, &object->modifiers) {
      if (md->type != eModifierType_Nodes) {
        continue;
      }
      if (IDProperty *settings = reinterpret_cast<NodesModifierData *>(md)->settings.properties) {
        LISTBASE_FOREACH (IDProperty *, prop, &settings->data.group) {
          if (blender::StringRef(prop->name).endswith("_attribute_name")) {
            if (STREQ(IDP_String(prop), "crease")) {
              IDP_AssignString(prop, "crease_edge");
            }
          }
        }
      }
    }
  }
}

static void versioning_replace_legacy_glossy_node(bNodeTree *ntree)
{
  LISTBASE_FOREACH (bNode *, node, &ntree->nodes) {
    if (node->type == SH_NODE_BSDF_GLOSSY_LEGACY) {
      STRNCPY(node->idname, "ShaderNodeBsdfAnisotropic");
      node->type = SH_NODE_BSDF_GLOSSY;
    }
  }
}

static void versioning_remove_microfacet_sharp_distribution(bNodeTree *ntree)
{
  /* Find all glossy, glass and refraction BSDF nodes that have their distribution
   * set to SHARP and set them to GGX, disconnect any link to the Roughness input
   * and set its value to zero. */
  LISTBASE_FOREACH (bNode *, node, &ntree->nodes) {
    if (!ELEM(node->type, SH_NODE_BSDF_GLOSSY, SH_NODE_BSDF_GLASS, SH_NODE_BSDF_REFRACTION)) {
      continue;
    }
    if (node->custom1 != SHD_GLOSSY_SHARP_DEPRECATED) {
      continue;
    }

    node->custom1 = SHD_GLOSSY_GGX;
    LISTBASE_FOREACH (bNodeSocket *, socket, &node->inputs) {
      if (!STREQ(socket->identifier, "Roughness")) {
        continue;
      }

      if (socket->link != nullptr) {
        nodeRemLink(ntree, socket->link);
      }
      bNodeSocketValueFloat *socket_value = (bNodeSocketValueFloat *)socket->default_value;
      socket_value->value = 0.0f;

      break;
    }
  }
}

static void version_replace_texcoord_normal_socket(bNodeTree *ntree)
{
  /* The normal of a spot light was set to the incoming light direction, replace with the
   * `Incoming` socket from the Geometry shader node. */
  bNode *geometry_node = nullptr;
  bNode *transform_node = nullptr;
  bNodeSocket *incoming_socket = nullptr;
  bNodeSocket *vec_in_socket = nullptr;
  bNodeSocket *vec_out_socket = nullptr;

  LISTBASE_FOREACH_MUTABLE (bNodeLink *, link, &ntree->links) {
    if (link->fromnode->type == SH_NODE_TEX_COORD && STREQ(link->fromsock->identifier, "Normal")) {
      if (geometry_node == nullptr) {
        geometry_node = nodeAddStaticNode(nullptr, ntree, SH_NODE_NEW_GEOMETRY);
        incoming_socket = nodeFindSocket(geometry_node, SOCK_OUT, "Incoming");

        transform_node = nodeAddStaticNode(nullptr, ntree, SH_NODE_VECT_TRANSFORM);
        vec_in_socket = nodeFindSocket(transform_node, SOCK_IN, "Vector");
        vec_out_socket = nodeFindSocket(transform_node, SOCK_OUT, "Vector");

        NodeShaderVectTransform *nodeprop = (NodeShaderVectTransform *)transform_node->storage;
        nodeprop->type = SHD_VECT_TRANSFORM_TYPE_NORMAL;

        nodeAddLink(ntree, geometry_node, incoming_socket, transform_node, vec_in_socket);
      }
      nodeAddLink(ntree, transform_node, vec_out_socket, link->tonode, link->tosock);
      nodeRemLink(ntree, link);
    }
  }
}

void blo_do_versions_400(FileData *fd, Library * /*lib*/, Main *bmain)
{
  if (!MAIN_VERSION_ATLEAST(bmain, 400, 1)) {
    LISTBASE_FOREACH (Mesh *, mesh, &bmain->meshes) {
      version_mesh_legacy_to_struct_of_array_format(*mesh);
    }
    version_movieclips_legacy_camera_object(bmain);
  }

  if (!MAIN_VERSION_ATLEAST(bmain, 400, 2)) {
    LISTBASE_FOREACH (Mesh *, mesh, &bmain->meshes) {
      BKE_mesh_legacy_bevel_weight_to_generic(mesh);
    }
  }

  if (!MAIN_VERSION_ATLEAST(bmain, 400, 3)) {
    LISTBASE_FOREACH (bNodeTree *, ntree, &bmain->nodetrees) {
      if (ntree->type == NTREE_GEOMETRY) {
        version_geometry_nodes_add_realize_instance_nodes(ntree);
      }
    }
  }

  /* 400 4 did not require any do_version here. */

  if (!MAIN_VERSION_ATLEAST(bmain, 400, 5)) {
    LISTBASE_FOREACH (Scene *, scene, &bmain->scenes) {
      ToolSettings *ts = scene->toolsettings;
      if (ts->snap_mode_tools != SCE_SNAP_TO_NONE) {
        ts->snap_mode_tools = SCE_SNAP_TO_GEOM;
      }

#define SCE_SNAP_PROJECT (1 << 3)
      if (ts->snap_flag & SCE_SNAP_PROJECT) {
        ts->snap_mode &= ~SCE_SNAP_TO_FACE;
        ts->snap_mode |= SCE_SNAP_INDIVIDUAL_PROJECT;
      }
#undef SCE_SNAP_PROJECT
    }
  }

  if (!MAIN_VERSION_ATLEAST(bmain, 400, 6)) {
    LISTBASE_FOREACH (Mesh *, mesh, &bmain->meshes) {
      BKE_mesh_legacy_face_map_to_generic(mesh);
    }
    FOREACH_NODETREE_BEGIN (bmain, ntree, id) {
      versioning_replace_legacy_glossy_node(ntree);
      versioning_remove_microfacet_sharp_distribution(ntree);
    }
    FOREACH_NODETREE_END;
  }

  if (!MAIN_VERSION_ATLEAST(bmain, 400, 7)) {
    LISTBASE_FOREACH (Mesh *, mesh, &bmain->meshes) {
      version_mesh_crease_generic(*bmain);
    }
  }

  if (!DNA_struct_elem_find(
          fd->filesdna, "UnifiedPaintSettings", "char", "distort_correction_mode")) {
    UnifiedPaintSettings defaults = *DNA_struct_default_get(UnifiedPaintSettings);

    LISTBASE_FOREACH (Scene *, scene, &bmain->scenes) {
      if (scene->toolsettings) {
        scene->toolsettings->unified_paint_settings.distort_correction_mode =
            defaults.distort_correction_mode;
      }
    }
  }

  if (!MAIN_VERSION_ATLEAST(bmain, 400, 8)) {
    LISTBASE_FOREACH (bAction *, act, &bmain->actions) {
      act->frame_start = max_ff(act->frame_start, MINAFRAMEF);
      act->frame_end = min_ff(act->frame_end, MAXFRAMEF);
    }
  }

  if (!MAIN_VERSION_ATLEAST(bmain, 400, 9)) {
    LISTBASE_FOREACH (Light *, light, &bmain->lights) {
      if (light->type == LA_SPOT && light->nodetree) {
        version_replace_texcoord_normal_socket(light->nodetree);
      }
    }
  }

  /* Fix brush->tip_scale_x which should never be zero. */
  LISTBASE_FOREACH (Brush *, brush, &bmain->brushes) {
    if (brush->tip_scale_x == 0.0f) {
      brush->tip_scale_x = 1.0f;
    }
  }

<<<<<<< HEAD
  if (!DNA_struct_elem_find(fd->filesdna, "Sculpt", "float", "automasking_start_normal_limit")) {
=======
  if (!MAIN_VERSION_ATLEAST(bmain, 400, 10)) {
    LISTBASE_FOREACH (bScreen *, screen, &bmain->screens) {
      LISTBASE_FOREACH (ScrArea *, area, &screen->areabase) {
        LISTBASE_FOREACH (SpaceLink *, space, &area->spacedata) {
          if (space->spacetype == SPACE_NODE) {
            SpaceNode *snode = reinterpret_cast<SpaceNode *>(space);
            snode->overlay.flag |= SN_OVERLAY_SHOW_PREVIEWS;
          }
        }
      }
    }
  }

  if (!MAIN_VERSION_ATLEAST(bmain, 400, 11)) {
    version_vertex_weight_edit_preserve_threshold_exclusivity(bmain);
  }

  bool have_automasking_normals = DNA_struct_elem_find(
      fd->filesdna, "Sculpt", "float", "automasking_start_normal_limit");
  bool have_detail_percent = DNA_struct_elem_find(
      fd->filesdna, "Sculpt", "float", "detail_percent");
  bool have_constant_detail = DNA_struct_elem_find(
      fd->filesdna, "Sculpt", "float", "constant_detail");
  bool have_detail_size = DNA_struct_elem_find(fd->filesdna, "Sculpt", "float", "detail_size");

  if (!have_automasking_normals || !have_detail_percent || !have_constant_detail ||
      !have_detail_size)
  {
>>>>>>> d70b36fa
    const Sculpt *defaults = DNA_struct_default_get(Sculpt);

    LISTBASE_FOREACH (Scene *, scene, &bmain->scenes) {
      if (!scene->toolsettings || !scene->toolsettings->sculpt) {
        continue;
      }

      Sculpt *sd = scene->toolsettings->sculpt;

<<<<<<< HEAD
      sd->automasking_start_normal_limit = defaults->automasking_start_normal_limit;
      sd->automasking_start_normal_falloff = defaults->automasking_start_normal_falloff;

      sd->automasking_view_normal_limit = defaults->automasking_view_normal_limit;
      sd->automasking_view_normal_falloff = defaults->automasking_view_normal_limit;
=======
      if (!have_automasking_normals) {
        sd->automasking_start_normal_limit = defaults->automasking_start_normal_limit;
        sd->automasking_start_normal_falloff = defaults->automasking_start_normal_falloff;

        sd->automasking_view_normal_limit = defaults->automasking_view_normal_limit;
        sd->automasking_view_normal_falloff = defaults->automasking_view_normal_limit;
      }
      if (!have_detail_percent) {
        sd->detail_percent = defaults->detail_percent;
      }
      if (!have_constant_detail) {
        sd->constant_detail = defaults->constant_detail;
      }
      if (!have_detail_size) {
        sd->detail_size = defaults->detail_size;
      }
>>>>>>> d70b36fa
    }
  }

  /**
   * Versioning code until next subversion bump goes here.
   *
   * \note Be sure to check when bumping the version:
   * - #do_versions_after_linking_400 in this file.
   * - "versioning_userdef.c", #blo_do_versions_userdef
   * - "versioning_userdef.c", #do_versions_theme
   *
   * \note Keep this message at the bottom of the function.
   */
  {
    /* Convert anisotropic BSDF node to glossy BSDF. */

    /* Keep this block, even when empty. */

    if (!DNA_struct_elem_find(fd->filesdna, "LightProbe", "int", "grid_bake_sample_count")) {
      LISTBASE_FOREACH (LightProbe *, lightprobe, &bmain->lightprobes) {
        lightprobe->grid_bake_samples = 2048;
        lightprobe->surfel_density = 1.0f;
      }
    }

    /* Set default bake resolution. */
    if (!DNA_struct_elem_find(fd->filesdna, "LightProbe", "int", "resolution")) {
      LISTBASE_FOREACH (LightProbe *, lightprobe, &bmain->lightprobes) {
        lightprobe->resolution = LIGHT_PROBE_RESOLUTION_1024;
      }
    }

    if (!DNA_struct_elem_find(fd->filesdna, "World", "int", "probe_resolution")) {
      LISTBASE_FOREACH (World *, world, &bmain->worlds) {
        world->probe_resolution = LIGHT_PROBE_RESOLUTION_1024;
      }
    }

    /* Clear removed "Z Buffer" flag. */
    {
      const int R_IMF_FLAG_ZBUF_LEGACY = 1 << 0;
      LISTBASE_FOREACH (Scene *, scene, &bmain->scenes) {
        scene->r.im_format.flag &= ~R_IMF_FLAG_ZBUF_LEGACY;
      }
    }
  }
}<|MERGE_RESOLUTION|>--- conflicted
+++ resolved
@@ -357,9 +357,6 @@
     }
   }
 
-<<<<<<< HEAD
-  if (!DNA_struct_elem_find(fd->filesdna, "Sculpt", "float", "automasking_start_normal_limit")) {
-=======
   if (!MAIN_VERSION_ATLEAST(bmain, 400, 10)) {
     LISTBASE_FOREACH (bScreen *, screen, &bmain->screens) {
       LISTBASE_FOREACH (ScrArea *, area, &screen->areabase) {
@@ -388,7 +385,6 @@
   if (!have_automasking_normals || !have_detail_percent || !have_constant_detail ||
       !have_detail_size)
   {
->>>>>>> d70b36fa
     const Sculpt *defaults = DNA_struct_default_get(Sculpt);
 
     LISTBASE_FOREACH (Scene *, scene, &bmain->scenes) {
@@ -398,13 +394,6 @@
 
       Sculpt *sd = scene->toolsettings->sculpt;
 
-<<<<<<< HEAD
-      sd->automasking_start_normal_limit = defaults->automasking_start_normal_limit;
-      sd->automasking_start_normal_falloff = defaults->automasking_start_normal_falloff;
-
-      sd->automasking_view_normal_limit = defaults->automasking_view_normal_limit;
-      sd->automasking_view_normal_falloff = defaults->automasking_view_normal_limit;
-=======
       if (!have_automasking_normals) {
         sd->automasking_start_normal_limit = defaults->automasking_start_normal_limit;
         sd->automasking_start_normal_falloff = defaults->automasking_start_normal_falloff;
@@ -421,7 +410,6 @@
       if (!have_detail_size) {
         sd->detail_size = defaults->detail_size;
       }
->>>>>>> d70b36fa
     }
   }
 
