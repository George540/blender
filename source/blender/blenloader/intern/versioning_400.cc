--- conflicted
+++ resolved
@@ -118,9 +118,6 @@
   }
 }
 
-<<<<<<< HEAD
-void blo_do_versions_400(FileData *fd, Library * /*lib*/, Main *bmain)
-=======
 static void versioning_replace_legacy_glossy_node(bNodeTree *ntree)
 {
   LISTBASE_FOREACH (bNode *, node, &ntree->nodes) {
@@ -161,8 +158,7 @@
   }
 }
 
-void blo_do_versions_400(FileData * /*fd*/, Library * /*lib*/, Main *bmain)
->>>>>>> 47ce7bbe
+void blo_do_versions_400(FileData *fd, Library * /*lib*/, Main *bmain)
 {
   if (!MAIN_VERSION_ATLEAST(bmain, 400, 1)) {
     LISTBASE_FOREACH (Mesh *, mesh, &bmain->meshes) {
