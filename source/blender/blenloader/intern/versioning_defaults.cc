/* SPDX-FileCopyrightText: 2023 Blender Authors
 *
 * SPDX-License-Identifier: GPL-2.0-or-later */

/** \file
 * \ingroup blenloader
 *
 * This file handles updating the `startup.blend`, this is used when reading old files.
 *
 * Unlike regular versioning this makes changes that ensure the startup file
 * has brushes and other presets setup to take advantage of newer features.
 *
 * To update preference defaults see `userdef_default.c`.
 */

#define DNA_DEPRECATED_ALLOW

#include "MEM_guardedalloc.h"

#include "BLI_listbase.h"
#include "BLI_math_rotation.h"
#include "BLI_math_vector.h"
#include "BLI_math_vector_types.hh"
#include "BLI_string.h"
#include "BLI_system.h"
#include "BLI_utildefines.h"

#include "DNA_camera_types.h"
#include "DNA_curveprofile_types.h"
#include "DNA_defaults.h"
#include "DNA_gpencil_legacy_types.h"
#include "DNA_light_types.h"
#include "DNA_mask_types.h"
#include "DNA_material_types.h"
#include "DNA_mesh_types.h"
#include "DNA_meshdata_types.h"
#include "DNA_object_types.h"
#include "DNA_scene_types.h"
#include "DNA_screen_types.h"
#include "DNA_space_types.h"
#include "DNA_userdef_types.h"
#include "DNA_windowmanager_types.h"
#include "DNA_workspace_types.h"

#include "BKE_appdir.h"
#include "BKE_attribute.hh"
#include "BKE_brush.hh"
#include "BKE_colortools.h"
#include "BKE_curveprofile.h"
#include "BKE_customdata.h"
#include "BKE_gpencil_legacy.h"
#include "BKE_idprop.h"
#include "BKE_layer.h"
#include "BKE_lib_id.h"
#include "BKE_main.h"
#include "BKE_main_namemap.h"
#include "BKE_material.h"
#include "BKE_mesh.hh"
#include "BKE_node.hh"
#include "BKE_node_runtime.hh"
#include "BKE_node_tree_update.h"
#include "BKE_paint.hh"
#include "BKE_screen.hh"
#include "BKE_workspace.h"

#include "BLO_readfile.h"

#include "BLT_translation.h"

#include "versioning_common.hh"

/* Make preferences read-only, use `versioning_userdef.cc`. */
#define U (*((const UserDef *)&U))

static bool blo_is_builtin_template(const char *app_template)
{
  /* For all builtin templates shipped with Blender. */
  return (
      !app_template ||
      STR_ELEM(app_template, N_("2D_Animation"), N_("Sculpting"), N_("VFX"), N_("Video_Editing")));
}

static void blo_update_defaults_screen(bScreen *screen,
                                       const char *app_template,
                                       const char *workspace_name)
{
  /* For all app templates. */
  LISTBASE_FOREACH (ScrArea *, area, &screen->areabase) {
    LISTBASE_FOREACH (ARegion *, region, &area->regionbase) {
      /* Some toolbars have been saved as initialized,
       * we don't want them to have odd zoom-level or scrolling set, see: #47047 */
      if (ELEM(region->regiontype, RGN_TYPE_UI, RGN_TYPE_TOOLS, RGN_TYPE_TOOL_PROPS)) {
        region->v2d.flag &= ~V2D_IS_INIT;
      }
    }

    /* Set default folder. */
    LISTBASE_FOREACH (SpaceLink *, sl, &area->spacedata) {
      if (sl->spacetype == SPACE_FILE) {
        SpaceFile *sfile = (SpaceFile *)sl;
        if (sfile->params) {
          const char *dir_default = BKE_appdir_folder_default();
          if (dir_default) {
            STRNCPY(sfile->params->dir, dir_default);
            sfile->params->file[0] = '\0';
          }
        }
      }
    }
  }

  /* For builtin templates only. */
  if (!blo_is_builtin_template(app_template)) {
    return;
  }

  LISTBASE_FOREACH (ScrArea *, area, &screen->areabase) {
    LISTBASE_FOREACH (ARegion *, region, &area->regionbase) {
      /* Remove all stored panels, we want to use defaults
       * (order, open/closed) as defined by UI code here! */
      BKE_area_region_panels_free(&region->panels);
      BLI_freelistN(&region->panels_category_active);

      /* Reset size so it uses consistent defaults from the region types. */
      region->sizex = 0;
      region->sizey = 0;
    }

    if (area->spacetype == SPACE_IMAGE) {
      if (STREQ(workspace_name, "UV Editing")) {
        SpaceImage *sima = static_cast<SpaceImage *>(area->spacedata.first);
        if (sima->mode == SI_MODE_VIEW) {
          sima->mode = SI_MODE_UV;
        }
      }
    }
    else if (area->spacetype == SPACE_ACTION) {
      /* Show markers region, hide channels and collapse summary in timelines. */
      SpaceAction *saction = static_cast<SpaceAction *>(area->spacedata.first);
      saction->flag |= SACTION_SHOW_MARKERS;
      if (saction->mode == SACTCONT_TIMELINE) {
        saction->ads.flag |= ADS_FLAG_SUMMARY_COLLAPSED;

        LISTBASE_FOREACH (ARegion *, region, &area->regionbase) {
          if (region->regiontype == RGN_TYPE_CHANNELS) {
            region->flag |= RGN_FLAG_HIDDEN;
          }
        }
      }
      else {
        /* Open properties panel by default. */
        LISTBASE_FOREACH (ARegion *, region, &area->regionbase) {
          if (region->regiontype == RGN_TYPE_UI) {
            region->flag &= ~RGN_FLAG_HIDDEN;
          }
        }
      }
    }
    else if (area->spacetype == SPACE_GRAPH) {
      SpaceGraph *sipo = static_cast<SpaceGraph *>(area->spacedata.first);
      sipo->flag |= SIPO_SHOW_MARKERS;
    }
    else if (area->spacetype == SPACE_NLA) {
      SpaceNla *snla = static_cast<SpaceNla *>(area->spacedata.first);
      snla->flag |= SNLA_SHOW_MARKERS;
    }
    else if (area->spacetype == SPACE_SEQ) {
      SpaceSeq *seq = static_cast<SpaceSeq *>(area->spacedata.first);
      seq->flag |= SEQ_SHOW_MARKERS | SEQ_ZOOM_TO_FIT | SEQ_USE_PROXIES | SEQ_SHOW_OVERLAY;
      seq->render_size = SEQ_RENDER_SIZE_PROXY_100;
      seq->timeline_overlay.flag |= SEQ_TIMELINE_SHOW_STRIP_SOURCE | SEQ_TIMELINE_SHOW_STRIP_NAME |
                                    SEQ_TIMELINE_SHOW_STRIP_DURATION | SEQ_TIMELINE_SHOW_GRID |
                                    SEQ_TIMELINE_SHOW_STRIP_COLOR_TAG |
                                    SEQ_TIMELINE_SHOW_STRIP_RETIMING;
      seq->preview_overlay.flag |= SEQ_PREVIEW_SHOW_OUTLINE_SELECTED;
    }
    else if (area->spacetype == SPACE_TEXT) {
      /* Show syntax and line numbers in Script workspace text editor. */
      SpaceText *stext = static_cast<SpaceText *>(area->spacedata.first);
      stext->showsyntax = true;
      stext->showlinenrs = true;
    }
    else if (area->spacetype == SPACE_VIEW3D) {
      View3D *v3d = static_cast<View3D *>(area->spacedata.first);
      /* Screen space cavity by default for faster performance. */
      v3d->shading.cavity_type = V3D_SHADING_CAVITY_CURVATURE;
      v3d->shading.flag |= V3D_SHADING_SPECULAR_HIGHLIGHT;
      v3d->overlay.texture_paint_mode_opacity = 1.0f;
      v3d->overlay.weight_paint_mode_opacity = 1.0f;
      v3d->overlay.vertex_paint_mode_opacity = 1.0f;
      /* Clear this deprecated bit for later reuse. */
      v3d->overlay.edit_flag &= ~V3D_OVERLAY_EDIT_EDGES_DEPRECATED;
      /* grease pencil settings */
      v3d->vertex_opacity = 1.0f;
      v3d->gp_flag |= V3D_GP_SHOW_EDIT_LINES;
      /* Remove dither pattern in wireframe mode. */
      v3d->shading.xray_alpha_wire = 0.0f;
      v3d->clip_start = 0.01f;
      /* Skip startups that use the viewport color by default. */
      if (v3d->shading.background_type != V3D_SHADING_BACKGROUND_VIEWPORT) {
        copy_v3_fl(v3d->shading.background_color, 0.05f);
      }
      /* Disable Curve Normals. */
      v3d->overlay.edit_flag &= ~V3D_OVERLAY_EDIT_CU_NORMALS;
      v3d->overlay.normals_constant_screen_size = 7.0f;
    }
    else if (area->spacetype == SPACE_CLIP) {
      SpaceClip *sclip = static_cast<SpaceClip *>(area->spacedata.first);
      sclip->around = V3D_AROUND_CENTER_MEDIAN;
      sclip->mask_info.blend_factor = 0.7f;
      sclip->mask_info.draw_flag = MASK_DRAWFLAG_SPLINE;
    }
  }

  /* Show tool-header by default (for most cases at least, hide for others). */
  const bool hide_image_tool_header = STREQ(workspace_name, "Rendering");
  LISTBASE_FOREACH (ScrArea *, area, &screen->areabase) {
    LISTBASE_FOREACH (SpaceLink *, sl, &area->spacedata) {
      ListBase *regionbase = (sl == static_cast<SpaceLink *>(area->spacedata.first)) ?
                                 &area->regionbase :
                                 &sl->regionbase;

      LISTBASE_FOREACH (ARegion *, region, regionbase) {
        if (region->regiontype == RGN_TYPE_TOOL_HEADER) {
          if (((sl->spacetype == SPACE_IMAGE) && hide_image_tool_header) ||
              sl->spacetype == SPACE_SEQ) {
            region->flag |= RGN_FLAG_HIDDEN;
          }
          else {
            region->flag &= ~(RGN_FLAG_HIDDEN | RGN_FLAG_HIDDEN_BY_USER);
          }
        }
      }
    }
  }

  /* 2D animation template. */
  if (app_template && STREQ(app_template, "2D_Animation")) {
    LISTBASE_FOREACH (ScrArea *, area, &screen->areabase) {
      if (area->spacetype == SPACE_ACTION) {
        SpaceAction *saction = static_cast<SpaceAction *>(area->spacedata.first);
        /* Enable Sliders. */
        saction->flag |= SACTION_SLIDERS;
      }
      else if (area->spacetype == SPACE_VIEW3D) {
        View3D *v3d = static_cast<View3D *>(area->spacedata.first);
        /* Set Material Color by default. */
        v3d->shading.color_type = V3D_SHADING_MATERIAL_COLOR;
        /* Enable Annotations. */
        v3d->flag2 |= V3D_SHOW_ANNOTATION;
      }
    }
  }
}

void BLO_update_defaults_workspace(WorkSpace *workspace, const char *app_template)
{
  LISTBASE_FOREACH (WorkSpaceLayout *, layout, &workspace->layouts) {
    if (layout->screen) {
      blo_update_defaults_screen(layout->screen, app_template, workspace->id.name + 2);
    }
  }

  if (blo_is_builtin_template(app_template)) {
    /* Clear all tools to use default options instead, ignore the tool saved in the file. */
    while (!BLI_listbase_is_empty(&workspace->tools)) {
      BKE_workspace_tool_remove(workspace, static_cast<bToolRef *>(workspace->tools.first));
    }

    /* For 2D animation template. */
    if (STREQ(workspace->id.name + 2, "Drawing")) {
      workspace->object_mode = OB_MODE_PAINT_GPENCIL_LEGACY;
    }

    /* For Sculpting template. */
    if (STREQ(workspace->id.name + 2, "Sculpting")) {
      LISTBASE_FOREACH (WorkSpaceLayout *, layout, &workspace->layouts) {
        bScreen *screen = layout->screen;
        if (screen) {
          LISTBASE_FOREACH (ScrArea *, area, &screen->areabase) {
            LISTBASE_FOREACH (ARegion *, region, &area->regionbase) {
              if (area->spacetype == SPACE_VIEW3D) {
                View3D *v3d = static_cast<View3D *>(area->spacedata.first);
                v3d->shading.flag &= ~V3D_SHADING_CAVITY;
                copy_v3_fl(v3d->shading.single_color, 1.0f);
                STRNCPY(v3d->shading.matcap, "basic_1");
              }
            }
          }
        }
      }
    }
  }
}

static void blo_update_defaults_scene(Main *bmain, Scene *scene)
{
  STRNCPY(scene->r.engine, RE_engine_id_BLENDER_EEVEE);

  scene->r.cfra = 1.0f;

  /* Don't enable compositing nodes. */
  if (scene->nodetree) {
    ntreeFreeEmbeddedTree(scene->nodetree);
    MEM_freeN(scene->nodetree);
    scene->nodetree = nullptr;
    scene->use_nodes = false;
  }

  /* Rename render layers. */
  BKE_view_layer_rename(
      bmain, scene, static_cast<ViewLayer *>(scene->view_layers.first), "ViewLayer");

  /* Disable Z pass by default. */
  LISTBASE_FOREACH (ViewLayer *, view_layer, &scene->view_layers) {
    view_layer->passflag &= ~SCE_PASS_Z;
  }

  /* New EEVEE defaults. */
  scene->eevee.bloom_intensity = 0.05f;
  scene->eevee.bloom_clamp = 0.0f;
  scene->eevee.motion_blur_shutter = 0.5f;

  copy_v3_v3(scene->display.light_direction, blender::float3(M_SQRT1_3));
  copy_v2_fl2(scene->safe_areas.title, 0.1f, 0.05f);
  copy_v2_fl2(scene->safe_areas.action, 0.035f, 0.035f);

  /* Change default cube-map quality. */
  scene->eevee.gi_filter_quality = 3.0f;

  /* Enable Soft Shadows by default. */
  scene->eevee.flag |= SCE_EEVEE_SHADOW_SOFT;

  /* Be sure `curfalloff` and primitive are initialized. */
  ToolSettings *ts = scene->toolsettings;
  if (ts->gp_sculpt.cur_falloff == nullptr) {
    ts->gp_sculpt.cur_falloff = BKE_curvemapping_add(1, 0.0f, 0.0f, 1.0f, 1.0f);
    CurveMapping *gp_falloff_curve = ts->gp_sculpt.cur_falloff;
    BKE_curvemapping_init(gp_falloff_curve);
    BKE_curvemap_reset(gp_falloff_curve->cm,
                       &gp_falloff_curve->clipr,
                       CURVE_PRESET_GAUSS,
                       CURVEMAP_SLOPE_POSITIVE);
  }
  if (ts->gp_sculpt.cur_primitive == nullptr) {
    ts->gp_sculpt.cur_primitive = BKE_curvemapping_add(1, 0.0f, 0.0f, 1.0f, 1.0f);
    CurveMapping *gp_primitive_curve = ts->gp_sculpt.cur_primitive;
    BKE_curvemapping_init(gp_primitive_curve);
    BKE_curvemap_reset(gp_primitive_curve->cm,
                       &gp_primitive_curve->clipr,
                       CURVE_PRESET_BELL,
                       CURVEMAP_SLOPE_POSITIVE);
  }

  if (ts->sculpt) {
    ts->sculpt->flags = static_cast<const Sculpt *>(DNA_struct_default_get(Sculpt))->flags;
  }

  /* Correct default startup UVs. */
  Mesh *me = static_cast<Mesh *>(BLI_findstring(&bmain->meshes, "Cube", offsetof(ID, name) + 2));
  if (me && (me->totloop == 24) && CustomData_has_layer(&me->loop_data, CD_PROP_FLOAT2)) {
    const float uv_values[24][2] = {
        {0.625, 0.50}, {0.875, 0.50}, {0.875, 0.75}, {0.625, 0.75}, {0.375, 0.75}, {0.625, 0.75},
        {0.625, 1.00}, {0.375, 1.00}, {0.375, 0.00}, {0.625, 0.00}, {0.625, 0.25}, {0.375, 0.25},
        {0.125, 0.50}, {0.375, 0.50}, {0.375, 0.75}, {0.125, 0.75}, {0.375, 0.50}, {0.625, 0.50},
        {0.625, 0.75}, {0.375, 0.75}, {0.375, 0.25}, {0.625, 0.25}, {0.625, 0.50}, {0.375, 0.50},
    };
    float(*mloopuv)[2] = static_cast<float(*)[2]>(
        CustomData_get_layer_for_write(&me->loop_data, CD_PROP_FLOAT2, me->totloop));
    memcpy(mloopuv, uv_values, sizeof(float[2]) * me->totloop);
  }

  /* Make sure that the curve profile is initialized */
  if (ts->custom_bevel_profile_preset == nullptr) {
    ts->custom_bevel_profile_preset = BKE_curveprofile_add(PROF_PRESET_LINE);
  }

  /* Clear ID properties so Cycles gets defaults. */
  IDProperty *idprop = IDP_GetProperties(&scene->id);
  if (idprop) {
    IDP_ClearProperty(idprop);
  }
}

void BLO_update_defaults_startup_blend(Main *bmain, const char *app_template)
{
  /* For all app templates. */
  LISTBASE_FOREACH (WorkSpace *, workspace, &bmain->workspaces) {
    BLO_update_defaults_workspace(workspace, app_template);
  }

  /* New grease pencil brushes and vertex paint setup. */
  {
    /* Update Grease Pencil brushes. */
    Brush *brush;

    /* Pencil brush. */
    do_versions_rename_id(bmain, ID_BR, "Draw Pencil", "Pencil");

    /* Pen brush. */
    do_versions_rename_id(bmain, ID_BR, "Draw Pen", "Pen");

    /* Pen Soft brush. */
    brush = reinterpret_cast<Brush *>(
        do_versions_rename_id(bmain, ID_BR, "Draw Soft", "Pencil Soft"));
    if (brush) {
      brush->gpencil_settings->icon_id = GP_BRUSH_ICON_PEN;
    }

    /* Ink Pen brush. */
    do_versions_rename_id(bmain, ID_BR, "Draw Ink", "Ink Pen");

    /* Ink Pen Rough brush. */
    do_versions_rename_id(bmain, ID_BR, "Draw Noise", "Ink Pen Rough");

    /* Marker Bold brush. */
    do_versions_rename_id(bmain, ID_BR, "Draw Marker", "Marker Bold");

    /* Marker Chisel brush. */
    do_versions_rename_id(bmain, ID_BR, "Draw Block", "Marker Chisel");

    /* Remove useless Fill Area.001 brush. */
    brush = static_cast<Brush *>(
        BLI_findstring(&bmain->brushes, "Fill Area.001", offsetof(ID, name) + 2));
    if (brush) {
      BKE_id_delete(bmain, brush);
    }

    /* Rename and fix materials and enable default object lights on. */
    if (app_template && STREQ(app_template, "2D_Animation")) {
      Material *ma = nullptr;
      do_versions_rename_id(bmain, ID_MA, "Black", "Solid Stroke");
      do_versions_rename_id(bmain, ID_MA, "Red", "Squares Stroke");
      do_versions_rename_id(bmain, ID_MA, "Grey", "Solid Fill");
      do_versions_rename_id(bmain, ID_MA, "Black Dots", "Dots Stroke");

      /* Dots Stroke. */
      ma = static_cast<Material *>(
          BLI_findstring(&bmain->materials, "Dots Stroke", offsetof(ID, name) + 2));
      if (ma == nullptr) {
        ma = BKE_gpencil_material_add(bmain, "Dots Stroke");
      }
      ma->gp_style->mode = GP_MATERIAL_MODE_DOT;

      /* Squares Stroke. */
      ma = static_cast<Material *>(
          BLI_findstring(&bmain->materials, "Squares Stroke", offsetof(ID, name) + 2));
      if (ma == nullptr) {
        ma = BKE_gpencil_material_add(bmain, "Squares Stroke");
      }
      ma->gp_style->mode = GP_MATERIAL_MODE_SQUARE;

      /* Change Solid Stroke settings. */
      ma = static_cast<Material *>(
          BLI_findstring(&bmain->materials, "Solid Stroke", offsetof(ID, name) + 2));
      if (ma != nullptr) {
        ma->gp_style->mix_rgba[3] = 1.0f;
        ma->gp_style->texture_offset[0] = -0.5f;
        ma->gp_style->mix_factor = 0.5f;
      }

      /* Change Solid Fill settings. */
      ma = static_cast<Material *>(
          BLI_findstring(&bmain->materials, "Solid Fill", offsetof(ID, name) + 2));
      if (ma != nullptr) {
        ma->gp_style->flag &= ~GP_MATERIAL_STROKE_SHOW;
        ma->gp_style->mix_rgba[3] = 1.0f;
        ma->gp_style->texture_offset[0] = -0.5f;
        ma->gp_style->mix_factor = 0.5f;
      }

      Object *ob = static_cast<Object *>(
          BLI_findstring(&bmain->objects, "Stroke", offsetof(ID, name) + 2));
      if (ob && ob->type == OB_GPENCIL_LEGACY) {
        ob->dtx |= OB_USE_GPENCIL_LIGHTS;
      }
    }

    /* Reset all grease pencil brushes. */
<<<<<<< HEAD
    Scene *scene = static_cast<Scene *>(bmain->scenes.first);
    BKE_brush_gpencil_paint_presets(bmain, scene->toolsettings, true);
    BKE_brush_gpencil_sculpt_presets(bmain, scene->toolsettings, true);
    BKE_brush_gpencil_vertex_presets(bmain, scene->toolsettings, true);
    BKE_brush_gpencil_weight_presets(bmain, scene->toolsettings, true);

    /* Ensure new Paint modes. */
    BKE_paint_ensure_from_paintmode(bmain, scene, PAINT_MODE_VERTEX_GPENCIL);
    BKE_paint_ensure_from_paintmode(bmain, scene, PAINT_MODE_SCULPT_GPENCIL);
    BKE_paint_ensure_from_paintmode(bmain, scene, PAINT_MODE_WEIGHT_GPENCIL);

    /* Enable cursor. */
    GpPaint *gp_paint = scene->toolsettings->gp_paint;
    gp_paint->paint.flags |= PAINT_SHOW_BRUSH;

    /* Ensure Palette by default. */
    BKE_gpencil_palette_ensure(bmain, scene);
=======
    LISTBASE_FOREACH (Scene *, scene, &bmain->scenes) {
      ToolSettings *ts = scene->toolsettings;

      if (ts->gp_paint) {
        BKE_brush_gpencil_paint_presets(bmain, ts, true);
      }
      if (ts->gp_sculptpaint) {
        BKE_brush_gpencil_sculpt_presets(bmain, ts, true);
      }
      if (ts->gp_vertexpaint) {
        BKE_brush_gpencil_vertex_presets(bmain, ts, true);
      }
      if (ts->gp_weightpaint) {
        BKE_brush_gpencil_weight_presets(bmain, ts, true);
      }

      /* Ensure new Paint modes. */
      BKE_paint_ensure_from_paintmode(bmain, scene, PAINT_MODE_VERTEX_GPENCIL);
      BKE_paint_ensure_from_paintmode(bmain, scene, PAINT_MODE_SCULPT_GPENCIL);
      BKE_paint_ensure_from_paintmode(bmain, scene, PAINT_MODE_WEIGHT_GPENCIL);

      /* Enable cursor. */
      if (ts->gp_paint) {
        ts->gp_paint->paint.flags |= PAINT_SHOW_BRUSH;
      }

      /* Ensure Palette by default. */
      if (ts->gp_paint) {
        BKE_gpencil_palette_ensure(bmain, scene);
      }
    }
>>>>>>> e3ef1638
  }

  /* For builtin templates only. */
  if (!blo_is_builtin_template(app_template)) {
    return;
  }

  /* Work-spaces. */
  LISTBASE_FOREACH (wmWindowManager *, wm, &bmain->wm) {
    LISTBASE_FOREACH (wmWindow *, win, &wm->windows) {
      LISTBASE_FOREACH (WorkSpace *, workspace, &bmain->workspaces) {
        WorkSpaceLayout *layout = BKE_workspace_active_layout_for_workspace_get(
            win->workspace_hook, workspace);
        /* Name all screens by their workspaces (avoids 'Default.###' names). */
        /* Default only has one window. */
        if (layout->screen) {
          bScreen *screen = layout->screen;
          if (!STREQ(screen->id.name + 2, workspace->id.name + 2)) {
            BKE_main_namemap_remove_name(bmain, &screen->id, screen->id.name + 2);
            BLI_strncpy(screen->id.name + 2, workspace->id.name + 2, sizeof(screen->id.name) - 2);
            BLI_libblock_ensure_unique_name(bmain, screen->id.name);
          }
        }

        /* For some reason we have unused screens, needed until re-saving.
         * Clear unused layouts because they're visible in the outliner & Python API. */
        LISTBASE_FOREACH_MUTABLE (WorkSpaceLayout *, layout_iter, &workspace->layouts) {
          if (layout != layout_iter) {
            BKE_workspace_layout_remove(bmain, workspace, layout_iter);
          }
        }
      }
    }
  }

  /* Scenes */
  LISTBASE_FOREACH (Scene *, scene, &bmain->scenes) {
    blo_update_defaults_scene(bmain, scene);

    if (app_template && STR_ELEM(app_template, "Video_Editing", "2D_Animation")) {
      /* Filmic is too slow, use standard until it is optimized. */
      STRNCPY(scene->view_settings.view_transform, "Standard");
      STRNCPY(scene->view_settings.look, "None");
    }
    else {
      /* Default to AgX view transform. */
      STRNCPY(scene->view_settings.view_transform, "AgX");
    }

    if (app_template && STREQ(app_template, "Video_Editing")) {
      /* Pass: no extra tweaks needed. Keep the view settings configured above, and rely on the
       * default state of enabled AV sync. */
    }
    else {
      /* AV Sync break physics sim caching, disable until that is fixed. */
      scene->audio.flag &= ~AUDIO_SYNC;
      scene->flag &= ~SCE_FRAME_DROP;
    }

    /* Change default selection mode for Grease Pencil. */
    if (app_template && STREQ(app_template, "2D_Animation")) {
      ToolSettings *ts = scene->toolsettings;
      ts->gpencil_selectmode_edit = GP_SELECTMODE_STROKE;
    }
  }

  /* Objects */
  do_versions_rename_id(bmain, ID_OB, "Lamp", "Light");
  do_versions_rename_id(bmain, ID_LA, "Lamp", "Light");

  if (app_template && STREQ(app_template, "2D_Animation")) {
    LISTBASE_FOREACH (Object *, object, &bmain->objects) {
      if (object->type == OB_GPENCIL_LEGACY) {
        /* Set grease pencil object in drawing mode */
        bGPdata *gpd = (bGPdata *)object->data;
        object->mode = OB_MODE_PAINT_GPENCIL_LEGACY;
        gpd->flag |= GP_DATA_STROKE_PAINTMODE;
        break;
      }
    }
  }

  LISTBASE_FOREACH (Mesh *, mesh, &bmain->meshes) {
    /* Match default for new meshes. */
    mesh->smoothresh_legacy = DEG2RADF(30);
    /* Match voxel remesher options for all existing meshes in templates. */
    mesh->flag |= ME_REMESH_REPROJECT_VOLUME | ME_REMESH_REPROJECT_PAINT_MASK |
                  ME_REMESH_REPROJECT_SCULPT_FACE_SETS | ME_REMESH_REPROJECT_VERTEX_COLORS;

    /* For Sculpting template. */
    if (app_template && STREQ(app_template, "Sculpting")) {
      mesh->remesh_voxel_size = 0.035f;
      BKE_mesh_smooth_flag_set(mesh, false);
    }
    else {
      /* Remove sculpt-mask data in default mesh objects for all non-sculpt templates. */
      CustomData_free_layers(&mesh->vert_data, CD_PAINT_MASK, mesh->totvert);
      CustomData_free_layers(&mesh->loop_data, CD_GRID_PAINT_MASK, mesh->totloop);
    }
    mesh->attributes_for_write().remove(".sculpt_face_set");
  }

  LISTBASE_FOREACH (Camera *, camera, &bmain->cameras) {
    /* Initialize to a useful value. */
    camera->dof.focus_distance = 10.0f;
    camera->dof.aperture_fstop = 2.8f;
  }

  LISTBASE_FOREACH (Light *, light, &bmain->lights) {
    /* Fix lights defaults. */
    light->clipsta = 0.05f;
    light->att_dist = 40.0f;
  }

  /* Materials */
  LISTBASE_FOREACH (Material *, ma, &bmain->materials) {
    /* Update default material to be a bit more rough. */
    ma->roughness = 0.5f;

    if (ma->nodetree) {
      for (bNode *node : ma->nodetree->all_nodes()) {
        if (node->type == SH_NODE_BSDF_PRINCIPLED) {
          bNodeSocket *roughness_socket = nodeFindSocket(node, SOCK_IN, "Roughness");
          *version_cycles_node_socket_float_value(roughness_socket) = 0.5f;
          bNodeSocket *emission = nodeFindSocket(node, SOCK_IN, "Emission Color");
          copy_v4_fl(version_cycles_node_socket_rgba_value(emission), 1.0f);
          bNodeSocket *emission_strength = nodeFindSocket(node, SOCK_IN, "Emission Strength");
          *version_cycles_node_socket_float_value(emission_strength) = 0.0f;

          node->custom1 = SHD_GLOSSY_MULTI_GGX;
          node->custom2 = SHD_SUBSURFACE_RANDOM_WALK;
          BKE_ntree_update_tag_node_property(ma->nodetree, node);
        }
        else if (node->type == SH_NODE_SUBSURFACE_SCATTERING) {
          node->custom1 = SHD_SUBSURFACE_RANDOM_WALK;
          BKE_ntree_update_tag_node_property(ma->nodetree, node);
        }
      }
    }
  }

  /* Brushes */
  {
    /* Enable for UV sculpt (other brush types will be created as needed),
     * without this the grab brush will be active but not selectable from the list. */
    const char *brush_name = "Grab";
    Brush *brush = static_cast<Brush *>(
        BLI_findstring(&bmain->brushes, brush_name, offsetof(ID, name) + 2));
    if (brush) {
      brush->ob_mode |= OB_MODE_EDIT;
    }
  }

  LISTBASE_FOREACH (Brush *, brush, &bmain->brushes) {
    brush->blur_kernel_radius = 2;

    /* Use full strength for all non-sculpt brushes,
     * when painting we want to use full color/weight always.
     *
     * Note that sculpt is an exception,
     * its values are overwritten by #BKE_brush_sculpt_reset below. */
    brush->alpha = 1.0;

    /* Enable anti-aliasing by default. */
    brush->sampling_flag |= BRUSH_PAINT_ANTIALIASING;
  }

  {
    /* Change the spacing of the Smear brush to 3.0% */
    const char *brush_name;
    Brush *brush;

    brush_name = "Smear";
    brush = static_cast<Brush *>(
        BLI_findstring(&bmain->brushes, brush_name, offsetof(ID, name) + 2));
    if (brush) {
      brush->spacing = 3.0;
    }

    brush_name = "Draw Sharp";
    brush = static_cast<Brush *>(
        BLI_findstring(&bmain->brushes, brush_name, offsetof(ID, name) + 2));
    if (!brush) {
      brush = BKE_brush_add(bmain, brush_name, OB_MODE_SCULPT);
      id_us_min(&brush->id);
      brush->sculpt_tool = SCULPT_TOOL_DRAW_SHARP;
    }

    brush_name = "Elastic Deform";
    brush = static_cast<Brush *>(
        BLI_findstring(&bmain->brushes, brush_name, offsetof(ID, name) + 2));
    if (!brush) {
      brush = BKE_brush_add(bmain, brush_name, OB_MODE_SCULPT);
      id_us_min(&brush->id);
      brush->sculpt_tool = SCULPT_TOOL_ELASTIC_DEFORM;
    }

    brush_name = "Pose";
    brush = static_cast<Brush *>(
        BLI_findstring(&bmain->brushes, brush_name, offsetof(ID, name) + 2));
    if (!brush) {
      brush = BKE_brush_add(bmain, brush_name, OB_MODE_SCULPT);
      id_us_min(&brush->id);
      brush->sculpt_tool = SCULPT_TOOL_POSE;
    }

    brush_name = "Multi-plane Scrape";
    brush = static_cast<Brush *>(
        BLI_findstring(&bmain->brushes, brush_name, offsetof(ID, name) + 2));
    if (!brush) {
      brush = BKE_brush_add(bmain, brush_name, OB_MODE_SCULPT);
      id_us_min(&brush->id);
      brush->sculpt_tool = SCULPT_TOOL_MULTIPLANE_SCRAPE;
    }

    brush_name = "Clay Thumb";
    brush = static_cast<Brush *>(
        BLI_findstring(&bmain->brushes, brush_name, offsetof(ID, name) + 2));
    if (!brush) {
      brush = BKE_brush_add(bmain, brush_name, OB_MODE_SCULPT);
      id_us_min(&brush->id);
      brush->sculpt_tool = SCULPT_TOOL_CLAY_THUMB;
    }

    brush_name = "Cloth";
    brush = static_cast<Brush *>(
        BLI_findstring(&bmain->brushes, brush_name, offsetof(ID, name) + 2));
    if (!brush) {
      brush = BKE_brush_add(bmain, brush_name, OB_MODE_SCULPT);
      id_us_min(&brush->id);
      brush->sculpt_tool = SCULPT_TOOL_CLOTH;
    }

    brush_name = "Slide Relax";
    brush = static_cast<Brush *>(
        BLI_findstring(&bmain->brushes, brush_name, offsetof(ID, name) + 2));
    if (!brush) {
      brush = BKE_brush_add(bmain, brush_name, OB_MODE_SCULPT);
      id_us_min(&brush->id);
      brush->sculpt_tool = SCULPT_TOOL_SLIDE_RELAX;
    }

    brush_name = "Paint";
    brush = static_cast<Brush *>(
        BLI_findstring(&bmain->brushes, brush_name, offsetof(ID, name) + 2));
    if (!brush) {
      brush = BKE_brush_add(bmain, brush_name, OB_MODE_SCULPT);
      id_us_min(&brush->id);
      brush->sculpt_tool = SCULPT_TOOL_PAINT;
    }

    brush_name = "Smear";
    brush = static_cast<Brush *>(
        BLI_findstring(&bmain->brushes, brush_name, offsetof(ID, name) + 2));
    if (!brush) {
      brush = BKE_brush_add(bmain, brush_name, OB_MODE_SCULPT);
      id_us_min(&brush->id);
      brush->sculpt_tool = SCULPT_TOOL_SMEAR;
    }

    brush_name = "Boundary";
    brush = static_cast<Brush *>(
        BLI_findstring(&bmain->brushes, brush_name, offsetof(ID, name) + 2));
    if (!brush) {
      brush = BKE_brush_add(bmain, brush_name, OB_MODE_SCULPT);
      id_us_min(&brush->id);
      brush->sculpt_tool = SCULPT_TOOL_BOUNDARY;
    }

    brush_name = "Simplify";
    brush = static_cast<Brush *>(
        BLI_findstring(&bmain->brushes, brush_name, offsetof(ID, name) + 2));
    if (!brush) {
      brush = BKE_brush_add(bmain, brush_name, OB_MODE_SCULPT);
      id_us_min(&brush->id);
      brush->sculpt_tool = SCULPT_TOOL_SIMPLIFY;
    }

    brush_name = "Draw Face Sets";
    brush = static_cast<Brush *>(
        BLI_findstring(&bmain->brushes, brush_name, offsetof(ID, name) + 2));
    if (!brush) {
      brush = BKE_brush_add(bmain, brush_name, OB_MODE_SCULPT);
      id_us_min(&brush->id);
      brush->sculpt_tool = SCULPT_TOOL_DRAW_FACE_SETS;
    }

    brush_name = "Multires Displacement Eraser";
    brush = static_cast<Brush *>(
        BLI_findstring(&bmain->brushes, brush_name, offsetof(ID, name) + 2));
    if (!brush) {
      brush = BKE_brush_add(bmain, brush_name, OB_MODE_SCULPT);
      id_us_min(&brush->id);
      brush->sculpt_tool = SCULPT_TOOL_DISPLACEMENT_ERASER;
    }

    brush_name = "Multires Displacement Smear";
    brush = static_cast<Brush *>(
        BLI_findstring(&bmain->brushes, brush_name, offsetof(ID, name) + 2));
    if (!brush) {
      brush = BKE_brush_add(bmain, brush_name, OB_MODE_SCULPT);
      id_us_min(&brush->id);
      brush->sculpt_tool = SCULPT_TOOL_DISPLACEMENT_SMEAR;
    }
  }

  {
    /* Use the same tool icon color in the brush cursor */
    LISTBASE_FOREACH (Brush *, brush, &bmain->brushes) {
      if (brush->ob_mode & OB_MODE_SCULPT) {
        BLI_assert(brush->sculpt_tool != 0);
        BKE_brush_sculpt_reset(brush);
      }
    }
  }
}<|MERGE_RESOLUTION|>--- conflicted
+++ resolved
@@ -477,25 +477,6 @@
     }
 
     /* Reset all grease pencil brushes. */
-<<<<<<< HEAD
-    Scene *scene = static_cast<Scene *>(bmain->scenes.first);
-    BKE_brush_gpencil_paint_presets(bmain, scene->toolsettings, true);
-    BKE_brush_gpencil_sculpt_presets(bmain, scene->toolsettings, true);
-    BKE_brush_gpencil_vertex_presets(bmain, scene->toolsettings, true);
-    BKE_brush_gpencil_weight_presets(bmain, scene->toolsettings, true);
-
-    /* Ensure new Paint modes. */
-    BKE_paint_ensure_from_paintmode(bmain, scene, PAINT_MODE_VERTEX_GPENCIL);
-    BKE_paint_ensure_from_paintmode(bmain, scene, PAINT_MODE_SCULPT_GPENCIL);
-    BKE_paint_ensure_from_paintmode(bmain, scene, PAINT_MODE_WEIGHT_GPENCIL);
-
-    /* Enable cursor. */
-    GpPaint *gp_paint = scene->toolsettings->gp_paint;
-    gp_paint->paint.flags |= PAINT_SHOW_BRUSH;
-
-    /* Ensure Palette by default. */
-    BKE_gpencil_palette_ensure(bmain, scene);
-=======
     LISTBASE_FOREACH (Scene *, scene, &bmain->scenes) {
       ToolSettings *ts = scene->toolsettings;
 
@@ -527,7 +508,6 @@
         BKE_gpencil_palette_ensure(bmain, scene);
       }
     }
->>>>>>> e3ef1638
   }
 
   /* For builtin templates only. */
