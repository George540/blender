/*
 * $Id$
 *
 * ***** BEGIN GPL LICENSE BLOCK *****
 *
 * This program is free software; you can redistribute it and/or
 * modify it under the terms of the GNU General Public License
 * as published by the Free Software Foundation; either version 2
 * of the License, or (at your option) any later version.
 *
 * This program is distributed in the hope that it will be useful,
 * but WITHOUT ANY WARRANTY; without even the implied warranty of
 * MERCHANTABILITY or FITNESS FOR A PARTICULAR PURPOSE.  See the
 * GNU General Public License for more details.
 *
 * You should have received a copy of the GNU General Public License
 * along with this program; if not, write to the Free Software Foundation,
 * Inc., 51 Franklin Street, Fifth Floor, Boston, MA 02110-1301, USA.
 *
 * The Original Code is Copyright (C) 2001-2002 by NaN Holding BV.
 * All rights reserved.
 *
 *
 * Contributor(s): Blender Foundation
 *
 * ***** END GPL LICENSE BLOCK *****
 *
 */

/** \file blender/blenloader/intern/readfile.c
 *  \ingroup blenloader
 */


#include "zlib.h"

#include <limits.h>
#include <stdio.h> // for printf fopen fwrite fclose sprintf FILE
#include <stdlib.h> // for getenv atoi
#include <stddef.h> // for offsetof
#include <fcntl.h> // for open
#include <string.h> // for strrchr strncmp strstr
#include <math.h> // for fabs

#ifndef WIN32
	#include <unistd.h> // for read close
#else
	#include <io.h> // for open close read
#include "winsock2.h"
#include "BLI_winstuff.h"
#endif

#include "DNA_anim_types.h"
#include "DNA_armature_types.h"
#include "DNA_actuator_types.h"
#include "DNA_brush_types.h"
#include "DNA_camera_types.h"
#include "DNA_cloth_types.h"
#include "DNA_controller_types.h"
#include "DNA_constraint_types.h"
#include "DNA_effect_types.h"
#include "DNA_fileglobal_types.h"
#include "DNA_genfile.h"
#include "DNA_group_types.h"
#include "DNA_gpencil_types.h"
#include "DNA_ipo_types.h"
#include "DNA_key_types.h"
#include "DNA_lattice_types.h"
#include "DNA_lamp_types.h"
#include "DNA_meta_types.h"
#include "DNA_material_types.h"
#include "DNA_mesh_types.h"
#include "DNA_meshdata_types.h"
#include "DNA_nla_types.h"
#include "DNA_node_types.h"
#include "DNA_object_fluidsim.h" // NT
#include "DNA_packedFile_types.h"
#include "DNA_particle_types.h"
#include "DNA_property_types.h"
#include "DNA_text_types.h"
#include "DNA_view3d_types.h"
#include "DNA_screen_types.h"
#include "DNA_sensor_types.h"
#include "DNA_sdna_types.h"
#include "DNA_scene_types.h"
#include "DNA_sequence_types.h"
#include "DNA_smoke_types.h"
#include "DNA_speaker_types.h"
#include "DNA_sound_types.h"
#include "DNA_space_types.h"
#include "DNA_vfont_types.h"
#include "DNA_world_types.h"
#include "DNA_movieclip_types.h"

#include "MEM_guardedalloc.h"

#include "BLI_blenlib.h"
#include "BLI_math.h"
#include "BLI_utildefines.h"

#include "BKE_anim.h"
#include "BKE_action.h"
#include "BKE_armature.h"
#include "BKE_brush.h"
#include "BKE_colortools.h"
#include "BKE_constraint.h"
#include "BKE_context.h"
#include "BKE_curve.h"
#include "BKE_deform.h"
#include "BKE_effect.h" /* give_parteff */
#include "BKE_fcurve.h"
#include "BKE_global.h" // for G
#include "BKE_group.h"
#include "BKE_image.h"
#include "BKE_lattice.h"
#include "BKE_library.h" // for which_libbase
#include "BKE_idcode.h"
#include "BKE_material.h"
#include "BKE_main.h" // for Main
#include "BKE_mesh.h" // for ME_ defines (patching)
#include "BKE_modifier.h"
#include "BKE_multires.h"
#include "BKE_node.h" // for tree type defines
#include "BKE_object.h"
#include "BKE_paint.h"
#include "BKE_particle.h"
#include "BKE_pointcache.h"
#include "BKE_property.h" // for get_ob_property
#include "BKE_report.h"
#include "BKE_sca.h" // for init_actuator
#include "BKE_scene.h"
#include "BKE_screen.h"
#include "BKE_sequencer.h"
#include "BKE_texture.h" // for open_plugin_tex
#include "BKE_utildefines.h" // SWITCH_INT DATA ENDB DNA1 O_BINARY GLOB USER TEST REND
#include "BKE_sound.h"

#include "NOD_socket.h"

//XXX #include "BIF_butspace.h" // badlevel, for do_versions, patching event codes
//XXX #include "BIF_filelist.h" // badlevel too, where to move this? - elubie
//XXX #include "BIF_previewrender.h" // bedlelvel, for struct RenderInfo
#include "BLO_readfile.h"
#include "BLO_undofile.h"

#include "readfile.h"

#include "PIL_time.h"

#include <errno.h>

/*
 Remark: still a weak point is the newaddress() function, that doesnt solve reading from
 multiple files at the same time

 (added remark: oh, i thought that was solved? will look at that... (ton)

READ
- Existing Library (Main) push or free
- allocate new Main
- load file
- read SDNA
- for each LibBlock
	- read LibBlock
	- if a Library
		- make a new Main
		- attach ID's to it
	- else
		- read associated 'direct data'
		- link direct data (internal and to LibBlock)
- read FileGlobal
- read USER data, only when indicated (file is ~/X.XX/startup.blend)
- free file
- per Library (per Main)
	- read file
	- read SDNA
	- find LibBlocks and attach IDs to Main
		- if external LibBlock
			- search all Main's
				- or it's already read,
				- or not read yet
				- or make new Main
	- per LibBlock
		- read recursive
		- read associated direct data
		- link direct data (internal and to LibBlock)
	- free file
- per Library with unread LibBlocks
	- read file
	- read SDNA
	- per LibBlock
			   - read recursive
			   - read associated direct data
			   - link direct data (internal and to LibBlock)
		- free file
- join all Mains
- link all LibBlocks and indirect pointers to libblocks
- initialize FileGlobal and copy pointers to Global
*/

/* also occurs in library.c */
/* GS reads the memory pointed at in a specific ordering. There are,
 * however two definitions for it. I have jotted them down here, both,
 * but I think the first one is actually used. The thing is that
 * big-endian systems might read this the wrong way round. OTOH, we
 * constructed the IDs that are read out with this macro explicitly as
 * well. I expect we'll sort it out soon... */

/* from blendef: */
#define GS(a)	(*((short *)(a)))

/* from misc_util: flip the bytes from x  */
/*  #define GS(x) (((unsigned char *)(x))[0] << 8 | ((unsigned char *)(x))[1]) */

// only used here in readfile.c
#define SWITCH_LONGINT(a) { \
	char s_i, *p_i; \
	p_i= (char *)&(a);  \
	s_i=p_i[0]; p_i[0]=p_i[7]; p_i[7]=s_i; \
	s_i=p_i[1]; p_i[1]=p_i[6]; p_i[6]=s_i; \
	s_i=p_i[2]; p_i[2]=p_i[5]; p_i[5]=s_i; \
	s_i=p_i[3]; p_i[3]=p_i[4]; p_i[4]=s_i; }

/***/

typedef struct OldNew {
	void *old, *newp;
	int nr;
} OldNew;

typedef struct OldNewMap {
	OldNew *entries;
	int nentries, entriessize;
	int sorted;
	int lasthit;
} OldNewMap;


/* local prototypes */
static void *read_struct(FileData *fd, BHead *bh, const char *blockname);
static void direct_link_modifiers(FileData *fd, ListBase *lb);
static void convert_tface_mt(FileData *fd, Main *main);

static OldNewMap *oldnewmap_new(void) 
{
	OldNewMap *onm= MEM_callocN(sizeof(*onm), "OldNewMap");
	
	onm->entriessize= 1024;
	onm->entries= MEM_mallocN(sizeof(*onm->entries)*onm->entriessize, "OldNewMap.entries");
	
	return onm;
}

static int verg_oldnewmap(const void *v1, const void *v2)
{
	const struct OldNew *x1=v1, *x2=v2;
	
	if( x1->old > x2->old) return 1;
	else if( x1->old < x2->old) return -1;
	return 0;
}


static void oldnewmap_sort(FileData *fd) 
{
	qsort(fd->libmap->entries, fd->libmap->nentries, sizeof(OldNew), verg_oldnewmap);
	fd->libmap->sorted= 1;
}

/* nr is zero for data, and ID code for libdata */
static void oldnewmap_insert(OldNewMap *onm, void *oldaddr, void *newaddr, int nr) 
{
	OldNew *entry;

	if(oldaddr==NULL || newaddr==NULL) return;
	
	if (onm->nentries==onm->entriessize) {
		int osize= onm->entriessize;
		OldNew *oentries= onm->entries;

		onm->entriessize*= 2;
		onm->entries= MEM_mallocN(sizeof(*onm->entries)*onm->entriessize, "OldNewMap.entries");

		memcpy(onm->entries, oentries, sizeof(*oentries)*osize);
		MEM_freeN(oentries);
	}

	entry= &onm->entries[onm->nentries++];
	entry->old= oldaddr;
	entry->newp= newaddr;
	entry->nr= nr;
}

static void *oldnewmap_lookup_and_inc(OldNewMap *onm, void *addr) 
{
	int i;

	if(addr==NULL) return NULL;

	if (onm->lasthit<onm->nentries-1) {
		OldNew *entry= &onm->entries[++onm->lasthit];

		if (entry->old==addr) {
			entry->nr++;
			return entry->newp;
		}
	}

	for (i=0; i<onm->nentries; i++) {
		OldNew *entry= &onm->entries[i];

		if (entry->old==addr) {
			onm->lasthit= i;

			entry->nr++;
			return entry->newp;
		}
	}

	return NULL;
}

/* for libdata, nr has ID code, no increment */
static void *oldnewmap_liblookup(OldNewMap *onm, void *addr, void *lib) 
{
	int i;
	
	if(addr==NULL) return NULL;
	
	/* lasthit works fine for non-libdata, linking there is done in same sequence as writing */
	if(onm->sorted) {
		OldNew entry_s, *entry;
		
		entry_s.old= addr;
		
		entry= bsearch(&entry_s, onm->entries, onm->nentries, sizeof(OldNew), verg_oldnewmap);
		if(entry) {
			ID *id= entry->newp;
			
			if (id && (!lib || id->lib)) {
				return entry->newp;
			}
		}
	}
	
	for (i=0; i<onm->nentries; i++) {
		OldNew *entry= &onm->entries[i];

		if (entry->old==addr) {
			ID *id= entry->newp;

			if (id && (!lib || id->lib)) {
				return entry->newp;
			}
		}
	}

	return NULL;
}

static void oldnewmap_free_unused(OldNewMap *onm) 
{
	int i;

	for (i=0; i<onm->nentries; i++) {
		OldNew *entry= &onm->entries[i];
		if (entry->nr==0) {
			MEM_freeN(entry->newp);
			entry->newp= NULL;
		}
	}
}

static void oldnewmap_clear(OldNewMap *onm) 
{
	onm->nentries= 0;
	onm->lasthit= 0;
}

static void oldnewmap_free(OldNewMap *onm) 
{
	MEM_freeN(onm->entries);
	MEM_freeN(onm);
}

/***/

static void read_libraries(FileData *basefd, ListBase *mainlist);

/* ************ help functions ***************** */

static void add_main_to_main(Main *mainvar, Main *from)
{
	ListBase *lbarray[MAX_LIBARRAY], *fromarray[MAX_LIBARRAY];
	int a;

	set_listbasepointers(mainvar, lbarray);
	a= set_listbasepointers(from, fromarray);
	while(a--) {
		BLI_movelisttolist(lbarray[a], fromarray[a]);
	}
}

void blo_join_main(ListBase *mainlist)
{
	Main *tojoin, *mainl;
	
	
	mainl= mainlist->first;
	while ((tojoin= mainl->next)) {
		add_main_to_main(mainl, tojoin);
		BLI_remlink(mainlist, tojoin);
		MEM_freeN(tojoin);
	}
}

static void split_libdata(ListBase *lb, Main *first)
{
	ListBase *lbn;
	ID *id, *idnext;
	Main *mainvar;

	id= lb->first;
	while(id) {
		idnext= id->next;
		if(id->lib) {
			mainvar= first;
			while(mainvar) {
				if(mainvar->curlib==id->lib) {
					lbn= which_libbase(mainvar, GS(id->name));
					BLI_remlink(lb, id);
					BLI_addtail(lbn, id);
					break;
				}
				mainvar= mainvar->next;
			}
			if(mainvar==NULL) printf("error split_libdata\n");
		}
		id= idnext;
	}
}

void blo_split_main(ListBase *mainlist, Main *main)
{
	ListBase *lbarray[MAX_LIBARRAY];
	Library *lib;
	int i;

	mainlist->first= mainlist->last= main;
	main->next= NULL;

	if(main->library.first==NULL)
		return;
	
	for (lib= main->library.first; lib; lib= lib->id.next) {
		Main *libmain= MEM_callocN(sizeof(Main), "libmain");
		libmain->curlib= lib;
		BLI_addtail(mainlist, libmain);
	}

	i= set_listbasepointers(main, lbarray);
	while(i--)
		split_libdata(lbarray[i], main->next);
}

/* removes things like /blah/blah/../../blah/ etc, then writes in *name the full path */
static void cleanup_path(const char *relabase, char *name)
{
	char filename[FILE_MAXFILE];
	
	BLI_splitdirstring(name, filename);
	BLI_cleanup_dir(relabase, name);
	strcat(name, filename);
}

static void read_file_version(FileData *fd, Main *main)
{
	BHead *bhead;
	
	for (bhead= blo_firstbhead(fd); bhead; bhead= blo_nextbhead(fd, bhead)) {
		if (bhead->code==GLOB) {
			FileGlobal *fg= read_struct(fd, bhead, "Global");
			if(fg) {
				main->subversionfile= fg->subversion;
				main->minversionfile= fg->minversion;
				main->minsubversionfile= fg->minsubversion;
				MEM_freeN(fg);
			}
			else if (bhead->code==ENDB)
				break;
		}
	}
}


static Main *blo_find_main(FileData *fd, ListBase *mainlist, const char *filepath, const char *relabase)
{
	Main *m;
	Library *lib;
	char name1[FILE_MAXDIR+FILE_MAXFILE];
	
	BLI_strncpy(name1, filepath, sizeof(name1));
	cleanup_path(relabase, name1);
//	printf("blo_find_main: original in  %s\n", name);
//	printf("blo_find_main: converted to %s\n", name1);

	for (m= mainlist->first; m; m= m->next) {
		char *libname= (m->curlib)?m->curlib->filepath:m->name;
		
		if (BLI_path_cmp(name1, libname) == 0) {
			if(G.f & G_DEBUG) printf("blo_find_main: found library %s\n", libname);
			return m;
		}
	}

	m= MEM_callocN(sizeof(Main), "find_main");
	BLI_addtail(mainlist, m);

	lib= alloc_libblock(&m->library, ID_LI, "lib");
	strncpy(lib->name, filepath, sizeof(lib->name)-1);
	BLI_strncpy(lib->filepath, name1, sizeof(lib->filepath));
	
	m->curlib= lib;
	
	read_file_version(fd, m);
	
	if(G.f & G_DEBUG) printf("blo_find_main: added new lib %s\n", filepath);
	return m;
}


/* ************ FILE PARSING ****************** */

static void switch_endian_bh4(BHead4 *bhead)
{
	/* the ID_.. codes */
	if((bhead->code & 0xFFFF)==0) bhead->code >>=16;

	if (bhead->code != ENDB) {
		SWITCH_INT(bhead->len);
		SWITCH_INT(bhead->SDNAnr);
		SWITCH_INT(bhead->nr);
	}
}

static void switch_endian_bh8(BHead8 *bhead)
{
	/* the ID_.. codes */
	if((bhead->code & 0xFFFF)==0) bhead->code >>=16;

	if (bhead->code != ENDB) {
		SWITCH_INT(bhead->len);
		SWITCH_INT(bhead->SDNAnr);
		SWITCH_INT(bhead->nr);
	}
}

static void bh4_from_bh8(BHead *bhead, BHead8 *bhead8, int do_endian_swap)
{
	BHead4 *bhead4 = (BHead4 *) bhead;
#if defined(WIN32) && !defined(FREE_WINDOWS)
	__int64 old;
#else
	long long old;
#endif

	bhead4->code= bhead8->code;
	bhead4->len= bhead8->len;

	if (bhead4->code != ENDB) {

		//perform a endian swap on 64bit pointers, otherwise the pointer might map to zero
		//0x0000000000000000000012345678 would become 0x12345678000000000000000000000000
		if (do_endian_swap) {
			SWITCH_LONGINT(bhead8->old);
		}

		/* this patch is to avoid a long long being read from not-eight aligned positions
		   is necessary on any modern 64bit architecture) */
		memcpy(&old, &bhead8->old, 8);
		bhead4->old = (int) (old >> 3);

		bhead4->SDNAnr= bhead8->SDNAnr;
		bhead4->nr= bhead8->nr;
	}
}

static void bh8_from_bh4(BHead *bhead, BHead4 *bhead4)
{
	BHead8 *bhead8 = (BHead8 *) bhead;

	bhead8->code= bhead4->code;
	bhead8->len= bhead4->len;

	if (bhead8->code != ENDB) {
		bhead8->old= bhead4->old;
		bhead8->SDNAnr= bhead4->SDNAnr;
		bhead8->nr= bhead4->nr;
	}
}

static BHeadN *get_bhead(FileData *fd)
{
	BHeadN *new_bhead = NULL;
	int readsize;
	
	if (fd) {
		if ( ! fd->eof) {
			/* initializing to zero isn't strictly needed but shuts valgrind up
			 * since uninitialized memory gets compared */
			BHead8 bhead8= {0};
			BHead4 bhead4= {0};
			BHead  bhead= {0};
			
			// First read the bhead structure.
			// Depending on the platform the file was written on this can
			// be a big or little endian BHead4 or BHead8 structure.

			// As usual 'ENDB' (the last *partial* bhead of the file)
			// needs some special handling. We don't want to EOF just yet.

			if (fd->flags & FD_FLAGS_FILE_POINTSIZE_IS_4) {
				bhead4.code = DATA;
				readsize = fd->read(fd, &bhead4, sizeof(bhead4));

				if (readsize == sizeof(bhead4) || bhead4.code == ENDB) {
					if (fd->flags & FD_FLAGS_SWITCH_ENDIAN) {
						switch_endian_bh4(&bhead4);
					}

					if (fd->flags & FD_FLAGS_POINTSIZE_DIFFERS) {
						bh8_from_bh4(&bhead, &bhead4);
					} else {
						memcpy(&bhead, &bhead4, sizeof(bhead));
					}
				} else {
					fd->eof = 1;
					bhead.len= 0;
				}
			} else {
				bhead8.code = DATA;
				readsize = fd->read(fd, &bhead8, sizeof(bhead8));

				if (readsize == sizeof(bhead8) || bhead8.code == ENDB) {
					if (fd->flags & FD_FLAGS_SWITCH_ENDIAN) {
						switch_endian_bh8(&bhead8);
					}

					if (fd->flags & FD_FLAGS_POINTSIZE_DIFFERS) {
						bh4_from_bh8(&bhead, &bhead8, (fd->flags & FD_FLAGS_SWITCH_ENDIAN));
					} else {
						memcpy(&bhead, &bhead8, sizeof(bhead));
					}
				} else {
					fd->eof = 1;
					bhead.len= 0;
				}
			}

			/* make sure people are not trying to pass bad blend files */
			if (bhead.len < 0) fd->eof = 1;

			// bhead now contains the (converted) bhead structure. Now read
			// the associated data and put everything in a BHeadN (creative naming !)

			if ( ! fd->eof) {
				new_bhead = MEM_mallocN(sizeof(BHeadN) + bhead.len, "new_bhead");
				if (new_bhead) {
					new_bhead->next = new_bhead->prev = NULL;
					new_bhead->bhead = bhead;

					readsize = fd->read(fd, new_bhead + 1, bhead.len);

					if (readsize != bhead.len) {
						fd->eof = 1;
						MEM_freeN(new_bhead);
						new_bhead = NULL;
					}
				} else {
					fd->eof = 1;
				}
			}
		}
	}

	// We've read a new block. Now add it to the list
	// of blocks.

	if (new_bhead) {
		BLI_addtail(&fd->listbase, new_bhead);
	}

	return(new_bhead);
}

BHead *blo_firstbhead(FileData *fd)
{
	BHeadN *new_bhead;
	BHead *bhead = NULL;

	// Rewind the file
	// Read in a new block if necessary

	new_bhead = fd->listbase.first;
	if (new_bhead == NULL) {
		new_bhead = get_bhead(fd);
	}

	if (new_bhead) {
		bhead = &new_bhead->bhead;
	}

	return(bhead);
}

BHead *blo_prevbhead(FileData *UNUSED(fd), BHead *thisblock)
{
	BHeadN *bheadn= (BHeadN *) (((char *) thisblock) - GET_INT_FROM_POINTER( &((BHeadN*)0)->bhead) );
	BHeadN *prev= bheadn->prev;

	return prev?&prev->bhead:NULL;
}

BHead *blo_nextbhead(FileData *fd, BHead *thisblock)
{
	BHeadN *new_bhead = NULL;
	BHead *bhead = NULL;

	if (thisblock) {
		// bhead is actually a sub part of BHeadN
		// We calculate the BHeadN pointer from the BHead pointer below
		new_bhead = (BHeadN *) (((char *) thisblock) - GET_INT_FROM_POINTER( &((BHeadN*)0)->bhead) );

		// get the next BHeadN. If it doesn't exist we read in the next one
		new_bhead = new_bhead->next;
		if (new_bhead == NULL) {
			new_bhead = get_bhead(fd);
		}
	}

	if (new_bhead) {
		// here we do the reverse:
		// go from the BHeadN pointer to the BHead pointer
		bhead = &new_bhead->bhead;
	}

	return(bhead);
}

static void decode_blender_header(FileData *fd)
{
	char header[SIZEOFBLENDERHEADER], num[4];
	int readsize;

	// read in the header data
	readsize = fd->read(fd, header, sizeof(header));

	if (readsize == sizeof(header)) {
		if(strncmp(header, "BLENDER", 7) == 0) {
			int remove_this_endian_test= 1;

			fd->flags |= FD_FLAGS_FILE_OK;

			// what size are pointers in the file ?
			if(header[7]=='_') {
				fd->flags |= FD_FLAGS_FILE_POINTSIZE_IS_4;
				if (sizeof(void *) != 4) {
					fd->flags |= FD_FLAGS_POINTSIZE_DIFFERS;
				}
			} else {
				if (sizeof(void *) != 8) {
					fd->flags |= FD_FLAGS_POINTSIZE_DIFFERS;
				}
			}

			// is the file saved in a different endian
			// than we need ?
			if (((((char*)&remove_this_endian_test)[0]==1)?L_ENDIAN:B_ENDIAN) != ((header[8]=='v')?L_ENDIAN:B_ENDIAN)) {
				fd->flags |= FD_FLAGS_SWITCH_ENDIAN;
			}

			// get the version number

			memcpy(num, header+9, 3);
			num[3] = 0;
			fd->fileversion = atoi(num);
		}
	}
}

static int read_file_dna(FileData *fd)
{
	BHead *bhead;

	for (bhead= blo_firstbhead(fd); bhead; bhead= blo_nextbhead(fd, bhead)) {
		if (bhead->code==DNA1) {
			int do_endian_swap= (fd->flags&FD_FLAGS_SWITCH_ENDIAN)?1:0;

			fd->filesdna= DNA_sdna_from_data(&bhead[1], bhead->len, do_endian_swap);
			if (fd->filesdna) {
				
				fd->compflags= DNA_struct_get_compareflags(fd->filesdna, fd->memsdna);
				/* used to retrieve ID names from (bhead+1) */
				fd->id_name_offs= DNA_elem_offset(fd->filesdna, "ID", "char", "name[]");
			}

			return 1;
		} else if (bhead->code==ENDB)
			break;
	}

	return 0;
}

static int fd_read_from_file(FileData *filedata, void *buffer, unsigned int size)
{
	int readsize = read(filedata->filedes, buffer, size);

	if (readsize < 0) {
		readsize = EOF;
	} else {
		filedata->seek += readsize;
	}

	return (readsize);
}

static int fd_read_gzip_from_file(FileData *filedata, void *buffer, unsigned int size)
{
	int readsize = gzread(filedata->gzfiledes, buffer, size);

	if (readsize < 0) {
		readsize = EOF;
	} else {
		filedata->seek += readsize;
	}

	return (readsize);
}

static int fd_read_from_memory(FileData *filedata, void *buffer, unsigned int size)
{
	// don't read more bytes then there are available in the buffer
	int readsize = (int)MIN2(size, (unsigned int)(filedata->buffersize - filedata->seek));

	memcpy(buffer, filedata->buffer + filedata->seek, readsize);
	filedata->seek += readsize;

	return (readsize);
}

static int fd_read_from_memfile(FileData *filedata, void *buffer, unsigned int size)
{
	static unsigned int seek= 1<<30;	/* the current position */
	static unsigned int offset= 0;		/* size of previous chunks */
	static MemFileChunk *chunk=NULL;
	unsigned int chunkoffset, readsize, totread;
	
	if(size==0) return 0;
	
	if(seek != (unsigned int)filedata->seek) {
		chunk= filedata->memfile->chunks.first;
		seek= 0;
		
		while(chunk) {
			if(seek + chunk->size > (unsigned) filedata->seek) break;
			seek+= chunk->size;
			chunk= chunk->next;
		}
		offset= seek;
		seek= filedata->seek;
	}
	
	if(chunk) {
		totread= 0;

		do {
			/* first check if it's on the end if current chunk */
			if(seek-offset == chunk->size) {
				offset+= chunk->size;
				chunk= chunk->next;
			}

			/* debug, should never happen */
			if(chunk==NULL) {
				printf("illegal read, chunk zero\n");
				return 0;
			}

			chunkoffset= seek-offset;
			readsize= size-totread;

			/* data can be spread over multiple chunks, so clamp size
			 * to within this chunk, and then it will read further in
			 * the next chunk */
			if(chunkoffset+readsize > chunk->size)
				readsize= chunk->size-chunkoffset;

			memcpy((char*)buffer+totread, chunk->buf+chunkoffset, readsize);
			totread += readsize;
			filedata->seek += readsize;
			seek += readsize;
		} while(totread < size);
		
		return totread;
	}

	return 0;
}

static FileData *filedata_new(void)
{
	FileData *fd = MEM_callocN(sizeof(FileData), "FileData");

	fd->filedes = -1;
	fd->gzfiledes = NULL;

		/* XXX, this doesn't need to be done all the time,
		 * but it keeps us reentrant,  remove once we have
		 * a lib that provides a nice lock. - zr
		 */
	fd->memsdna = DNA_sdna_from_data(DNAstr,  DNAlen,  0);

	fd->datamap = oldnewmap_new();
	fd->globmap = oldnewmap_new();
	fd->libmap = oldnewmap_new();

	return fd;
}

static FileData *blo_decode_and_check(FileData *fd, ReportList *reports)
{
	decode_blender_header(fd);

	if (fd->flags & FD_FLAGS_FILE_OK) {
		if (!read_file_dna(fd)) {
			BKE_reportf(reports, RPT_ERROR, "Failed to read blend file: \"%s\", incomplete", fd->relabase);
			blo_freefiledata(fd);
			fd= NULL;
		}
	} 
	else {
		BKE_reportf(reports, RPT_ERROR, "Failed to read blend file: \"%s\", not a blend file", fd->relabase);
		blo_freefiledata(fd);
		fd= NULL;
	}

	return fd;
}

/* cannot be called with relative paths anymore! */
/* on each new library added, it now checks for the current FileData and expands relativeness */
FileData *blo_openblenderfile(const char *filepath, ReportList *reports)
{
	gzFile gzfile;
	errno= 0;
	gzfile= gzopen(filepath, "rb");

	if (gzfile == (gzFile)Z_NULL) {
		BKE_reportf(reports, RPT_ERROR, "Unable to open \"%s\": %s.", filepath, errno ? strerror(errno) : "Unknown error reading file");
		return NULL;
	} else {
		FileData *fd = filedata_new();
		fd->gzfiledes = gzfile;
		fd->read = fd_read_gzip_from_file;

		/* needed for library_append and read_libraries */
		BLI_strncpy(fd->relabase, filepath, sizeof(fd->relabase));

		return blo_decode_and_check(fd, reports);
	}
}

FileData *blo_openblendermemory(void *mem, int memsize, ReportList *reports)
{
	if (!mem || memsize<SIZEOFBLENDERHEADER) {
		BKE_report(reports, RPT_ERROR, (mem)? "Unable to read": "Unable to open");
		return NULL;
	} else {
		FileData *fd= filedata_new();
		fd->buffer= mem;
		fd->buffersize= memsize;
		fd->read= fd_read_from_memory;
		fd->flags|= FD_FLAGS_NOT_MY_BUFFER;

		return blo_decode_and_check(fd, reports);
	}
}

FileData *blo_openblendermemfile(MemFile *memfile, ReportList *reports)
{
	if (!memfile) {
		BKE_report(reports, RPT_ERROR, "Unable to open blend <memory>");
		return NULL;
	} else {
		FileData *fd= filedata_new();
		fd->memfile= memfile;

		fd->read= fd_read_from_memfile;
		fd->flags|= FD_FLAGS_NOT_MY_BUFFER;

		return blo_decode_and_check(fd, reports);
	}
}


void blo_freefiledata(FileData *fd)
{
	if (fd) {
		
		if (fd->filedes != -1) {
			close(fd->filedes);
		}

		if (fd->gzfiledes != NULL)
		{
			gzclose(fd->gzfiledes);
		}

		if (fd->buffer && !(fd->flags & FD_FLAGS_NOT_MY_BUFFER)) {
			MEM_freeN(fd->buffer);
			fd->buffer = NULL;
		}

		// Free all BHeadN data blocks
		BLI_freelistN(&fd->listbase);

		if (fd->memsdna)
			DNA_sdna_free(fd->memsdna);
		if (fd->filesdna)
			DNA_sdna_free(fd->filesdna);
		if (fd->compflags)
			MEM_freeN(fd->compflags);

		if (fd->datamap)
			oldnewmap_free(fd->datamap);
		if (fd->globmap)
			oldnewmap_free(fd->globmap);
		if (fd->imamap)
			oldnewmap_free(fd->imamap);
		if (fd->movieclipmap)
			oldnewmap_free(fd->movieclipmap);
		if (fd->libmap && !(fd->flags & FD_FLAGS_NOT_MY_LIBMAP))
			oldnewmap_free(fd->libmap);
		if (fd->bheadmap)
			MEM_freeN(fd->bheadmap);
		
		MEM_freeN(fd);
	}
}

/* ************ DIV ****************** */

int BLO_has_bfile_extension(char *str)
{
	return (BLI_testextensie(str, ".ble") || BLI_testextensie(str, ".blend") || BLI_testextensie(str, ".blend.gz"));
}

int BLO_is_a_library(const char *path, char *dir, char *group)
{
	/* return ok when a blenderfile, in dir is the filename,
	 * in group the type of libdata
	 */
	int len;
	char *fd;
	
	strcpy(dir, path);
	len= strlen(dir);
	if(len<7) return 0;
	if( dir[len-1] != '/' && dir[len-1] != '\\') return 0;
	
	group[0]= 0;
	dir[len-1]= 0;

	/* Find the last slash */
	fd= BLI_last_slash(dir);

	if(fd==NULL) return 0;
	*fd= 0;
	if(BLO_has_bfile_extension(fd+1)) {
		/* the last part of the dir is a .blend file, no group follows */
		*fd= '/'; /* put back the removed slash separating the dir and the .blend file name */
	}
	else {		
		char *gp = fd+1; // in case we have a .blend file, gp points to the group

		/* Find the last slash */
		fd= BLI_last_slash(dir);
		if (!fd || !BLO_has_bfile_extension(fd+1)) return 0;

		/* now we know that we are in a blend file and it is safe to 
		   assume that gp actually points to a group */
		if (strcmp("Screen", gp)!=0)
			BLI_strncpy(group, gp, GROUP_MAX);
	}
	return 1;
}

/* ************** OLD POINTERS ******************* */

static void *newdataadr(FileData *fd, void *adr)		/* only direct databocks */
{
	return oldnewmap_lookup_and_inc(fd->datamap, adr);
}

static void *newglobadr(FileData *fd, void *adr)		/* direct datablocks with global linking */
{
	return oldnewmap_lookup_and_inc(fd->globmap, adr);
}

static void *newimaadr(FileData *fd, void *adr)		/* used to restore image data after undo */
{
	if(fd->imamap && adr)
		return oldnewmap_lookup_and_inc(fd->imamap, adr);
	return NULL;
}

static void *newmclipadr(FileData *fd, void *adr)              /* used to restore movie clip data after undo */
{
	if(fd->movieclipmap && adr)
		return oldnewmap_lookup_and_inc(fd->movieclipmap, adr);
	return NULL;
}


static void *newlibadr(FileData *fd, void *lib, void *adr)		/* only lib data */
{
	return oldnewmap_liblookup(fd->libmap, adr, lib);
}

static void *newlibadr_us(FileData *fd, void *lib, void *adr)	/* increases user number */
{
	ID *id= newlibadr(fd, lib, adr);

	if(id)
		id->us++;

	return id;
}

static void change_idid_adr_fd(FileData *fd, void *old, void *new)
{
	int i;
	
	for (i=0; i<fd->libmap->nentries; i++) {
		OldNew *entry= &fd->libmap->entries[i];
		
		if (old==entry->newp && entry->nr==ID_ID) {
			entry->newp= new;
			if(new) entry->nr= GS( ((ID *)new)->name );
			break;
		}
	}
}

static void change_idid_adr(ListBase *mainlist, FileData *basefd, void *old, void *new)
{
	Main *mainptr;
	
	for(mainptr= mainlist->first; mainptr; mainptr= mainptr->next) {
		FileData *fd;
		
		if(mainptr->curlib) fd= mainptr->curlib->filedata;
		else fd= basefd;
		
		if(fd) {
			change_idid_adr_fd(fd, old, new);
		}
	}
}

/* lib linked proxy objects point to our local data, we need
 * to clear that pointer before reading the undo memfile since
 * the object might be removed, it is set again in reading
 * if the local object still exists */
void blo_clear_proxy_pointers_from_lib(Main *oldmain)
{
	Object *ob= oldmain->object.first;
	
	for(;ob; ob= ob->id.next)
		if(ob->id.lib)
			ob->proxy_from= NULL;
}

void blo_make_image_pointer_map(FileData *fd, Main *oldmain)
{
	Image *ima= oldmain->image.first;
	Scene *sce= oldmain->scene.first;
	int a;
	
	fd->imamap= oldnewmap_new();
	
	for(;ima; ima= ima->id.next) {
		Link *ibuf= ima->ibufs.first;
		for(; ibuf; ibuf= ibuf->next) 
			oldnewmap_insert(fd->imamap, ibuf, ibuf, 0);
		if(ima->gputexture)
			oldnewmap_insert(fd->imamap, ima->gputexture, ima->gputexture, 0);
		for(a=0; a<IMA_MAX_RENDER_SLOT; a++)
			if(ima->renders[a])
				oldnewmap_insert(fd->imamap, ima->renders[a], ima->renders[a], 0);
	}
	for(; sce; sce= sce->id.next) {
		if(sce->nodetree) {
			bNode *node;
			for(node= sce->nodetree->nodes.first; node; node= node->next)
				oldnewmap_insert(fd->imamap, node->preview, node->preview, 0);
		}
	}
}

/* set old main image ibufs to zero if it has been restored */
/* this works because freeing old main only happens after this call */
void blo_end_image_pointer_map(FileData *fd, Main *oldmain)
{
	OldNew *entry= fd->imamap->entries;
	Image *ima= oldmain->image.first;
	Scene *sce= oldmain->scene.first;
	int i;
	
	/* used entries were restored, so we put them to zero */
	for (i=0; i<fd->imamap->nentries; i++, entry++) {
		if (entry->nr>0)
			entry->newp= NULL;
	}
	
	for(;ima; ima= ima->id.next) {
		Link *ibuf, *next;
		
		/* this mirrors direct_link_image */
		for(ibuf= ima->ibufs.first; ibuf; ibuf= next) {
			next= ibuf->next;
			if(NULL==newimaadr(fd, ibuf)) {	/* so was restored */
				BLI_remlink(&ima->ibufs, ibuf);
				ima->bindcode= 0;
				ima->gputexture= NULL;
			}
		}
		for(i=0; i<IMA_MAX_RENDER_SLOT; i++)
			ima->renders[i]= newimaadr(fd, ima->renders[i]);

		ima->gputexture= newimaadr(fd, ima->gputexture);
	}
	for(; sce; sce= sce->id.next) {
		if(sce->nodetree) {
			bNode *node;
			for(node= sce->nodetree->nodes.first; node; node= node->next)
				node->preview= newimaadr(fd, node->preview);
		}
	}
}

void blo_make_movieclip_pointer_map(FileData *fd, Main *oldmain)
{
	MovieClip *clip= oldmain->movieclip.first;

	fd->movieclipmap= oldnewmap_new();

	for(;clip; clip= clip->id.next) {
		if(clip->cache)
			oldnewmap_insert(fd->movieclipmap, clip->cache, clip->cache, 0);
	}
}

/* set old main movie clips caches to zero if it has been restored */
/* this works because freeing old main only happens after this call */
void blo_end_movieclip_pointer_map(FileData *fd, Main *oldmain)
{
	OldNew *entry= fd->movieclipmap->entries;
	MovieClip *clip= oldmain->movieclip.first;
	int i;

	/* used entries were restored, so we put them to zero */
	for (i=0; i<fd->movieclipmap->nentries; i++, entry++) {
		if (entry->nr>0)
				entry->newp= NULL;
	}

	for(;clip; clip= clip->id.next) {
		clip->cache= newmclipadr(fd, clip->cache);
	}
}


/* undo file support: add all library pointers in lookup */
void blo_add_library_pointer_map(ListBase *mainlist, FileData *fd)
{
	Main *ptr= mainlist->first;
	ListBase *lbarray[MAX_LIBARRAY];
	
	for(ptr= ptr->next; ptr; ptr= ptr->next) {
		int i= set_listbasepointers(ptr, lbarray);
		while(i--) {
			ID *id;
			for(id= lbarray[i]->first; id; id= id->next)
				oldnewmap_insert(fd->libmap, id, id, GS(id->name));
		}
	}
}
		

/* ********** END OLD POINTERS ****************** */
/* ********** READ FILE ****************** */

static void switch_endian_structs(struct SDNA *filesdna, BHead *bhead)
{
	int blocksize, nblocks;
	char *data;

	data= (char *)(bhead+1);
	blocksize= filesdna->typelens[ filesdna->structs[bhead->SDNAnr][0] ];

	nblocks= bhead->nr;
	while(nblocks--) {
		DNA_struct_switch_endian(filesdna, bhead->SDNAnr, data);

		data+= blocksize;
	}
}

static void *read_struct(FileData *fd, BHead *bh, const char *blockname)
{
	void *temp= NULL;

	if (bh->len) {
		/* switch is based on file dna */
		if (bh->SDNAnr && (fd->flags & FD_FLAGS_SWITCH_ENDIAN))
			switch_endian_structs(fd->filesdna, bh);

		if (fd->compflags[bh->SDNAnr]) {	/* flag==0: doesn't exist anymore */
			if(fd->compflags[bh->SDNAnr]==2) {
				temp= DNA_struct_reconstruct(fd->memsdna, fd->filesdna, fd->compflags, bh->SDNAnr, bh->nr, (bh+1));
			} else {
				temp= MEM_mallocN(bh->len, blockname);
				memcpy(temp, (bh+1), bh->len);
			}
		}
	}

	return temp;
}

static void link_list(FileData *fd, ListBase *lb)		/* only direct data */
{
	Link *ln, *prev;

	if(lb->first==NULL) return;

	lb->first= newdataadr(fd, lb->first);
	ln= lb->first;
	prev= NULL;
	while(ln) {
		ln->next= newdataadr(fd, ln->next);
		ln->prev= prev;
		prev= ln;
		ln= ln->next;
	}
	lb->last= prev;
}

static void link_glob_list(FileData *fd, ListBase *lb)		/* for glob data */
{
	Link *ln, *prev;
	void *poin;

	if(lb->first==NULL) return;
	poin= newdataadr(fd, lb->first);
	if(lb->first) {
		oldnewmap_insert(fd->globmap, lb->first, poin, 0);
	}
	lb->first= poin;

	ln= lb->first;
	prev= NULL;
	while(ln) {
		poin= newdataadr(fd, ln->next);
		if(ln->next) {
			oldnewmap_insert(fd->globmap, ln->next, poin, 0);
		}
		ln->next= poin;
		ln->prev= prev;
		prev= ln;
		ln= ln->next;
	}
	lb->last= prev;
}

static void test_pointer_array(FileData *fd, void **mat)
{
#if defined(WIN32) && !defined(FREE_WINDOWS)
	__int64 *lpoin, *lmat;
#else
	long long *lpoin, *lmat;
#endif
	int *ipoin, *imat;
	size_t len;

		/* manually convert the pointer array in
		 * the old dna format to a pointer array in
		 * the new dna format.
		 */
	if(*mat) {
		len= MEM_allocN_len(*mat)/fd->filesdna->pointerlen;

		if(fd->filesdna->pointerlen==8 && fd->memsdna->pointerlen==4) {
			ipoin=imat= MEM_mallocN( len*4, "newmatar");
			lpoin= *mat;

			while(len-- > 0) {
				if((fd->flags & FD_FLAGS_SWITCH_ENDIAN))
					SWITCH_LONGINT(*lpoin);
				*ipoin= (int) ((*lpoin) >> 3);
				ipoin++;
				lpoin++;
			}
			MEM_freeN(*mat);
			*mat= imat;
		}

		if(fd->filesdna->pointerlen==4 && fd->memsdna->pointerlen==8) {
			lpoin=lmat= MEM_mallocN( len*8, "newmatar");
			ipoin= *mat;

			while(len-- > 0) {
				*lpoin= *ipoin;
				ipoin++;
				lpoin++;
			}
			MEM_freeN(*mat);
			*mat= lmat;
		}
	}
}

/* ************ READ ID Properties *************** */

static void IDP_DirectLinkProperty(IDProperty *prop, int switch_endian, FileData *fd);
static void IDP_LibLinkProperty(IDProperty *prop, int switch_endian, FileData *fd);

static void IDP_DirectLinkIDPArray(IDProperty *prop, int switch_endian, FileData *fd)
{
	IDProperty *array;
	int i;

	/*since we didn't save the extra buffer, set totallen to len.*/
	prop->totallen = prop->len;
	prop->data.pointer = newdataadr(fd, prop->data.pointer);

	array= (IDProperty*) prop->data.pointer;
	
	/* note!, idp-arrays didn't exist in 2.4x, so the pointer will be cleared
	 * theres not really anything we can do to correct this, at least dont crash */
	if(array==NULL) {
		prop->len= 0;
		prop->totallen= 0;
	}
	

	for(i=0; i<prop->len; i++)
		IDP_DirectLinkProperty(&array[i], switch_endian, fd);
}

static void IDP_DirectLinkArray(IDProperty *prop, int switch_endian, FileData *fd)
{
	IDProperty **array;
	int i;

	/*since we didn't save the extra buffer, set totallen to len.*/
	prop->totallen = prop->len;
	prop->data.pointer = newdataadr(fd, prop->data.pointer);

	if(prop->subtype == IDP_GROUP) {
		test_pointer_array(fd, prop->data.pointer);
		array= prop->data.pointer;

		for(i=0; i<prop->len; i++)
			IDP_DirectLinkProperty(array[i], switch_endian, fd);
	}
	else if(prop->subtype == IDP_DOUBLE) {
		if (switch_endian) {
			for (i=0; i<prop->len; i++) {
				SWITCH_LONGINT(((double*)prop->data.pointer)[i]);
			}
		}
	}
	else {
		if (switch_endian) {
			for (i=0; i<prop->len; i++) {
				SWITCH_INT(((int*)prop->data.pointer)[i]);
			}
		}
	}
}

static void IDP_DirectLinkString(IDProperty *prop, FileData *fd)
{
	/*since we didn't save the extra string buffer, set totallen to len.*/
	prop->totallen = prop->len;
	prop->data.pointer = newdataadr(fd, prop->data.pointer);
}

static void IDP_DirectLinkGroup(IDProperty *prop, int switch_endian, FileData *fd)
{
	ListBase *lb = &prop->data.group;
	IDProperty *loop;

	link_list(fd, lb);

	/*Link child id properties now*/
	for (loop=prop->data.group.first; loop; loop=loop->next) {
		IDP_DirectLinkProperty(loop, switch_endian, fd);
	}
}

static void IDP_DirectLinkProperty(IDProperty *prop, int switch_endian, FileData *fd)
{
	switch (prop->type) {
		case IDP_GROUP:
			IDP_DirectLinkGroup(prop, switch_endian, fd);
			break;
		case IDP_STRING:
			IDP_DirectLinkString(prop, fd);
			break;
		case IDP_ARRAY:
			IDP_DirectLinkArray(prop, switch_endian, fd);
			break;
		case IDP_IDPARRAY:
			IDP_DirectLinkIDPArray(prop, switch_endian, fd);
			break;
		case IDP_DOUBLE:
			/*erg, stupid doubles.  since I'm storing them
			 in the same field as int val; val2 in the
			 IDPropertyData struct, they have to deal with
			 endianness specifically
			 
			 in theory, val and val2 would've already been swapped
			 if switch_endian is true, so we have to first unswap
			 them then reswap them as a single 64-bit entity.
			 */
			
			if (switch_endian) {
				SWITCH_INT(prop->data.val);
				SWITCH_INT(prop->data.val2);
				SWITCH_LONGINT(prop->data.val);
			}
			
			break;
	}
}

/*stub function*/
static void IDP_LibLinkProperty(IDProperty *UNUSED(prop), int UNUSED(switch_endian), FileData *UNUSED(fd))
{
}

/* ************ READ CurveMapping *************** */

/* cuma itself has been read! */
static void direct_link_curvemapping(FileData *fd, CurveMapping *cumap)
{
	int a;
	
	/* flag seems to be able to hang? Maybe old files... not bad to clear anyway */
	cumap->flag &= ~CUMA_PREMULLED;
	
	for(a=0; a<CM_TOT; a++) {
		cumap->cm[a].curve= newdataadr(fd, cumap->cm[a].curve);
		cumap->cm[a].table= NULL;
		cumap->cm[a].premultable= NULL;
	}
}

/* ************ READ Brush *************** */
/* library brush linking after fileread */
static void lib_link_brush(FileData *fd, Main *main)
{
	Brush *brush;
	
	/* only link ID pointers */
	for(brush= main->brush.first; brush; brush= brush->id.next) {
		if(brush->id.flag & LIB_NEEDLINK) {
			brush->id.flag -= LIB_NEEDLINK;

			brush->mtex.tex= newlibadr_us(fd, brush->id.lib, brush->mtex.tex);
			brush->clone.image= newlibadr_us(fd, brush->id.lib, brush->clone.image);
		}
	}
}

static void direct_link_brush(FileData *fd, Brush *brush)
{
	/* brush itself has been read */

	/* fallof curve */
	brush->curve= newdataadr(fd, brush->curve);
	if(brush->curve)
		direct_link_curvemapping(fd, brush->curve);
	else
		brush_curve_preset(brush, CURVE_PRESET_SHARP);

	brush->preview= NULL;
	brush->icon_imbuf= NULL;
}

static void direct_link_script(FileData *UNUSED(fd), Script *script)
{
	script->id.us = 1;
	SCRIPT_SET_NULL(script)
}


/* ************ READ PACKEDFILE *************** */

static PackedFile *direct_link_packedfile(FileData *fd, PackedFile *oldpf)
{
	PackedFile *pf= newdataadr(fd, oldpf);

	if (pf) {
		pf->data= newdataadr(fd, pf->data);
	}

	return pf;
}

/* ************ READ IMAGE PREVIEW *************** */

static PreviewImage *direct_link_preview_image(FileData *fd, PreviewImage *old_prv)
{
	PreviewImage *prv= newdataadr(fd, old_prv);

	if (prv) {
		int i;
		for (i=0; i < NUM_ICON_SIZES; ++i) {
			if (prv->rect[i]) {
				prv->rect[i] = newdataadr(fd, prv->rect[i]);
			}
		}
	}

	return prv;
}

/* ************ READ ANIMATION STUFF ***************** */

/* Legacy Data Support (for Version Patching) ----------------------------- */

// XXX depreceated - old animation system
static void lib_link_ipo(FileData *fd, Main *main)
{
	Ipo *ipo;

	ipo= main->ipo.first;
	while(ipo) {
		if(ipo->id.flag & LIB_NEEDLINK) {
			IpoCurve *icu;
			for(icu= ipo->curve.first; icu; icu= icu->next) {
				if(icu->driver)
					icu->driver->ob= newlibadr(fd, ipo->id.lib, icu->driver->ob);
			}
			ipo->id.flag -= LIB_NEEDLINK;
		}
		ipo= ipo->id.next;
	}
}

// XXX depreceated - old animation system
static void direct_link_ipo(FileData *fd, Ipo *ipo)
{
	IpoCurve *icu;

	link_list(fd, &(ipo->curve));
	icu= ipo->curve.first;
	while(icu) {
		icu->bezt= newdataadr(fd, icu->bezt);
		icu->bp= newdataadr(fd, icu->bp);
		icu->driver= newdataadr(fd, icu->driver);
		icu= icu->next;
	}
}

// XXX depreceated - old animation system
static void lib_link_nlastrips(FileData *fd, ID *id, ListBase *striplist)
{
	bActionStrip *strip;
	bActionModifier *amod;
	
	for (strip=striplist->first; strip; strip=strip->next){
		strip->object = newlibadr(fd, id->lib, strip->object);
		strip->act = newlibadr_us(fd, id->lib, strip->act);
		strip->ipo = newlibadr(fd, id->lib, strip->ipo);
		for(amod= strip->modifiers.first; amod; amod= amod->next)
			amod->ob= newlibadr(fd, id->lib, amod->ob);
	}
}

// XXX depreceated - old animation system
static void direct_link_nlastrips(FileData *fd, ListBase *strips)
{
	bActionStrip *strip;
	
	link_list(fd, strips);
	
	for(strip= strips->first; strip; strip= strip->next)
		link_list(fd, &strip->modifiers);
}

// XXX depreceated - old animation system
static void lib_link_constraint_channels(FileData *fd, ID *id, ListBase *chanbase)
{
	bConstraintChannel *chan;

	for (chan=chanbase->first; chan; chan=chan->next){
		chan->ipo = newlibadr_us(fd, id->lib, chan->ipo);
	}
}

/* Data Linking ----------------------------- */

static void lib_link_fmodifiers(FileData *fd, ID *id, ListBase *list)
{
	FModifier *fcm;
	
	for (fcm= list->first; fcm; fcm= fcm->next) {
		/* data for specific modifiers */
		switch (fcm->type) {
			case FMODIFIER_TYPE_PYTHON:
			{
				FMod_Python *data= (FMod_Python *)fcm->data;
				data->script = newlibadr(fd, id->lib, data->script);
			}
				break;
		}
	}
}

static void lib_link_fcurves(FileData *fd, ID *id, ListBase *list) 
{
	FCurve *fcu;
	
	if (list == NULL)
		return;
	
	/* relink ID-block references... */
	for (fcu= list->first; fcu; fcu= fcu->next) {
		/* driver data */
		if (fcu->driver) {
			ChannelDriver *driver= fcu->driver;
			DriverVar *dvar;
			
			for (dvar= driver->variables.first; dvar; dvar= dvar->next) {
				DRIVER_TARGETS_LOOPER(dvar)
				{	
					/* only relink if still used */
					if (tarIndex < dvar->num_targets)
						dtar->id= newlibadr(fd, id->lib, dtar->id); 
					else
						dtar->id= NULL;
				}
				DRIVER_TARGETS_LOOPER_END
			}
		}
		
		/* modifiers */
		lib_link_fmodifiers(fd, id, &fcu->modifiers);
	}
}


/* NOTE: this assumes that link_list has already been called on the list */
static void direct_link_fmodifiers(FileData *fd, ListBase *list)
{
	FModifier *fcm;
	
	for (fcm= list->first; fcm; fcm= fcm->next) {
		/* relink general data */
		fcm->data = newdataadr(fd, fcm->data);
		fcm->edata= NULL;
		
		/* do relinking of data for specific types */
		switch (fcm->type) {
			case FMODIFIER_TYPE_GENERATOR:
			{
				FMod_Generator *data= (FMod_Generator *)fcm->data;
				
				data->coefficients= newdataadr(fd, data->coefficients);

				if(fd->flags & FD_FLAGS_SWITCH_ENDIAN) {
					unsigned int a;
					for(a = 0; a < data->arraysize; a++)
						SWITCH_INT(data->coefficients[a]);
				}
			}
				break;
			case FMODIFIER_TYPE_ENVELOPE:
			{
				FMod_Envelope *data= (FMod_Envelope *)fcm->data;
				
				data->data= newdataadr(fd, data->data);
			}
				break;
			case FMODIFIER_TYPE_PYTHON:
			{
				FMod_Python *data= (FMod_Python *)fcm->data;
				
				data->prop = newdataadr(fd, data->prop);
				IDP_DirectLinkProperty(data->prop, (fd->flags & FD_FLAGS_SWITCH_ENDIAN), fd);
			}
				break;
		}
	}
}

/* NOTE: this assumes that link_list has already been called on the list */
static void direct_link_fcurves(FileData *fd, ListBase *list)
{
	FCurve *fcu;
	
	/* link F-Curve data to F-Curve again (non ID-libs) */
	for (fcu= list->first; fcu; fcu= fcu->next) {
		/* curve data */
		fcu->bezt= newdataadr(fd, fcu->bezt);
		fcu->fpt= newdataadr(fd, fcu->fpt);
		
		/* rna path */
		fcu->rna_path= newdataadr(fd, fcu->rna_path);
		
		/* group */
		fcu->grp= newdataadr(fd, fcu->grp);
		
		/* driver */
		fcu->driver= newdataadr(fd, fcu->driver);
		if (fcu->driver) {
			ChannelDriver *driver= fcu->driver;
			DriverVar *dvar;

			driver->expr_comp= NULL;
			
			/* relink variables, targets and their paths */
			link_list(fd, &driver->variables);
			for (dvar= driver->variables.first; dvar; dvar= dvar->next) {
				DRIVER_TARGETS_LOOPER(dvar)
				{
					/* only relink the targets being used */
					if (tarIndex < dvar->num_targets)
						dtar->rna_path= newdataadr(fd, dtar->rna_path);
					else
						dtar->rna_path= NULL;
				}
				DRIVER_TARGETS_LOOPER_END
			}
		}
		
		/* modifiers */
		link_list(fd, &fcu->modifiers);
		direct_link_fmodifiers(fd, &fcu->modifiers);
	}
}


static void lib_link_action(FileData *fd, Main *main)
{
	bAction *act;
	bActionChannel *chan;

	for (act= main->action.first; act; act= act->id.next) {
		if (act->id.flag & LIB_NEEDLINK) {
			act->id.flag -= LIB_NEEDLINK;
			
// XXX depreceated - old animation system <<<
			for (chan=act->chanbase.first; chan; chan=chan->next) {
				chan->ipo= newlibadr_us(fd, act->id.lib, chan->ipo);
				lib_link_constraint_channels(fd, &act->id, &chan->constraintChannels);
			}
// >>> XXX depreceated - old animation system
			
			lib_link_fcurves(fd, &act->id, &act->curves);
		}
	}
}

static void direct_link_action(FileData *fd, bAction *act)
{
	bActionChannel *achan; // XXX depreceated - old animation system
	bActionGroup *agrp;

	link_list(fd, &act->curves);
	link_list(fd, &act->chanbase); // XXX depreceated - old animation system
	link_list(fd, &act->groups);
	link_list(fd, &act->markers);

// XXX depreceated - old animation system <<<
	for (achan = act->chanbase.first; achan; achan=achan->next) {
		achan->grp= newdataadr(fd, achan->grp);
		
		link_list(fd, &achan->constraintChannels);
	}
// >>> XXX depreceated - old animation system

	direct_link_fcurves(fd, &act->curves);
	
	for (agrp = act->groups.first; agrp; agrp= agrp->next) {
		agrp->channels.first= newdataadr(fd, agrp->channels.first);
		agrp->channels.last= newdataadr(fd, agrp->channels.last);
	}
}

static void lib_link_nladata_strips(FileData *fd, ID *id, ListBase *list)
{
	NlaStrip *strip;
	
	for (strip= list->first; strip; strip= strip->next) {
		/* check strip's children */
		lib_link_nladata_strips(fd, id, &strip->strips);
		
		/* check strip's F-Curves */
		lib_link_fcurves(fd, id, &strip->fcurves);
		
		/* reassign the counted-reference to action */
		strip->act = newlibadr_us(fd, id->lib, strip->act);
		
		/* fix action id-root (i.e. if it comes from a pre 2.57 .blend file) */
		if ((strip->act) && (strip->act->idroot == 0))
			strip->act->idroot = GS(id->name);
	}
}

static void lib_link_nladata(FileData *fd, ID *id, ListBase *list)
{
	NlaTrack *nlt;
	
	/* we only care about the NLA strips inside the tracks */
	for (nlt= list->first; nlt; nlt= nlt->next) {
		lib_link_nladata_strips(fd, id, &nlt->strips);
	}
}

/* This handles Animato NLA-Strips linking 
 * NOTE: this assumes that link_list has already been called on the list 
 */
static void direct_link_nladata_strips(FileData *fd, ListBase *list)
{
	NlaStrip *strip;
	
	for (strip= list->first; strip; strip= strip->next) {
		/* strip's child strips */
		link_list(fd, &strip->strips);
		direct_link_nladata_strips(fd, &strip->strips);
		
		/* strip's F-Curves */
		link_list(fd, &strip->fcurves);
		direct_link_fcurves(fd, &strip->fcurves);
		
		/* strip's F-Modifiers */
		link_list(fd, &strip->modifiers);
		direct_link_modifiers(fd, &strip->modifiers);
	}
}

/* NOTE: this assumes that link_list has already been called on the list */
static void direct_link_nladata(FileData *fd, ListBase *list)
{
	NlaTrack *nlt;
	
	for (nlt= list->first; nlt; nlt= nlt->next) {
		/* relink list of strips */
		link_list(fd, &nlt->strips);
		
		/* relink strip data */
		direct_link_nladata_strips(fd, &nlt->strips);
	}
}

/* ------- */

static void lib_link_keyingsets(FileData *fd, ID *id, ListBase *list)
{
	KeyingSet *ks;
	KS_Path *ksp;
	
	/* here, we're only interested in the ID pointer stored in some of the paths */
	for (ks= list->first; ks; ks= ks->next) {
		for (ksp= ks->paths.first; ksp; ksp= ksp->next) {
			ksp->id= newlibadr(fd, id->lib, ksp->id); 
		}
	}
}

/* NOTE: this assumes that link_list has already been called on the list */
static void direct_link_keyingsets(FileData *fd, ListBase *list)
{
	KeyingSet *ks;
	KS_Path *ksp;
	
	/* link KeyingSet data to KeyingSet again (non ID-libs) */
	for (ks= list->first; ks; ks= ks->next) {
		/* paths */
		link_list(fd, &ks->paths);
		
		for (ksp= ks->paths.first; ksp; ksp= ksp->next) {
			/* rna path */
			ksp->rna_path= newdataadr(fd, ksp->rna_path);
		}
	}
}

/* ------- */

static void lib_link_animdata(FileData *fd, ID *id, AnimData *adt)
{
	if (adt == NULL)
		return;
	
	/* link action data */
	adt->action= newlibadr_us(fd, id->lib, adt->action);
	adt->tmpact= newlibadr_us(fd, id->lib, adt->tmpact);
	
	/* fix action id-roots (i.e. if they come from a pre 2.57 .blend file) */
	if ((adt->action) && (adt->action->idroot == 0))
		adt->action->idroot = GS(id->name);
	if ((adt->tmpact) && (adt->tmpact->idroot == 0))
		adt->tmpact->idroot = GS(id->name);
	
	/* link drivers */
	lib_link_fcurves(fd, id, &adt->drivers);
	
	/* overrides don't have lib-link for now, so no need to do anything */
	
	/* link NLA-data */
	lib_link_nladata(fd, id, &adt->nla_tracks);
}

static void direct_link_animdata(FileData *fd, AnimData *adt)
{
	/* NOTE: must have called newdataadr already before doing this... */
	if (adt == NULL)
		return;
	
	/* link drivers */
	link_list(fd, &adt->drivers);
	direct_link_fcurves(fd, &adt->drivers);
	
	/* link overrides */
	// TODO...
	
	/* link NLA-data */
	link_list(fd, &adt->nla_tracks);
	direct_link_nladata(fd, &adt->nla_tracks);
	
	/* relink active strip - even though strictly speaking this should only be used
	 * if we're in 'tweaking mode', we need to be able to have this loaded back for
	 * undo, but also since users may not exit tweakmode before saving (#24535)
	 */
	// TODO: it's not really nice that anyone should be able to save the file in this
	//		state, but it's going to be too hard to enforce this single case...
	adt->actstrip= newdataadr(fd, adt->actstrip);
}	

/* ************ READ MOTION PATHS *************** */

/* direct data for cache */
static void direct_link_motionpath(FileData *fd, bMotionPath *mpath)
{
	/* sanity check */
	if (mpath == NULL)
		return;
	
	/* relink points cache */
	mpath->points= newdataadr(fd, mpath->points);
}

/* ************ READ NODE TREE *************** */

/* singe node tree (also used for material/scene trees), ntree is not NULL */
static void lib_link_ntree(FileData *fd, ID *id, bNodeTree *ntree)
{
	bNode *node;
	
	if(ntree->adt) lib_link_animdata(fd, &ntree->id, ntree->adt);
	
	ntree->gpd= newlibadr_us(fd, id->lib, ntree->gpd);
	
	for(node= ntree->nodes.first; node; node= node->next)
		node->id= newlibadr_us(fd, id->lib, node->id);
}

/* library ntree linking after fileread */
static void lib_link_nodetree(FileData *fd, Main *main)
{
	bNodeTree *ntree;
	
	/* only link ID pointers */
	for(ntree= main->nodetree.first; ntree; ntree= ntree->id.next) {
		if(ntree->id.flag & LIB_NEEDLINK) {
			ntree->id.flag -= LIB_NEEDLINK;
			lib_link_ntree(fd, &ntree->id, ntree);
		}
	}
}

static void lib_nodetree_init_types_cb(void *UNUSED(data), ID *UNUSED(id), bNodeTree *ntree)
{
	bNode *node;
	
	ntreeInitTypes(ntree);
	
	/* XXX could be replaced by do_versions for new nodes */
	for (node=ntree->nodes.first; node; node=node->next)
		node_verify_socket_templates(ntree, node);
}

/* updates group node socket own_index so that
 * external links to/from the group node are preserved.
 */
static void lib_node_do_versions_group_indices(bNode *gnode)
{
	bNodeTree *ngroup= (bNodeTree*)gnode->id;
	bNode *intnode;
	bNodeSocket *sock, *gsock, *intsock;
	int found;
	
	for (sock=gnode->outputs.first; sock; sock=sock->next) {
		int old_index = sock->to_index;
		for (gsock=ngroup->outputs.first; gsock; gsock=gsock->next) {
			if (gsock->link && gsock->link->fromsock->own_index == old_index) {
				sock->own_index = gsock->own_index;
				break;
			}
		}
	}
	for (sock=gnode->inputs.first; sock; sock=sock->next) {
		int old_index = sock->to_index;
		/* can't use break in double loop */
		found = 0;
		for (intnode=ngroup->nodes.first; intnode && !found; intnode=intnode->next) {
			for (intsock=intnode->inputs.first; intsock; intsock=intsock->next) {
				if (intsock->own_index == old_index && intsock->link) {
					sock->own_index = intsock->link->fromsock->own_index;
					found = 1;
					break;
				}
			}
		}
	}
}

/* updates external links for all group nodes in a tree */
static void lib_nodetree_do_versions_group_indices_cb(void *UNUSED(data), ID *UNUSED(id), bNodeTree *ntree)
{
	bNode *node;
	
	for (node=ntree->nodes.first; node; node=node->next) {
		if (node->type==NODE_GROUP) {
			bNodeTree *ngroup= (bNodeTree*)node->id;
			if (ngroup && (ngroup->flag & NTREE_DO_VERSIONS_GROUP_EXPOSE))
				lib_node_do_versions_group_indices(node);
		}
	}
}

/* make an update call for the tree */
static void lib_nodetree_do_versions_update_cb(void *UNUSED(data), ID *UNUSED(id), bNodeTree *ntree)
{
	if (ntree->update)
		ntreeUpdateTree(ntree);
}

/* verify types for nodes and groups, all data has to be read */
/* open = 0: appending/linking, open = 1: open new file (need to clean out dynamic
* typedefs*/
static void lib_verify_nodetree(Main *main, int UNUSED(open))
{
	bNodeTree *ntree;
	int i;
	bNodeTreeType *ntreetype;

	/* this crashes blender on undo/redo
		if(open==1) {
			reinit_nodesystem();
		}*/
	
	/* set node->typeinfo pointers */
	for (i=0; i < NUM_NTREE_TYPES; ++i) {
		ntreetype= ntreeGetType(i);
		if (ntreetype && ntreetype->foreach_nodetree)
			ntreetype->foreach_nodetree(main, NULL, lib_nodetree_init_types_cb);
	}
	for(ntree= main->nodetree.first; ntree; ntree= ntree->id.next)
		lib_nodetree_init_types_cb(NULL, NULL, ntree);
	
	{
		int has_old_groups=0;
		/* XXX this should actually be part of do_versions, but since we need
		 * finished library linking, it is not possible there. Instead in do_versions
		 * we have set the NTREE_DO_VERSIONS flag, so at this point we can do the
		 * actual group node updates.
		 */
		for(ntree= main->nodetree.first; ntree; ntree= ntree->id.next) {
			if (ntree->flag & NTREE_DO_VERSIONS_GROUP_EXPOSE) {
				/* this adds copies and links from all unlinked internal sockets to group inputs/outputs. */
				node_group_expose_all_sockets(ntree);
				has_old_groups = 1;
			}
		}
		
		if (has_old_groups) {
			for (i=0; i < NUM_NTREE_TYPES; ++i) {
				ntreetype= ntreeGetType(i);
				if (ntreetype && ntreetype->foreach_nodetree)
					ntreetype->foreach_nodetree(main, NULL, lib_nodetree_do_versions_group_indices_cb);
			}
		}
		
		for(ntree= main->nodetree.first; ntree; ntree= ntree->id.next)
			ntree->flag &= ~NTREE_DO_VERSIONS_GROUP_EXPOSE;
	}
	
	/* verify all group user nodes */
	for(ntree= main->nodetree.first; ntree; ntree= ntree->id.next) {
		ntreeVerifyNodes(main, &ntree->id);
	}
	
	/* make update calls where necessary */
	{
		for(ntree= main->nodetree.first; ntree; ntree= ntree->id.next)
			if (ntree->update)
				ntreeUpdateTree(ntree);
		for (i=0; i < NUM_NTREE_TYPES; ++i) {
			ntreetype= ntreeGetType(i);
			if (ntreetype && ntreetype->foreach_nodetree)
				ntreetype->foreach_nodetree(main, NULL, lib_nodetree_do_versions_update_cb);
		}
	}
}

static void direct_link_node_socket(FileData *fd, bNodeSocket *sock)
{
	sock->link= newdataadr(fd, sock->link);
	sock->storage= newdataadr(fd, sock->storage);
	sock->default_value= newdataadr(fd, sock->default_value);
	sock->cache= NULL;
}

/* ntree itself has been read! */
static void direct_link_nodetree(FileData *fd, bNodeTree *ntree)
{
	/* note: writing and reading goes in sync, for speed */
	bNode *node;
	bNodeSocket *sock;
	bNodeLink *link;
	
	ntree->init= 0;		/* to set callbacks and force setting types */
	ntree->progress= NULL;
	ntree->execdata= NULL;
	
	ntree->adt= newdataadr(fd, ntree->adt);
	direct_link_animdata(fd, ntree->adt);
	
	link_list(fd, &ntree->nodes);
	for(node= ntree->nodes.first; node; node= node->next) {
		if(node->type == NODE_DYNAMIC) {
			node->custom1= 0;
			node->custom1= BSET(node->custom1, NODE_DYNAMIC_LOADED);
		}

		node->typeinfo= NULL;
		
		link_list(fd, &node->inputs);
		link_list(fd, &node->outputs);
		
		node->storage= newdataadr(fd, node->storage);
		if(node->storage) {
			/* could be handlerized at some point */
			if(ntree->type==NTREE_SHADER && (node->type==SH_NODE_CURVE_VEC || node->type==SH_NODE_CURVE_RGB))
				direct_link_curvemapping(fd, node->storage);
			else if(ntree->type==NTREE_COMPOSIT) {
				if( ELEM4(node->type, CMP_NODE_TIME, CMP_NODE_CURVE_VEC, CMP_NODE_CURVE_RGB, CMP_NODE_HUECORRECT))
					direct_link_curvemapping(fd, node->storage);
				else if(ELEM3(node->type, CMP_NODE_IMAGE, CMP_NODE_VIEWER, CMP_NODE_SPLITVIEWER))
					((ImageUser *)node->storage)->ok= 1;
			}
			else if( ntree->type==NTREE_TEXTURE) {
				if(node->type==TEX_NODE_CURVE_RGB || node->type==TEX_NODE_CURVE_TIME)
					direct_link_curvemapping(fd, node->storage);
				else if(node->type==TEX_NODE_IMAGE)
					((ImageUser *)node->storage)->ok= 1;
			}
		}
	}
	link_list(fd, &ntree->links);
	
	/* external sockets */
	link_list(fd, &ntree->inputs);
	link_list(fd, &ntree->outputs);
	
	/* and we connect the rest */
	for(node= ntree->nodes.first; node; node= node->next) {
		node->parent = newdataadr(fd, node->parent);
		node->preview= newimaadr(fd, node->preview);
		node->lasty= 0;
		
		for(sock= node->inputs.first; sock; sock= sock->next)
			direct_link_node_socket(fd, sock);
		for(sock= node->outputs.first; sock; sock= sock->next)
			direct_link_node_socket(fd, sock);
	}
	for(sock= ntree->inputs.first; sock; sock= sock->next)
		direct_link_node_socket(fd, sock);
	for(sock= ntree->outputs.first; sock; sock= sock->next)
		direct_link_node_socket(fd, sock);
	
	for(link= ntree->links.first; link; link= link->next) {
		link->fromnode= newdataadr(fd, link->fromnode);
		link->tonode= newdataadr(fd, link->tonode);
		link->fromsock= newdataadr(fd, link->fromsock);
		link->tosock= newdataadr(fd, link->tosock);
	}
	
	/* type verification is in lib-link */
}

/* ************ READ ARMATURE ***************** */

/* temp struct used to transport needed info to lib_link_constraint_cb() */
typedef struct tConstraintLinkData {
	FileData *fd;
	ID *id;
} tConstraintLinkData;
/* callback function used to relink constraint ID-links */
static void lib_link_constraint_cb(bConstraint *UNUSED(con), ID **idpoin, void *userdata)
{
	tConstraintLinkData *cld= (tConstraintLinkData *)userdata;
	*idpoin = newlibadr(cld->fd, cld->id->lib, *idpoin);
}

static void lib_link_constraints(FileData *fd, ID *id, ListBase *conlist)
{
	tConstraintLinkData cld;
	bConstraint *con;
	
	/* legacy fixes */
	for (con = conlist->first; con; con=con->next) {
		/* patch for error introduced by changing constraints (dunno how) */
		/* if con->data type changes, dna cannot resolve the pointer! (ton) */
		if(con->data==NULL) {
			con->type= CONSTRAINT_TYPE_NULL;
		}
		/* own ipo, all constraints have it */
		con->ipo= newlibadr_us(fd, id->lib, con->ipo); // XXX depreceated - old animation system
	}
	
	/* relink all ID-blocks used by the constraints */
	cld.fd= fd;
	cld.id= id;
	
	id_loop_constraints(conlist, lib_link_constraint_cb, &cld);
}

static void direct_link_constraints(FileData *fd, ListBase *lb)
{
	bConstraint *con;

	link_list(fd, lb);
	for (con=lb->first; con; con=con->next) {
		con->data = newdataadr(fd, con->data);
		
		switch (con->type) {
			case CONSTRAINT_TYPE_PYTHON:
			{
				bPythonConstraint *data= con->data;
				
				link_list(fd, &data->targets);
				
				data->prop = newdataadr(fd, data->prop);
				if (data->prop)
					IDP_DirectLinkProperty(data->prop, (fd->flags & FD_FLAGS_SWITCH_ENDIAN), fd);
			}
				break;
			case CONSTRAINT_TYPE_SPLINEIK:
			{
				bSplineIKConstraint *data= con->data;
				
				data->points= newdataadr(fd, data->points);
			}
				break;
			case CONSTRAINT_TYPE_KINEMATIC:
			{
				con->lin_error = 0.f;
				con->rot_error = 0.f;
			}
			case CONSTRAINT_TYPE_CHILDOF:
			{
				/* XXX version patch, in older code this flag wasn't always set, and is inherent to type */
				if(con->ownspace == CONSTRAINT_SPACE_POSE)
					con->flag |= CONSTRAINT_SPACEONCE;
			}
				break;
		}
	}
}

static void lib_link_pose(FileData *fd, Object *ob, bPose *pose)
{
	bPoseChannel *pchan;
	bArmature *arm= ob->data;
	int rebuild;
	
	if (!pose || !arm)
		return;
	

	/* always rebuild to match proxy or lib changes */
	rebuild= ob->proxy || (ob->id.lib==NULL && arm->id.lib);

	if(ob->proxy) {
		/* sync proxy layer */
		if(pose->proxy_layer)
			arm->layer = pose->proxy_layer;
		
		/* sync proxy active bone */
		if(pose->proxy_act_bone[0]) {
			Bone *bone = get_named_bone(arm, pose->proxy_act_bone);
			if (bone)
				arm->act_bone = bone;
		}
	}

	for (pchan = pose->chanbase.first; pchan; pchan=pchan->next) {
		lib_link_constraints(fd, (ID *)ob, &pchan->constraints);
		
		/* hurms... loop in a loop, but yah... later... (ton) */
		pchan->bone= get_named_bone(arm, pchan->name);
		
		pchan->custom= newlibadr_us(fd, arm->id.lib, pchan->custom);
		if(pchan->bone==NULL)
			rebuild= 1;
		else if(ob->id.lib==NULL && arm->id.lib) {
			/* local pose selection copied to armature, bit hackish */
			pchan->bone->flag &= ~BONE_SELECTED;
			pchan->bone->flag |= pchan->selectflag;
		}
	}
	
	if(rebuild) {
		ob->recalc= OB_RECALC_OB|OB_RECALC_DATA|OB_RECALC_TIME;
		pose->flag |= POSE_RECALC;
	}
}

static void lib_link_armature(FileData *fd, Main *main)
{
	bArmature *arm;

	arm= main->armature.first;

	while(arm) {
		if(arm->id.flag & LIB_NEEDLINK) {
			if (arm->adt) lib_link_animdata(fd, &arm->id, arm->adt);
			arm->id.flag -= LIB_NEEDLINK;
		}
		arm= arm->id.next;
	}
}

static void direct_link_bones(FileData *fd, Bone* bone)
{
	Bone	*child;

	bone->parent= newdataadr(fd, bone->parent);
	bone->prop= newdataadr(fd, bone->prop);
	if(bone->prop)
		IDP_DirectLinkProperty(bone->prop, (fd->flags & FD_FLAGS_SWITCH_ENDIAN), fd);
		
	bone->flag &= ~BONE_DRAW_ACTIVE;

	link_list(fd, &bone->childbase);

	for(child=bone->childbase.first; child; child=child->next)
		direct_link_bones(fd, child);
}

static void direct_link_armature(FileData *fd, bArmature *arm)
{
	Bone	*bone;

	link_list(fd, &arm->bonebase);
	arm->edbo= NULL;
	arm->sketch = NULL;
	
	arm->adt= newdataadr(fd, arm->adt);
	direct_link_animdata(fd, arm->adt);
	
	bone=arm->bonebase.first;
	while (bone) {
		direct_link_bones(fd, bone);
		bone=bone->next;
	}

	arm->act_bone= newdataadr(fd, arm->act_bone);
	arm->act_edbone= NULL;
}

/* ************ READ CAMERA ***************** */

static void lib_link_camera(FileData *fd, Main *main)
{
	Camera *ca;

	ca= main->camera.first;
	while(ca) {
		if(ca->id.flag & LIB_NEEDLINK) {
			if (ca->adt) lib_link_animdata(fd, &ca->id, ca->adt);
			
			ca->ipo= newlibadr_us(fd, ca->id.lib, ca->ipo); // XXX depreceated - old animation system
			
			ca->dof_ob= newlibadr_us(fd, ca->id.lib, ca->dof_ob);
			
			ca->id.flag -= LIB_NEEDLINK;
		}
		ca= ca->id.next;
	}
}

static void direct_link_camera(FileData *fd, Camera *ca)
{
	ca->adt= newdataadr(fd, ca->adt);
	direct_link_animdata(fd, ca->adt);
}


/* ************ READ LAMP ***************** */

static void lib_link_lamp(FileData *fd, Main *main)
{
	Lamp *la;
	MTex *mtex;
	int a;

	la= main->lamp.first;
	while(la) {
		if(la->id.flag & LIB_NEEDLINK) {
			if (la->adt) lib_link_animdata(fd, &la->id, la->adt);
			
			for(a=0; a<MAX_MTEX; a++) {
				mtex= la->mtex[a];
				if(mtex) {
					mtex->tex= newlibadr_us(fd, la->id.lib, mtex->tex);
					mtex->object= newlibadr(fd, la->id.lib, mtex->object);
				}
			}
			
			la->ipo= newlibadr_us(fd, la->id.lib, la->ipo); // XXX depreceated - old animation system
			
			la->id.flag -= LIB_NEEDLINK;
		}
		la= la->id.next;
	}
}

static void direct_link_lamp(FileData *fd, Lamp *la)
{
	int a;
	
	la->adt= newdataadr(fd, la->adt);
	direct_link_animdata(fd, la->adt);

	for(a=0; a<MAX_MTEX; a++) {
		la->mtex[a]= newdataadr(fd, la->mtex[a]);
	}
	
	la->curfalloff= newdataadr(fd, la->curfalloff);
	if(la->curfalloff)
		direct_link_curvemapping(fd, la->curfalloff);
	
	la->preview = direct_link_preview_image(fd, la->preview);
}

/* ************ READ keys ***************** */

static void lib_link_key(FileData *fd, Main *main)
{
	Key *key;

	key= main->key.first;
	while(key) {
		if(key->id.flag & LIB_NEEDLINK) {
			if(key->adt) lib_link_animdata(fd, &key->id, key->adt);
			
			key->ipo= newlibadr_us(fd, key->id.lib, key->ipo); // XXX depreceated - old animation system
			key->from= newlibadr(fd, key->id.lib, key->from);

			key->id.flag -= LIB_NEEDLINK;
		}
		key= key->id.next;
	}
}

static void switch_endian_keyblock(Key *key, KeyBlock *kb)
{
	int elemsize, a, b;
	char *data, *poin, *cp;

	elemsize= key->elemsize;
	data= kb->data;

	for(a=0; a<kb->totelem; a++) {

		cp= key->elemstr;
		poin= data;

		while( cp[0] ) {	/* cp[0]==amount */

			switch(cp[1]) {		/* cp[1]= type */
			case IPO_FLOAT:
			case IPO_BPOINT:
			case IPO_BEZTRIPLE:
				b= cp[0];
				while(b--) {
					SWITCH_INT((*poin));
					poin+= 4;
				}
				break;
			}

			cp+= 2;

		}
		data+= elemsize;
	}
}

static void direct_link_key(FileData *fd, Key *key)
{
	KeyBlock *kb;

	link_list(fd, &(key->block));

	key->adt= newdataadr(fd, key->adt);
	direct_link_animdata(fd, key->adt);
	
	key->refkey= newdataadr(fd, key->refkey);

	kb= key->block.first;
	while(kb) {

		kb->data= newdataadr(fd, kb->data);
		
		if(fd->flags & FD_FLAGS_SWITCH_ENDIAN)
			switch_endian_keyblock(key, kb);

		kb= kb->next;
	}
}

/* ************ READ mball ***************** */

static void lib_link_mball(FileData *fd, Main *main)
{
	MetaBall *mb;
	int a;

	mb= main->mball.first;
	while(mb) {
		if(mb->id.flag & LIB_NEEDLINK) {
			if (mb->adt) lib_link_animdata(fd, &mb->id, mb->adt);
			
			for(a=0; a<mb->totcol; a++) mb->mat[a]= newlibadr_us(fd, mb->id.lib, mb->mat[a]);

			mb->ipo= newlibadr_us(fd, mb->id.lib, mb->ipo); // XXX depreceated - old animation system

			mb->id.flag -= LIB_NEEDLINK;
		}
		mb= mb->id.next;
	}
}

static void direct_link_mball(FileData *fd, MetaBall *mb)
{
	mb->adt= newdataadr(fd, mb->adt);
	direct_link_animdata(fd, mb->adt);
	
	mb->mat= newdataadr(fd, mb->mat);
	test_pointer_array(fd, (void **)&mb->mat);

	link_list(fd, &(mb->elems));

	mb->disp.first= mb->disp.last= NULL;
	mb->editelems= NULL;
	mb->bb= NULL;
/*	mb->edit_elems.first= mb->edit_elems.last= NULL;*/
	mb->lastelem= NULL;
}

/* ************ READ WORLD ***************** */

static void lib_link_world(FileData *fd, Main *main)
{
	World *wrld;
	MTex *mtex;
	int a;

	wrld= main->world.first;
	while(wrld) {
		if(wrld->id.flag & LIB_NEEDLINK) {
			if (wrld->adt) lib_link_animdata(fd, &wrld->id, wrld->adt);
			
			wrld->ipo= newlibadr_us(fd, wrld->id.lib, wrld->ipo); // XXX depreceated - old animation system
			
			for(a=0; a<MAX_MTEX; a++) {
				mtex= wrld->mtex[a];
				if(mtex) {
					mtex->tex= newlibadr_us(fd, wrld->id.lib, mtex->tex);
					mtex->object= newlibadr(fd, wrld->id.lib, mtex->object);
				}
			}
			
			wrld->id.flag -= LIB_NEEDLINK;
		}
		wrld= wrld->id.next;
	}
}

static void direct_link_world(FileData *fd, World *wrld)
{
	int a;

	wrld->adt= newdataadr(fd, wrld->adt);
	direct_link_animdata(fd, wrld->adt);

	for(a=0; a<MAX_MTEX; a++) {
		wrld->mtex[a]= newdataadr(fd, wrld->mtex[a]);
	}
	wrld->preview = direct_link_preview_image(fd, wrld->preview);
}


/* ************ READ VFONT ***************** */

static void lib_link_vfont(FileData *UNUSED(fd), Main *main)
{
	VFont *vf;

	vf= main->vfont.first;
	while(vf) {
		if(vf->id.flag & LIB_NEEDLINK) {
			vf->id.flag -= LIB_NEEDLINK;
		}
		vf= vf->id.next;
	}
}

static void direct_link_vfont(FileData *fd, VFont *vf)
{
	vf->data= NULL;
	vf->packedfile= direct_link_packedfile(fd, vf->packedfile);
}

/* ************ READ TEXT ****************** */

static void lib_link_text(FileData *UNUSED(fd), Main *main)
{
	Text *text;

	text= main->text.first;
	while(text) {
		if(text->id.flag & LIB_NEEDLINK) {
			text->id.flag -= LIB_NEEDLINK;
		}
		text= text->id.next;
	}
}

static void direct_link_text(FileData *fd, Text *text)
{
	TextLine *ln;

	text->name= newdataadr(fd, text->name);

	text->undo_pos= -1;
	text->undo_len= TXT_INIT_UNDO;
	text->undo_buf= MEM_mallocN(text->undo_len, "undo buf");

	text->compiled= NULL;

/*
	if(text->flags & TXT_ISEXT) {
		reopen_text(text);
	} else {
*/

	link_list(fd, &text->lines);
	link_list(fd, &text->markers);

	text->curl= newdataadr(fd, text->curl);
	text->sell= newdataadr(fd, text->sell);

	ln= text->lines.first;
	while(ln) {
		ln->line= newdataadr(fd, ln->line);
		ln->format= NULL;
		
		if (ln->len != (int) strlen(ln->line)) {
			printf("Error loading text, line lengths differ\n");
			ln->len = strlen(ln->line);
		}

		ln= ln->next;
	}

	text->flags = (text->flags) & ~TXT_ISEXT;

	text->id.us= 1;
}

/* ************ READ IMAGE ***************** */

static void lib_link_image(FileData *fd, Main *main)
{
	Image *ima;

	ima= main->image.first;
	while (ima) {
		if(ima->id.flag & LIB_NEEDLINK) {
			if (ima->id.properties) IDP_LibLinkProperty(ima->id.properties, (fd->flags & FD_FLAGS_SWITCH_ENDIAN), fd);

			ima->id.flag -= LIB_NEEDLINK;
		}
		ima= ima->id.next;
	}
}

static void link_ibuf_list(FileData *fd, ListBase *lb)
{
	Link *ln, *prev;
	
	if(lb->first==NULL) return;
	
	lb->first= newimaadr(fd, lb->first);
	ln= lb->first;
	prev= NULL;
	while(ln) {
		ln->next= newimaadr(fd, ln->next);
		ln->prev= prev;
		prev= ln;
		ln= ln->next;
	}
	lb->last= prev;
}

static void direct_link_image(FileData *fd, Image *ima)
{
	/* for undo system, pointers could be restored */
	if(fd->imamap)
		link_ibuf_list(fd, &ima->ibufs);
	else
		ima->ibufs.first= ima->ibufs.last= NULL;
	
	/* if not restored, we keep the binded opengl index */
	if(ima->ibufs.first==NULL) {
		ima->bindcode= 0;
		ima->gputexture= NULL;
	}
	
	ima->anim= NULL;
	ima->rr= NULL;
	ima->repbind= NULL;
	
	/* undo system, try to restore render buffers */
	if(fd->imamap) {
		int a;
		
		for(a=0; a<IMA_MAX_RENDER_SLOT; a++)
			ima->renders[a]= newimaadr(fd, ima->renders[a]);
	}
	else {
		memset(ima->renders, 0, sizeof(ima->renders));
		ima->last_render_slot= ima->render_slot;
	}
	
	ima->packedfile = direct_link_packedfile(fd, ima->packedfile);
	ima->preview = direct_link_preview_image(fd, ima->preview);
	ima->ok= 1;
}


/* ************ READ CURVE ***************** */

static void lib_link_curve(FileData *fd, Main *main)
{
	Curve *cu;
	int a;

	cu= main->curve.first;
	while(cu) {
		if(cu->id.flag & LIB_NEEDLINK) {
			if(cu->adt) lib_link_animdata(fd, &cu->id, cu->adt);

			for(a=0; a<cu->totcol; a++) cu->mat[a]= newlibadr_us(fd, cu->id.lib, cu->mat[a]);

			cu->bevobj= newlibadr(fd, cu->id.lib, cu->bevobj);
			cu->taperobj= newlibadr(fd, cu->id.lib, cu->taperobj);
			cu->textoncurve= newlibadr(fd, cu->id.lib, cu->textoncurve);
			cu->vfont= newlibadr_us(fd, cu->id.lib, cu->vfont);
			cu->vfontb= newlibadr_us(fd, cu->id.lib, cu->vfontb);			
			cu->vfonti= newlibadr_us(fd, cu->id.lib, cu->vfonti);
			cu->vfontbi= newlibadr_us(fd, cu->id.lib, cu->vfontbi);

			cu->ipo= newlibadr_us(fd, cu->id.lib, cu->ipo); // XXX depreceated - old animation system
			cu->key= newlibadr_us(fd, cu->id.lib, cu->key);

			cu->id.flag -= LIB_NEEDLINK;
		}
		cu= cu->id.next;
	}
}


static void switch_endian_knots(Nurb *nu)
{
	int len;

	if(nu->knotsu) {
		len= KNOTSU(nu);
		while(len--) {
			SWITCH_INT(nu->knotsu[len]);
		}
	}
	if(nu->knotsv) {
		len= KNOTSV(nu);
		while(len--) {
			SWITCH_INT(nu->knotsv[len]);
		}
	}
}

static void direct_link_curve(FileData *fd, Curve *cu)
{
	Nurb *nu;
	TextBox *tb;
	
	cu->adt= newdataadr(fd, cu->adt);
	direct_link_animdata(fd, cu->adt);
	
	cu->mat= newdataadr(fd, cu->mat);
	test_pointer_array(fd, (void **)&cu->mat);
	cu->str= newdataadr(fd, cu->str);
	cu->strinfo= newdataadr(fd, cu->strinfo);	
	cu->tb= newdataadr(fd, cu->tb);

	if(cu->vfont == NULL) link_list(fd, &(cu->nurb));
	else {
		cu->nurb.first=cu->nurb.last= NULL;

		tb= MEM_callocN(MAXTEXTBOX*sizeof(TextBox), "TextBoxread");
		if (cu->tb) {
			memcpy(tb, cu->tb, cu->totbox*sizeof(TextBox));
			MEM_freeN(cu->tb);
			cu->tb= tb;			
		} else {
			cu->totbox = 1;
			cu->actbox = 1;
			cu->tb = tb;
			cu->tb[0].w = cu->linewidth;
		}		
		if (cu->wordspace == 0.0f) cu->wordspace = 1.0f;
	}

	cu->bev.first=cu->bev.last= NULL;
	cu->disp.first=cu->disp.last= NULL;
	cu->editnurb= NULL;
	cu->lastsel= NULL;
	cu->path= NULL;
	cu->editfont= NULL;
	
	nu= cu->nurb.first;
	while(nu) {
		nu->bezt= newdataadr(fd, nu->bezt);
		nu->bp= newdataadr(fd, nu->bp);
		nu->knotsu= newdataadr(fd, nu->knotsu);
		nu->knotsv= newdataadr(fd, nu->knotsv);
		if (cu->vfont == NULL) nu->charidx= nu->mat_nr;

		if(fd->flags & FD_FLAGS_SWITCH_ENDIAN) {
			switch_endian_knots(nu);
		}

		nu= nu->next;
	}
	cu->bb= NULL;
}

/* ************ READ TEX ***************** */

static void lib_link_texture(FileData *fd, Main *main)
{
	Tex *tex;

	tex= main->tex.first;
	while(tex) {
		if(tex->id.flag & LIB_NEEDLINK) {
			if(tex->adt) lib_link_animdata(fd, &tex->id, tex->adt);

			tex->ima= newlibadr_us(fd, tex->id.lib, tex->ima);
			tex->ipo= newlibadr_us(fd, tex->id.lib, tex->ipo);
			if(tex->env) tex->env->object= newlibadr(fd, tex->id.lib, tex->env->object);
			if(tex->pd)
				tex->pd->object= newlibadr(fd, tex->id.lib, tex->pd->object);
			if(tex->vd) tex->vd->object= newlibadr(fd, tex->id.lib, tex->vd->object);

			if(tex->nodetree)
				lib_link_ntree(fd, &tex->id, tex->nodetree);
			
			tex->id.flag -= LIB_NEEDLINK;
		}
		tex= tex->id.next;
	}
}

static void direct_link_texture(FileData *fd, Tex *tex)
{
	tex->adt= newdataadr(fd, tex->adt);
	direct_link_animdata(fd, tex->adt);
	
	tex->plugin= newdataadr(fd, tex->plugin);
	if(tex->plugin) {
		tex->plugin->handle= NULL;
		open_plugin_tex(tex->plugin);
		/* initialize data for this instance, if an initialization
		 * function exists.
		 */
		if (tex->plugin->instance_init)
			tex->plugin->instance_init((void *) tex->plugin->data);
	}
	tex->coba= newdataadr(fd, tex->coba);
	tex->env= newdataadr(fd, tex->env);
	if(tex->env) {
		tex->env->ima= NULL;
		memset(tex->env->cube, 0, 6*sizeof(void *));
		tex->env->ok= 0;
	}
	tex->pd= newdataadr(fd, tex->pd);
	if(tex->pd) {
		tex->pd->point_tree = NULL;
		tex->pd->coba= newdataadr(fd, tex->pd->coba);
		tex->pd->falloff_curve= newdataadr(fd, tex->pd->falloff_curve);
		if(tex->pd->falloff_curve) {
			direct_link_curvemapping(fd, tex->pd->falloff_curve);
		}
	}
	
	tex->vd= newdataadr(fd, tex->vd);
	if(tex->vd) {
		tex->vd->dataset = NULL;
		tex->vd->ok = 0;
	} else {
		if(tex->type == TEX_VOXELDATA)
			tex->vd= MEM_callocN(sizeof(VoxelData), "direct_link_texture VoxelData");
	}
	
	tex->nodetree= newdataadr(fd, tex->nodetree);
	if(tex->nodetree)
		direct_link_nodetree(fd, tex->nodetree);
	
	tex->preview = direct_link_preview_image(fd, tex->preview);

	tex->iuser.ok= 1;
}



/* ************ READ MATERIAL ***************** */

static void lib_link_material(FileData *fd, Main *main)
{
	Material *ma;
	MTex *mtex;
	int a;

	ma= main->mat.first;
	while(ma) {
		if(ma->id.flag & LIB_NEEDLINK) {
			if(ma->adt) lib_link_animdata(fd, &ma->id, ma->adt);

			/*Link ID Properties -- and copy this comment EXACTLY for easy finding
			of library blocks that implement this.*/
			if (ma->id.properties) IDP_LibLinkProperty(ma->id.properties, (fd->flags & FD_FLAGS_SWITCH_ENDIAN), fd);

			ma->ipo= newlibadr_us(fd, ma->id.lib, ma->ipo);
			ma->group= newlibadr_us(fd, ma->id.lib, ma->group);
			
			for(a=0; a<MAX_MTEX; a++) {
				mtex= ma->mtex[a];
				if(mtex) {
					mtex->tex= newlibadr_us(fd, ma->id.lib, mtex->tex);
					mtex->object= newlibadr(fd, ma->id.lib, mtex->object);
				}
			}
			
			if(ma->nodetree)
				lib_link_ntree(fd, &ma->id, ma->nodetree);
			
			ma->id.flag -= LIB_NEEDLINK;
		}
		ma= ma->id.next;
	}
}

static void direct_link_material(FileData *fd, Material *ma)
{
	int a;

	ma->adt= newdataadr(fd, ma->adt);
	direct_link_animdata(fd, ma->adt);
	
	for(a=0; a<MAX_MTEX; a++) {
		ma->mtex[a]= newdataadr(fd, ma->mtex[a]);
	}

	ma->ramp_col= newdataadr(fd, ma->ramp_col);
	ma->ramp_spec= newdataadr(fd, ma->ramp_spec);
	
	ma->nodetree= newdataadr(fd, ma->nodetree);
	if(ma->nodetree)
		direct_link_nodetree(fd, ma->nodetree);

	ma->preview = direct_link_preview_image(fd, ma->preview);
	ma->gpumaterial.first = ma->gpumaterial.last = NULL;
}

/* ************ READ PARTICLE SETTINGS ***************** */
/* update this also to writefile.c */
static const char *ptcache_data_struct[] = {
	"", // BPHYS_DATA_INDEX
	"", // BPHYS_DATA_LOCATION
	"", // BPHYS_DATA_VELOCITY
	"", // BPHYS_DATA_ROTATION
	"", // BPHYS_DATA_AVELOCITY / BPHYS_DATA_XCONST */
	"", // BPHYS_DATA_SIZE:
	"", // BPHYS_DATA_TIMES:	
	"BoidData" // case BPHYS_DATA_BOIDS:
};
static void direct_link_pointcache(FileData *fd, PointCache *cache)
{
	if((cache->flag & PTCACHE_DISK_CACHE)==0) {
		PTCacheMem *pm;
		PTCacheExtra *extra;
		int i;

		link_list(fd, &cache->mem_cache);

		pm = cache->mem_cache.first;

		for(; pm; pm=pm->next) {
			for(i=0; i<BPHYS_TOT_DATA; i++) {
				pm->data[i] = newdataadr(fd, pm->data[i]);
				
				/* the cache saves non-struct data without DNA */
				if(pm->data[i] && strcmp(ptcache_data_struct[i], "")==0 && (fd->flags & FD_FLAGS_SWITCH_ENDIAN)) {
					int j, tot= (BKE_ptcache_data_size (i) * pm->totpoint)/4; /* data_size returns bytes */
					int *poin= pm->data[i];
					
					for(j= 0; j<tot; j++)
						SWITCH_INT(poin[j]);
				}
			}
			
			link_list(fd, &pm->extradata);

			for(extra=pm->extradata.first; extra; extra=extra->next)
				extra->data = newdataadr(fd, extra->data);
		}
	}
	else
		cache->mem_cache.first = cache->mem_cache.last = NULL;

	cache->flag &= ~PTCACHE_SIMULATION_VALID;
	cache->simframe= 0;
	cache->edit= NULL;
	cache->free_edit= NULL;
	cache->cached_frames= NULL;
}

static void direct_link_pointcache_list(FileData *fd, ListBase *ptcaches, PointCache **ocache, int force_disk)
{
	if(ptcaches->first) {
		PointCache *cache= NULL;
		link_list(fd, ptcaches);
		for(cache=ptcaches->first; cache; cache=cache->next) {
			direct_link_pointcache(fd, cache);
			if(force_disk) {
				cache->flag |= PTCACHE_DISK_CACHE;
				cache->step = 1;
			}
		}

		*ocache = newdataadr(fd, *ocache);
	}
	else if(*ocache) {
		/* old "single" caches need to be linked too */
		*ocache = newdataadr(fd, *ocache);
		direct_link_pointcache(fd, *ocache);
		if(force_disk) {
			(*ocache)->flag |= PTCACHE_DISK_CACHE;
			(*ocache)->step = 1;
		}

		ptcaches->first = ptcaches->last = *ocache;
	}
}

static void lib_link_partdeflect(FileData *fd, ID *id, PartDeflect *pd)
{
	if(pd && pd->tex)
		pd->tex=newlibadr_us(fd, id->lib, pd->tex);
}

static void lib_link_particlesettings(FileData *fd, Main *main)
{
	ParticleSettings *part;
	ParticleDupliWeight *dw;
	MTex *mtex;
	int a;

	part= main->particle.first;
	while(part) {
		if(part->id.flag & LIB_NEEDLINK) {
			if (part->adt) lib_link_animdata(fd, &part->id, part->adt);
			part->ipo= newlibadr_us(fd, part->id.lib, part->ipo); // XXX depreceated - old animation system
			
			part->dup_ob = newlibadr(fd, part->id.lib, part->dup_ob);
			part->dup_group = newlibadr(fd, part->id.lib, part->dup_group);
			part->eff_group = newlibadr(fd, part->id.lib, part->eff_group);
			part->bb_ob = newlibadr(fd, part->id.lib, part->bb_ob);

			lib_link_partdeflect(fd, &part->id, part->pd);
			lib_link_partdeflect(fd, &part->id, part->pd2);

			if(part->effector_weights)
				part->effector_weights->group = newlibadr(fd, part->id.lib, part->effector_weights->group);

			if(part->dupliweights.first && part->dup_group) {
				int index_ok = 0;
				/* check for old files without indices (all indexes 0) */
				dw = part->dupliweights.first;
				if(part->dupliweights.first == part->dupliweights.last) {
					/* special case for only one object in the group */
					index_ok = 1;
				}
				else { 
					for(; dw; dw=dw->next) {
						if(dw->index > 0) {
							index_ok = 1;
							break;
						}
					}
				}

				if(index_ok) {
					/* if we have indexes, let's use them */
					dw = part->dupliweights.first;
					for(; dw; dw=dw->next) {
						GroupObject *go = (GroupObject *)BLI_findlink(&part->dup_group->gobject, dw->index);
						dw->ob = go ? go->ob : NULL;
					}
				}
				else {
					/* otherwise try to get objects from own library (won't work on library linked groups) */
					for(; dw; dw=dw->next)
						dw->ob = newlibadr(fd, part->id.lib, dw->ob);
				}
			}
			else {
				part->dupliweights.first = part->dupliweights.last = NULL;
			}

			if(part->boids) {
				BoidState *state = part->boids->states.first;
				BoidRule *rule;
				for(; state; state=state->next) {
					rule = state->rules.first;
				for(; rule; rule=rule->next)
					switch(rule->type) {
						case eBoidRuleType_Goal:
						case eBoidRuleType_Avoid:
						{
							BoidRuleGoalAvoid *brga = (BoidRuleGoalAvoid*)rule;
							brga->ob = newlibadr(fd, part->id.lib, brga->ob);
							break;
						}
						case eBoidRuleType_FollowLeader:
						{
							BoidRuleFollowLeader *brfl = (BoidRuleFollowLeader*)rule;
							brfl->ob = newlibadr(fd, part->id.lib, brfl->ob);
							break;
						}
					}
				}
			}
			
			for(a=0; a<MAX_MTEX; a++) {
				mtex= part->mtex[a];
				if(mtex) {
					mtex->tex = newlibadr_us(fd, part->id.lib, mtex->tex);
					mtex->object = newlibadr(fd, part->id.lib, mtex->object);
				}
			}

			part->id.flag -= LIB_NEEDLINK;
		}
		part= part->id.next;
	}
}

static void direct_link_partdeflect(PartDeflect *pd)
{
	if(pd) pd->rng=NULL;
}

static void direct_link_particlesettings(FileData *fd, ParticleSettings *part)
{
	int a;
	part->adt= newdataadr(fd, part->adt);
	part->pd= newdataadr(fd, part->pd);
	part->pd2= newdataadr(fd, part->pd2);

	direct_link_animdata(fd, part->adt);
	direct_link_partdeflect(part->pd);
	direct_link_partdeflect(part->pd2);

	part->effector_weights = newdataadr(fd, part->effector_weights);
	if(!part->effector_weights)
		part->effector_weights = BKE_add_effector_weights(part->eff_group);

	link_list(fd, &part->dupliweights);

	part->boids= newdataadr(fd, part->boids);
	part->fluid= newdataadr(fd, part->fluid);

	if(part->boids) {
		BoidState *state;
		link_list(fd, &part->boids->states);
		
		for(state=part->boids->states.first; state; state=state->next) {
			link_list(fd, &state->rules);
			link_list(fd, &state->conditions);
			link_list(fd, &state->actions);
		}
	}
	for(a=0; a<MAX_MTEX; a++) {
		part->mtex[a]= newdataadr(fd, part->mtex[a]);
	}
}

static void lib_link_particlesystems(FileData *fd, Object *ob, ID *id, ListBase *particles)
{
	ParticleSystem *psys, *psysnext;

	for(psys=particles->first; psys; psys=psysnext){
		psysnext= psys->next;
		
		psys->part = newlibadr_us(fd, id->lib, psys->part);
		if(psys->part) {
			ParticleTarget *pt = psys->targets.first;

			for(; pt; pt=pt->next)
				pt->ob=newlibadr(fd, id->lib, pt->ob);

			psys->parent= newlibadr_us(fd, id->lib, psys->parent);
			psys->target_ob = newlibadr(fd, id->lib, psys->target_ob);

			if(psys->clmd) {
				/* XXX - from reading existing code this seems correct but intended usage of
				 * pointcache should /w cloth should be added in 'ParticleSystem' - campbell */
				psys->clmd->point_cache= psys->pointcache;
				psys->clmd->ptcaches.first= psys->clmd->ptcaches.last= NULL;
				psys->clmd->coll_parms->group= newlibadr(fd, id->lib, psys->clmd->coll_parms->group);
			}
		}
		else {
			/* particle modifier must be removed before particle system */
			ParticleSystemModifierData *psmd= psys_get_modifier(ob,psys);
			BLI_remlink(&ob->modifiers, psmd);
			modifier_free((ModifierData *)psmd);

			BLI_remlink(particles, psys);
			MEM_freeN(psys);
		}
	}
}
static void direct_link_particlesystems(FileData *fd, ListBase *particles)
{
	ParticleSystem *psys;
	ParticleData *pa;
	int a;

	for(psys=particles->first; psys; psys=psys->next) {
		psys->particles=newdataadr(fd,psys->particles);
		
		if(psys->particles && psys->particles->hair){
			for(a=0,pa=psys->particles; a<psys->totpart; a++, pa++)
				pa->hair=newdataadr(fd,pa->hair);
		}
		
		if(psys->particles && psys->particles->keys){
			for(a=0,pa=psys->particles; a<psys->totpart; a++, pa++) {
				pa->keys= NULL;
				pa->totkey= 0;
			}

			psys->flag &= ~PSYS_KEYED;
		}

		if(psys->particles && psys->particles->boid) {
			pa = psys->particles;
			pa->boid = newdataadr(fd, pa->boid);
			for(a=1,pa++; a<psys->totpart; a++, pa++)
				pa->boid = (pa-1)->boid + 1;
		}
		else if(psys->particles) {
			for(a=0,pa=psys->particles; a<psys->totpart; a++, pa++)
				pa->boid = NULL;
		}

		psys->fluid_springs = newdataadr(fd, psys->fluid_springs);

		psys->child = newdataadr(fd,psys->child);
		psys->effectors = NULL;

		link_list(fd, &psys->targets);

		psys->edit = NULL;
		psys->free_edit = NULL;
		psys->pathcache = NULL;
		psys->childcache = NULL;
		psys->pathcachebufs.first = psys->pathcachebufs.last = NULL;
		psys->childcachebufs.first = psys->childcachebufs.last = NULL;
		psys->frand = NULL;
		psys->pdd = NULL;
		psys->renderdata = NULL;
		
		direct_link_pointcache_list(fd, &psys->ptcaches, &psys->pointcache, 0);

		if(psys->clmd) {
			psys->clmd = newdataadr(fd, psys->clmd);
			psys->clmd->clothObject = NULL;
			
			psys->clmd->sim_parms= newdataadr(fd, psys->clmd->sim_parms);
			psys->clmd->sim_parms->effector_weights = NULL;
			psys->clmd->coll_parms= newdataadr(fd, psys->clmd->coll_parms);
			
			if(psys->clmd->sim_parms) {
				if(psys->clmd->sim_parms->presets > 10)
					psys->clmd->sim_parms->presets = 0;
			}

			psys->hair_in_dm = psys->hair_out_dm = NULL;

			psys->clmd->point_cache = psys->pointcache;
		}

		psys->tree = NULL;
		psys->bvhtree = NULL;
	}
	return;
}

/* ************ READ MESH ***************** */

static void lib_link_mtface(FileData *fd, Mesh *me, MTFace *mtface, int totface)
{
	MTFace *tf= mtface;
	int i;

	for (i=0; i<totface; i++, tf++) {
		tf->tpage= newlibadr(fd, me->id.lib, tf->tpage);
		if(tf->tpage && tf->tpage->id.us==0)
			tf->tpage->id.us= 1;
	}
}

static void lib_link_customdata_mtface(FileData *fd, Mesh *me, CustomData *fdata, int totface)
{
	int i;	
	for(i=0; i<fdata->totlayer; i++) {
		CustomDataLayer *layer = &fdata->layers[i];
		
		if(layer->type == CD_MTFACE)
			lib_link_mtface(fd, me, layer->data, totface);
	}

}

static void lib_link_mesh(FileData *fd, Main *main)
{
	Mesh *me;

	me= main->mesh.first;
	while(me) {
		if(me->id.flag & LIB_NEEDLINK) {
			int i;

			/*Link ID Properties -- and copy this comment EXACTLY for easy finding
			of library blocks that implement this.*/
			if (me->id.properties) IDP_LibLinkProperty(me->id.properties, (fd->flags & FD_FLAGS_SWITCH_ENDIAN), fd);
			if (me->adt) lib_link_animdata(fd, &me->id, me->adt);

			/* this check added for python created meshes */
			if(me->mat) {
				for(i=0; i<me->totcol; i++) {
					me->mat[i]= newlibadr_us(fd, me->id.lib, me->mat[i]);
				}
			}
			else me->totcol= 0;

			me->ipo= newlibadr_us(fd, me->id.lib, me->ipo);
			me->key= newlibadr_us(fd, me->id.lib, me->key);
			me->texcomesh= newlibadr_us(fd, me->id.lib, me->texcomesh);

			lib_link_customdata_mtface(fd, me, &me->fdata, me->totface);
			if(me->mr && me->mr->levels.first)
				lib_link_customdata_mtface(fd, me, &me->mr->fdata,
							   ((MultiresLevel*)me->mr->levels.first)->totface);

			me->id.flag -= LIB_NEEDLINK;
		}
		me= me->id.next;
	}

	/* convert texface options to material */
	convert_tface_mt(fd, main);
}

static void direct_link_dverts(FileData *fd, int count, MDeformVert *mdverts)
{
	int i;

	if (mdverts == NULL) {
		return;
	}

	for (i= count; i > 0; i--, mdverts++) {
		if(mdverts->dw) {
			mdverts->dw= newdataadr(fd, mdverts->dw);
		}
		if (mdverts->dw == NULL) {
			mdverts->totweight= 0;
		}
	}
}

static void direct_link_mdisps(FileData *fd, int count, MDisps *mdisps, int external)
{
	if(mdisps) {
		int i;

		for(i = 0; i < count; ++i) {
			mdisps[i].disps = newdataadr(fd, mdisps[i].disps);

			if( (fd->flags & FD_FLAGS_SWITCH_ENDIAN) && (mdisps[i].disps) ) {
				/* DNA_struct_switch_endian doesn't do endian swap for (*disps)[] */
				/* this does swap for data written at write_mdisps() - readfile.c */
				int x;
				float *tmpdisps= *mdisps[i].disps;
				for(x=0;x<mdisps[i].totdisp*3;x++) {
					SWITCH_INT(*tmpdisps);
					tmpdisps++;
				}
			}
			if(!external && !mdisps[i].disps)
				mdisps[i].totdisp = 0;
		}
	}
}

static void direct_link_customdata(FileData *fd, CustomData *data, int count)
{
	int i = 0;

	data->layers= newdataadr(fd, data->layers);
	data->external= newdataadr(fd, data->external);

	while (i < data->totlayer) {
		CustomDataLayer *layer = &data->layers[i];

		if(layer->flag & CD_FLAG_EXTERNAL)
			layer->flag &= ~CD_FLAG_IN_MEMORY;

		if (CustomData_verify_versions(data, i)) {
			layer->data = newdataadr(fd, layer->data);
			if(layer->type == CD_MDISPS)
				direct_link_mdisps(fd, count, layer->data, layer->flag & CD_FLAG_EXTERNAL);
			i++;
		}
	}
}

static void direct_link_mesh(FileData *fd, Mesh *mesh)
{
	mesh->mat= newdataadr(fd, mesh->mat);
	test_pointer_array(fd, (void **)&mesh->mat);

	mesh->mvert= newdataadr(fd, mesh->mvert);
	mesh->medge= newdataadr(fd, mesh->medge);
	mesh->mface= newdataadr(fd, mesh->mface);
	mesh->tface= newdataadr(fd, mesh->tface);
	mesh->mtface= newdataadr(fd, mesh->mtface);
	mesh->mcol= newdataadr(fd, mesh->mcol);
	mesh->msticky= newdataadr(fd, mesh->msticky);
	mesh->dvert= newdataadr(fd, mesh->dvert);
	
	/* animdata */
	mesh->adt= newdataadr(fd, mesh->adt);
	direct_link_animdata(fd, mesh->adt);

	/* Partial-mesh visibility (do this before using totvert, totface, or totedge!) */
	mesh->pv= newdataadr(fd, mesh->pv);
	if(mesh->pv) {
		mesh->pv->vert_map= newdataadr(fd, mesh->pv->vert_map);
		mesh->pv->edge_map= newdataadr(fd, mesh->pv->edge_map);
		mesh->pv->old_faces= newdataadr(fd, mesh->pv->old_faces);
		mesh->pv->old_edges= newdataadr(fd, mesh->pv->old_edges);
	}

	/* normally direct_link_dverts should be called in direct_link_customdata,
	   but for backwards compat in do_versions to work we do it here */
	direct_link_dverts(fd, mesh->pv ? mesh->pv->totvert : mesh->totvert, mesh->dvert);

	direct_link_customdata(fd, &mesh->vdata, mesh->pv ? mesh->pv->totvert : mesh->totvert);
	direct_link_customdata(fd, &mesh->edata, mesh->pv ? mesh->pv->totedge : mesh->totedge);
	direct_link_customdata(fd, &mesh->fdata, mesh->pv ? mesh->pv->totface : mesh->totface);

	mesh->bb= NULL;
	mesh->mselect = NULL;
	mesh->edit_mesh= NULL;
	
	/* Multires data */
	mesh->mr= newdataadr(fd, mesh->mr);
	if(mesh->mr) {
		MultiresLevel *lvl;
		
		link_list(fd, &mesh->mr->levels);
		lvl= mesh->mr->levels.first;
		
		direct_link_customdata(fd, &mesh->mr->vdata, lvl->totvert);
		direct_link_dverts(fd, lvl->totvert, CustomData_get(&mesh->mr->vdata, 0, CD_MDEFORMVERT));
		direct_link_customdata(fd, &mesh->mr->fdata, lvl->totface);
		
		mesh->mr->edge_flags= newdataadr(fd, mesh->mr->edge_flags);
		mesh->mr->edge_creases= newdataadr(fd, mesh->mr->edge_creases);

		mesh->mr->verts = newdataadr(fd, mesh->mr->verts);
		
		/* If mesh has the same number of vertices as the
		   highest multires level, load the current mesh verts
		   into multires and discard the old data. Needed
		   because some saved files either do not have a verts
		   array, or the verts array contains out-of-date
		   data. */
		if(mesh->totvert == ((MultiresLevel*)mesh->mr->levels.last)->totvert) {
			if(mesh->mr->verts)
				MEM_freeN(mesh->mr->verts);
			mesh->mr->verts = MEM_dupallocN(mesh->mvert);
		}
			
		for(; lvl; lvl= lvl->next) {
			lvl->verts= newdataadr(fd, lvl->verts);
			lvl->faces= newdataadr(fd, lvl->faces);
			lvl->edges= newdataadr(fd, lvl->edges);
			lvl->colfaces= newdataadr(fd, lvl->colfaces);
		}
	}

	/* if multires is present but has no valid vertex data,
	   there's no way to recover it; silently remove multires */
	if(mesh->mr && !mesh->mr->verts) {
		multires_free(mesh->mr);
		mesh->mr = NULL;
	}
	
	if((fd->flags & FD_FLAGS_SWITCH_ENDIAN) && mesh->tface) {
		TFace *tf= mesh->tface;
		unsigned int i;

		for (i=0; i< (mesh->pv ? mesh->pv->totface : mesh->totface); i++, tf++) {
			SWITCH_INT(tf->col[0]);
			SWITCH_INT(tf->col[1]);
			SWITCH_INT(tf->col[2]);
			SWITCH_INT(tf->col[3]);
		}
	}
}

/* ************ READ LATTICE ***************** */

static void lib_link_latt(FileData *fd, Main *main)
{
	Lattice *lt;
	
	lt= main->latt.first;
	while(lt) {
		if(lt->id.flag & LIB_NEEDLINK) {
			if(lt->adt) lib_link_animdata(fd, &lt->id, lt->adt);
			
			lt->ipo= newlibadr_us(fd, lt->id.lib, lt->ipo); // XXX depreceated - old animation system
			lt->key= newlibadr_us(fd, lt->id.lib, lt->key);
			
			lt->id.flag -= LIB_NEEDLINK;
		}
		lt= lt->id.next;
	}
}

static void direct_link_latt(FileData *fd, Lattice *lt)
{
	lt->def= newdataadr(fd, lt->def);
	
	lt->dvert= newdataadr(fd, lt->dvert);
	direct_link_dverts(fd, lt->pntsu*lt->pntsv*lt->pntsw, lt->dvert);
	
	lt->editlatt= NULL;
	
	lt->adt = newdataadr(fd, lt->adt);
	direct_link_animdata(fd, lt->adt);
}


/* ************ READ OBJECT ***************** */

static void lib_link_modifiers__linkModifiers(void *userData, Object *ob,
											  ID **idpoin)
{
	FileData *fd = userData;

	*idpoin = newlibadr(fd, ob->id.lib, *idpoin);
	/* hardcoded bad exception; non-object modifier data gets user count (texture, displace) */
	if(*idpoin && GS((*idpoin)->name)!=ID_OB)
		(*idpoin)->us++;
}
static void lib_link_modifiers(FileData *fd, Object *ob)
{
	modifiers_foreachIDLink(ob, lib_link_modifiers__linkModifiers, fd);
}

static void lib_link_object(FileData *fd, Main *main)
{
	Object *ob;
	PartEff *paf;
	bSensor *sens;
	bController *cont;
	bActuator *act;
	void *poin;
	int warn=0, a;

	ob= main->object.first;
	while(ob) {
		if(ob->id.flag & LIB_NEEDLINK) {
			if (ob->id.properties) IDP_LibLinkProperty(ob->id.properties, (fd->flags & FD_FLAGS_SWITCH_ENDIAN), fd);
			if (ob->adt) lib_link_animdata(fd, &ob->id, ob->adt);
			
// XXX depreceated - old animation system <<<			
			ob->ipo= newlibadr_us(fd, ob->id.lib, ob->ipo);
			ob->action = newlibadr_us(fd, ob->id.lib, ob->action);
// >>> XXX depreceated - old animation system

			ob->parent= newlibadr(fd, ob->id.lib, ob->parent);
			ob->track= newlibadr(fd, ob->id.lib, ob->track);
			ob->poselib= newlibadr_us(fd, ob->id.lib, ob->poselib);
			ob->dup_group= newlibadr_us(fd, ob->id.lib, ob->dup_group);
			
			ob->proxy= newlibadr_us(fd, ob->id.lib, ob->proxy);
			if(ob->proxy) {
				/* paranoia check, actually a proxy_from pointer should never be written... */
				if(ob->proxy->id.lib==NULL) {
					ob->proxy->proxy_from= NULL;
					ob->proxy= NULL;
					
					if (ob->id.lib)
						printf("Proxy lost from  object %s lib %s\n", ob->id.name+2, ob->id.lib->name);
					else
						printf("Proxy lost from  object %s lib <NONE>\n", ob->id.name+2);
				}
				else {
					/* this triggers object_update to always use a copy */
					ob->proxy->proxy_from= ob;
					/* force proxy updates after load/undo, a bit weak */
					ob->recalc= ob->proxy->recalc= OB_RECALC_OB|OB_RECALC_DATA|OB_RECALC_TIME;
				}
			}
			ob->proxy_group= newlibadr(fd, ob->id.lib, ob->proxy_group);
			
			poin= ob->data;
			ob->data= newlibadr_us(fd, ob->id.lib, ob->data);

			if(ob->data==NULL && poin!=NULL) {
				if(ob->id.lib)
					printf("Can't find obdata of %s lib %s\n", ob->id.name+2, ob->id.lib->name);
				else
					printf("Object %s lost data.\n", ob->id.name+2);

				ob->type= OB_EMPTY;
				warn= 1;

				if(ob->pose) {
					free_pose(ob->pose);
					ob->pose= NULL;
					ob->mode &= ~OB_MODE_POSE;
				}
			}
			for(a=0; a<ob->totcol; a++) ob->mat[a]= newlibadr_us(fd, ob->id.lib, ob->mat[a]);
			
			/* When the object is local and the data is library its possible
			 * the material list size gets out of sync. [#22663] */
			if(ob->data && ob->id.lib != ((ID *)ob->data)->lib) {
				short *totcol_data= give_totcolp(ob);
				/* Only expand so as not to loose any object materials that might be set. */
				if(totcol_data && *totcol_data > ob->totcol) {
					/* printf("'%s' %d -> %d\n", ob->id.name, ob->totcol, *totcol_data); */
					resize_object_material(ob, *totcol_data);
				}
			}

			ob->gpd= newlibadr_us(fd, ob->id.lib, ob->gpd);
			ob->duplilist= NULL;

			ob->id.flag -= LIB_NEEDLINK;
			/* if id.us==0 a new base will be created later on */
			
			/* WARNING! Also check expand_object(), should reflect the stuff below. */
			lib_link_pose(fd, ob, ob->pose);
			lib_link_constraints(fd, &ob->id, &ob->constraints);
			
// XXX depreceated - old animation system <<<	
			lib_link_constraint_channels(fd, &ob->id, &ob->constraintChannels);
			lib_link_nlastrips(fd, &ob->id, &ob->nlastrips);
// >>> XXX depreceated - old animation system

			for(paf= ob->effect.first; paf; paf= paf->next) {
				if(paf->type==EFF_PARTICLE) {
					paf->group= newlibadr_us(fd, ob->id.lib, paf->group);
				}
			}				

			sens= ob->sensors.first;
			while(sens) {
				for(a=0; a<sens->totlinks; a++)
					sens->links[a]= newglobadr(fd, sens->links[a]);

				if(sens->type==SENS_TOUCH) {
					bTouchSensor *ts= sens->data;
					ts->ma= newlibadr(fd, ob->id.lib, ts->ma);
				}
				else if(sens->type==SENS_MESSAGE) {
					bMessageSensor *ms= sens->data;
					ms->fromObject=
						newlibadr(fd, ob->id.lib, ms->fromObject);
				}
				sens= sens->next;
			}

			cont= ob->controllers.first;
			while(cont) {
				for(a=0; a<cont->totlinks; a++)
					cont->links[a]= newglobadr(fd, cont->links[a]);

				if(cont->type==CONT_PYTHON) {
					bPythonCont *pc= cont->data;
					pc->text= newlibadr(fd, ob->id.lib, pc->text);
				}
				cont->slinks= NULL;
				cont->totslinks= 0;

				cont= cont->next;
			}

			act= ob->actuators.first;
			while(act) {
				if(act->type==ACT_SOUND) {
					bSoundActuator *sa= act->data;
					sa->sound= newlibadr_us(fd, ob->id.lib, sa->sound);
				}
				else if(act->type==ACT_GAME) {
					/* bGameActuator *ga= act->data; */
				}
				else if(act->type==ACT_CAMERA) {
					bCameraActuator *ca= act->data;
					ca->ob= newlibadr(fd, ob->id.lib, ca->ob);
				}
					/* leave this one, it's obsolete but necessary to read for conversion */
				else if(act->type==ACT_ADD_OBJECT) {
					bAddObjectActuator *eoa= act->data;
					if(eoa) eoa->ob= newlibadr(fd, ob->id.lib, eoa->ob);
				}
				else if(act->type==ACT_OBJECT) {
					bObjectActuator *oa= act->data;
					if(oa==NULL) {
						init_actuator(act);
					}
					else {
						oa->reference= newlibadr(fd, ob->id.lib, oa->reference);
					}
				}
				else if(act->type==ACT_EDIT_OBJECT) {
					bEditObjectActuator *eoa= act->data;
					if(eoa==NULL) {
						init_actuator(act);
					}
					else {
						eoa->ob= newlibadr(fd, ob->id.lib, eoa->ob);
						eoa->me= newlibadr(fd, ob->id.lib, eoa->me);
					}
				}
				else if(act->type==ACT_SCENE) {
					bSceneActuator *sa= act->data;
					sa->camera= newlibadr(fd, ob->id.lib, sa->camera);
					sa->scene= newlibadr(fd, ob->id.lib, sa->scene);
				}
				else if(act->type==ACT_ACTION) {
					bActionActuator *aa= act->data;
					aa->act= newlibadr(fd, ob->id.lib, aa->act);
				}
				else if(act->type==ACT_SHAPEACTION) {
					bActionActuator *aa= act->data;
					aa->act= newlibadr(fd, ob->id.lib, aa->act);
				}
				else if(act->type==ACT_PROPERTY) {
					bPropertyActuator *pa= act->data;
					pa->ob= newlibadr(fd, ob->id.lib, pa->ob);
				}
				else if(act->type==ACT_MESSAGE) {
					bMessageActuator *ma= act->data;
					ma->toObject= newlibadr(fd, ob->id.lib, ma->toObject);
				}
				else if(act->type==ACT_2DFILTER){
					bTwoDFilterActuator *_2dfa = act->data; 
					_2dfa->text= newlibadr(fd, ob->id.lib, _2dfa->text);
				}
				else if(act->type==ACT_PARENT) {
					bParentActuator *parenta = act->data; 
					parenta->ob = newlibadr(fd, ob->id.lib, parenta->ob);
				}
				else if(act->type==ACT_STATE) {
					/* bStateActuator *statea = act->data; */
				}
				else if(act->type==ACT_ARMATURE) {
					bArmatureActuator *arma= act->data;
					arma->target= newlibadr(fd, ob->id.lib, arma->target);
					arma->subtarget= newlibadr(fd, ob->id.lib, arma->subtarget);
				}
				else if(act->type==ACT_STEERING) {
					bSteeringActuator *steeringa = act->data; 
					steeringa->target = newlibadr(fd, ob->id.lib, steeringa->target);
					steeringa->navmesh = newlibadr(fd, ob->id.lib, steeringa->navmesh);
				}
				act= act->next;
			}
			
			{
				FluidsimModifierData *fluidmd = (FluidsimModifierData *)modifiers_findByType(ob, eModifierType_Fluidsim);
				
				if(fluidmd && fluidmd->fss) 
					fluidmd->fss->ipo = newlibadr_us(fd, ob->id.lib, fluidmd->fss->ipo);
			}

			{
				SmokeModifierData *smd = (SmokeModifierData *)modifiers_findByType(ob, eModifierType_Smoke);
				
				if(smd && smd->type == MOD_SMOKE_TYPE_DOMAIN && smd->domain) 
				{
					smd->domain->flags |= MOD_SMOKE_FILE_LOAD; /* flag for refreshing the simulation after loading */
				}
			}

			/* texture field */
			if(ob->pd)
				lib_link_partdeflect(fd, &ob->id, ob->pd);

			if(ob->soft)
				ob->soft->effector_weights->group = newlibadr(fd, ob->id.lib, ob->soft->effector_weights->group);

			lib_link_particlesystems(fd, ob, &ob->id, &ob->particlesystem);
			lib_link_modifiers(fd, ob);
		}
		ob= ob->id.next;
	}

	if(warn)
		BKE_report(fd->reports, RPT_WARNING, "Warning in console");
}


static void direct_link_pose(FileData *fd, bPose *pose)
{
	bPoseChannel *pchan;

	if (!pose)
		return;

	link_list(fd, &pose->chanbase);
	link_list(fd, &pose->agroups);

	pose->chanhash= NULL;

	for (pchan = pose->chanbase.first; pchan; pchan=pchan->next) {
		pchan->bone= NULL;
		pchan->parent= newdataadr(fd, pchan->parent);
		pchan->child= newdataadr(fd, pchan->child);
		pchan->custom_tx= newdataadr(fd, pchan->custom_tx);
		
		direct_link_constraints(fd, &pchan->constraints);
		
		pchan->prop = newdataadr(fd, pchan->prop);
		if (pchan->prop)
			IDP_DirectLinkProperty(pchan->prop, (fd->flags & FD_FLAGS_SWITCH_ENDIAN), fd);
		
		pchan->mpath= newdataadr(fd, pchan->mpath);
		if (pchan->mpath)
			direct_link_motionpath(fd, pchan->mpath);
		
		pchan->iktree.first= pchan->iktree.last= NULL;
		
		/* incase this value changes in future, clamp else we get undefined behavior */
		CLAMP(pchan->rotmode, ROT_MODE_MIN, ROT_MODE_MAX);
	}
	pose->ikdata = NULL;
	if (pose->ikparam != NULL) {
		pose->ikparam= newdataadr(fd, pose->ikparam);
	}
}

static void direct_link_modifiers(FileData *fd, ListBase *lb)
{
	ModifierData *md;

	link_list(fd, lb);

	for (md=lb->first; md; md=md->next) {
		md->error = NULL;
		md->scene = NULL;
		
		/* if modifiers disappear, or for upward compatibility */
		if(NULL==modifierType_getInfo(md->type))
			md->type= eModifierType_None;
			
		if (md->type==eModifierType_Subsurf) {
			SubsurfModifierData *smd = (SubsurfModifierData*) md;

			smd->emCache = smd->mCache = NULL;
		}
		else if (md->type==eModifierType_Armature) {
			ArmatureModifierData *amd = (ArmatureModifierData*) md;
			
			amd->prevCos= NULL;
		}
		else if (md->type==eModifierType_Cloth) {
			ClothModifierData *clmd = (ClothModifierData*) md;
			
			clmd->clothObject = NULL;
			
			clmd->sim_parms= newdataadr(fd, clmd->sim_parms);
			clmd->coll_parms= newdataadr(fd, clmd->coll_parms);

			direct_link_pointcache_list(fd, &clmd->ptcaches, &clmd->point_cache, 0);
			
			if(clmd->sim_parms) {
				if(clmd->sim_parms->presets > 10)
					clmd->sim_parms->presets = 0;

				clmd->sim_parms->reset = 0;

				clmd->sim_parms->effector_weights = newdataadr(fd, clmd->sim_parms->effector_weights);

				if(!clmd->sim_parms->effector_weights) {
					clmd->sim_parms->effector_weights = BKE_add_effector_weights(NULL);
				}
			}
		}
		else if (md->type==eModifierType_Fluidsim) {
			FluidsimModifierData *fluidmd = (FluidsimModifierData*) md;
			
			fluidmd->fss= newdataadr(fd, fluidmd->fss);
			if(fluidmd->fss) {
				fluidmd->fss->fmd= fluidmd;
				fluidmd->fss->meshVelocities = NULL;
			}
		}
		else if (md->type==eModifierType_Smoke) {
			SmokeModifierData *smd = (SmokeModifierData*) md;

			if(smd->type==MOD_SMOKE_TYPE_DOMAIN)
			{
				smd->flow = NULL;
				smd->coll = NULL;
				smd->domain = newdataadr(fd, smd->domain);
				smd->domain->smd = smd;

				smd->domain->fluid = NULL;
				smd->domain->wt = NULL;
				smd->domain->shadow = NULL;
				smd->domain->tex = NULL;
				smd->domain->tex_shadow = NULL;
				smd->domain->tex_wt = NULL;

				smd->domain->effector_weights = newdataadr(fd, smd->domain->effector_weights);
				if(!smd->domain->effector_weights)
					smd->domain->effector_weights = BKE_add_effector_weights(NULL);

				direct_link_pointcache_list(fd, &(smd->domain->ptcaches[0]), &(smd->domain->point_cache[0]), 1);

				/* Smoke uses only one cache from now on, so store pointer convert */
				if(smd->domain->ptcaches[1].first || smd->domain->point_cache[1]) {
					if(smd->domain->point_cache[1]) {
						PointCache *cache = newdataadr(fd, smd->domain->point_cache[1]);
						if(cache->flag & PTCACHE_FAKE_SMOKE)
							; /* Smoke was already saved in "new format" and this cache is a fake one. */
						else
							printf("High resolution smoke cache not available due to pointcache update. Please reset the simulation.\n");
						BKE_ptcache_free(cache);
					}
					smd->domain->ptcaches[1].first = NULL;
					smd->domain->ptcaches[1].last = NULL;
					smd->domain->point_cache[1] = NULL;
				}
			}
			else if(smd->type==MOD_SMOKE_TYPE_FLOW)
			{
				smd->domain = NULL;
				smd->coll = NULL;
				smd->flow = newdataadr(fd, smd->flow);
				smd->flow->smd = smd;
				smd->flow->psys = newdataadr(fd, smd->flow->psys);
			}
			else if(smd->type==MOD_SMOKE_TYPE_COLL)
			{
				smd->flow = NULL;
				smd->domain = NULL;
				smd->coll = newdataadr(fd, smd->coll);
				if(smd->coll)
				{
					smd->coll->points = NULL;
					smd->coll->numpoints = 0;
				}
				else
					smd->type = 0;

			}
		}
		else if (md->type==eModifierType_Collision) {
			
			CollisionModifierData *collmd = (CollisionModifierData*) md;
			/*
			// TODO: CollisionModifier should use pointcache 
			// + have proper reset events before enabling this
			collmd->x = newdataadr(fd, collmd->x);
			collmd->xnew = newdataadr(fd, collmd->xnew);
			collmd->mfaces = newdataadr(fd, collmd->mfaces);
			
			collmd->current_x = MEM_callocN(sizeof(MVert)*collmd->numverts,"current_x");
			collmd->current_xnew = MEM_callocN(sizeof(MVert)*collmd->numverts,"current_xnew");
			collmd->current_v = MEM_callocN(sizeof(MVert)*collmd->numverts,"current_v");
			*/
			
			collmd->x = NULL;
			collmd->xnew = NULL;
			collmd->current_x = NULL;
			collmd->current_xnew = NULL;
			collmd->current_v = NULL;
			collmd->time_x = collmd->time_xnew = -1000;
			collmd->numverts = 0;
			collmd->bvhtree = NULL;
			collmd->mfaces = NULL;
			
		}
		else if (md->type==eModifierType_Surface) {
			SurfaceModifierData *surmd = (SurfaceModifierData*) md;

			surmd->dm = NULL;
			surmd->bvhtree = NULL;
			surmd->x = NULL;
			surmd->v = NULL;
			surmd->numverts = 0;
		}
		else if (md->type==eModifierType_Hook) {
			HookModifierData *hmd = (HookModifierData*) md;

			hmd->indexar= newdataadr(fd, hmd->indexar);
			if(fd->flags & FD_FLAGS_SWITCH_ENDIAN) {
				int a;
				for(a=0; a<hmd->totindex; a++) {
					SWITCH_INT(hmd->indexar[a]);
				}
			}
		} else if (md->type==eModifierType_ParticleSystem) {
			ParticleSystemModifierData *psmd = (ParticleSystemModifierData*) md;

			psmd->dm= NULL;
			psmd->psys= newdataadr(fd, psmd->psys);
			psmd->flag &= ~eParticleSystemFlag_psys_updated;
			psmd->flag |= eParticleSystemFlag_file_loaded;
		} else if (md->type==eModifierType_Explode) {
			ExplodeModifierData *psmd = (ExplodeModifierData*) md;

			psmd->facepa=NULL;
		}
		else if (md->type==eModifierType_MeshDeform) {
			MeshDeformModifierData *mmd = (MeshDeformModifierData*) md;

			mmd->bindinfluences= newdataadr(fd, mmd->bindinfluences);
			mmd->bindoffsets= newdataadr(fd, mmd->bindoffsets);
			mmd->bindcagecos= newdataadr(fd, mmd->bindcagecos);
			mmd->dyngrid= newdataadr(fd, mmd->dyngrid);
			mmd->dyninfluences= newdataadr(fd, mmd->dyninfluences);
			mmd->dynverts= newdataadr(fd, mmd->dynverts);

			mmd->bindweights= newdataadr(fd, mmd->bindweights);
			mmd->bindcos= newdataadr(fd, mmd->bindcos);

			if(fd->flags & FD_FLAGS_SWITCH_ENDIAN) {
				int a;

				if(mmd->bindoffsets)
					for(a=0; a<mmd->totvert+1; a++)
						SWITCH_INT(mmd->bindoffsets[a])
				if(mmd->bindcagecos)
					for(a=0; a<mmd->totcagevert*3; a++)
						SWITCH_INT(mmd->bindcagecos[a])
				if(mmd->dynverts)
					for(a=0; a<mmd->totvert; a++)
						SWITCH_INT(mmd->dynverts[a])

				if(mmd->bindweights)
					for(a=0; a<mmd->totcagevert*mmd->totvert; a++)
						SWITCH_INT(mmd->bindweights[a])
				if(mmd->bindcos)
					for(a=0; a<mmd->totcagevert*3; a++)
						SWITCH_INT(mmd->bindcos[a])
			}
		}
		else if (md->type==eModifierType_Warp) {
			WarpModifierData *tmd = (WarpModifierData *) md;

			tmd->curfalloff= newdataadr(fd, tmd->curfalloff);
			if(tmd->curfalloff)
				direct_link_curvemapping(fd, tmd->curfalloff);
		}
		else if (md->type==eModifierType_WeightVGEdit) {
			WeightVGEditModifierData *wmd = (WeightVGEditModifierData*) md;

			wmd->cmap_curve = newdataadr(fd, wmd->cmap_curve);
			if(wmd->cmap_curve)
				direct_link_curvemapping(fd, wmd->cmap_curve);
		}
	}
}

static void direct_link_object(FileData *fd, Object *ob)
{
	PartEff *paf;
	bProperty *prop;
	bSensor *sens;
	bController *cont;
	bActuator *act;
	
	/* weak weak... this was only meant as draw flag, now is used in give_base_to_objects too */
	ob->flag &= ~OB_FROMGROUP;

	/* loading saved files with editmode enabled works, but for undo we like
	   to stay in object mode during undo presses so keep editmode disabled */
	if(fd->memfile)
		ob->mode &= ~(OB_MODE_EDIT|OB_MODE_PARTICLE_EDIT);
	
	ob->disp.first=ob->disp.last= NULL;
	
	ob->adt= newdataadr(fd, ob->adt);
	direct_link_animdata(fd, ob->adt);
	
	ob->pose= newdataadr(fd, ob->pose);
	direct_link_pose(fd, ob->pose);
	
	ob->mpath= newdataadr(fd, ob->mpath);
	if (ob->mpath)
		direct_link_motionpath(fd, ob->mpath);

	link_list(fd, &ob->defbase);
// XXX depreceated - old animation system <<<
	direct_link_nlastrips(fd, &ob->nlastrips);
	link_list(fd, &ob->constraintChannels);
// >>> XXX depreceated - old animation system 

	ob->mat= newdataadr(fd, ob->mat);
	test_pointer_array(fd, (void **)&ob->mat);
	ob->matbits= newdataadr(fd, ob->matbits);
	
	/* do it here, below old data gets converted */
	direct_link_modifiers(fd, &ob->modifiers);
	
	link_list(fd, &ob->effect);
	paf= ob->effect.first;
	while(paf) {
		if(paf->type==EFF_PARTICLE) {
			paf->keys= NULL;
		}
		if(paf->type==EFF_WAVE) {
			WaveEff *wav = (WaveEff*) paf;
			PartEff *next = paf->next;
			WaveModifierData *wmd = (WaveModifierData*) modifier_new(eModifierType_Wave);

			wmd->damp = wav->damp;
			wmd->flag = wav->flag;
			wmd->height = wav->height;
			wmd->lifetime = wav->lifetime;
			wmd->narrow = wav->narrow;
			wmd->speed = wav->speed;
			wmd->startx = wav->startx;
			wmd->starty = wav->startx;
			wmd->timeoffs = wav->timeoffs;
			wmd->width = wav->width;

			BLI_addtail(&ob->modifiers, wmd);

			BLI_remlink(&ob->effect, paf);
			MEM_freeN(paf);

			paf = next;
			continue;
		}
		if(paf->type==EFF_BUILD) {
			BuildEff *baf = (BuildEff*) paf;
			PartEff *next = paf->next;
			BuildModifierData *bmd = (BuildModifierData*) modifier_new(eModifierType_Build);

			bmd->start = baf->sfra;
			bmd->length = baf->len;
			bmd->randomize = 0;
			bmd->seed = 1;

			BLI_addtail(&ob->modifiers, bmd);

			BLI_remlink(&ob->effect, paf);
			MEM_freeN(paf);

			paf = next;
			continue;
		}
		paf= paf->next;
	}

	ob->pd= newdataadr(fd, ob->pd);
	direct_link_partdeflect(ob->pd);
	ob->soft= newdataadr(fd, ob->soft);
	if(ob->soft) {
		SoftBody *sb= ob->soft;		
		
		sb->bpoint= NULL;	// init pointers so it gets rebuilt nicely
		sb->bspring= NULL;
		sb->scratch= NULL;
		/* although not used anymore */
		/* still have to be loaded to be compatible with old files */
		sb->keys= newdataadr(fd, sb->keys);
		test_pointer_array(fd, (void **)&sb->keys);
		if(sb->keys) {
			int a;
			for(a=0; a<sb->totkey; a++) {
				sb->keys[a]= newdataadr(fd, sb->keys[a]);
			}
		}

		sb->effector_weights = newdataadr(fd, sb->effector_weights);
		if(!sb->effector_weights)
			sb->effector_weights = BKE_add_effector_weights(NULL);

		direct_link_pointcache_list(fd, &sb->ptcaches, &sb->pointcache, 0);
	}
	ob->bsoft= newdataadr(fd, ob->bsoft);
	ob->fluidsimSettings= newdataadr(fd, ob->fluidsimSettings); /* NT */

	link_list(fd, &ob->particlesystem);
	direct_link_particlesystems(fd,&ob->particlesystem);
	
	link_list(fd, &ob->prop);
	prop= ob->prop.first;
	while(prop) {
		prop->poin= newdataadr(fd, prop->poin);
		if(prop->poin==NULL) prop->poin= &prop->data;
		prop= prop->next;
	}

	link_list(fd, &ob->sensors);
	sens= ob->sensors.first;
	while(sens) {
		sens->data= newdataadr(fd, sens->data);
		sens->links= newdataadr(fd, sens->links);
		test_pointer_array(fd, (void **)&sens->links);
		sens= sens->next;
	}

	direct_link_constraints(fd, &ob->constraints);

	link_glob_list(fd, &ob->controllers);
	if (ob->init_state) {
		/* if a known first state is specified, set it so that the game will start ok */
		ob->state = ob->init_state;
	} else if (!ob->state) {
		ob->state = 1;
	}
	cont= ob->controllers.first;
	while(cont) {
		cont->data= newdataadr(fd, cont->data);
		cont->links= newdataadr(fd, cont->links);
		test_pointer_array(fd, (void **)&cont->links);
		if (cont->state_mask == 0)
			cont->state_mask = 1;
		cont= cont->next;
	}

	link_glob_list(fd, &ob->actuators);
	act= ob->actuators.first;
	while(act) {
		act->data= newdataadr(fd, act->data);
		act= act->next;
	}

	link_list(fd, &ob->hooks);
	while (ob->hooks.first) {
		ObHook *hook = ob->hooks.first;
		HookModifierData *hmd = (HookModifierData*) modifier_new(eModifierType_Hook);

		hook->indexar= newdataadr(fd, hook->indexar);
		if(fd->flags & FD_FLAGS_SWITCH_ENDIAN) {
			int a;
			for(a=0; a<hook->totindex; a++) {
				SWITCH_INT(hook->indexar[a]);
			}
		}

			/* Do conversion here because if we have loaded
			 * a hook we need to make sure it gets converted
			 * and free'd, regardless of version.
			 */
		VECCOPY(hmd->cent, hook->cent);
		hmd->falloff = hook->falloff;
		hmd->force = hook->force;
		hmd->indexar = hook->indexar;
		hmd->object = hook->parent;
		memcpy(hmd->parentinv, hook->parentinv, sizeof(hmd->parentinv));
		hmd->totindex = hook->totindex;

		BLI_addhead(&ob->modifiers, hmd);
		BLI_remlink(&ob->hooks, hook);
		
		modifier_unique_name(&ob->modifiers, (ModifierData*)hmd);

		MEM_freeN(hook);
	}
	
	ob->customdata_mask= 0;
	ob->bb= NULL;
	ob->derivedDeform= NULL;
	ob->derivedFinal= NULL;
	ob->gpulamp.first= ob->gpulamp.last= NULL;
	link_list(fd, &ob->pc_ids);

	/* incase this value changes in future, clamp else we get undefined behavior */
	CLAMP(ob->rotmode, ROT_MODE_MIN, ROT_MODE_MAX);

	if(ob->sculpt) {
		ob->sculpt= MEM_callocN(sizeof(SculptSession), "reload sculpt session");
	}
}

/* ************ READ SCENE ***************** */

/* patch for missing scene IDs, can't be in do-versions */
static void composite_patch(bNodeTree *ntree, Scene *scene)
{
	bNode *node;
	
	for(node= ntree->nodes.first; node; node= node->next)
		if(node->id==NULL && ELEM4(node->type, CMP_NODE_R_LAYERS, CMP_NODE_COMPOSITE, CMP_NODE_DEFOCUS, CMP_NODE_OUTPUT_FILE))
			node->id= &scene->id;
}

static void link_paint(FileData *fd, Scene *sce, Paint *p)
{
	if(p) {
		p->brush= newlibadr_us(fd, sce->id.lib, p->brush);
		p->paint_cursor= NULL;
	}
}

static void lib_link_scene(FileData *fd, Main *main)
{
	Scene *sce;
	Base *base, *next;
	Sequence *seq;
	SceneRenderLayer *srl;
	TimeMarker *marker;
	
	sce= main->scene.first;
	while(sce) {
		if(sce->id.flag & LIB_NEEDLINK) {
			/*Link ID Properties -- and copy this comment EXACTLY for easy finding
			of library blocks that implement this.*/
			if (sce->id.properties) IDP_LibLinkProperty(sce->id.properties, (fd->flags & FD_FLAGS_SWITCH_ENDIAN), fd);
			if (sce->adt) lib_link_animdata(fd, &sce->id, sce->adt);
			
			lib_link_keyingsets(fd, &sce->id, &sce->keyingsets);
			
			sce->camera= newlibadr(fd, sce->id.lib, sce->camera);
			sce->world= newlibadr_us(fd, sce->id.lib, sce->world);
			sce->set= newlibadr(fd, sce->id.lib, sce->set);
			sce->gpd= newlibadr_us(fd, sce->id.lib, sce->gpd);
			
			link_paint(fd, sce, &sce->toolsettings->sculpt->paint);
			link_paint(fd, sce, &sce->toolsettings->vpaint->paint);
			link_paint(fd, sce, &sce->toolsettings->wpaint->paint);
			link_paint(fd, sce, &sce->toolsettings->imapaint.paint);

			sce->toolsettings->skgen_template = newlibadr(fd, sce->id.lib, sce->toolsettings->skgen_template);

			for(base= sce->base.first; base; base= next) {
				next= base->next;

				/* base->object= newlibadr_us(fd, sce->id.lib, base->object); */
				base->object= newlibadr_us(fd, sce->id.lib, base->object);
				
				if(base->object==NULL) {
					BKE_reportf(fd->reports, RPT_ERROR, "LIB ERROR: Object lost from scene:'%s\'\n", sce->id.name+2);
					if(G.background==0) printf("LIB ERROR: base removed from scene:'%s\'\n", sce->id.name+2);
					BLI_remlink(&sce->base, base);
					if(base==sce->basact) sce->basact= NULL;
					MEM_freeN(base);
				}
			}

			SEQ_BEGIN(sce->ed, seq) {
				if(seq->ipo) seq->ipo= newlibadr_us(fd, sce->id.lib, seq->ipo);
				seq->scene_sound = NULL;
				if(seq->scene) {
					seq->scene= newlibadr(fd, sce->id.lib, seq->scene);
					seq->scene_sound = sound_scene_add_scene_sound(sce, seq, seq->startdisp, seq->enddisp, seq->startofs + seq->anim_startofs);
				}
				if(seq->scene_camera) seq->scene_camera= newlibadr(fd, sce->id.lib, seq->scene_camera);
				if(seq->sound) {
					seq->scene_sound = NULL;
					if(seq->type == SEQ_HD_SOUND)
						seq->type = SEQ_SOUND;
					else
						seq->sound= newlibadr(fd, sce->id.lib, seq->sound);
					if (seq->sound) {
						seq->sound->id.us++;
						seq->scene_sound = sound_add_scene_sound(sce, seq, seq->startdisp, seq->enddisp, seq->startofs + seq->anim_startofs);
					}
				}
				seq->anim= NULL;
			}
			SEQ_END

#ifdef DURIAN_CAMERA_SWITCH
			for(marker= sce->markers.first; marker; marker= marker->next) {
				if(marker->camera) {
					marker->camera= newlibadr(fd, sce->id.lib, marker->camera);
				}
			}
#endif

			if(sce->ed)
				seq_update_muting(sce->ed);
			
			if(sce->nodetree) {
				lib_link_ntree(fd, &sce->id, sce->nodetree);
				composite_patch(sce->nodetree, sce);
			}
			
			for(srl= sce->r.layers.first; srl; srl= srl->next) {
				srl->mat_override= newlibadr_us(fd, sce->id.lib, srl->mat_override);
				srl->light_override= newlibadr_us(fd, sce->id.lib, srl->light_override);
			}
			/*Game Settings: Dome Warp Text*/
			sce->gm.dome.warptext= newlibadr(fd, sce->id.lib, sce->gm.dome.warptext);

			sce->id.flag -= LIB_NEEDLINK;
		}

		sce= sce->id.next;
	}
}

static void link_recurs_seq(FileData *fd, ListBase *lb)
{
	Sequence *seq;

	link_list(fd, lb);

	for(seq=lb->first; seq; seq=seq->next)
		if(seq->seqbase.first)
			link_recurs_seq(fd, &seq->seqbase);
}

static void direct_link_paint(FileData *fd, Paint **paint)
{
/* TODO. is this needed */
	(*paint)= newdataadr(fd, (*paint));
}

static void direct_link_scene(FileData *fd, Scene *sce)
{
	Editing *ed;
	Sequence *seq;
	MetaStack *ms;

	sce->theDag = NULL;
	sce->dagisvalid = 0;
	sce->obedit= NULL;
	sce->stats= NULL;
	sce->fps_info= NULL;
	sce->customdata_mask_modal= 0;
	sce->lay_updated = 0;

	sound_create_scene(sce);

	/* set users to one by default, not in lib-link, this will increase it for compo nodes */
	sce->id.us= 1;

	link_list(fd, &(sce->base));
	
	sce->adt= newdataadr(fd, sce->adt);
	direct_link_animdata(fd, sce->adt);
	
	link_list(fd, &sce->keyingsets);
	direct_link_keyingsets(fd, &sce->keyingsets);
	
	sce->basact= newdataadr(fd, sce->basact);
	
	sce->toolsettings= newdataadr(fd, sce->toolsettings);
	if(sce->toolsettings) {
		direct_link_paint(fd, (Paint**)&sce->toolsettings->sculpt);
		direct_link_paint(fd, (Paint**)&sce->toolsettings->vpaint);
		direct_link_paint(fd, (Paint**)&sce->toolsettings->wpaint);

		sce->toolsettings->imapaint.paintcursor= NULL;
		sce->toolsettings->particle.paintcursor= NULL;
	}

	if(sce->ed) {
		ListBase *old_seqbasep= &((Editing *)sce->ed)->seqbase;
		
		ed= sce->ed= newdataadr(fd, sce->ed);

		ed->act_seq= newdataadr(fd, ed->act_seq);

		/* recursive link sequences, lb will be correctly initialized */
		link_recurs_seq(fd, &ed->seqbase);

		SEQ_BEGIN(ed, seq) {
			seq->seq1= newdataadr(fd, seq->seq1);
			seq->seq2= newdataadr(fd, seq->seq2);
			seq->seq3= newdataadr(fd, seq->seq3);
			/* a patch: after introduction of effects with 3 input strips */
			if(seq->seq3==NULL) seq->seq3= seq->seq2;

			seq->plugin= newdataadr(fd, seq->plugin);
			seq->effectdata= newdataadr(fd, seq->effectdata);
			
			if(seq->type & SEQ_EFFECT)
				seq->flag |= SEQ_EFFECT_NOT_LOADED;

			if(seq->type == SEQ_SPEED) {
				SpeedControlVars *s= seq->effectdata;
				s->frameMap= NULL;
			}

			seq->strip= newdataadr(fd, seq->strip);
			if(seq->strip && seq->strip->done==0) {
				seq->strip->done= 1;

				if(seq->type == SEQ_IMAGE ||
				   seq->type == SEQ_MOVIE ||
				   seq->type == SEQ_RAM_SOUND ||
				   seq->type == SEQ_HD_SOUND) {
					seq->strip->stripdata = newdataadr(
						fd, seq->strip->stripdata);
				} else {
					seq->strip->stripdata = NULL;
				}
				if (seq->flag & SEQ_USE_CROP) {
					seq->strip->crop = newdataadr(
						fd, seq->strip->crop);
				} else {
					seq->strip->crop = NULL;
				}
				if (seq->flag & SEQ_USE_TRANSFORM) {
					seq->strip->transform = newdataadr(
						fd, seq->strip->transform);
				} else {
					seq->strip->transform = NULL;
				}
				if (seq->flag & SEQ_USE_PROXY) {
					seq->strip->proxy = newdataadr(
						fd, seq->strip->proxy);
					seq->strip->proxy->anim = NULL;
				} else {
					seq->strip->proxy = NULL;
				}
				if (seq->flag & SEQ_USE_COLOR_BALANCE) {
					seq->strip->color_balance = newdataadr(
						fd, seq->strip->color_balance);
				} else {
					seq->strip->color_balance = NULL;
				}
				if (seq->strip->color_balance) {
					// seq->strip->color_balance->gui = 0; // XXX - peter, is this relevant in 2.5?
				}
			}
		}
		SEQ_END
		
		/* link metastack, slight abuse of structs here, have to restore pointer to internal part in struct */
		{
			Sequence temp;
			char *poin;
			intptr_t offset;
			
			offset= ((intptr_t)&(temp.seqbase)) - ((intptr_t)&temp);
			
			/* root pointer */
			if(ed->seqbasep == old_seqbasep) {
				ed->seqbasep= &ed->seqbase;
			}
			else {
				
				poin= (char *)ed->seqbasep;
				poin -= offset;
				
				poin= newdataadr(fd, poin);
				if(poin) ed->seqbasep= (ListBase *)(poin+offset);
				else ed->seqbasep= &ed->seqbase;
			}			
			/* stack */
			link_list(fd, &(ed->metastack));
			
			for(ms= ed->metastack.first; ms; ms= ms->next) {
				ms->parseq= newdataadr(fd, ms->parseq);
				
				if(ms->oldbasep == old_seqbasep)
					ms->oldbasep= &ed->seqbase;
				else {
					poin= (char *)ms->oldbasep;
					poin -= offset;
					poin= newdataadr(fd, poin);
					if(poin) ms->oldbasep= (ListBase *)(poin+offset);
					else ms->oldbasep= &ed->seqbase;
				}
			}
		}
	}
	
	sce->r.avicodecdata = newdataadr(fd, sce->r.avicodecdata);
	if (sce->r.avicodecdata) {
		sce->r.avicodecdata->lpFormat = newdataadr(fd, sce->r.avicodecdata->lpFormat);
		sce->r.avicodecdata->lpParms = newdataadr(fd, sce->r.avicodecdata->lpParms);
	}
	
	sce->r.qtcodecdata = newdataadr(fd, sce->r.qtcodecdata);
	if (sce->r.qtcodecdata) {
		sce->r.qtcodecdata->cdParms = newdataadr(fd, sce->r.qtcodecdata->cdParms);
	}
	if (sce->r.ffcodecdata.properties) {
		sce->r.ffcodecdata.properties = newdataadr(
			fd, sce->r.ffcodecdata.properties);
		if (sce->r.ffcodecdata.properties) { 
			IDP_DirectLinkProperty(
				sce->r.ffcodecdata.properties, 
				(fd->flags & FD_FLAGS_SWITCH_ENDIAN), fd);
		}
	}

	link_list(fd, &(sce->markers));
	link_list(fd, &(sce->transform_spaces));
	link_list(fd, &(sce->r.layers));

	sce->nodetree= newdataadr(fd, sce->nodetree);
	if(sce->nodetree)
		direct_link_nodetree(fd, sce->nodetree);
	
	sce->clip= newlibadr_us(fd, sce->id.lib, sce->clip);
}

/* ************ READ WM ***************** */

static void direct_link_windowmanager(FileData *fd, wmWindowManager *wm)
{
	wmWindow *win;
	
	wm->id.us= 1;
	link_list(fd, &(wm->windows));
	
	for(win= wm->windows.first; win; win= win->next) {
		win->ghostwin= NULL;
		win->eventstate= NULL;
		win->curswin= NULL;
		win->tweak= NULL;

		win->queue.first= win->queue.last= NULL;
		win->handlers.first= win->handlers.last= NULL;
		win->modalhandlers.first= win->modalhandlers.last= NULL;
		win->subwindows.first= win->subwindows.last= NULL;
		win->gesture.first= win->gesture.last= NULL;

		win->drawdata= NULL;
		win->drawmethod= -1;
		win->drawfail= 0;
	}
	
	wm->timers.first= wm->timers.last= NULL;
	wm->operators.first= wm->operators.last= NULL;
	wm->paintcursors.first= wm->paintcursors.last= NULL;
	wm->queue.first= wm->queue.last= NULL;
	BKE_reports_init(&wm->reports, RPT_STORE);

	wm->keyconfigs.first= wm->keyconfigs.last= NULL;
	wm->defaultconf= NULL;
	wm->addonconf= NULL;
	wm->userconf= NULL;

	wm->jobs.first= wm->jobs.last= NULL;
	wm->drags.first= wm->drags.last= NULL;
	
	wm->windrawable= NULL;
	wm->winactive= NULL;
	wm->initialized= 0;
	wm->op_undo_depth= 0;
}

static void lib_link_windowmanager(FileData *fd, Main *main)
{
	wmWindowManager *wm;
	wmWindow *win;
	
	for(wm= main->wm.first; wm; wm= wm->id.next) {
		if(wm->id.flag & LIB_NEEDLINK) {
			for(win= wm->windows.first; win; win= win->next)
				win->screen= newlibadr(fd, NULL, win->screen);

			wm->id.flag -= LIB_NEEDLINK;
		}
	}
}

/* ****************** READ GREASE PENCIL ***************** */

/* relinks grease-pencil data - used for direct_link and old file linkage */
static void direct_link_gpencil(FileData *fd, bGPdata *gpd)
{
	bGPDlayer *gpl;
	bGPDframe *gpf;
	bGPDstroke *gps;
	
	/* we must firstly have some grease-pencil data to link! */
	if (gpd == NULL)
		return;
	
	/* relink layers */
	link_list(fd, &gpd->layers);
	
	for (gpl= gpd->layers.first; gpl; gpl= gpl->next) {
		/* relink frames */
		link_list(fd, &gpl->frames);
		gpl->actframe= newdataadr(fd, gpl->actframe);
		
		for (gpf= gpl->frames.first; gpf; gpf= gpf->next) {
			/* relink strokes (and their points) */
			link_list(fd, &gpf->strokes);
			
			for (gps= gpf->strokes.first; gps; gps= gps->next) {
				gps->points= newdataadr(fd, gps->points);
			}
		}
	}
}

/* ****************** READ SCREEN ***************** */

static void butspace_version_132(SpaceButs *buts)
{
	buts->v2d.tot.xmin= 0.0f;
	buts->v2d.tot.ymin= 0.0f;
	buts->v2d.tot.xmax= 1279.0f;
	buts->v2d.tot.ymax= 228.0f;

	buts->v2d.min[0]= 256.0f;
	buts->v2d.min[1]= 42.0f;

	buts->v2d.max[0]= 2048.0f;
	buts->v2d.max[1]= 450.0f;

	buts->v2d.minzoom= 0.5f;
	buts->v2d.maxzoom= 1.21f;

	buts->v2d.scroll= 0;
	buts->v2d.keepzoom= 1;
	buts->v2d.keeptot= 1;
}

/* note: file read without screens option G_FILE_NO_UI; 
   check lib pointers in call below */
static void lib_link_screen(FileData *fd, Main *main)
{
	bScreen *sc;
	ScrArea *sa;

	for(sc= main->screen.first; sc; sc= sc->id.next) {
		if(sc->id.flag & LIB_NEEDLINK) {
			sc->id.us= 1;
			sc->scene= newlibadr(fd, sc->id.lib, sc->scene);
			sc->animtimer= NULL; /* saved in rare cases */
			
			sa= sc->areabase.first;
			while(sa) {
				SpaceLink *sl;
				
				sa->full= newlibadr(fd, sc->id.lib, sa->full);
				
				for (sl= sa->spacedata.first; sl; sl= sl->next) {
					if(sl->spacetype==SPACE_VIEW3D) {
						View3D *v3d= (View3D*) sl;
						BGpic *bgpic = NULL;
						
						v3d->camera= newlibadr(fd, sc->id.lib, v3d->camera);
						v3d->ob_centre= newlibadr(fd, sc->id.lib, v3d->ob_centre);
						
						/* should be do_versions but not easy adding into the listbase */
						if(v3d->bgpic) {
							v3d->bgpic= newlibadr(fd, sc->id.lib, v3d->bgpic);
							BLI_addtail(&v3d->bgpicbase, bgpic);
							v3d->bgpic= NULL;
						}

						for(bgpic= v3d->bgpicbase.first; bgpic; bgpic= bgpic->next) {
							bgpic->ima= newlibadr_us(fd, sc->id.lib, bgpic->ima);
							bgpic->clip= newlibadr_us(fd, sc->id.lib, bgpic->clip);
						}
						if(v3d->localvd) {
							v3d->localvd->camera= newlibadr(fd, sc->id.lib, v3d->localvd->camera);
						}
					}
					else if(sl->spacetype==SPACE_IPO) {
						SpaceIpo *sipo= (SpaceIpo *)sl;
						bDopeSheet *ads= sipo->ads;
						
						if (ads) {
							ads->source= newlibadr(fd, sc->id.lib, ads->source);
							ads->filter_grp= newlibadr(fd, sc->id.lib, ads->filter_grp);
						}
					}
					else if(sl->spacetype==SPACE_BUTS) {
						SpaceButs *sbuts= (SpaceButs *)sl;
						sbuts->ri= NULL;
						sbuts->pinid= newlibadr(fd, sc->id.lib, sbuts->pinid);
						sbuts->mainbo= sbuts->mainb;
						sbuts->mainbuser= sbuts->mainb;
						if(main->versionfile<132)
							butspace_version_132(sbuts);
					}
					else if(sl->spacetype==SPACE_FILE) {
						SpaceFile *sfile= (SpaceFile *)sl;
						sfile->files= NULL;
						sfile->op= NULL;
						sfile->layout= NULL;
						sfile->folders_prev= NULL;
						sfile->folders_next= NULL;
					}
					else if(sl->spacetype==SPACE_IMASEL) {
						SpaceImaSel *simasel= (SpaceImaSel *)sl;

						simasel->files = NULL;						
						simasel->returnfunc= NULL;
						simasel->menup= NULL;
						simasel->pupmenu= NULL;
						simasel->img= NULL;
					}
					else if(sl->spacetype==SPACE_ACTION) {
						SpaceAction *saction= (SpaceAction *)sl;
						bDopeSheet *ads= &saction->ads;
						
						if (ads) {
							ads->source= newlibadr(fd, sc->id.lib, ads->source);
							ads->filter_grp= newlibadr(fd, sc->id.lib, ads->filter_grp);
						}
						
						saction->action = newlibadr(fd, sc->id.lib, saction->action);
					}
					else if(sl->spacetype==SPACE_IMAGE) {
						SpaceImage *sima= (SpaceImage *)sl;

						sima->image= newlibadr_us(fd, sc->id.lib, sima->image);
						
						/* NOTE: pre-2.5, this was local data not lib data, but now we need this as lib data
						 * so fingers crossed this works fine!
						 */
						sima->gpd= newlibadr_us(fd, sc->id.lib, sima->gpd);
					}
					else if(sl->spacetype==SPACE_NLA){
						SpaceNla *snla= (SpaceNla *)sl;
						bDopeSheet *ads= snla->ads;
						
						if (ads) {
							ads->source= newlibadr(fd, sc->id.lib, ads->source);
							ads->filter_grp= newlibadr(fd, sc->id.lib, ads->filter_grp);
						}
					}
					else if(sl->spacetype==SPACE_TEXT) {
						SpaceText *st= (SpaceText *)sl;

						st->text= newlibadr(fd, sc->id.lib, st->text);
						st->drawcache= NULL;

					}
					else if(sl->spacetype==SPACE_SCRIPT) {

						SpaceScript *scpt= (SpaceScript *)sl;
						/*scpt->script = NULL; - 2.45 set to null, better re-run the script */
						if (scpt->script) {
							scpt->script= newlibadr(fd, sc->id.lib, scpt->script);
							if (scpt->script) {
								SCRIPT_SET_NULL(scpt->script)
							}
						}
					}
					else if(sl->spacetype==SPACE_OUTLINER) {
						SpaceOops *so= (SpaceOops *)sl;
						TreeStoreElem *tselem;
						int a;

						so->tree.first= so->tree.last= NULL;
						so->search_tse.id= newlibadr(fd, NULL, so->search_tse.id);
						
						if(so->treestore) {
							tselem= so->treestore->data;
							for(a=0; a<so->treestore->usedelem; a++, tselem++) {
								tselem->id= newlibadr(fd, NULL, tselem->id);
							}
						}
					}
					else if(sl->spacetype==SPACE_SOUND) {
						SpaceSound *ssound= (SpaceSound *)sl;

						ssound->sound= newlibadr_us(fd, sc->id.lib, ssound->sound);
					}
					else if(sl->spacetype==SPACE_NODE) {
						SpaceNode *snode= (SpaceNode *)sl;
						
						snode->id= newlibadr(fd, sc->id.lib, snode->id);
						snode->edittree= NULL;
						
						if (ELEM3(snode->treetype, NTREE_COMPOSIT, NTREE_SHADER, NTREE_TEXTURE)) {
							/* internal data, a bit patchy */
							snode->nodetree= NULL;
							if(snode->id) {
								if(GS(snode->id->name)==ID_MA)
									snode->nodetree= ((Material *)snode->id)->nodetree;
								else if(GS(snode->id->name)==ID_SCE)
									snode->nodetree= ((Scene *)snode->id)->nodetree;
								else if(GS(snode->id->name)==ID_TE)
									snode->nodetree= ((Tex *)snode->id)->nodetree;
							}
						}
						else {
							snode->nodetree= newlibadr_us(fd, sc->id.lib, snode->nodetree);
						}
						
						snode->linkdrag.first = snode->linkdrag.last = NULL;
					}
					else if(sl->spacetype==SPACE_CLIP) {
						SpaceClip *sclip= (SpaceClip *)sl;

						sclip->clip= newlibadr_us(fd, sc->id.lib, sclip->clip);

						sclip->scopes.track_preview = NULL;
						sclip->scopes.ok = 0;
					}
				}
				sa= sa->next;
			}
			sc->id.flag -= LIB_NEEDLINK;
		}
	}
}

/* Only for undo files, or to restore a screen after reading without UI... */
static void *restore_pointer_by_name(Main *mainp, ID *id, int user)
{
		
	if(id) {
		ListBase *lb= which_libbase(mainp, GS(id->name));
		
		if(lb) {	// there's still risk of checking corrupt mem (freed Ids in oops)
			ID *idn= lb->first;
			char *name= id->name+2;
			
			while(idn) {
				if(idn->name[2]==name[0] && strcmp(idn->name+2, name)==0) {
					if(idn->lib==id->lib) {
						if(user && idn->us==0) idn->us++;
						break;
					}
				}
				idn= idn->next;
			}
			return idn;
		}
	}
	return NULL;
}

/* called from kernel/blender.c */
/* used to link a file (without UI) to the current UI */
/* note that it assumes the old pointers in UI are still valid, so old Main is not freed */
void lib_link_screen_restore(Main *newmain, bScreen *curscreen, Scene *curscene)
{
	wmWindow *win;
	wmWindowManager *wm;
	bScreen *sc;
	ScrArea *sa;

	/* first windowmanager */
	for(wm= newmain->wm.first; wm; wm= wm->id.next) {
		for(win= wm->windows.first; win; win= win->next) {
			win->screen= restore_pointer_by_name(newmain, (ID *)win->screen, 1);
			
			if(win->screen==NULL)
				win->screen= curscreen;

			win->screen->winid= win->winid;
		}
	}
	
	
	for(sc= newmain->screen.first; sc; sc= sc->id.next) {
		Scene *oldscene= sc->scene;

		sc->scene= restore_pointer_by_name(newmain, (ID *)sc->scene, 1);
		if(sc->scene==NULL)
			sc->scene= curscene;

		/* keep cursor location through undo */
		copy_v3_v3(sc->scene->cursor, oldscene->cursor);

		sa= sc->areabase.first;
		while(sa) {
			SpaceLink *sl;

			for (sl= sa->spacedata.first; sl; sl= sl->next) {
				if(sl->spacetype==SPACE_VIEW3D) {
					View3D *v3d= (View3D*) sl;
					BGpic *bgpic;
					
					if(v3d->scenelock)
						v3d->camera= NULL; /* always get from scene */
					else
						v3d->camera= restore_pointer_by_name(newmain, (ID *)v3d->camera, 1);
					if(v3d->camera==NULL)
						v3d->camera= sc->scene->camera;
					v3d->ob_centre= restore_pointer_by_name(newmain, (ID *)v3d->ob_centre, 1);
					
					for(bgpic= v3d->bgpicbase.first; bgpic; bgpic= bgpic->next) {
						bgpic->ima= restore_pointer_by_name(newmain, (ID *)bgpic->ima, 1);
						bgpic->clip= restore_pointer_by_name(newmain, (ID *)bgpic->clip, 1);
					}
					if(v3d->localvd) {
						/*Base *base;*/

						v3d->localvd->camera= sc->scene->camera;
						
						/* localview can become invalid during undo/redo steps, so we exit it when no could be found */
						/* XXX  regionlocalview ?
						for(base= sc->scene->base.first; base; base= base->next) {
							if(base->lay & v3d->lay) break;
						}
						if(base==NULL) {
							v3d->lay= v3d->localvd->lay;
							v3d->layact= v3d->localvd->layact;
							MEM_freeN(v3d->localvd); 
							v3d->localvd= NULL;
						}
						*/
					}
					else if(v3d->scenelock) v3d->lay= sc->scene->lay;

					/* not very nice, but could help */
					if((v3d->layact & v3d->lay)==0) v3d->layact= v3d->lay;
					
				}
				else if(sl->spacetype==SPACE_IPO) {
					SpaceIpo *sipo= (SpaceIpo *)sl;
					bDopeSheet *ads= sipo->ads;
					
					if (ads) {
						ads->source= restore_pointer_by_name(newmain, (ID *)ads->source, 1);
						
						if (ads->filter_grp)
							ads->filter_grp= restore_pointer_by_name(newmain, (ID *)ads->filter_grp, 0);
					}
				}
				else if(sl->spacetype==SPACE_BUTS) {
					SpaceButs *sbuts= (SpaceButs *)sl;
					sbuts->pinid = restore_pointer_by_name(newmain, sbuts->pinid, 0);
					//XXX if (sbuts->ri) sbuts->ri->curtile = 0;
				}
				else if(sl->spacetype==SPACE_FILE) {
					
					SpaceFile *sfile= (SpaceFile *)sl;
					sfile->op= NULL;
				}
				else if(sl->spacetype==SPACE_IMASEL) {
					SpaceImaSel *simasel= (SpaceImaSel *)sl;
					if (simasel->files) {
						//XXX BIF_filelist_freelib(simasel->files);
					}
				}
				else if(sl->spacetype==SPACE_ACTION) {
					SpaceAction *saction= (SpaceAction *)sl;
					
					saction->action = restore_pointer_by_name(newmain, (ID *)saction->action, 1);
					saction->ads.source= restore_pointer_by_name(newmain, (ID *)saction->ads.source, 1);

					if (saction->ads.filter_grp)
						saction->ads.filter_grp= restore_pointer_by_name(newmain, (ID *)saction->ads.filter_grp, 0);
				}
				else if(sl->spacetype==SPACE_IMAGE) {
					SpaceImage *sima= (SpaceImage *)sl;

					sima->image= restore_pointer_by_name(newmain, (ID *)sima->image, 1);

					sima->scopes.waveform_1 = NULL;
					sima->scopes.waveform_2 = NULL;
					sima->scopes.waveform_3 = NULL;
					sima->scopes.vecscope = NULL;
					sima->scopes.ok = 0;
					
					/* NOTE: pre-2.5, this was local data not lib data, but now we need this as lib data
					 * so assume that here we're doing for undo only...
					 */
					sima->gpd= restore_pointer_by_name(newmain, (ID *)sima->gpd, 1);
				}
				else if(sl->spacetype==SPACE_NLA){
					SpaceNla *snla= (SpaceNla *)sl;
					bDopeSheet *ads= snla->ads;
					
					if (ads) {
						ads->source= restore_pointer_by_name(newmain, (ID *)ads->source, 1);
						
						if (ads->filter_grp)
							ads->filter_grp= restore_pointer_by_name(newmain, (ID *)ads->filter_grp, 0);
					}
				}
				else if(sl->spacetype==SPACE_TEXT) {
					SpaceText *st= (SpaceText *)sl;

					st->text= restore_pointer_by_name(newmain, (ID *)st->text, 1);
					if(st->text==NULL) st->text= newmain->text.first;
				}
				else if(sl->spacetype==SPACE_SCRIPT) {
					SpaceScript *scpt= (SpaceScript *)sl;
					
					scpt->script= restore_pointer_by_name(newmain, (ID *)scpt->script, 1);
					
					/*sc->script = NULL; - 2.45 set to null, better re-run the script */
					if (scpt->script) {
						SCRIPT_SET_NULL(scpt->script)
					}
				}
				else if(sl->spacetype==SPACE_OUTLINER) {
					SpaceOops *so= (SpaceOops *)sl;
					int a;
					
					so->search_tse.id= restore_pointer_by_name(newmain, so->search_tse.id, 0);
					
					if(so->treestore) {
						TreeStore *ts= so->treestore;
						TreeStoreElem *tselem=ts->data;
						for(a=0; a<ts->usedelem; a++, tselem++) {
							tselem->id= restore_pointer_by_name(newmain, tselem->id, 0);
						}
					}
				}
				else if(sl->spacetype==SPACE_SOUND) {
					SpaceSound *ssound= (SpaceSound *)sl;

					ssound->sound= restore_pointer_by_name(newmain, (ID *)ssound->sound, 1);
				}
				else if(sl->spacetype==SPACE_NODE) {
					SpaceNode *snode= (SpaceNode *)sl;
					
					snode->id= restore_pointer_by_name(newmain, snode->id, 1);
					snode->edittree= NULL;
					
					if (ELEM3(snode->treetype, NTREE_COMPOSIT, NTREE_SHADER, NTREE_TEXTURE)) {
						snode->nodetree= NULL;
						if(snode->id) {
							if(GS(snode->id->name)==ID_MA)
								snode->nodetree= ((Material *)snode->id)->nodetree;
							else if(GS(snode->id->name)==ID_SCE)
								snode->nodetree= ((Scene *)snode->id)->nodetree;
							else if(GS(snode->id->name)==ID_TE)
								snode->nodetree= ((Tex *)snode->id)->nodetree;
						}
					}
					else {
						snode->nodetree= restore_pointer_by_name(newmain, &snode->nodetree->id, 1);
					}
				}
				else if(sl->spacetype==SPACE_CLIP) {
					SpaceClip *sclip= (SpaceClip *)sl;

					sclip->clip= restore_pointer_by_name(newmain, (ID *)sclip->clip, 1);

					sclip->scopes.ok = 0;
				}
			}
			sa= sa->next;
		}
	}
}

static void direct_link_region(FileData *fd, ARegion *ar, int spacetype)
{
	Panel *pa;

	link_list(fd, &(ar->panels));

	for(pa= ar->panels.first; pa; pa=pa->next) {
		pa->paneltab= newdataadr(fd, pa->paneltab);
		pa->runtime_flag= 0;
		pa->activedata= NULL;
		pa->type= NULL;
	}
	
	ar->regiondata= newdataadr(fd, ar->regiondata);
	if(ar->regiondata) {
		if(spacetype==SPACE_VIEW3D) {
			RegionView3D *rv3d= ar->regiondata;
			
			rv3d->localvd= newdataadr(fd, rv3d->localvd);
			rv3d->clipbb= newdataadr(fd, rv3d->clipbb);
			
			rv3d->depths= NULL;
			rv3d->ri= NULL;
			rv3d->sms= NULL;
			rv3d->smooth_timer= NULL;
		}
	}
	
	ar->v2d.tab_offset= NULL;
	ar->v2d.tab_num= 0;
	ar->v2d.tab_cur= 0;
	ar->handlers.first= ar->handlers.last= NULL;
	ar->uiblocks.first= ar->uiblocks.last= NULL;
	ar->headerstr= NULL;
	ar->swinid= 0;
	ar->type= NULL;
	ar->swap= 0;
	ar->do_draw= 0;
	memset(&ar->drawrct, 0, sizeof(ar->drawrct));
}

/* for the saved 2.50 files without regiondata */
/* and as patch for 2.48 and older */
static void view3d_split_250(View3D *v3d, ListBase *regions)
{
	ARegion *ar;
	
	for(ar= regions->first; ar; ar= ar->next) {
		if(ar->regiontype==RGN_TYPE_WINDOW && ar->regiondata==NULL) {
			RegionView3D *rv3d;
			
			rv3d= ar->regiondata= MEM_callocN(sizeof(RegionView3D), "region v3d patch");
			rv3d->persp= v3d->persp;
			rv3d->view= v3d->view;
			rv3d->dist= v3d->dist;
			VECCOPY(rv3d->ofs, v3d->ofs);
			QUATCOPY(rv3d->viewquat, v3d->viewquat);
		}
	}

	/* this was not initialized correct always */
	if(v3d->twtype == 0)
		v3d->twtype= V3D_MANIP_TRANSLATE;
}

static void direct_link_screen(FileData *fd, bScreen *sc)
{
	ScrArea *sa;
	ScrVert *sv;
	ScrEdge *se;
	int a;
	
	link_list(fd, &(sc->vertbase));
	link_list(fd, &(sc->edgebase));
	link_list(fd, &(sc->areabase));
	sc->regionbase.first= sc->regionbase.last= NULL;
	sc->context= NULL;

	sc->mainwin= sc->subwinactive= 0;	/* indices */
	sc->swap= 0;
	
	/* hacky patch... but people have been saving files with the verse-blender,
	   causing the handler to keep running for ever, with no means to disable it */
	for(a=0; a<SCREEN_MAXHANDLER; a+=2) {
		if( sc->handler[a]==SCREEN_HANDLER_VERSE) {
			sc->handler[a]= 0;
			break;
		}
	}
	
	/* edges */
	for(se= sc->edgebase.first; se; se= se->next) {
		se->v1= newdataadr(fd, se->v1);
		se->v2= newdataadr(fd, se->v2);
		if( (intptr_t)se->v1 > (intptr_t)se->v2) {
			sv= se->v1;
			se->v1= se->v2;
			se->v2= sv;
		}

		if(se->v1==NULL) {
			printf("error reading screen... file corrupt\n");
			se->v1= se->v2;
		}
	}

	/* areas */
	for(sa= sc->areabase.first; sa; sa= sa->next) {
		SpaceLink *sl;
		ARegion *ar;

		link_list(fd, &(sa->spacedata));
		link_list(fd, &(sa->regionbase));

		sa->handlers.first= sa->handlers.last= NULL;
		sa->type= NULL;	/* spacetype callbacks */
		
		for(ar= sa->regionbase.first; ar; ar= ar->next)
			direct_link_region(fd, ar, sa->spacetype);
		
		/* accident can happen when read/save new file with older version */
		/* 2.50: we now always add spacedata for info */
		if(sa->spacedata.first==NULL) {
			SpaceInfo *sinfo= MEM_callocN(sizeof(SpaceInfo), "spaceinfo");
			sa->spacetype= sinfo->spacetype= SPACE_INFO;
			BLI_addtail(&sa->spacedata, sinfo);
		}
		/* add local view3d too */
		else if(sa->spacetype==SPACE_VIEW3D)
			view3d_split_250(sa->spacedata.first, &sa->regionbase);
		
		for (sl= sa->spacedata.first; sl; sl= sl->next) {
			link_list(fd, &(sl->regionbase));

			for(ar= sl->regionbase.first; ar; ar= ar->next)
				direct_link_region(fd, ar, sl->spacetype);

			if (sl->spacetype==SPACE_VIEW3D) {
				View3D *v3d= (View3D*) sl;
				BGpic *bgpic;

				v3d->flag |= V3D_INVALID_BACKBUF;

				link_list(fd, &(v3d->bgpicbase));

				/* should be do_versions except this doesnt fit well there */
				if(v3d->bgpic) {
					bgpic= newdataadr(fd, v3d->bgpic);
					BLI_addtail(&v3d->bgpicbase, bgpic);
					v3d->bgpic= NULL;
				}

				for(bgpic= v3d->bgpicbase.first; bgpic; bgpic= bgpic->next)
					bgpic->iuser.ok= 1;

				if(v3d->gpd) {
					v3d->gpd= newdataadr(fd, v3d->gpd);
					direct_link_gpencil(fd, v3d->gpd);
				}
				v3d->localvd= newdataadr(fd, v3d->localvd);
				v3d->afterdraw_transp.first= v3d->afterdraw_transp.last= NULL;
				v3d->afterdraw_xray.first= v3d->afterdraw_xray.last= NULL;
				v3d->afterdraw_xraytransp.first= v3d->afterdraw_xraytransp.last= NULL;
				v3d->properties_storage= NULL;
				
				view3d_split_250(v3d, &sl->regionbase);
			}
			else if (sl->spacetype==SPACE_IPO) {
				SpaceIpo *sipo= (SpaceIpo*)sl;
				
				sipo->ads= newdataadr(fd, sipo->ads);
				sipo->ghostCurves.first= sipo->ghostCurves.last= NULL;
			}
			else if (sl->spacetype==SPACE_NLA) {
				SpaceNla *snla= (SpaceNla*)sl;
				
				snla->ads= newdataadr(fd, snla->ads);
			}
			else if (sl->spacetype==SPACE_OUTLINER) {
				SpaceOops *soops= (SpaceOops*) sl;
				
				soops->treestore= newdataadr(fd, soops->treestore);
				if(soops->treestore) {
					soops->treestore->data= newdataadr(fd, soops->treestore->data);
					/* we only saved what was used */
					soops->treestore->totelem= soops->treestore->usedelem;
					soops->storeflag |= SO_TREESTORE_CLEANUP;	// at first draw
				}
			}
			else if(sl->spacetype==SPACE_IMAGE) {
				SpaceImage *sima= (SpaceImage *)sl;
				
				sima->cumap= newdataadr(fd, sima->cumap);
				if(sima->cumap)
					direct_link_curvemapping(fd, sima->cumap);
				
				sima->iuser.scene= NULL;
				sima->iuser.ok= 1;
				sima->scopes.waveform_1 = NULL;
				sima->scopes.waveform_2 = NULL;
				sima->scopes.waveform_3 = NULL;
				sima->scopes.vecscope = NULL;
				sima->scopes.ok = 0;
				
				/* WARNING: gpencil data is no longer stored directly in sima after 2.5 
				 * so sacrifice a few old files for now to avoid crashes with new files!
				 * committed: r28002 */
#if 0
				sima->gpd= newdataadr(fd, sima->gpd);
				if (sima->gpd)
					direct_link_gpencil(fd, sima->gpd);
#endif
			}
			else if(sl->spacetype==SPACE_NODE) {
				SpaceNode *snode= (SpaceNode *)sl;
				
				if(snode->gpd) {
					snode->gpd= newdataadr(fd, snode->gpd);
					direct_link_gpencil(fd, snode->gpd);
				}
			}
			else if(sl->spacetype==SPACE_TIME) {
				SpaceTime *stime= (SpaceTime *)sl;
				stime->caches.first= stime->caches.last= NULL;
			}
			else if(sl->spacetype==SPACE_LOGIC) {
				SpaceLogic *slogic= (SpaceLogic *)sl;
					
				if(slogic->gpd) {
					slogic->gpd= newdataadr(fd, slogic->gpd);
					direct_link_gpencil(fd, slogic->gpd);
				}
			}
			else if(sl->spacetype==SPACE_SEQ) {
				SpaceSeq *sseq= (SpaceSeq *)sl;
				if(sseq->gpd) {
					sseq->gpd= newdataadr(fd, sseq->gpd);
					direct_link_gpencil(fd, sseq->gpd);
				}
			}
			else if(sl->spacetype==SPACE_BUTS) {
				SpaceButs *sbuts= (SpaceButs *)sl;
				sbuts->path= NULL;
			}
			else if(sl->spacetype==SPACE_CONSOLE) {
				SpaceConsole *sconsole= (SpaceConsole *)sl;
				ConsoleLine *cl, *cl_next;
				
				link_list(fd, &sconsole->scrollback);
				link_list(fd, &sconsole->history);
				
				//for(cl= sconsole->scrollback.first; cl; cl= cl->next)
				//	cl->line= newdataadr(fd, cl->line);
				
				/*comma expressions, (e.g. expr1, expr2, expr3) evalutate each expression,
				  from left to right.  the right-most expression sets the result of the comma
				  expression as a whole*/
				for(cl= sconsole->history.first; cl; cl= cl_next) {
					cl_next= cl->next;
					cl->line= newdataadr(fd, cl->line);
					if (cl->line) {
						/* the allocted length is not written, so reset here */
						cl->len_alloc= cl->len + 1;
					}
					else {
						BLI_remlink(&sconsole->history, cl);
						MEM_freeN(cl);
					}
				}
			}
			else if(sl->spacetype==SPACE_FILE) {
				SpaceFile *sfile= (SpaceFile *)sl;
				
				/* this sort of info is probably irrelevant for reloading...
				 * plus, it isn't saved to files yet!
				 */
				sfile->folders_prev= sfile->folders_next= NULL;
				sfile->files= NULL;
				sfile->layout= NULL;
				sfile->op= NULL;
				sfile->params= newdataadr(fd, sfile->params);
			}
		}
		
		sa->actionzones.first= sa->actionzones.last= NULL;

		sa->v1= newdataadr(fd, sa->v1);
		sa->v2= newdataadr(fd, sa->v2);
		sa->v3= newdataadr(fd, sa->v3);
		sa->v4= newdataadr(fd, sa->v4);
	}
}

/* ********** READ LIBRARY *************** */


static void direct_link_library(FileData *fd, Library *lib, Main *main)
{
	Main *newmain;
	
	for(newmain= fd->mainlist.first; newmain; newmain= newmain->next) {
		if(newmain->curlib) {
			if(BLI_path_cmp(newmain->curlib->filepath, lib->filepath) == 0) {
				printf("Fixed error in file; multiple instances of lib:\n %s\n", lib->filepath);
				BKE_reportf(fd->reports, RPT_WARNING, "Library '%s', '%s' had multiple instances, save and reload!", lib->name, lib->filepath);

				change_idid_adr(&fd->mainlist, fd, lib, newmain->curlib);
//				change_idid_adr_fd(fd, lib, newmain->curlib);
				
				BLI_remlink(&main->library, lib);
				MEM_freeN(lib);


				return;
			}
		}
	}
	/* make sure we have full path in lib->filename */
	BLI_strncpy(lib->filepath, lib->name, sizeof(lib->name));
	cleanup_path(fd->relabase, lib->filepath);
	
//	printf("direct_link_library: name %s\n", lib->name);
//	printf("direct_link_library: filename %s\n", lib->filename);
	
	/* new main */
	newmain= MEM_callocN(sizeof(Main), "directlink");
	BLI_addtail(&fd->mainlist, newmain);
	newmain->curlib= lib;

	lib->parent= NULL;
}

static void lib_link_library(FileData *UNUSED(fd), Main *main)
{
	Library *lib;
	for(lib= main->library.first; lib; lib= lib->id.next) {
		lib->id.us= 1;
	}
}

/* Always call this once you have loaded new library data to set the relative paths correctly in relation to the blend file */
static void fix_relpaths_library(const char *basepath, Main *main)
{
	Library *lib;
	/* BLO_read_from_memory uses a blank filename */
	if (basepath==NULL || basepath[0] == '\0') {
		for(lib= main->library.first; lib; lib= lib->id.next) {
			/* when loading a linked lib into a file which has not been saved,
			 * there is nothing we can be relative to, so instead we need to make
			 * it absolute. This can happen when appending an object with a relative
			 * link into an unsaved blend file. See [#27405].
			 * The remap relative option will make it relative again on save - campbell */
			if (strncmp(lib->name, "//", 2)==0) {
				strncpy(lib->name, lib->filepath, sizeof(lib->name));
			}
		}
	}
	else {
		for(lib= main->library.first; lib; lib= lib->id.next) {
			/* Libraries store both relative and abs paths, recreate relative paths,
			 * relative to the blend file since indirectly linked libs will be relative to their direct linked library */
			if (strncmp(lib->name, "//", 2)==0) { /* if this is relative to begin with? */
				strncpy(lib->name, lib->filepath, sizeof(lib->name));
				BLI_path_rel(lib->name, basepath);
			}
		}
	}
}

/* ************ READ SPEAKER ***************** */

static void lib_link_speaker(FileData *fd, Main *main)
{
	Speaker *spk;

	spk= main->speaker.first;
	while(spk) {
		if(spk->id.flag & LIB_NEEDLINK) {
			if (spk->adt) lib_link_animdata(fd, &spk->id, spk->adt);

			spk->sound= newlibadr(fd, spk->id.lib, spk->sound);
			if (spk->sound) {
				spk->sound->id.us++;
			}

			spk->id.flag -= LIB_NEEDLINK;
		}
		spk= spk->id.next;
	}
}

static void direct_link_speaker(FileData *fd, Speaker *spk)
{
	spk->adt= newdataadr(fd, spk->adt);
	direct_link_animdata(fd, spk->adt);

	/*spk->sound= newdataadr(fd, spk->sound);
	direct_link_sound(fd, spk->sound);*/
}

/* ************** READ SOUND ******************* */

static void direct_link_sound(FileData *fd, bSound *sound)
{
	sound->handle = NULL;
	sound->playback_handle = NULL;
	sound->waveform = NULL;

	// versioning stuff, if there was a cache, then we enable caching:
	if(sound->cache)
	{
		sound->flags |= SOUND_FLAGS_CACHING;
		sound->cache = NULL;
	}

	sound->packedfile = direct_link_packedfile(fd, sound->packedfile);
	sound->newpackedfile = direct_link_packedfile(fd, sound->newpackedfile);
}

static void lib_link_sound(FileData *fd, Main *main)
{
	bSound *sound;

	sound= main->sound.first;
	while(sound) {
		if(sound->id.flag & LIB_NEEDLINK) {
			sound->id.flag -= LIB_NEEDLINK;
			sound->ipo= newlibadr_us(fd, sound->id.lib, sound->ipo); // XXX depreceated - old animation system
			
			sound_load(main, sound);
		}
		sound= sound->id.next;
	}
}
/* ***************** READ GROUP *************** */

static void direct_link_group(FileData *fd, Group *group)
{
	link_list(fd, &group->gobject);
}

static void lib_link_group(FileData *fd, Main *main)
{
	Group *group= main->group.first;
	GroupObject *go;
	int add_us;
	
	while(group) {
		if(group->id.flag & LIB_NEEDLINK) {
			group->id.flag -= LIB_NEEDLINK;
			
			add_us= 0;
			
			go= group->gobject.first;
			while(go) {
				go->ob= newlibadr(fd, group->id.lib, go->ob);
				if(go->ob) {
					go->ob->flag |= OB_FROMGROUP;
					/* if group has an object, it increments user... */
					add_us= 1;
					if(go->ob->id.us==0) 
						go->ob->id.us= 1;
				}
				go= go->next;
			}
			if(add_us) group->id.us++;
			rem_from_group(group, NULL, NULL, NULL);	/* removes NULL entries */
		}
		group= group->id.next;
	}
}

/* ***************** READ MOVIECLIP *************** */

static void direct_link_movieclip(FileData *fd, MovieClip *clip)
{
	MovieTracking *tracking= &clip->tracking;
	MovieTrackingTrack *track;

	if(fd->movieclipmap) clip->cache= newmclipadr(fd, clip->cache);
	else clip->cache= NULL;

	tracking->reconstruction.cameras= newdataadr(fd, tracking->reconstruction.cameras);

	link_list(fd, &tracking->tracks);

	track= tracking->tracks.first;
	while(track) {
		track->markers= newdataadr(fd, track->markers);

		track= track->next;
	}

	clip->tracking.act_track= newdataadr(fd, clip->tracking.act_track);

	clip->anim= NULL;
	clip->tracking_context= NULL;

	clip->tracking.stabilization.ok= 0;
	clip->tracking.stabilization.scaleibuf= NULL;
	clip->tracking.stabilization.rot_track= newdataadr(fd, clip->tracking.stabilization.rot_track);
}

static void lib_link_movieclip(FileData *fd, Main *main)
{
	MovieClip *clip;

	clip= main->movieclip.first;
	while(clip) {
		if(clip->id.flag & LIB_NEEDLINK) {
			clip->gpd= newlibadr_us(fd, clip->id.lib, clip->gpd);

			clip->id.flag -= LIB_NEEDLINK;
		}
		clip= clip->id.next;
	}
}

/* ************** GENERAL & MAIN ******************** */


static const char *dataname(short id_code)
{
	
	switch( id_code ) {
		case ID_OB: return "Data from OB";
		case ID_ME: return "Data from ME";
		case ID_IP: return "Data from IP";
		case ID_SCE: return "Data from SCE";
		case ID_MA: return "Data from MA";
		case ID_TE: return "Data from TE";
		case ID_CU: return "Data from CU";
		case ID_GR: return "Data from GR";
		case ID_AR: return "Data from AR";
		case ID_AC: return "Data from AC";
		case ID_LI: return "Data from LI";
		case ID_MB: return "Data from MB";
		case ID_IM: return "Data from IM";
		case ID_LT: return "Data from LT";
		case ID_LA: return "Data from LA";
		case ID_CA: return "Data from CA";
		case ID_KE: return "Data from KE";
		case ID_WO: return "Data from WO";
		case ID_SCR: return "Data from SCR";
		case ID_VF: return "Data from VF";
		case ID_TXT	: return "Data from TXT";
		case ID_SPK: return "Data from SPK";
		case ID_SO: return "Data from SO";
		case ID_NT: return "Data from NT";
		case ID_BR: return "Data from BR";
		case ID_PA: return "Data from PA";
		case ID_GD: return "Data from GD";
		case ID_MC: return "Data from MC";
	}
	return "Data from Lib Block";
	
}

static BHead *read_data_into_oldnewmap(FileData *fd, BHead *bhead, const char *allocname)
{
	bhead = blo_nextbhead(fd, bhead);

	while(bhead && bhead->code==DATA) {
		void *data;
#if 0
		/* XXX DUMB DEBUGGING OPTION TO GIVE NAMES for guarded malloc errors */
		short *sp= fd->filesdna->structs[bhead->SDNAnr];
		char *tmp= malloc(100);
		allocname = fd->filesdna->types[ sp[0] ];
		strcpy(tmp, allocname);
		data= read_struct(fd, bhead, tmp);
#else
		data= read_struct(fd, bhead, allocname);
#endif
		
		if (data) {
			oldnewmap_insert(fd->datamap, bhead->old, data, 0);
		}

		bhead = blo_nextbhead(fd, bhead);
	}

	return bhead;
}

static BHead *read_libblock(FileData *fd, Main *main, BHead *bhead, int flag, ID **id_r)
{
	/* this routine reads a libblock and its direct data. Use link functions
	 * to connect it all
	 */

	ID *id;
	ListBase *lb;
	const char *allocname;
	
	/* read libblock */
	id = read_struct(fd, bhead, "lib block");
	if (id_r)
		*id_r= id;
	if (!id)
		return blo_nextbhead(fd, bhead);
	
	oldnewmap_insert(fd->libmap, bhead->old, id, bhead->code);	/* for ID_ID check */
	
	/* do after read_struct, for dna reconstruct */
	if(bhead->code==ID_ID) {
		lb= which_libbase(main, GS(id->name));
	}
	else {
		lb= which_libbase(main, bhead->code);
	}
	
	BLI_addtail(lb, id);

	/* clear first 8 bits */
	id->flag= (id->flag & 0xFF00) | flag | LIB_NEEDLINK;
	id->lib= main->curlib;
	if(id->flag & LIB_FAKEUSER) id->us= 1;
	else id->us= 0;
	id->icon_id = 0;
	id->flag &= ~LIB_ID_RECALC;

	/* this case cannot be direct_linked: it's just the ID part */
	if(bhead->code==ID_ID) {
		return blo_nextbhead(fd, bhead);
	}

	/* need a name for the mallocN, just for debugging and sane prints on leaks */
	allocname= dataname(GS(id->name));
	
	/* read all data into fd->datamap */
	bhead= read_data_into_oldnewmap(fd, bhead, allocname);

	/* init pointers direct data */
	switch( GS(id->name) ) {
		case ID_WM:
			direct_link_windowmanager(fd, (wmWindowManager *)id);
			break;
		case ID_SCR:
			direct_link_screen(fd, (bScreen *)id);
			break;
		case ID_SCE:
			direct_link_scene(fd, (Scene *)id);
			break;
		case ID_OB:
			direct_link_object(fd, (Object *)id);
			break;
		case ID_ME:
			direct_link_mesh(fd, (Mesh *)id);
			break;
		case ID_CU:
			direct_link_curve(fd, (Curve *)id);
			break;
		case ID_MB:
			direct_link_mball(fd, (MetaBall *)id);
			break;
		case ID_MA:
			direct_link_material(fd, (Material *)id);
			break;
		case ID_TE:
			direct_link_texture(fd, (Tex *)id);
			break;
		case ID_IM:
			direct_link_image(fd, (Image *)id);
			break;
		case ID_LA:
			direct_link_lamp(fd, (Lamp *)id);
			break;
		case ID_VF:
			direct_link_vfont(fd, (VFont *)id);
			break;
		case ID_TXT:
			direct_link_text(fd, (Text *)id);
			break;
		case ID_IP:
			direct_link_ipo(fd, (Ipo *)id);
			break;
		case ID_KE:
			direct_link_key(fd, (Key *)id);
			break;
		case ID_LT:
			direct_link_latt(fd, (Lattice *)id);
			break;
		case ID_WO:
			direct_link_world(fd, (World *)id);
			break;
		case ID_LI:
			direct_link_library(fd, (Library *)id, main);
			break;
		case ID_CA:
			direct_link_camera(fd, (Camera *)id);
			break;
		case ID_SPK:
			direct_link_speaker(fd, (Speaker *)id);
			break;
		case ID_SO:
			direct_link_sound(fd, (bSound *)id);
			break;
		case ID_GR:
			direct_link_group(fd, (Group *)id);
			break;
		case ID_AR:
			direct_link_armature(fd, (bArmature*)id);
			break;
		case ID_AC:
			direct_link_action(fd, (bAction*)id);
			break;
		case ID_NT:
			direct_link_nodetree(fd, (bNodeTree*)id);
			break;
		case ID_BR:
			direct_link_brush(fd, (Brush*)id);
			break;
		case ID_PA:
			direct_link_particlesettings(fd, (ParticleSettings*)id);
			break;
		case ID_SCRIPT:
			direct_link_script(fd, (Script*)id);
			break;
		case ID_GD:
			direct_link_gpencil(fd, (bGPdata *)id);
			break;
		case ID_MC:
			direct_link_movieclip(fd, (MovieClip *)id);
			break;
	}
	
	/*link direct data of ID properties*/
	if (id->properties) {
		id->properties = newdataadr(fd, id->properties);
		if (id->properties) { /* this case means the data was written incorrectly, it should not happen */
			IDP_DirectLinkProperty(id->properties, (fd->flags & FD_FLAGS_SWITCH_ENDIAN), fd);
		}
	}

	oldnewmap_free_unused(fd->datamap);
	oldnewmap_clear(fd->datamap);

	return (bhead);
}

/* note, this has to be kept for reading older files... */
/* also version info is written here */
static BHead *read_global(BlendFileData *bfd, FileData *fd, BHead *bhead)
{
	FileGlobal *fg= read_struct(fd, bhead, "Global");
	
	/* copy to bfd handle */
	bfd->main->subversionfile= fg->subversion;
	bfd->main->minversionfile= fg->minversion;
	bfd->main->minsubversionfile= fg->minsubversion;
	bfd->main->revision= fg->revision;
	
	bfd->winpos= fg->winpos;
	bfd->fileflags= fg->fileflags;
	bfd->displaymode= fg->displaymode;
	bfd->globalf= fg->globalf;
	BLI_strncpy(bfd->filename, fg->filename, sizeof(bfd->filename));
	
	if(G.fileflags & G_FILE_RECOVER)
		BLI_strncpy(fd->relabase, fg->filename, sizeof(fd->relabase));
	
	bfd->curscreen= fg->curscreen;
	bfd->curscene= fg->curscene;
	
	MEM_freeN(fg);

	fd->globalf= bfd->globalf;
	fd->fileflags= bfd->fileflags;
	
	return blo_nextbhead(fd, bhead);
}

/* note, this has to be kept for reading older files... */
static void link_global(FileData *fd, BlendFileData *bfd)
{
	
	bfd->curscreen= newlibadr(fd, NULL, bfd->curscreen);
	bfd->curscene= newlibadr(fd, NULL, bfd->curscene);
	// this happens in files older than 2.35
	if(bfd->curscene==NULL) {
		if(bfd->curscreen) bfd->curscene= bfd->curscreen->scene;
	}
}

static void vcol_to_fcol(Mesh *me)
{
	MFace *mface;
	unsigned int *mcol, *mcoln, *mcolmain;
	int a;

	if(me->totface==0 || me->mcol==NULL) return;

	mcoln= mcolmain= MEM_mallocN(4*sizeof(int)*me->totface, "mcoln");
	mcol = (unsigned int *)me->mcol;
	mface= me->mface;
	for(a=me->totface; a>0; a--, mface++) {
		mcoln[0]= mcol[mface->v1];
		mcoln[1]= mcol[mface->v2];
		mcoln[2]= mcol[mface->v3];
		mcoln[3]= mcol[mface->v4];
		mcoln+= 4;
	}

	MEM_freeN(me->mcol);
	me->mcol= (MCol *)mcolmain;
}

static int map_223_keybd_code_to_224_keybd_code(int code)
{
	switch (code) {
		case 312:	return 311; /* F12KEY */
		case 159:	return 161; /* PADSLASHKEY */
		case 161:	return 150; /* PAD0 */
		case 154:	return 151; /* PAD1 */
		case 150:	return 152; /* PAD2 */
		case 155:	return 153; /* PAD3 */
		case 151:	return 154; /* PAD4 */
		case 156:	return 155; /* PAD5 */
		case 152:	return 156; /* PAD6 */
		case 157:	return 157; /* PAD7 */
		case 153:	return 158; /* PAD8 */
		case 158:	return 159; /* PAD9 */
		default: return code;
	}
}

static void do_version_bone_head_tail_237(Bone *bone)
{
	Bone *child;
	float vec[3];

	/* head */
	copy_v3_v3(bone->arm_head, bone->arm_mat[3]);

	/* tail is in current local coord system */
	copy_v3_v3(vec, bone->arm_mat[1]);
	mul_v3_fl(vec, bone->length);
	add_v3_v3v3(bone->arm_tail, bone->arm_head, vec);

	for(child= bone->childbase.first; child; child= child->next)
		do_version_bone_head_tail_237(child);
}

static void bone_version_238(ListBase *lb)
{
	Bone *bone;
	
	for(bone= lb->first; bone; bone= bone->next) {
		if(bone->rad_tail==0.0f && bone->rad_head==0.0f) {
			bone->rad_head= 0.25f*bone->length;
			bone->rad_tail= 0.1f*bone->length;
			
			bone->dist-= bone->rad_head;
			if(bone->dist<=0.0f) bone->dist= 0.0f;
		}
		bone_version_238(&bone->childbase);
	}
}

static void bone_version_239(ListBase *lb)
{
	Bone *bone;
	
	for(bone= lb->first; bone; bone= bone->next) {
		if(bone->layer==0) 
			bone->layer= 1;
		bone_version_239(&bone->childbase);
	}
}

static void ntree_version_241(bNodeTree *ntree)
{
	bNode *node;
	
	if(ntree->type==NTREE_COMPOSIT) {
		for(node= ntree->nodes.first; node; node= node->next) {
			if(node->type==CMP_NODE_BLUR) {
				if(node->storage==NULL) {
					NodeBlurData *nbd= MEM_callocN(sizeof(NodeBlurData), "node blur patch");
					nbd->sizex= node->custom1;
					nbd->sizey= node->custom2;
					nbd->filtertype= R_FILTER_QUAD;
					node->storage= nbd;
				}
			}
			else if(node->type==CMP_NODE_VECBLUR) {
				if(node->storage==NULL) {
					NodeBlurData *nbd= MEM_callocN(sizeof(NodeBlurData), "node blur patch");
					nbd->samples= node->custom1;
					nbd->maxspeed= node->custom2;
					nbd->fac= 1.0f;
					node->storage= nbd;
				}
			}
		}
	}
}

static void ntree_version_242(bNodeTree *ntree)
{
	bNode *node;
	
	if(ntree->type==NTREE_COMPOSIT) {
		for(node= ntree->nodes.first; node; node= node->next) {
			if(node->type==CMP_NODE_HUE_SAT) {
				if(node->storage) {
					NodeHueSat *nhs= node->storage;
					if(nhs->val==0.0f) nhs->val= 1.0f;
				}
			}
		}
	}
	else if(ntree->type==NTREE_SHADER) {
		for(node= ntree->nodes.first; node; node= node->next)
			if(node->type == SH_NODE_GEOMETRY && node->storage == NULL)
				node->storage= MEM_callocN(sizeof(NodeGeometry), "NodeGeometry");
	}
	
}


/* somehow, probably importing via python, keyblock adrcodes are not in order */
static void sort_shape_fix(Main *main)
{
	Key *key;
	KeyBlock *kb;
	int sorted= 0;
	
	while(sorted==0) {
		sorted= 1;
		for(key= main->key.first; key; key= key->id.next) {
			for(kb= key->block.first; kb; kb= kb->next) {
				if(kb->next && kb->adrcode>kb->next->adrcode) {
					KeyBlock *next= kb->next;
					BLI_remlink(&key->block, kb);
					BLI_insertlink(&key->block, next, kb);
					kb= next;
					sorted= 0;
				}
			}
		}
		if(sorted==0) printf("warning, shape keys were sorted incorrect, fixed it!\n");
	}
}

static void customdata_version_242(Mesh *me)
{
	CustomDataLayer *layer;
	MTFace *mtf;
	MCol *mcol;
	TFace *tf;
	int a, mtfacen, mcoln;

	if (!me->vdata.totlayer) {
		CustomData_add_layer(&me->vdata, CD_MVERT, CD_ASSIGN, me->mvert, me->totvert);

		if (me->msticky)
			CustomData_add_layer(&me->vdata, CD_MSTICKY, CD_ASSIGN, me->msticky, me->totvert);
		if (me->dvert)
			CustomData_add_layer(&me->vdata, CD_MDEFORMVERT, CD_ASSIGN, me->dvert, me->totvert);
	}

	if (!me->edata.totlayer)
		CustomData_add_layer(&me->edata, CD_MEDGE, CD_ASSIGN, me->medge, me->totedge);
	
	if (!me->fdata.totlayer) {
		CustomData_add_layer(&me->fdata, CD_MFACE, CD_ASSIGN, me->mface, me->totface);

		if (me->tface) {
			if (me->mcol)
				MEM_freeN(me->mcol);

			me->mcol= CustomData_add_layer(&me->fdata, CD_MCOL, CD_CALLOC, NULL, me->totface);
			me->mtface= CustomData_add_layer(&me->fdata, CD_MTFACE, CD_CALLOC, NULL, me->totface);

			mtf= me->mtface;
			mcol= me->mcol;
			tf= me->tface;

			for (a=0; a < me->totface; a++, mtf++, tf++, mcol+=4) {
				memcpy(mcol, tf->col, sizeof(tf->col));
				memcpy(mtf->uv, tf->uv, sizeof(tf->uv));

				mtf->flag= tf->flag;
				mtf->unwrap= tf->unwrap;
				mtf->mode= tf->mode;
				mtf->tile= tf->tile;
				mtf->tpage= tf->tpage;
				mtf->transp= tf->transp;
			}

			MEM_freeN(me->tface);
			me->tface= NULL;
		}
		else if (me->mcol) {
			me->mcol= CustomData_add_layer(&me->fdata, CD_MCOL, CD_ASSIGN, me->mcol, me->totface);
		}
	}

	if (me->tface) {
		MEM_freeN(me->tface);
		me->tface= NULL;
	}

	for (a=0, mtfacen=0, mcoln=0; a < me->fdata.totlayer; a++) {
		layer= &me->fdata.layers[a];

		if (layer->type == CD_MTFACE) {
			if (layer->name[0] == 0) {
				if (mtfacen == 0) strcpy(layer->name, "UVTex");
				else sprintf(layer->name, "UVTex.%.3d", mtfacen);
			}
			mtfacen++;
		}
		else if (layer->type == CD_MCOL) {
			if (layer->name[0] == 0) {
				if (mcoln == 0) strcpy(layer->name, "Col");
				else sprintf(layer->name, "Col.%.3d", mcoln);
			}
			mcoln++;
		}
	}

	mesh_update_customdata_pointers(me);
}

/*only copy render texface layer from active*/
static void customdata_version_243(Mesh *me)
{
	CustomDataLayer *layer;
	int a;

	for (a=0; a < me->fdata.totlayer; a++) {
		layer= &me->fdata.layers[a];
		layer->active_rnd = layer->active;
	}
}

/* struct NodeImageAnim moved to ImageUser, and we make it default available */
static void do_version_ntree_242_2(bNodeTree *ntree)
{
	bNode *node;
	
	if(ntree->type==NTREE_COMPOSIT) {
		for(node= ntree->nodes.first; node; node= node->next) {
			if(ELEM3(node->type, CMP_NODE_IMAGE, CMP_NODE_VIEWER, CMP_NODE_SPLITVIEWER)) {
				/* only image had storage */
				if(node->storage) {
					NodeImageAnim *nia= node->storage;
					ImageUser *iuser= MEM_callocN(sizeof(ImageUser), "ima user node");

					iuser->frames= nia->frames;
					iuser->sfra= nia->sfra;
					iuser->offset= nia->nr-1;
					iuser->cycl= nia->cyclic;
					iuser->fie_ima= 2;
					iuser->ok= 1;
					
					node->storage= iuser;
					MEM_freeN(nia);
				}
				else {
					ImageUser *iuser= node->storage= MEM_callocN(sizeof(ImageUser), "node image user");
					iuser->sfra= 1;
					iuser->fie_ima= 2;
					iuser->ok= 1;
				}
			}
		}
	}
}

static void ntree_version_245(FileData *fd, Library *lib, bNodeTree *ntree)
{
	bNode *node;
	NodeTwoFloats *ntf;
	ID *nodeid;
	Image *image;
	ImageUser *iuser;

	if(ntree->type==NTREE_COMPOSIT) {
		for(node= ntree->nodes.first; node; node= node->next) {
			if(node->type == CMP_NODE_ALPHAOVER) {
				if(!node->storage) {
					ntf= MEM_callocN(sizeof(NodeTwoFloats), "NodeTwoFloats");
					node->storage= ntf;
					if(node->custom1)
						ntf->x= 1.0f;
				}
			}
			
			/* fix for temporary flag changes during 245 cycle */
			nodeid= newlibadr(fd, lib, node->id);
			if(node->storage && nodeid && GS(nodeid->name) == ID_IM) {
				image= (Image*)nodeid;
				iuser= node->storage;
				if(iuser->flag & IMA_OLD_PREMUL) {
					iuser->flag &= ~IMA_OLD_PREMUL;
					iuser->flag |= IMA_DO_PREMUL;
				}
				if(iuser->flag & IMA_DO_PREMUL) {
					image->flag &= ~IMA_OLD_PREMUL;
					image->flag |= IMA_DO_PREMUL;
				}
			}
		}
	}
}

static void idproperties_fix_groups_lengths_recurse(IDProperty *prop)
{
	IDProperty *loop;
	int i;
	
	for (loop=prop->data.group.first, i=0; loop; loop=loop->next, i++) {
		if (loop->type == IDP_GROUP) idproperties_fix_groups_lengths_recurse(loop);
	}
	
	if (prop->len != i) {
		printf("Found and fixed bad id property group length.\n");
		prop->len = i;
	}
}

static void idproperties_fix_group_lengths(ListBase idlist)
{
	ID *id;
	
	for (id=idlist.first; id; id=id->next) {
		if (id->properties) {
			idproperties_fix_groups_lengths_recurse(id->properties);
		}
	}
}

static void alphasort_version_246(FileData *fd, Library *lib, Mesh *me)
{
	Material *ma;
	MFace *mf;
	MTFace *tf;
	int a, b, texalpha;

	/* verify we have a tface layer */
	for(b=0; b<me->fdata.totlayer; b++)
		if(me->fdata.layers[b].type == CD_MTFACE)
			break;
	
	if(b == me->fdata.totlayer)
		return;

	/* if we do, set alpha sort if the game engine did it before */
	for(a=0, mf=me->mface; a<me->totface; a++, mf++) {
		if(mf->mat_nr < me->totcol) {
			ma= newlibadr(fd, lib, me->mat[mf->mat_nr]);
			texalpha = 0;

			/* we can't read from this if it comes from a library,
			 * because direct_link might not have happened on it,
			 * so ma->mtex is not pointing to valid memory yet */
			if(ma && ma->id.lib)
				ma= NULL;

			for(b=0; ma && b<MAX_MTEX; b++)
				if(ma->mtex && ma->mtex[b] && ma->mtex[b]->mapto & MAP_ALPHA)
					texalpha = 1;
		}
		else {
			ma= NULL;
			texalpha = 0;
		}

		for(b=0; b<me->fdata.totlayer; b++) {
			if(me->fdata.layers[b].type == CD_MTFACE) {
				tf = ((MTFace*)me->fdata.layers[b].data) + a;

				tf->mode &= ~TF_ALPHASORT;
				if(ma && (ma->mode & MA_ZTRANSP))
					if(ELEM(tf->transp, TF_ALPHA, TF_ADD) || (texalpha && (tf->transp != TF_CLIP)))
						tf->mode |= TF_ALPHASORT;
			}
		}
	}
}

/* 2.50 patch */
static void area_add_header_region(ScrArea *sa, ListBase *lb)
{
	ARegion *ar= MEM_callocN(sizeof(ARegion), "area region from do_versions");
	
	BLI_addtail(lb, ar);
	ar->regiontype= RGN_TYPE_HEADER;
	if(sa->headertype==HEADERDOWN)
		ar->alignment= RGN_ALIGN_BOTTOM;
	else
		ar->alignment= RGN_ALIGN_TOP;
	
	/* initialise view2d data for header region, to allow panning */
	/* is copy from ui_view2d.c */
	ar->v2d.keepzoom = (V2D_LOCKZOOM_X|V2D_LOCKZOOM_Y|V2D_LIMITZOOM|V2D_KEEPASPECT);
	ar->v2d.keepofs = V2D_LOCKOFS_Y;
	ar->v2d.keeptot = V2D_KEEPTOT_STRICT; 
	ar->v2d.align = V2D_ALIGN_NO_NEG_X|V2D_ALIGN_NO_NEG_Y;
	ar->v2d.flag = (V2D_PIXELOFS_X|V2D_PIXELOFS_Y);
}

static void sequencer_init_preview_region(ARegion* ar)
{
	// XXX a bit ugly still, copied from space_sequencer
	/* NOTE: if you change values here, also change them in space_sequencer.c, sequencer_new */
	ar->regiontype= RGN_TYPE_PREVIEW;
	ar->alignment= RGN_ALIGN_TOP;
	ar->flag |= RGN_FLAG_HIDDEN;
	ar->v2d.keepzoom= V2D_KEEPASPECT | V2D_KEEPZOOM;
	ar->v2d.minzoom= 0.00001f;
	ar->v2d.maxzoom= 100000.0f;
	ar->v2d.tot.xmin= -960.0f; /* 1920 width centered */
	ar->v2d.tot.ymin= -540.0f; /* 1080 height centered */
	ar->v2d.tot.xmax= 960.0f;
	ar->v2d.tot.ymax= 540.0f;
	ar->v2d.min[0]= 0.0f;
	ar->v2d.min[1]= 0.0f;
	ar->v2d.max[0]= 12000.0f;
	ar->v2d.max[1]= 12000.0f;
	ar->v2d.cur= ar->v2d.tot;
	ar->v2d.align= V2D_ALIGN_FREE; // (V2D_ALIGN_NO_NEG_X|V2D_ALIGN_NO_NEG_Y);
	ar->v2d.keeptot= V2D_KEEPTOT_FREE;
}

/* 2.50 patch */
static void area_add_window_regions(ScrArea *sa, SpaceLink *sl, ListBase *lb)
{
	ARegion *ar;
	ARegion *ar_main;

	if(sl) {
		/* first channels for ipo action nla... */
		switch(sl->spacetype) {
			case SPACE_IPO:
				ar= MEM_callocN(sizeof(ARegion), "area region from do_versions");
				BLI_addtail(lb, ar);
				ar->regiontype= RGN_TYPE_CHANNELS;
				ar->alignment= RGN_ALIGN_LEFT; 
				ar->v2d.scroll= (V2D_SCROLL_RIGHT|V2D_SCROLL_BOTTOM);
				
					// for some reason, this doesn't seem to go auto like for NLA...
				ar= MEM_callocN(sizeof(ARegion), "area region from do_versions");
				BLI_addtail(lb, ar);
				ar->regiontype= RGN_TYPE_UI;
				ar->alignment= RGN_ALIGN_RIGHT;
				ar->v2d.scroll= V2D_SCROLL_RIGHT;
				ar->v2d.flag = RGN_FLAG_HIDDEN;
				break;
				
			case SPACE_ACTION:
				ar= MEM_callocN(sizeof(ARegion), "area region from do_versions");
				BLI_addtail(lb, ar);
				ar->regiontype= RGN_TYPE_CHANNELS;
				ar->alignment= RGN_ALIGN_LEFT;
				ar->v2d.scroll= V2D_SCROLL_BOTTOM;
				ar->v2d.flag = V2D_VIEWSYNC_AREA_VERTICAL;
				break;
				
			case SPACE_NLA:
				ar= MEM_callocN(sizeof(ARegion), "area region from do_versions");
				BLI_addtail(lb, ar);
				ar->regiontype= RGN_TYPE_CHANNELS;
				ar->alignment= RGN_ALIGN_LEFT;
				ar->v2d.scroll= V2D_SCROLL_BOTTOM;
				ar->v2d.flag = V2D_VIEWSYNC_AREA_VERTICAL;
				
					// for some reason, some files still don't get this auto
				ar= MEM_callocN(sizeof(ARegion), "area region from do_versions");
				BLI_addtail(lb, ar);
				ar->regiontype= RGN_TYPE_UI;
				ar->alignment= RGN_ALIGN_RIGHT;
				ar->v2d.scroll= V2D_SCROLL_RIGHT;
				ar->v2d.flag = RGN_FLAG_HIDDEN;
				break;
				
			case SPACE_NODE:
				ar= MEM_callocN(sizeof(ARegion), "nodetree area for node");
				BLI_addtail(lb, ar);
				ar->regiontype= RGN_TYPE_UI;
				ar->alignment= RGN_ALIGN_LEFT;
				ar->v2d.scroll = (V2D_SCROLL_RIGHT|V2D_SCROLL_BOTTOM);
				ar->v2d.flag = V2D_VIEWSYNC_AREA_VERTICAL;
				/* temporarily hide it */
				ar->flag = RGN_FLAG_HIDDEN;
				break;
			case SPACE_FILE:
				ar= MEM_callocN(sizeof(ARegion), "nodetree area for node");
				BLI_addtail(lb, ar);
				ar->regiontype= RGN_TYPE_CHANNELS;
				ar->alignment= RGN_ALIGN_LEFT;

				ar= MEM_callocN(sizeof(ARegion), "ui area for file");
				BLI_addtail(lb, ar);
				ar->regiontype= RGN_TYPE_UI;
				ar->alignment= RGN_ALIGN_TOP;
				break;
			case SPACE_SEQ:
				ar_main = (ARegion*)lb->first;
				for (; ar_main; ar_main = ar_main->next) {
					if (ar_main->regiontype == RGN_TYPE_WINDOW)
						break;
				}
				ar= MEM_callocN(sizeof(ARegion), "preview area for sequencer");
				BLI_insertlinkbefore(lb, ar_main, ar);
				sequencer_init_preview_region(ar);
				break;
			case SPACE_VIEW3D:
				/* toolbar */
				ar= MEM_callocN(sizeof(ARegion), "toolbar for view3d");
				
				BLI_addtail(lb, ar);
				ar->regiontype= RGN_TYPE_TOOLS;
				ar->alignment= RGN_ALIGN_LEFT;
				ar->flag = RGN_FLAG_HIDDEN;
				
				/* tool properties */
				ar= MEM_callocN(sizeof(ARegion), "tool properties for view3d");
				
				BLI_addtail(lb, ar);
				ar->regiontype= RGN_TYPE_TOOL_PROPS;
				ar->alignment= RGN_ALIGN_BOTTOM|RGN_SPLIT_PREV;
				ar->flag = RGN_FLAG_HIDDEN;
				
				/* buttons/list view */
				ar= MEM_callocN(sizeof(ARegion), "buttons for view3d");
				
				BLI_addtail(lb, ar);
				ar->regiontype= RGN_TYPE_UI;
				ar->alignment= RGN_ALIGN_RIGHT;
				ar->flag = RGN_FLAG_HIDDEN;
#if 0
			case SPACE_BUTS:
				/* context UI region */
				ar= MEM_callocN(sizeof(ARegion), "area region from do_versions");
				BLI_addtail(lb, ar);
				ar->regiontype= RGN_TYPE_UI;
				ar->alignment= RGN_ALIGN_RIGHT;
				
				break;
#endif
		}
	}

	/* main region */
	ar= MEM_callocN(sizeof(ARegion), "area region from do_versions");
	
	BLI_addtail(lb, ar);
	ar->winrct= sa->totrct;
	
	ar->regiontype= RGN_TYPE_WINDOW;
	
	if(sl) {
		/* if active spacetype has view2d data, copy that over to main region */
		/* and we split view3d */
		switch(sl->spacetype) {
			case SPACE_VIEW3D:
				view3d_split_250((View3D *)sl, lb);
				break;		
						
			case SPACE_OUTLINER:
			{
				SpaceOops *soops= (SpaceOops *)sl;
				
				memcpy(&ar->v2d, &soops->v2d, sizeof(View2D));
				
				ar->v2d.scroll &= ~V2D_SCROLL_LEFT;
				ar->v2d.scroll |= (V2D_SCROLL_RIGHT|V2D_SCROLL_BOTTOM_O);
				ar->v2d.align = (V2D_ALIGN_NO_NEG_X|V2D_ALIGN_NO_POS_Y);
				ar->v2d.keepzoom |= (V2D_LOCKZOOM_X|V2D_LOCKZOOM_Y|V2D_KEEPASPECT);
				ar->v2d.keeptot = V2D_KEEPTOT_STRICT;
				ar->v2d.minzoom= ar->v2d.maxzoom= 1.0f;
				//ar->v2d.flag |= V2D_IS_INITIALISED;
			}
				break;
			case SPACE_TIME:
			{
				SpaceTime *stime= (SpaceTime *)sl;
				memcpy(&ar->v2d, &stime->v2d, sizeof(View2D));
				
				ar->v2d.scroll |= (V2D_SCROLL_BOTTOM|V2D_SCROLL_SCALE_HORIZONTAL);
				ar->v2d.align |= V2D_ALIGN_NO_NEG_Y;
				ar->v2d.keepofs |= V2D_LOCKOFS_Y;
				ar->v2d.keepzoom |= V2D_LOCKZOOM_Y;
				ar->v2d.tot.ymin= ar->v2d.cur.ymin= -10.0;
				ar->v2d.min[1]= ar->v2d.max[1]= 20.0;
			}
				break;
			case SPACE_IPO:
			{
				SpaceIpo *sipo= (SpaceIpo *)sl;
				memcpy(&ar->v2d, &sipo->v2d, sizeof(View2D));
				
				/* init mainarea view2d */
				ar->v2d.scroll |= (V2D_SCROLL_BOTTOM|V2D_SCROLL_SCALE_HORIZONTAL);
				ar->v2d.scroll |= (V2D_SCROLL_LEFT|V2D_SCROLL_SCALE_VERTICAL);
				
				ar->v2d.min[0]= FLT_MIN;
				ar->v2d.min[1]= FLT_MIN;
				
				ar->v2d.max[0]= MAXFRAMEF;
				ar->v2d.max[1]= FLT_MAX;
				
				//ar->v2d.flag |= V2D_IS_INITIALISED;
				break;
			}
			case SPACE_SOUND:
			{
				SpaceSound *ssound= (SpaceSound *)sl;
				memcpy(&ar->v2d, &ssound->v2d, sizeof(View2D));
				
				ar->v2d.scroll |= (V2D_SCROLL_BOTTOM|V2D_SCROLL_SCALE_HORIZONTAL);
				ar->v2d.scroll |= (V2D_SCROLL_LEFT);
				//ar->v2d.flag |= V2D_IS_INITIALISED;
				break;
			}
			case SPACE_NLA:
			{
				SpaceNla *snla= (SpaceNla *)sl;
				memcpy(&ar->v2d, &snla->v2d, sizeof(View2D));
				
				ar->v2d.tot.ymin= (float)(-sa->winy)/3.0f;
				ar->v2d.tot.ymax= 0.0f;
				
				ar->v2d.scroll |= (V2D_SCROLL_BOTTOM|V2D_SCROLL_SCALE_HORIZONTAL);
				ar->v2d.scroll |= (V2D_SCROLL_RIGHT);
				ar->v2d.align = V2D_ALIGN_NO_POS_Y;
				ar->v2d.flag |= V2D_VIEWSYNC_AREA_VERTICAL;
				break;
			}
			case SPACE_ACTION:
			{
				SpaceAction *saction= (SpaceAction *)sl;
				
				/* we totally reinit the view for the Action Editor, as some old instances had some weird cruft set */
				ar->v2d.tot.xmin= -20.0f;
				ar->v2d.tot.ymin= (float)(-sa->winy)/3.0f;
				ar->v2d.tot.xmax= (float)((sa->winx > 120)? (sa->winx) : 120);
				ar->v2d.tot.ymax= 0.0f;
				
				ar->v2d.cur= ar->v2d.tot;
				
				ar->v2d.min[0]= 0.0f;
				ar->v2d.min[1]= 0.0f;
				
				ar->v2d.max[0]= MAXFRAMEF;
				ar->v2d.max[1]= FLT_MAX;

				ar->v2d.minzoom= 0.01f;
				ar->v2d.maxzoom= 50;
				ar->v2d.scroll = (V2D_SCROLL_BOTTOM|V2D_SCROLL_SCALE_HORIZONTAL);
				ar->v2d.scroll |= (V2D_SCROLL_RIGHT);
				ar->v2d.keepzoom= V2D_LOCKZOOM_Y;
				ar->v2d.align= V2D_ALIGN_NO_POS_Y;
				ar->v2d.flag = V2D_VIEWSYNC_AREA_VERTICAL;
				
				/* for old files with ShapeKey editors open + an action set, clear the action as 
				 * it doesn't make sense in the new system (i.e. violates concept that ShapeKey edit
				 * only shows ShapeKey-rooted actions only)
				 */
				if (saction->mode == SACTCONT_SHAPEKEY)
					saction->action = NULL;
				break;
			}
			case SPACE_SEQ:
			{
				SpaceSeq *sseq= (SpaceSeq *)sl;
				memcpy(&ar->v2d, &sseq->v2d, sizeof(View2D));
				
				ar->v2d.scroll |= (V2D_SCROLL_BOTTOM|V2D_SCROLL_SCALE_HORIZONTAL);
				ar->v2d.scroll |= (V2D_SCROLL_LEFT|V2D_SCROLL_SCALE_VERTICAL);
				ar->v2d.align= V2D_ALIGN_NO_NEG_Y;
				ar->v2d.flag |= V2D_IS_INITIALISED;
				break;
			}
			case SPACE_NODE:
			{
				SpaceNode *snode= (SpaceNode *)sl;
				memcpy(&ar->v2d, &snode->v2d, sizeof(View2D));
				
				ar->v2d.scroll= (V2D_SCROLL_RIGHT|V2D_SCROLL_BOTTOM);
				ar->v2d.keepzoom= V2D_LIMITZOOM|V2D_KEEPASPECT;
				break;
			}
			case SPACE_BUTS:
			{
				SpaceButs *sbuts= (SpaceButs *)sl;
				memcpy(&ar->v2d, &sbuts->v2d, sizeof(View2D));
				
				ar->v2d.scroll |= (V2D_SCROLL_RIGHT|V2D_SCROLL_BOTTOM); 
				break;
			}
			case SPACE_FILE:
			 {
				// SpaceFile *sfile= (SpaceFile *)sl;
				ar->v2d.tot.xmin = ar->v2d.tot.ymin = 0;
				ar->v2d.tot.xmax = ar->winx;
				ar->v2d.tot.ymax = ar->winy;
				ar->v2d.cur = ar->v2d.tot;
				ar->regiontype= RGN_TYPE_WINDOW;
				ar->v2d.scroll = (V2D_SCROLL_RIGHT|V2D_SCROLL_BOTTOM_O);
				ar->v2d.align = (V2D_ALIGN_NO_NEG_X|V2D_ALIGN_NO_POS_Y);
				ar->v2d.keepzoom = (V2D_LOCKZOOM_X|V2D_LOCKZOOM_Y|V2D_LIMITZOOM|V2D_KEEPASPECT);
				break;
			}
			case SPACE_TEXT:
			{
				SpaceText *st= (SpaceText *)sl;
				st->flags |= ST_FIND_WRAP;
			}
				//case SPACE_XXX: // FIXME... add other ones
				//	memcpy(&ar->v2d, &((SpaceXxx *)sl)->v2d, sizeof(View2D));
				//	break;
		}
	}
}

static void do_versions_windowmanager_2_50(bScreen *screen)
{
	ScrArea *sa;
	SpaceLink *sl;
	
	/* add regions */
	for(sa= screen->areabase.first; sa; sa= sa->next) {
		
		/* we keep headertype variable to convert old files only */
		if(sa->headertype)
			area_add_header_region(sa, &sa->regionbase);
		
		area_add_window_regions(sa, sa->spacedata.first, &sa->regionbase);
		
		/* space imageselect is depricated */
		for(sl= sa->spacedata.first; sl; sl= sl->next) {
			if(sl->spacetype==SPACE_IMASEL)
				sl->spacetype= SPACE_INFO;	/* spacedata then matches */
		}		
		
		/* it seems to be possible in 2.5 to have this saved, filewindow probably */
		sa->butspacetype= sa->spacetype;
		
		/* pushed back spaces also need regions! */
		if(sa->spacedata.first) {
			sl= sa->spacedata.first;
			for(sl= sl->next; sl; sl= sl->next) {
				if(sa->headertype)
					area_add_header_region(sa, &sl->regionbase);
				area_add_window_regions(sa, sl, &sl->regionbase);
			}
		}
	}
}

static void versions_gpencil_add_main(ListBase *lb, ID *id, const char *name)
{
	
	BLI_addtail(lb, id);
	id->us= 1;
	id->flag= LIB_FAKEUSER;
	*( (short *)id->name )= ID_GD;
	
	new_id(lb, id, name);
	/* alphabetic insterion: is in new_id */
	
	if(G.f & G_DEBUG)
		printf("Converted GPencil to ID: %s\n", id->name+2);
}

static void do_versions_gpencil_2_50(Main *main, bScreen *screen)
{
	ScrArea *sa;
	SpaceLink *sl;
	
	/* add regions */
	for(sa= screen->areabase.first; sa; sa= sa->next) {
		for(sl= sa->spacedata.first; sl; sl= sl->next) {
			if (sl->spacetype==SPACE_VIEW3D) {
				View3D *v3d= (View3D*) sl;
				if(v3d->gpd) {
					versions_gpencil_add_main(&main->gpencil, (ID *)v3d->gpd, "GPencil View3D");
					v3d->gpd= NULL;
				}
			}
			else if (sl->spacetype==SPACE_NODE) {
				SpaceNode *snode= (SpaceNode *)sl;
				if(snode->gpd) {
					versions_gpencil_add_main(&main->gpencil, (ID *)snode->gpd, "GPencil Node");
					snode->gpd= NULL;
				}
			}
			else if (sl->spacetype==SPACE_SEQ) {
				SpaceSeq *sseq= (SpaceSeq *)sl;
				if(sseq->gpd) {
					versions_gpencil_add_main(&main->gpencil, (ID *)sseq->gpd, "GPencil Node");
					sseq->gpd= NULL;
				}
			}
			else if (sl->spacetype==SPACE_IMAGE) {
				SpaceImage *sima= (SpaceImage *)sl;
#if 0			/* see comment on r28002 */
				if(sima->gpd) {
					versions_gpencil_add_main(&main->gpencil, (ID *)sima->gpd, "GPencil Image");
					sima->gpd= NULL;
				}
#else
				sima->gpd= NULL;
#endif
			}
		}
	}		
}

static void do_version_mtex_factor_2_50(MTex **mtex_array, short idtype)
{
	MTex *mtex;
	float varfac, colfac;
	int a, neg;

	if(!mtex_array)
		return;

	for(a=0; a<MAX_MTEX; a++) {
		if(mtex_array[a]) {
			mtex= mtex_array[a];

			neg= mtex->maptoneg;
			varfac= mtex->varfac;
			colfac= mtex->colfac;

			if(neg & MAP_DISP) mtex->dispfac= -mtex->dispfac;
			if(neg & MAP_NORM) mtex->norfac= -mtex->norfac;
			if(neg & MAP_WARP) mtex->warpfac= -mtex->warpfac;

			mtex->colspecfac= (neg & MAP_COLSPEC)? -colfac: colfac;
			mtex->mirrfac= (neg & MAP_COLMIR)? -colfac: colfac;
			mtex->alphafac= (neg & MAP_ALPHA)? -varfac: varfac;
			mtex->difffac= (neg & MAP_REF)? -varfac: varfac;
			mtex->specfac= (neg & MAP_SPEC)? -varfac: varfac;
			mtex->emitfac= (neg & MAP_EMIT)? -varfac: varfac;
			mtex->hardfac= (neg & MAP_HAR)? -varfac: varfac;
			mtex->raymirrfac= (neg & MAP_RAYMIRR)? -varfac: varfac;
			mtex->translfac= (neg & MAP_TRANSLU)? -varfac: varfac;
			mtex->ambfac= (neg & MAP_AMB)? -varfac: varfac;
			mtex->colemitfac= (neg & MAP_EMISSION_COL)? -colfac: colfac;
			mtex->colreflfac= (neg & MAP_REFLECTION_COL)? -colfac: colfac;
			mtex->coltransfac= (neg & MAP_TRANSMISSION_COL)? -colfac: colfac;
			mtex->densfac= (neg & MAP_DENSITY)? -varfac: varfac;
			mtex->scatterfac= (neg & MAP_SCATTERING)? -varfac: varfac;
			mtex->reflfac= (neg & MAP_REFLECTION)? -varfac: varfac;

			mtex->timefac= (neg & MAP_PA_TIME)? -varfac: varfac;
			mtex->lengthfac= (neg & MAP_PA_LENGTH)? -varfac: varfac;
			mtex->clumpfac= (neg & MAP_PA_CLUMP)? -varfac: varfac;
			mtex->kinkfac= (neg & MAP_PA_KINK)? -varfac: varfac;
			mtex->roughfac= (neg & MAP_PA_ROUGH)? -varfac: varfac;
			mtex->padensfac= (neg & MAP_PA_DENS)? -varfac: varfac;
			mtex->lifefac= (neg & MAP_PA_LIFE)? -varfac: varfac;
			mtex->sizefac= (neg & MAP_PA_SIZE)? -varfac: varfac;
			mtex->ivelfac= (neg & MAP_PA_IVEL)? -varfac: varfac;

			mtex->shadowfac= (neg & LAMAP_SHAD)? -colfac: colfac;

			mtex->zenupfac= (neg & WOMAP_ZENUP)? -colfac: colfac;
			mtex->zendownfac= (neg & WOMAP_ZENDOWN)? -colfac: colfac;
			mtex->blendfac= (neg & WOMAP_BLEND)? -varfac: varfac;

			if(idtype == ID_MA)
				mtex->colfac= (neg & MAP_COL)? -colfac: colfac;
			else if(idtype == ID_LA)
				mtex->colfac= (neg & LAMAP_COL)? -colfac: colfac;
			else if(idtype == ID_WO)
				mtex->colfac= (neg & WOMAP_HORIZ)? -colfac: colfac;
		}
	}
}

static void do_version_mdef_250(Main *main)
{
	Object *ob;
	ModifierData *md;
	MeshDeformModifierData *mmd;

	for(ob= main->object.first; ob; ob=ob->id.next) {
		for(md=ob->modifiers.first; md; md=md->next) {
			if(md->type == eModifierType_MeshDeform) {
				mmd= (MeshDeformModifierData*)md;

				if(mmd->bindcos) {
					/* make bindcos NULL in order to trick older versions
					   into thinking that the mesh was not bound yet */
					mmd->bindcagecos= mmd->bindcos;
					mmd->bindcos= NULL;

					modifier_mdef_compact_influences(md);
				}
			}
		}
	}
}

static void do_version_constraints_radians_degrees_250(ListBase *lb)
{
	bConstraint *con;

	for	(con=lb->first; con; con=con->next) {
		if(con->type==CONSTRAINT_TYPE_RIGIDBODYJOINT) {
			bRigidBodyJointConstraint *data = con->data;
			data->axX *= (float)(M_PI/180.0);
			data->axY *= (float)(M_PI/180.0);
			data->axZ *= (float)(M_PI/180.0);
		}
		else if(con->type==CONSTRAINT_TYPE_KINEMATIC) {
			bKinematicConstraint *data = con->data;
			data->poleangle *= (float)(M_PI/180.0);
		}
		else if(con->type==CONSTRAINT_TYPE_ROTLIMIT) {
			bRotLimitConstraint *data = con->data;

			data->xmin *= (float)(M_PI/180.0);
			data->xmax *= (float)(M_PI/180.0);
			data->ymin *= (float)(M_PI/180.0);
			data->ymax *= (float)(M_PI/180.0);
			data->zmin *= (float)(M_PI/180.0);
			data->zmax *= (float)(M_PI/180.0);
		}
	}
}

/* NOTE: this version patch is intended for versions < 2.52.2, but was initially introduced in 2.27 already */
static void do_version_old_trackto_to_constraints(Object *ob)
{
	/* create new trackto constraint from the relationship */
	if (ob->track)
	{
		bConstraint *con= add_ob_constraint(ob, "AutoTrack", CONSTRAINT_TYPE_TRACKTO);
		bTrackToConstraint *data = con->data;
		
		/* copy tracking settings from the object */
		data->tar = ob->track;
		data->reserved1 = ob->trackflag;
		data->reserved2 = ob->upflag;
	}
	
	/* clear old track setting */
	ob->track = NULL;
}

static void do_versions_seq_unique_name_all_strips(
	Scene * sce, ListBase *seqbasep)
{
	Sequence * seq = seqbasep->first;

	while(seq) {
		seqbase_unique_name_recursive(&sce->ed->seqbase, seq);
		if (seq->seqbase.first) {
			do_versions_seq_unique_name_all_strips(
				sce, &seq->seqbase);
		}
		seq=seq->next;
	}
}


static void do_version_bone_roll_256(Bone *bone)
{
	Bone *child;
	float submat[3][3];
	
	copy_m3_m4(submat, bone->arm_mat);
	mat3_to_vec_roll(submat, NULL, &bone->arm_roll);
	
	for(child = bone->childbase.first; child; child = child->next)
		do_version_bone_roll_256(child);
}

static void do_versions_socket_default_value(bNodeSocket *sock)
{
	bNodeSocketValueFloat *valfloat;
	bNodeSocketValueVector *valvector;
	bNodeSocketValueRGBA *valrgba;
	
	if (sock->default_value)
		return;
	
	switch (sock->type) {
	case SOCK_FLOAT:
		valfloat = sock->default_value = MEM_callocN(sizeof(bNodeSocketValueFloat), "default socket value");
		valfloat->value = sock->ns.vec[0];
		valfloat->min = sock->ns.min;
		valfloat->max = sock->ns.max;
		valfloat->subtype = PROP_NONE;
		break;
	case SOCK_VECTOR:
		valvector = sock->default_value = MEM_callocN(sizeof(bNodeSocketValueVector), "default socket value");
		copy_v3_v3(valvector->value, sock->ns.vec);
		valvector->min = sock->ns.min;
		valvector->max = sock->ns.max;
		valvector->subtype = PROP_NONE;
		break;
	case SOCK_RGBA:
		valrgba = sock->default_value = MEM_callocN(sizeof(bNodeSocketValueRGBA), "default socket value");
		copy_v4_v4(valrgba->value, sock->ns.vec);
		break;
	}
}

static void do_versions_nodetree_default_value(bNodeTree *ntree)
{
	bNode *node;
	bNodeSocket *sock;
	for (node=ntree->nodes.first; node; node=node->next) {
		for (sock=node->inputs.first; sock; sock=sock->next)
			do_versions_socket_default_value(sock);
		for (sock=node->outputs.first; sock; sock=sock->next)
			do_versions_socket_default_value(sock);
	}
	for (sock=ntree->inputs.first; sock; sock=sock->next)
		do_versions_socket_default_value(sock);
	for (sock=ntree->outputs.first; sock; sock=sock->next)
		do_versions_socket_default_value(sock);
}

static void do_versions_nodetree_dynamic_sockets(bNodeTree *ntree)
{
	bNodeSocket *sock;
	for (sock=ntree->inputs.first; sock; sock=sock->next)
		sock->flag |= SOCK_DYNAMIC;
	for (sock=ntree->outputs.first; sock; sock=sock->next)
		sock->flag |= SOCK_DYNAMIC;
}

void convert_tface_mt(FileData *fd, Main *main)
{
	Main *gmain;

	/* this is a delayed do_version (so it can create new materials) */
	if (main->versionfile < 259 || (main->versionfile == 259 && main->subversionfile < 3)) {

		//XXX hack, material.c uses G.main all over the place, instead of main
		// temporarily set G.main to the current main
		gmain = G.main;
		G.main = main;

		if(!(do_version_tface(main, 1))) {
			BKE_report(fd->reports, RPT_ERROR, "Texface conversion problem. Error in console");
		}

		//XXX hack, material.c uses G.main allover the place, instead of main
		G.main = gmain;
	}
}

static void do_versions(FileData *fd, Library *lib, Main *main)
{
	/* WATCH IT!!!: pointers from libdata have not been converted */

	if(G.f & G_DEBUG)
		printf("read file %s\n  Version %d sub %d svn r%d\n", fd->relabase, main->versionfile, main->subversionfile, main->revision);
	
	if(main->versionfile == 100) {
		/* tex->extend and tex->imageflag have changed: */
		Tex *tex = main->tex.first;
		while(tex) {
			if(tex->id.flag & LIB_NEEDLINK) {

				if(tex->extend==0) {
					if(tex->xrepeat || tex->yrepeat) tex->extend= TEX_REPEAT;
					else {
						tex->extend= TEX_EXTEND;
						tex->xrepeat= tex->yrepeat= 1;
					}
				}

			}
			tex= tex->id.next;
		}
	}
	if(main->versionfile <= 101) {
		/* frame mapping */
		Scene *sce = main->scene.first;
		while(sce) {
			sce->r.framapto= 100;
			sce->r.images= 100;
			sce->r.framelen= 1.0;
			sce= sce->id.next;
		}
	}
	if(main->versionfile <= 102) {
		/* init halo's at 1.0 */
		Material *ma = main->mat.first;
		while(ma) {
			ma->add= 1.0;
			ma= ma->id.next;
		}
	}
	if(main->versionfile <= 103) {
		/* new variable in object: colbits */
		Object *ob = main->object.first;
		int a;
		while(ob) {
			ob->colbits= 0;
			if(ob->totcol) {
				for(a=0; a<ob->totcol; a++) {
					if(ob->mat[a]) ob->colbits |= (1<<a);
				}
			}
			ob= ob->id.next;
		}
	}
	if(main->versionfile <= 104) {
		/* timeoffs moved */
		Object *ob = main->object.first;
		while(ob) {
			if(ob->transflag & 1) {
				ob->transflag -= 1;
				ob->ipoflag |= OB_OFFS_OB;
			}
			ob= ob->id.next;
		}
	}
	if(main->versionfile <= 105) {
		Object *ob = main->object.first;
		while(ob) {
			ob->dupon= 1; ob->dupoff= 0;
			ob->dupsta= 1; ob->dupend= 100;
			ob= ob->id.next;
		}
	}
	if(main->versionfile <= 106) {
		/* mcol changed */
		Mesh *me = main->mesh.first;
		while(me) {
			if(me->mcol) vcol_to_fcol(me);
			me= me->id.next;
		}

	}
	if(main->versionfile <= 107) {
		Object *ob;
		Scene *sce = main->scene.first;
		while(sce) {
			sce->r.mode |= R_GAMMA;
			sce= sce->id.next;
		}
		ob= main->object.first;
		while(ob) {
			ob->ipoflag |= OB_OFFS_PARENT;
			if(ob->dt==0) ob->dt= OB_SOLID;
			ob= ob->id.next;
		}

	}
	if(main->versionfile <= 109) {
		/* new variable: gridlines */
		bScreen *sc = main->screen.first;
		while(sc) {
			ScrArea *sa= sc->areabase.first;
			while(sa) {
				SpaceLink *sl= sa->spacedata.first;
				while (sl) {
					if (sl->spacetype==SPACE_VIEW3D) {
						View3D *v3d= (View3D*) sl;

						if (v3d->gridlines==0) v3d->gridlines= 20;
					}
					sl= sl->next;
				}
				sa= sa->next;
			}
			sc= sc->id.next;
		}
	}
	if(main->versionfile <= 113) {
		Material *ma = main->mat.first;
		while(ma) {
			if(ma->flaresize==0.0f) ma->flaresize= 1.0f;
			ma->subsize= 1.0f;
			ma->flareboost= 1.0f;
			ma= ma->id.next;
		}
	}

	if(main->versionfile <= 134) {
		Tex *tex = main->tex.first;
		while (tex) {
			if ((tex->rfac == 0.0f) &&
				(tex->gfac == 0.0f) &&
				(tex->bfac == 0.0f)) {
				tex->rfac = 1.0f;
				tex->gfac = 1.0f;
				tex->bfac = 1.0f;
				tex->filtersize = 1.0f;
			}
			tex = tex->id.next;
		}
	}
	if(main->versionfile <= 140) {
		/* r-g-b-fac in texture */
		Tex *tex = main->tex.first;
		while (tex) {
			if ((tex->rfac == 0.0f) &&
				(tex->gfac == 0.0f) &&
				(tex->bfac == 0.0f)) {
				tex->rfac = 1.0f;
				tex->gfac = 1.0f;
				tex->bfac = 1.0f;
				tex->filtersize = 1.0f;
			}
			tex = tex->id.next;
		}
	}
	if(main->versionfile <= 153) {
		Scene *sce = main->scene.first;
		while(sce) {
			if(sce->r.blurfac==0.0f) sce->r.blurfac= 1.0f;
			sce= sce->id.next;
		}
	}
	if(main->versionfile <= 163) {
		Scene *sce = main->scene.first;
		while(sce) {
			if(sce->r.frs_sec==0) sce->r.frs_sec= 25;
			sce= sce->id.next;
		}
	}
	if(main->versionfile <= 164) {
		Mesh *me= main->mesh.first;
		while(me) {
			me->smoothresh= 30;
			me= me->id.next;
		}
	}
	if(main->versionfile <= 165) {
		Mesh *me= main->mesh.first;
		TFace *tface;
		int nr;
		char *cp;

		while(me) {
			if(me->tface) {
				nr= me->totface;
				tface= me->tface;
				while(nr--) {
					cp= (char *)&tface->col[0];
					if(cp[1]>126) cp[1]= 255; else cp[1]*=2;
					if(cp[2]>126) cp[2]= 255; else cp[2]*=2;
					if(cp[3]>126) cp[3]= 255; else cp[3]*=2;
					cp= (char *)&tface->col[1];
					if(cp[1]>126) cp[1]= 255; else cp[1]*=2;
					if(cp[2]>126) cp[2]= 255; else cp[2]*=2;
					if(cp[3]>126) cp[3]= 255; else cp[3]*=2;
					cp= (char *)&tface->col[2];
					if(cp[1]>126) cp[1]= 255; else cp[1]*=2;
					if(cp[2]>126) cp[2]= 255; else cp[2]*=2;
					if(cp[3]>126) cp[3]= 255; else cp[3]*=2;
					cp= (char *)&tface->col[3];
					if(cp[1]>126) cp[1]= 255; else cp[1]*=2;
					if(cp[2]>126) cp[2]= 255; else cp[2]*=2;
					if(cp[3]>126) cp[3]= 255; else cp[3]*=2;

					tface++;
				}
			}
			me= me->id.next;
		}
	}

	if(main->versionfile <= 169) {
		Mesh *me= main->mesh.first;
		while(me) {
			if(me->subdiv==0) me->subdiv= 1;
			me= me->id.next;
		}
	}

	if(main->versionfile <= 169) {
		bScreen *sc= main->screen.first;
		while(sc) {
			ScrArea *sa= sc->areabase.first;
			while(sa) {
				SpaceLink *sl= sa->spacedata.first;
				while(sl) {
					if(sl->spacetype==SPACE_IPO) {
						SpaceIpo *sipo= (SpaceIpo*) sl;
						sipo->v2d.max[0]= 15000.0;
					}
					sl= sl->next;
				}
				sa= sa->next;
			}
			sc= sc->id.next;
		}
	}

	if(main->versionfile <= 170) {
		Object *ob = main->object.first;
		PartEff *paf;
		while (ob) {
			paf = give_parteff(ob);
			if (paf) {
				if (paf->staticstep == 0) {
					paf->staticstep= 5;
				}
			}
			ob = ob->id.next;
		}
	}

	if(main->versionfile <= 171) {
		bScreen *sc= main->screen.first;
		while(sc) {
			ScrArea *sa= sc->areabase.first;
			while(sa) {
				SpaceLink *sl= sa->spacedata.first;
				while(sl) {
					if(sl->spacetype==SPACE_TEXT) {
						SpaceText *st= (SpaceText*) sl;
						st->lheight= 12;
					}
					sl= sl->next;
				}
				sa= sa->next;
			}
			sc= sc->id.next;
		}
	}

	if(main->versionfile <= 173) {
		int a, b;
		Mesh *me= main->mesh.first;
		while(me) {
			if(me->tface) {
				TFace *tface= me->tface;
				for(a=0; a<me->totface; a++, tface++) {
					for(b=0; b<4; b++) {
						tface->uv[b][0]/= 32767.0f;
						tface->uv[b][1]/= 32767.0f;
					}
				}
			}
			me= me->id.next;
		}
	}

	if(main->versionfile <= 191) {
		Object *ob= main->object.first;
		Material *ma = main->mat.first;

		/* let faces have default add factor of 0.0 */
		while(ma) {
		  if (!(ma->mode & MA_HALO)) ma->add = 0.0;
		  ma = ma->id.next;
		}

		while(ob) {
			ob->mass= 1.0f;
			ob->damping= 0.1f;
			/*ob->quat[1]= 1.0f;*/ /* quats arnt used yet */
			ob= ob->id.next;
		}
	}

	if(main->versionfile <= 193) {
		Object *ob= main->object.first;
		while(ob) {
			ob->inertia= 1.0f;
			ob->rdamping= 0.1f;
			ob= ob->id.next;
		}
	}

	if(main->versionfile <= 196) {
		Mesh *me= main->mesh.first;
		int a, b;
		while(me) {
			if(me->tface) {
				TFace *tface= me->tface;
				for(a=0; a<me->totface; a++, tface++) {
					for(b=0; b<4; b++) {
						tface->mode |= TF_DYNAMIC;
						tface->mode &= ~TF_INVISIBLE;
					}
				}
			}
			me= me->id.next;
		}
	}

	if(main->versionfile <= 200) {
		Object *ob= main->object.first;
		while(ob) {
			ob->scaflag = ob->gameflag & (64+128+256+512+1024+2048);
				/* 64 is do_fh */
			ob->gameflag &= ~(128+256+512+1024+2048);
			ob = ob->id.next;
		}
	}

	if(main->versionfile <= 201) {
		/* add-object + end-object are joined to edit-object actuator */
		Object *ob = main->object.first;
		bProperty *prop;
		bActuator *act;
		bIpoActuator *ia;
		bEditObjectActuator *eoa;
		bAddObjectActuator *aoa;
		while (ob) {
			act = ob->actuators.first;
			while (act) {
				if(act->type==ACT_IPO) {
					ia= act->data;
					prop= get_ob_property(ob, ia->name);
					if(prop) {
						ia->type= ACT_IPO_FROM_PROP;
					}
				}
				else if(act->type==ACT_ADD_OBJECT) {
					aoa= act->data;
					eoa= MEM_callocN(sizeof(bEditObjectActuator), "edit ob act");
					eoa->type= ACT_EDOB_ADD_OBJECT;
					eoa->ob= aoa->ob;
					eoa->time= aoa->time;
					MEM_freeN(aoa);
					act->data= eoa;
					act->type= act->otype= ACT_EDIT_OBJECT;
				}
				else if(act->type==ACT_END_OBJECT) {
					eoa= MEM_callocN(sizeof(bEditObjectActuator), "edit ob act");
					eoa->type= ACT_EDOB_END_OBJECT;
					act->data= eoa;
					act->type= act->otype= ACT_EDIT_OBJECT;
				}
				act= act->next;
			}
			ob = ob->id.next;
		}
	}

	if(main->versionfile <= 202) {
		/* add-object and end-object are joined to edit-object
		 * actuator */
		Object *ob= main->object.first;
		bActuator *act;
		bObjectActuator *oa;
		while(ob) {
			act= ob->actuators.first;
			while(act) {
				if(act->type==ACT_OBJECT) {
					oa= act->data;
					oa->flag &= ~(ACT_TORQUE_LOCAL|ACT_DROT_LOCAL);		/* this actuator didn't do local/glob rot before */
				}
				act= act->next;
			}
			ob= ob->id.next;
		}
	}

	if(main->versionfile <= 204) {
		/* patches for new physics */
		Object *ob= main->object.first;
		bActuator *act;
		bObjectActuator *oa;
		bSound *sound;
		while(ob) {

			/* please check this for demo20 files like
			 * original Egypt levels etc.  converted
			 * rotation factor of 50 is not workable */
			act= ob->actuators.first;
			while(act) {
				if(act->type==ACT_OBJECT) {
					oa= act->data;

					oa->forceloc[0]*= 25.0f;
					oa->forceloc[1]*= 25.0f;
					oa->forceloc[2]*= 25.0f;

					oa->forcerot[0]*= 10.0f;
					oa->forcerot[1]*= 10.0f;
					oa->forcerot[2]*= 10.0f;
				}
				act= act->next;
			}
			ob= ob->id.next;
		}

		sound = main->sound.first;
		while (sound) {
			if (sound->volume < 0.01f) {
				sound->volume = 1.0f;
			}
			sound = sound->id.next;
		}
	}

	if(main->versionfile <= 205) {
		/* patches for new physics */
		Object *ob= main->object.first;
		bActuator *act;
		bSensor *sens;
		bEditObjectActuator *oa;
		bRaySensor *rs;
		bCollisionSensor *cs;
		while(ob) {
			/* Set anisotropic friction off for old objects,
			 * values to 1.0.  */
			ob->gameflag &= ~OB_ANISOTROPIC_FRICTION;
			ob->anisotropicFriction[0] = 1.0;
			ob->anisotropicFriction[1] = 1.0;
			ob->anisotropicFriction[2] = 1.0;

			act= ob->actuators.first;
			while(act) {
				if(act->type==ACT_EDIT_OBJECT) {
					/* Zero initial velocity for newly
					 * added objects */
					oa= act->data;
					oa->linVelocity[0] = 0.0;
					oa->linVelocity[1] = 0.0;
					oa->linVelocity[2] = 0.0;
					oa->localflag = 0;
				}
				act= act->next;
			}

			sens= ob->sensors.first;
			while (sens) {
				/* Extra fields for radar sensors. */
				if(sens->type == SENS_RADAR) {
					bRadarSensor *s = sens->data;
					s->range = 10000.0;
				}

				/* Pulsing: defaults for new sensors. */
				if(sens->type != SENS_ALWAYS) {
					sens->pulse = 0;
					sens->freq = 0;
				} else {
					sens->pulse = 1;
				}

				/* Invert: off. */
				sens->invert = 0;

				/* Collision and ray: default = trigger
				 * on property. The material field can
				 * remain empty. */
				if(sens->type == SENS_COLLISION) {
					cs = (bCollisionSensor*) sens->data;
					cs->mode = 0;
				}
				if(sens->type == SENS_RAY) {
					rs = (bRaySensor*) sens->data;
					rs->mode = 0;
				}
				sens = sens->next;
			}
			ob= ob->id.next;
		}
		/* have to check the exact multiplier */
	}

	if(main->versionfile <= 211) {
		/* Render setting: per scene, the applicable gamma value
		 * can be set. Default is 1.0, which means no
		 * correction.  */
		bActuator *act;
		bObjectActuator *oa;
		Object *ob;

		/* added alpha in obcolor */
		ob= main->object.first;
		while(ob) {
			ob->col[3]= 1.0;
			ob= ob->id.next;
		}

		/* added alpha in obcolor */
		ob= main->object.first;
		while(ob) {
			act= ob->actuators.first;
			while(act) {
				if (act->type==ACT_OBJECT) {
					/* multiply velocity with 50 in old files */
					oa= act->data;
					if (fabsf(oa->linearvelocity[0]) >= 0.01f)
						oa->linearvelocity[0] *= 50.0f;
					if (fabsf(oa->linearvelocity[1]) >= 0.01f)
						oa->linearvelocity[1] *= 50.0f;
					if (fabsf(oa->linearvelocity[2]) >= 0.01f)
						oa->linearvelocity[2] *= 50.0f;
					if (fabsf(oa->angularvelocity[0])>=0.01f)
						oa->angularvelocity[0] *= 50.0f;
					if (fabsf(oa->angularvelocity[1])>=0.01f)
						oa->angularvelocity[1] *= 50.0f;
					if (fabsf(oa->angularvelocity[2])>=0.01f)
						oa->angularvelocity[2] *= 50.0f;
				}
				act= act->next;
			}
			ob= ob->id.next;
		}
	}

	if(main->versionfile <= 212) {

		bSound* sound;
		bProperty *prop;
		Object *ob;
		Mesh *me;

		sound = main->sound.first;
		while (sound)
		{
			sound->max_gain = 1.0;
			sound->min_gain = 0.0;
			sound->distance = 1.0;

			if (sound->attenuation > 0.0f)
				sound->flags |= SOUND_FLAGS_3D;
			else
				sound->flags &= ~SOUND_FLAGS_3D;

			sound = sound->id.next;
		}

		ob = main->object.first;

		while (ob) {
			prop= ob->prop.first;
			while(prop) {
				if (prop->type == GPROP_TIME) {
					// convert old GPROP_TIME values from int to float
					*((float *)&prop->data) = (float) prop->data;
				}

				prop= prop->next;
			}
			ob = ob->id.next;
		}

			/* me->subdiv changed to reflect the actual reparametization
			 * better, and smeshes were removed - if it was a smesh make
			 * it a subsurf, and reset the subdiv level because subsurf
			 * takes a lot more work to calculate.
			 */
		for (me= main->mesh.first; me; me= me->id.next) {
			if (me->flag&ME_SMESH) {
				me->flag&= ~ME_SMESH;
				me->flag|= ME_SUBSURF;

				me->subdiv= 1;
			} else {
				if (me->subdiv<2)
					me->subdiv= 1;
				else
					me->subdiv--;
			}
		}
	}

	if(main->versionfile <= 220) {
		Object *ob;
		Mesh *me;

		ob = main->object.first;

		/* adapt form factor in order to get the 'old' physics
		 * behaviour back...*/

		while (ob) {
			/* in future, distinguish between different
			 * object bounding shapes */
			ob->formfactor = 0.4f;
			/* patch form factor , note that inertia equiv radius
			 * of a rotation symmetrical obj */
			if (ob->inertia != 1.0f) {
				ob->formfactor /= ob->inertia * ob->inertia;
			}
			ob = ob->id.next;
		}

			/* Began using alpha component of vertex colors, but
			 * old file vertex colors are undefined, reset them
			 * to be fully opaque. -zr
			 */
		for (me= main->mesh.first; me; me= me->id.next) {
			if (me->mcol) {
				int i;

				for (i=0; i<me->totface*4; i++) {
					MCol *mcol= &me->mcol[i];
					mcol->a= 255;
				}
			}
			if (me->tface) {
				int i, j;

				for (i=0; i<me->totface; i++) {
					TFace *tf= &((TFace*) me->tface)[i];

					for (j=0; j<4; j++) {
						char *col= (char*) &tf->col[j];

						col[0]= 255;
					}
				}
			}
		}
	}
	if(main->versionfile <= 221) {
		Scene *sce= main->scene.first;

		// new variables for std-alone player and runtime
		while(sce) {

			sce->r.xplay= 640;
			sce->r.yplay= 480;
			sce->r.freqplay= 60;

			sce= sce->id.next;
		}

	}
	if(main->versionfile <= 222) {
		Scene *sce= main->scene.first;

		// new variables for std-alone player and runtime
		while(sce) {

			sce->r.depth= 32;

			sce= sce->id.next;
		}
	}


	if(main->versionfile <= 223) {
		VFont *vf;
		Image *ima;
		Object *ob;

		for (vf= main->vfont.first; vf; vf= vf->id.next) {
			if (strcmp(vf->name+strlen(vf->name)-6, ".Bfont")==0) {
				strcpy(vf->name, FO_BUILTIN_NAME);
			}
		}

		/* Old textures animate at 25 FPS */
		for (ima = main->image.first; ima; ima=ima->id.next){
			ima->animspeed = 25;
		}

			/* Zr remapped some keyboard codes to be linear (stupid zr) */
		for (ob= main->object.first; ob; ob= ob->id.next) {
			bSensor *sens;

			for (sens= ob->sensors.first; sens; sens= sens->next) {
				if (sens->type==SENS_KEYBOARD) {
					bKeyboardSensor *ks= sens->data;

					ks->key= map_223_keybd_code_to_224_keybd_code(ks->key);
					ks->qual= map_223_keybd_code_to_224_keybd_code(ks->qual);
					ks->qual2= map_223_keybd_code_to_224_keybd_code(ks->qual2);
				}
			}
		}
	}
	if(main->versionfile <= 224) {
		bSound* sound;
		Scene *sce;
		Mesh *me;
		bScreen *sc;

		for (sound=main->sound.first; sound; sound=sound->id.next) {
			if (sound->packedfile) {
				if (sound->newpackedfile == NULL) {
					sound->newpackedfile = sound->packedfile;
				}
				sound->packedfile = NULL;
			}
		}
		/* Make sure that old subsurf meshes don't have zero subdivision level for rendering */
		for (me=main->mesh.first; me; me=me->id.next){
			if ((me->flag & ME_SUBSURF) && (me->subdivr==0))
				me->subdivr=me->subdiv;
		}

		for (sce= main->scene.first; sce; sce= sce->id.next) {
			sce->r.stereomode = 1;  // no stereo
		}

			/* some oldfile patch, moved from set_func_space */
		for (sc= main->screen.first; sc; sc= sc->id.next) {
			ScrArea *sa;

			for (sa= sc->areabase.first; sa; sa= sa->next) {
				SpaceLink *sl;

				for (sl= sa->spacedata.first; sl; sl= sl->next) {
					if (sl->spacetype==SPACE_IPO) {
						SpaceSeq *sseq= (SpaceSeq*) sl;
						sseq->v2d.keeptot= 0;
					}
				}
			}
		}

	}


	if(main->versionfile <= 225) {
		World *wo;
		/* Use Sumo for old games */
		for (wo = main->world.first; wo; wo= wo->id.next) {
			wo->physicsEngine = 2;
		}
	}

	if(main->versionfile <= 227) {
		Scene *sce;
		Material *ma;
		bScreen *sc;
		Object *ob;

		/*  As of now, this insures that the transition from the old Track system
			to the new full constraint Track is painless for everyone. - theeth
		*/
		ob = main->object.first;

		while (ob) {
			ListBase *list;
			list = &ob->constraints;

			/* check for already existing TrackTo constraint
			   set their track and up flag correctly */

			if (list){
				bConstraint *curcon;
				for (curcon = list->first; curcon; curcon=curcon->next){
					if (curcon->type == CONSTRAINT_TYPE_TRACKTO){
						bTrackToConstraint *data = curcon->data;
						data->reserved1 = ob->trackflag;
						data->reserved2 = ob->upflag;
					}
				}
			}

			if (ob->type == OB_ARMATURE) {
				if (ob->pose){
					bConstraint *curcon;
					bPoseChannel *pchan;
					for (pchan = ob->pose->chanbase.first;
						 pchan; pchan=pchan->next){
						for (curcon = pchan->constraints.first;
							 curcon; curcon=curcon->next){
							if (curcon->type == CONSTRAINT_TYPE_TRACKTO){
								bTrackToConstraint *data = curcon->data;
								data->reserved1 = ob->trackflag;
								data->reserved2 = ob->upflag;
							}
						}
					}
				}
			}

			/* Change Ob->Track in real TrackTo constraint */
			do_version_old_trackto_to_constraints(ob);
			
			ob = ob->id.next;
		}


		for (sce= main->scene.first; sce; sce= sce->id.next) {
			sce->audio.mixrate = 44100;
			sce->audio.flag |= AUDIO_SCRUB;
			sce->r.mode |= R_ENVMAP;
		}
		// init new shader vars
		for (ma= main->mat.first; ma; ma= ma->id.next) {
			ma->refrac= 4.0f;
			ma->roughness= 0.5f;
			ma->param[0]= 0.5f;
			ma->param[1]= 0.1f;
			ma->param[2]= 0.1f;
			ma->param[3]= 0.05f;
		}
		// patch for old wrong max view2d settings, allows zooming out more
		for (sc= main->screen.first; sc; sc= sc->id.next) {
			ScrArea *sa;

			for (sa= sc->areabase.first; sa; sa= sa->next) {
				SpaceLink *sl;

				for (sl= sa->spacedata.first; sl; sl= sl->next) {
					if (sl->spacetype==SPACE_ACTION) {
						SpaceAction *sac= (SpaceAction *) sl;
						sac->v2d.max[0]= 32000;
					}
					else if (sl->spacetype==SPACE_NLA) {
						SpaceNla *sla= (SpaceNla *) sl;
						sla->v2d.max[0]= 32000;
					}
				}
			}
		}
	}
	if(main->versionfile <= 228) {
		Scene *sce;
		bScreen *sc;
		Object *ob;


		/*  As of now, this insures that the transition from the old Track system
			to the new full constraint Track is painless for everyone.*/
		ob = main->object.first;

		while (ob) {
			ListBase *list;
			list = &ob->constraints;

			/* check for already existing TrackTo constraint
			   set their track and up flag correctly */

			if (list){
				bConstraint *curcon;
				for (curcon = list->first; curcon; curcon=curcon->next){
					if (curcon->type == CONSTRAINT_TYPE_TRACKTO){
						bTrackToConstraint *data = curcon->data;
						data->reserved1 = ob->trackflag;
						data->reserved2 = ob->upflag;
					}
				}
			}

			if (ob->type == OB_ARMATURE) {
				if (ob->pose){
					bConstraint *curcon;
					bPoseChannel *pchan;
					for (pchan = ob->pose->chanbase.first;
						 pchan; pchan=pchan->next){
						for (curcon = pchan->constraints.first;
							 curcon; curcon=curcon->next){
							if (curcon->type == CONSTRAINT_TYPE_TRACKTO){
								bTrackToConstraint *data = curcon->data;
								data->reserved1 = ob->trackflag;
								data->reserved2 = ob->upflag;
							}
						}
					}
				}
			}

			ob = ob->id.next;
		}

		for (sce= main->scene.first; sce; sce= sce->id.next) {
			sce->r.mode |= R_ENVMAP;
		}

		// convert old mainb values for new button panels
		for (sc= main->screen.first; sc; sc= sc->id.next) {
			ScrArea *sa;

			for (sa= sc->areabase.first; sa; sa= sa->next) {
				SpaceLink *sl;

				for (sl= sa->spacedata.first; sl; sl= sl->next) {
					if (sl->spacetype==SPACE_BUTS) {
						SpaceButs *sbuts= (SpaceButs *) sl;

						sbuts->v2d.maxzoom= 1.2f;
						sbuts->align= 1;	/* horizontal default */
					
						if(sbuts->mainb==BUTS_LAMP) {
							sbuts->mainb= CONTEXT_SHADING;
							//sbuts->tab[CONTEXT_SHADING]= TAB_SHADING_LAMP;
						}
						else if(sbuts->mainb==BUTS_MAT) {
							sbuts->mainb= CONTEXT_SHADING;
							//sbuts->tab[CONTEXT_SHADING]= TAB_SHADING_MAT;
						}
						else if(sbuts->mainb==BUTS_TEX) {
							sbuts->mainb= CONTEXT_SHADING;
							//sbuts->tab[CONTEXT_SHADING]= TAB_SHADING_TEX;
						}
						else if(sbuts->mainb==BUTS_ANIM) {
							sbuts->mainb= CONTEXT_OBJECT;
						}
						else if(sbuts->mainb==BUTS_WORLD) {
							sbuts->mainb= CONTEXT_SCENE;
							//sbuts->tab[CONTEXT_SCENE]= TAB_SCENE_WORLD;
						}
						else if(sbuts->mainb==BUTS_RENDER) {
							sbuts->mainb= CONTEXT_SCENE;
							//sbuts->tab[CONTEXT_SCENE]= TAB_SCENE_RENDER;
						}
						else if(sbuts->mainb==BUTS_GAME) {
							sbuts->mainb= CONTEXT_LOGIC;
						}
						else if(sbuts->mainb==BUTS_FPAINT) {
							sbuts->mainb= CONTEXT_EDITING;
						}
						else if(sbuts->mainb==BUTS_RADIO) {
							sbuts->mainb= CONTEXT_SHADING;
							//sbuts->tab[CONTEXT_SHADING]= TAB_SHADING_RAD;
						}
						else if(sbuts->mainb==BUTS_CONSTRAINT) {
							sbuts->mainb= CONTEXT_OBJECT;
						}
						else if(sbuts->mainb==BUTS_SCRIPT) {
							sbuts->mainb= CONTEXT_OBJECT;
						}
						else if(sbuts->mainb==BUTS_EDIT) {
							sbuts->mainb= CONTEXT_EDITING;
						}
						else sbuts->mainb= CONTEXT_SCENE;
					}
				}
			}
		}
	}
	/* ton: made this 230 instead of 229,
	   to be sure (tuho files) and this is a reliable check anyway
	   nevertheless, we might need to think over a fitness (initialize)
	   check apart from the do_versions() */

	if(main->versionfile <= 230) {
		bScreen *sc;

		// new variable blockscale, for panels in any area
		for (sc= main->screen.first; sc; sc= sc->id.next) {
			ScrArea *sa;

			for (sa= sc->areabase.first; sa; sa= sa->next) {
				SpaceLink *sl;

				for (sl= sa->spacedata.first; sl; sl= sl->next) {
					if(sl->blockscale==0.0f) sl->blockscale= 0.7f;
					/* added: 5x better zoom in for action */
					if(sl->spacetype==SPACE_ACTION) {
						SpaceAction *sac= (SpaceAction *)sl;
						sac->v2d.maxzoom= 50;
					}
				}
			}
		}
	}
	if(main->versionfile <= 231) {
		/* new bit flags for showing/hiding grid floor and axes */
		bScreen *sc = main->screen.first;
		while(sc) {
			ScrArea *sa= sc->areabase.first;
			while(sa) {
				SpaceLink *sl= sa->spacedata.first;
				while (sl) {
					if (sl->spacetype==SPACE_VIEW3D) {
						View3D *v3d= (View3D*) sl;

						if (v3d->gridflag==0) {
							v3d->gridflag |= V3D_SHOW_X;
							v3d->gridflag |= V3D_SHOW_Y;
							v3d->gridflag |= V3D_SHOW_FLOOR;
							v3d->gridflag &= ~V3D_SHOW_Z;
						}
					}
					sl= sl->next;
				}
				sa= sa->next;
			}
			sc= sc->id.next;
		}
	}
	if(main->versionfile <= 231) {
		Material *ma= main->mat.first;
		bScreen *sc = main->screen.first;
		Scene *sce;
		Lamp *la;
		World *wrld;

		/* introduction of raytrace */
		while(ma) {
			if(ma->fresnel_tra_i==0.0f) ma->fresnel_tra_i= 1.25f;
			if(ma->fresnel_mir_i==0.0f) ma->fresnel_mir_i= 1.25f;

			ma->ang= 1.0;
			ma->ray_depth= 2;
			ma->ray_depth_tra= 2;
			ma->fresnel_tra= 0.0;
			ma->fresnel_mir= 0.0;

			ma= ma->id.next;
		}
		sce= main->scene.first;
		while(sce) {
			if(sce->r.gauss==0.0f) sce->r.gauss= 1.0f;
			sce= sce->id.next;
		}
		la= main->lamp.first;
		while(la) {
			if(la->k==0.0f) la->k= 1.0;
			if(la->ray_samp==0) la->ray_samp= 1;
			if(la->ray_sampy==0) la->ray_sampy= 1;
			if(la->ray_sampz==0) la->ray_sampz= 1;
			if(la->area_size==0.0f) la->area_size= 1.0f;
			if(la->area_sizey==0.0f) la->area_sizey= 1.0f;
			if(la->area_sizez==0.0f) la->area_sizez= 1.0f;
			la= la->id.next;
		}
		wrld= main->world.first;
		while(wrld) {
			if(wrld->range==0.0f) {
				wrld->range= 1.0f/wrld->exposure;
			}
			wrld= wrld->id.next;
		}

		/* new bit flags for showing/hiding grid floor and axes */

		while(sc) {
			ScrArea *sa= sc->areabase.first;
			while(sa) {
				SpaceLink *sl= sa->spacedata.first;
				while (sl) {
					if (sl->spacetype==SPACE_VIEW3D) {
						View3D *v3d= (View3D*) sl;

						if (v3d->gridflag==0) {
							v3d->gridflag |= V3D_SHOW_X;
							v3d->gridflag |= V3D_SHOW_Y;
							v3d->gridflag |= V3D_SHOW_FLOOR;
							v3d->gridflag &= ~V3D_SHOW_Z;
						}
					}
					sl= sl->next;
				}
				sa= sa->next;
			}
			sc= sc->id.next;
		}
	}
	if(main->versionfile <= 232) {
		Tex *tex= main->tex.first;
		World *wrld= main->world.first;
		bScreen *sc;
		Scene *sce;

		while(tex) {
			if((tex->flag & (TEX_CHECKER_ODD+TEX_CHECKER_EVEN))==0) {
				tex->flag |= TEX_CHECKER_ODD;
			}
			/* copied from kernel texture.c */
			if(tex->ns_outscale==0.0f) {
				/* musgrave */
				tex->mg_H = 1.0f;
				tex->mg_lacunarity = 2.0f;
				tex->mg_octaves = 2.0f;
				tex->mg_offset = 1.0f;
				tex->mg_gain = 1.0f;
				tex->ns_outscale = 1.0f;
				/* distnoise */
				tex->dist_amount = 1.0f;
				/* voronoi */
				tex->vn_w1 = 1.0f;
				tex->vn_mexp = 2.5f;
			}
			tex= tex->id.next;
		}

		while(wrld) {
			if(wrld->aodist==0.0f) {
				wrld->aodist= 10.0f;
				wrld->aobias= 0.05f;
			}
			if(wrld->aosamp==0) wrld->aosamp= 5;
			if(wrld->aoenergy==0.0f) wrld->aoenergy= 1.0f;
			wrld= wrld->id.next;
		}


		// new variable blockscale, for panels in any area, do again because new
		// areas didnt initialize it to 0.7 yet
		for (sc= main->screen.first; sc; sc= sc->id.next) {
			ScrArea *sa;
			for (sa= sc->areabase.first; sa; sa= sa->next) {
				SpaceLink *sl;
				for (sl= sa->spacedata.first; sl; sl= sl->next) {
					if(sl->blockscale==0.0f) sl->blockscale= 0.7f;

					/* added: 5x better zoom in for nla */
					if(sl->spacetype==SPACE_NLA) {
						SpaceNla *snla= (SpaceNla *)sl;
						snla->v2d.maxzoom= 50;
					}
				}
			}
		}
		sce= main->scene.first;
		while(sce) {
			if(sce->r.ocres==0) sce->r.ocres= 64;
			sce= sce->id.next;
		}

	}
	if(main->versionfile <= 233) {
		bScreen *sc;
		Material *ma= main->mat.first;
		Object *ob= main->object.first;
		
		while(ma) {
			if(ma->rampfac_col==0.0f) ma->rampfac_col= 1.0;
			if(ma->rampfac_spec==0.0f) ma->rampfac_spec= 1.0;
			if(ma->pr_lamp==0) ma->pr_lamp= 3;
			ma= ma->id.next;
		}
		
		/* this should have been done loooong before! */
		while(ob) {
			if(ob->ipowin==0) ob->ipowin= ID_OB;
			ob= ob->id.next;
		}
		
		for (sc= main->screen.first; sc; sc= sc->id.next) {
			ScrArea *sa;
			for (sa= sc->areabase.first; sa; sa= sa->next) {
				SpaceLink *sl;
				for (sl= sa->spacedata.first; sl; sl= sl->next) {
					if(sl->spacetype==SPACE_VIEW3D) {
						View3D *v3d= (View3D *)sl;
						v3d->flag |= V3D_SELECT_OUTLINE;
					}
				}
			}
		}
	}


	

	if(main->versionfile <= 234) {
		World *wo;
		bScreen *sc;
		
		// force sumo engine to be active
		for (wo = main->world.first; wo; wo= wo->id.next) {
			if(wo->physicsEngine==0) wo->physicsEngine = 2;
		}
		
		for (sc= main->screen.first; sc; sc= sc->id.next) {
			ScrArea *sa;
			for (sa= sc->areabase.first; sa; sa= sa->next) {
				SpaceLink *sl;
				for (sl= sa->spacedata.first; sl; sl= sl->next) {
					if(sl->spacetype==SPACE_VIEW3D) {
						View3D *v3d= (View3D *)sl;
						v3d->flag |= V3D_ZBUF_SELECT;
					}
					else if(sl->spacetype==SPACE_TEXT) {
						SpaceText *st= (SpaceText *)sl;
						if(st->tabnumber==0) st->tabnumber= 2;
					}
				}
			}
		}
	}
	if(main->versionfile <= 235) {
		Tex *tex= main->tex.first;
		Scene *sce= main->scene.first;
		Sequence *seq;
		Editing *ed;
		
		while(tex) {
			if(tex->nabla==0.0f) tex->nabla= 0.025f;
			tex= tex->id.next;
		}
		while(sce) {
			ed= sce->ed;
			if(ed) {
				SEQ_BEGIN(sce->ed, seq) {
					if(seq->type==SEQ_IMAGE || seq->type==SEQ_MOVIE)
						seq->flag |= SEQ_MAKE_PREMUL;
				}
				SEQ_END
			}
			
			sce= sce->id.next;
		}
	}
	if(main->versionfile <= 236) {
		Object *ob;
		Camera *cam= main->camera.first;
		Material *ma;
		bScreen *sc;

		while(cam) {
			if(cam->ortho_scale==0.0f) {
				cam->ortho_scale= 256.0f/cam->lens;
				if(cam->type==CAM_ORTHO) printf("NOTE: ortho render has changed, tweak new Camera 'scale' value.\n");
			}
			cam= cam->id.next;
		}
		/* set manipulator type */
		/* force oops draw if depgraph was set*/
		/* set time line var */
		for (sc= main->screen.first; sc; sc= sc->id.next) {
			ScrArea *sa;
			for (sa= sc->areabase.first; sa; sa= sa->next) {
				SpaceLink *sl;
				for (sl= sa->spacedata.first; sl; sl= sl->next) {
					if(sl->spacetype==SPACE_VIEW3D) {
						View3D *v3d= (View3D *)sl;
						if(v3d->twtype==0) v3d->twtype= V3D_MANIP_TRANSLATE;
					}
					else if(sl->spacetype==SPACE_TIME) {
						SpaceTime *stime= (SpaceTime *)sl;
						if(stime->redraws==0)
							stime->redraws= TIME_ALL_3D_WIN|TIME_ALL_ANIM_WIN;
					}
				}
			}
		}
		// init new shader vars
		for (ma= main->mat.first; ma; ma= ma->id.next) {
			if(ma->darkness==0.0f) {
				ma->rms=0.1f;
				ma->darkness=1.0f;
			}
		}
		
		/* softbody init new vars */
		for(ob= main->object.first; ob; ob= ob->id.next) {
			if(ob->soft) {
				if(ob->soft->defgoal==0.0f) ob->soft->defgoal= 0.7f;
				if(ob->soft->physics_speed==0.0f) ob->soft->physics_speed= 1.0f;
				
				if(ob->soft->interval==0) {
					ob->soft->interval= 2;
					ob->soft->sfra= 1;
					ob->soft->efra= 100;
				}
			}
			if(ob->soft && ob->soft->vertgroup==0) {
				bDeformGroup *locGroup = defgroup_find_name(ob, "SOFTGOAL");
				if(locGroup){
					/* retrieve index for that group */
					ob->soft->vertgroup =  1 + defgroup_find_index(ob, locGroup); 
				}
			}
		}
	}
	if(main->versionfile <= 237) {
		bArmature *arm;
		bConstraint *con;
		Object *ob;
		Bone *bone;
		
		// armature recode checks 
		for(arm= main->armature.first; arm; arm= arm->id.next) {
			where_is_armature(arm);

			for(bone= arm->bonebase.first; bone; bone= bone->next)
				do_version_bone_head_tail_237(bone);
		}
		for(ob= main->object.first; ob; ob= ob->id.next) {
			if(ob->parent) {
				Object *parent= newlibadr(fd, lib, ob->parent);
				if (parent && parent->type==OB_LATTICE)
					ob->partype = PARSKEL;
			}

			// btw. armature_rebuild_pose is further only called on leave editmode
			if(ob->type==OB_ARMATURE) {
				if(ob->pose)
					ob->pose->flag |= POSE_RECALC;
				ob->recalc |= OB_RECALC_OB|OB_RECALC_DATA|OB_RECALC_TIME;	// cannot call stuff now (pointers!), done in setup_app_data

				/* new generic xray option */
				arm= newlibadr(fd, lib, ob->data);
				if(arm->flag & ARM_DRAWXRAY) {
					ob->dtx |= OB_DRAWXRAY;
				}
			} else if (ob->type==OB_MESH) {
				Mesh *me = newlibadr(fd, lib, ob->data);
				
				if ((me->flag&ME_SUBSURF)) {
					SubsurfModifierData *smd = (SubsurfModifierData*) modifier_new(eModifierType_Subsurf);
					
					smd->levels = MAX2(1, me->subdiv);
					smd->renderLevels = MAX2(1, me->subdivr);
					smd->subdivType = me->subsurftype;
					
					smd->modifier.mode = 0;
					if (me->subdiv!=0)
						smd->modifier.mode |= 1;
					if (me->subdivr!=0)
						smd->modifier.mode |= 2;
					if (me->flag&ME_OPT_EDGES)
						smd->flags |= eSubsurfModifierFlag_ControlEdges;
					
					BLI_addtail(&ob->modifiers, smd);
					
					modifier_unique_name(&ob->modifiers, (ModifierData*)smd);
				}
			}
			
			// follow path constraint needs to set the 'path' option in curves...
			for(con=ob->constraints.first; con; con= con->next) {
				if(con->type==CONSTRAINT_TYPE_FOLLOWPATH) {
					bFollowPathConstraint *data = con->data;
					Object *obc= newlibadr(fd, lib, data->tar);
					
					if(obc && obc->type==OB_CURVE) {
						Curve *cu= newlibadr(fd, lib, obc->data);
						if(cu) cu->flag |= CU_PATH;
					}
				}
			}
		}
	}
	if(main->versionfile <= 238) {
		Lattice *lt;
		Object *ob;
		bArmature *arm;
		Mesh *me;
		Key *key;
		Scene *sce= main->scene.first;

		while(sce){
			if(sce->toolsettings == NULL){
				sce->toolsettings = MEM_callocN(sizeof(struct ToolSettings),"Tool Settings Struct");	
				sce->toolsettings->cornertype=0;
				sce->toolsettings->degr = 90; 
				sce->toolsettings->step = 9;
				sce->toolsettings->turn = 1; 				
				sce->toolsettings->extr_offs = 1; 
				sce->toolsettings->doublimit = 0.001f;
				sce->toolsettings->segments = 32;
				sce->toolsettings->rings = 32;
				sce->toolsettings->vertices = 32;
				sce->toolsettings->editbutflag =1;
			}
			sce= sce->id.next;	
		}

		for (lt=main->latt.first; lt; lt=lt->id.next) {
			if (lt->fu==0.0f && lt->fv==0.0f && lt->fw==0.0f) {
				calc_lat_fudu(lt->flag, lt->pntsu, &lt->fu, &lt->du);
				calc_lat_fudu(lt->flag, lt->pntsv, &lt->fv, &lt->dv);
				calc_lat_fudu(lt->flag, lt->pntsw, &lt->fw, &lt->dw);
			}
		}

		for(ob=main->object.first; ob; ob= ob->id.next) {
			ModifierData *md;
			PartEff *paf;

			for (md=ob->modifiers.first; md; md=md->next) {
				if (md->type==eModifierType_Subsurf) {
					SubsurfModifierData *smd = (SubsurfModifierData*) md;

					smd->flags &= ~(eSubsurfModifierFlag_Incremental|eSubsurfModifierFlag_DebugIncr);
				}
			}

			if ((ob->softflag&OB_SB_ENABLE) && !modifiers_findByType(ob, eModifierType_Softbody)) {
				if (ob->softflag&OB_SB_POSTDEF) {
					md = ob->modifiers.first;

					while (md && modifierType_getInfo(md->type)->type==eModifierTypeType_OnlyDeform) {
						md = md->next;
					}

					BLI_insertlinkbefore(&ob->modifiers, md, modifier_new(eModifierType_Softbody));
				} else {
					BLI_addhead(&ob->modifiers, modifier_new(eModifierType_Softbody));
				}

				ob->softflag &= ~OB_SB_ENABLE;
			}
			if(ob->pose) {
				bPoseChannel *pchan;
				bConstraint *con;
				for(pchan= ob->pose->chanbase.first; pchan; pchan= pchan->next) {
					// note, pchan->bone is also lib-link stuff
					if (pchan->limitmin[0] == 0.0f && pchan->limitmax[0] == 0.0f) {
						pchan->limitmin[0]= pchan->limitmin[1]= pchan->limitmin[2]= -180.0f;
						pchan->limitmax[0]= pchan->limitmax[1]= pchan->limitmax[2]= 180.0f;
						
						for(con= pchan->constraints.first; con; con= con->next) {
							if(con->type == CONSTRAINT_TYPE_KINEMATIC) {
								bKinematicConstraint *data = (bKinematicConstraint*)con->data;
								data->weight = 1.0f;
								data->orientweight = 1.0f;
								data->flag &= ~CONSTRAINT_IK_ROT;
								
								/* enforce conversion from old IK_TOPARENT to rootbone index */
								data->rootbone= -1;
								
								/* update_pose_etc handles rootbone==-1 */
								ob->pose->flag |= POSE_RECALC;
							}	
						}
					}
				}
			}

			paf = give_parteff(ob);
			if (paf) {
				if(paf->disp == 0)
					paf->disp = 100;
				if(paf->speedtex == 0)
					paf->speedtex = 8;
				if(paf->omat == 0)
					paf->omat = 1;
			}
		}
		
		for(arm=main->armature.first; arm; arm= arm->id.next) {
			bone_version_238(&arm->bonebase);
			arm->deformflag |= ARM_DEF_VGROUP;
		}

		for(me=main->mesh.first; me; me= me->id.next) {
			if (!me->medge) {
				make_edges(me, 1);	/* 1 = use mface->edcode */
			} else {
				mesh_strip_loose_faces(me);
			}
		}
		
		for(key= main->key.first; key; key= key->id.next) {
			KeyBlock *kb;
			int index= 1;
			
			/* trick to find out if we already introduced adrcode */
			for(kb= key->block.first; kb; kb= kb->next)
				if(kb->adrcode) break;
			
			if(kb==NULL) {
				for(kb= key->block.first; kb; kb= kb->next) {
					if(kb==key->refkey) {
						if(kb->name[0]==0)
							strcpy(kb->name, "Basis");
					}
					else {
						if(kb->name[0]==0)
							sprintf(kb->name, "Key %d", index);
						kb->adrcode= index++;
					}
				}
			}
		}
	}
	if(main->versionfile <= 239) {
		bArmature *arm;
		Object *ob;
		Scene *sce= main->scene.first;
		Camera *cam= main->camera.first;
		Material *ma= main->mat.first;
		int set_passepartout= 0;
		
		/* deformflag is local in modifier now */
		for(ob=main->object.first; ob; ob= ob->id.next) {
			ModifierData *md;
			
			for (md=ob->modifiers.first; md; md=md->next) {
				if (md->type==eModifierType_Armature) {
					ArmatureModifierData *amd = (ArmatureModifierData*) md;
					if(amd->object && amd->deformflag==0) {
						Object *oba= newlibadr(fd, lib, amd->object);
						arm= newlibadr(fd, lib, oba->data);
						amd->deformflag= arm->deformflag;
					}
				}
			}
		}
		
		/* updating stepsize for ghost drawing */
		for(arm= main->armature.first; arm; arm= arm->id.next) {
			if (arm->ghostsize==0) arm->ghostsize=1;
			bone_version_239(&arm->bonebase);
			if(arm->layer==0) arm->layer= 1;
		}
		
		for(;sce;sce= sce->id.next) {
			/* make 'innervert' the default subdivide type, for backwards compat */
			sce->toolsettings->cornertype=1;
		
			if(sce->r.scemode & R_PASSEPARTOUT) {
				set_passepartout= 1;
				sce->r.scemode &= ~R_PASSEPARTOUT;
			}
			/* gauss is filter variable now */
			if(sce->r.mode & R_GAUSS) {
				sce->r.filtertype= R_FILTER_GAUSS;
				sce->r.mode &= ~R_GAUSS;
			}
		}
		
		for(;cam; cam= cam->id.next) {
			if(set_passepartout)
				cam->flag |= CAM_SHOWPASSEPARTOUT;
			
			/* make sure old cameras have title safe on */
			if (!(cam->flag & CAM_SHOWTITLESAFE))
			 cam->flag |= CAM_SHOWTITLESAFE;
			
			/* set an appropriate camera passepartout alpha */
			if (!(cam->passepartalpha)) cam->passepartalpha = 0.2f;
		}
		
		for(; ma; ma= ma->id.next) {
			if(ma->strand_sta==0.0f) {
				ma->strand_sta= ma->strand_end= 1.0f;
				ma->mode |= MA_TANGENT_STR;
			}
			if(ma->mode & MA_TRACEBLE) ma->mode |= MA_SHADBUF;
		}
	}
	
	if(main->versionfile <= 241) {
		Object *ob;
		Tex *tex;
		Scene *sce;
		World *wo;
		Lamp *la;
		Material *ma;
		bArmature *arm;
		bNodeTree *ntree;
		
		for (wo = main->world.first; wo; wo= wo->id.next) {
			/* Migrate to Bullet for games, except for the NaN versions */
			/* People can still explicitely choose for Sumo (after 2.42 is out) */
			if(main->versionfile > 225)
				wo->physicsEngine = WOPHY_BULLET;
			if(WO_AODIST == wo->aomode)
				wo->aocolor= WO_AOPLAIN;
		}
		
		/* updating layers still */
		for(arm= main->armature.first; arm; arm= arm->id.next) {
			bone_version_239(&arm->bonebase);
			if(arm->layer==0) arm->layer= 1;
		}
		for(sce= main->scene.first; sce; sce= sce->id.next) {
			if(sce->audio.mixrate==0) sce->audio.mixrate= 44100;

			if(sce->r.xparts<2) sce->r.xparts= 4;
			if(sce->r.yparts<2) sce->r.yparts= 4;
			/* adds default layer */
			if(sce->r.layers.first==NULL)
				scene_add_render_layer(sce);
			else {
				SceneRenderLayer *srl;
				/* new layer flag for sky, was default for solid */
				for(srl= sce->r.layers.first; srl; srl= srl->next) {
					if(srl->layflag & SCE_LAY_SOLID)
						srl->layflag |= SCE_LAY_SKY;
					srl->passflag &= (SCE_PASS_COMBINED|SCE_PASS_Z|SCE_PASS_NORMAL|SCE_PASS_VECTOR);
				}
			}
			
			/* node version changes */
			if(sce->nodetree)
				ntree_version_241(sce->nodetree);

			/* uv calculation options moved to toolsettings */
			if (sce->toolsettings->uvcalc_radius == 0.0f) {
				sce->toolsettings->uvcalc_radius = 1.0f;
				sce->toolsettings->uvcalc_cubesize = 1.0f;
				sce->toolsettings->uvcalc_mapdir = 1;
				sce->toolsettings->uvcalc_mapalign = 1;
				sce->toolsettings->uvcalc_flag = UVCALC_FILLHOLES;
				sce->toolsettings->unwrapper = 1;
			}

			if(sce->r.mode & R_PANORAMA) {
				/* all these checks to ensure saved files with svn version keep working... */
				if(sce->r.xsch < sce->r.ysch) {
					Object *obc= newlibadr(fd, lib, sce->camera);
					if(obc && obc->type==OB_CAMERA) {
						Camera *cam= newlibadr(fd, lib, obc->data);
						if(cam->lens>=10.0f) {
							sce->r.xsch*= sce->r.xparts;
							cam->lens*= (float)sce->r.ysch/(float)sce->r.xsch;
						}
					}
				}
			}
		}
		
		for(ntree= main->nodetree.first; ntree; ntree= ntree->id.next)
			ntree_version_241(ntree);
		
		for(la= main->lamp.first; la; la= la->id.next)
			if(la->buffers==0)
				la->buffers= 1;
		
		for(tex= main->tex.first; tex; tex= tex->id.next) {
			if(tex->env && tex->env->viewscale==0.0f)
				tex->env->viewscale= 1.0f;
//			tex->imaflag |= TEX_GAUSS_MIP;
		}
		
		/* for empty drawsize and drawtype */
		for(ob=main->object.first; ob; ob= ob->id.next) {
			if(ob->empty_drawsize==0.0f) {
				ob->empty_drawtype = OB_ARROWS;
				ob->empty_drawsize = 1.0;
			}
		}
		
		for(ma= main->mat.first; ma; ma= ma->id.next) {
			/* stucci returns intensity from now on */
			int a;
			for(a=0; a<MAX_MTEX; a++) {
				if(ma->mtex[a] && ma->mtex[a]->tex) {
					tex= newlibadr(fd, lib, ma->mtex[a]->tex);
					if(tex && tex->type==TEX_STUCCI)
						ma->mtex[a]->mapto &= ~(MAP_COL|MAP_SPEC|MAP_REF);
				}
			}
			/* transmissivity defaults */
			if(ma->tx_falloff==0.0f) ma->tx_falloff= 1.0f;
		}
		
		/* during 2.41 images with this name were used for viewer node output, lets fix that */
		if(main->versionfile == 241) {
			Image *ima;
			for(ima= main->image.first; ima; ima= ima->id.next)
				if(strcmp(ima->name, "Compositor")==0) {
					strcpy(ima->id.name+2, "Viewer Node");
					strcpy(ima->name, "Viewer Node");
				}
		}
	}
		
	if(main->versionfile <= 242) {
		Scene *sce;
		bScreen *sc;
		Object *ob;
		Curve *cu;
		Material *ma;
		Mesh *me;
		Group *group;
		Nurb *nu;
		BezTriple *bezt;
		BPoint *bp;
		bNodeTree *ntree;
		int a;
		
		for(sc= main->screen.first; sc; sc= sc->id.next) {
			ScrArea *sa;
			sa= sc->areabase.first;
			while(sa) {
				SpaceLink *sl;

				for (sl= sa->spacedata.first; sl; sl= sl->next) {
					if(sl->spacetype==SPACE_VIEW3D) {
						View3D *v3d= (View3D*) sl;
						if (v3d->gridsubdiv == 0)
							v3d->gridsubdiv = 10;
					}
				}
				sa = sa->next;
			}
		}
		
		for(sce= main->scene.first; sce; sce= sce->id.next) {
			if (sce->toolsettings->select_thresh == 0.0f)
				sce->toolsettings->select_thresh= 0.01f;
			if (sce->toolsettings->clean_thresh == 0.0f) 
				sce->toolsettings->clean_thresh = 0.1f;
				
			if (sce->r.threads==0) {
				if (sce->r.mode & R_THREADS)
					sce->r.threads= 2;
				else
					sce->r.threads= 1;
			}
			if(sce->nodetree)
				ntree_version_242(sce->nodetree);
		}
		
		for(ntree= main->nodetree.first; ntree; ntree= ntree->id.next)
			ntree_version_242(ntree);
		
		/* add default radius values to old curve points */
		for(cu= main->curve.first; cu; cu= cu->id.next) {
			for(nu= cu->nurb.first; nu; nu= nu->next) {
				if (nu) {
					if(nu->bezt) {
						for(bezt=nu->bezt, a=0; a<nu->pntsu; a++, bezt++) {
							if (!bezt->radius) bezt->radius= 1.0;
						}
					}
					else if(nu->bp) {
						for(bp=nu->bp, a=0; a<nu->pntsu*nu->pntsv; a++, bp++) {
							if(!bp->radius) bp->radius= 1.0;
						}
					}
				}
			}
		}
		
		for(ob = main->object.first; ob; ob= ob->id.next) {
			ModifierData *md;
			ListBase *list;
			list = &ob->constraints;

			/* check for already existing MinMax (floor) constraint
			   and update the sticky flagging */

			if (list){
				bConstraint *curcon;
				for (curcon = list->first; curcon; curcon=curcon->next){
					switch (curcon->type) {
						case CONSTRAINT_TYPE_MINMAX:
						{
							bMinMaxConstraint *data = curcon->data;
							if (data->sticky==1) 
								data->flag |= MINMAX_STICKY;
							else 
								data->flag &= ~MINMAX_STICKY;
						}
							break;
						case CONSTRAINT_TYPE_ROTLIKE:
						{
							bRotateLikeConstraint *data = curcon->data;
							
							/* version patch from buttons_object.c */
							if(data->flag==0) 
								data->flag = ROTLIKE_X|ROTLIKE_Y|ROTLIKE_Z;
						}
							break;
					}
				}
			}

			if (ob->type == OB_ARMATURE) {
				if (ob->pose){
					bConstraint *curcon;
					bPoseChannel *pchan;
					for (pchan = ob->pose->chanbase.first; pchan; pchan=pchan->next){
						for (curcon = pchan->constraints.first; curcon; curcon=curcon->next){
							switch (curcon->type) {
								case CONSTRAINT_TYPE_MINMAX:
								{
									bMinMaxConstraint *data = curcon->data;
									if (data->sticky==1) 
										data->flag |= MINMAX_STICKY;
									else 
										data->flag &= ~MINMAX_STICKY;
								}
									break;
								case CONSTRAINT_TYPE_KINEMATIC:
								{
									bKinematicConstraint *data = curcon->data;
									if (!(data->flag & CONSTRAINT_IK_POS)) {
										data->flag |= CONSTRAINT_IK_POS;
										data->flag |= CONSTRAINT_IK_STRETCH;
									}
								}
									break;
								case CONSTRAINT_TYPE_ROTLIKE:
								{
									bRotateLikeConstraint *data = curcon->data;
									
									/* version patch from buttons_object.c */
									if(data->flag==0) 
										data->flag = ROTLIKE_X|ROTLIKE_Y|ROTLIKE_Z;
								}
									break;
							}
						}
					}
				}
			}
			
			/* copy old object level track settings to curve modifers */
			for (md=ob->modifiers.first; md; md=md->next) {
				if (md->type==eModifierType_Curve) {
					CurveModifierData *cmd = (CurveModifierData*) md;

					if (cmd->defaxis == 0) cmd->defaxis = ob->trackflag+1;
				}
			}
			
		}
		
		for(ma = main->mat.first; ma; ma= ma->id.next) {
			if(ma->shad_alpha==0.0f)
				ma->shad_alpha= 1.0f;
			if(ma->nodetree)
				ntree_version_242(ma->nodetree);
		}

		for(me=main->mesh.first; me; me=me->id.next)
			customdata_version_242(me);
		
		for(group= main->group.first; group; group= group->id.next)
			if(group->layer==0)
			   group->layer= (1<<20)-1;
		
		/* History fix (python?), shape key adrcode numbers have to be sorted */
		sort_shape_fix(main);
				
		/* now, subversion control! */
		if(main->subversionfile < 3) {
			Image *ima;
			Tex *tex;
			
			/* Image refactor initialize */
			for(ima= main->image.first; ima; ima= ima->id.next) {
				ima->source= IMA_SRC_FILE;
				ima->type= IMA_TYPE_IMAGE;
				
				ima->gen_x= 256; ima->gen_y= 256;
				ima->gen_type= 1;
				
				if(0==strncmp(ima->id.name+2, "Viewer Node", sizeof(ima->id.name)-2)) {
					ima->source= IMA_SRC_VIEWER;
					ima->type= IMA_TYPE_COMPOSITE;
				}
				if(0==strncmp(ima->id.name+2, "Render Result", sizeof(ima->id.name)-2)) {
					ima->source= IMA_SRC_VIEWER;
					ima->type= IMA_TYPE_R_RESULT;
				}
				
			}
			for(tex= main->tex.first; tex; tex= tex->id.next) {
				if(tex->type==TEX_IMAGE && tex->ima) {
					ima= newlibadr(fd, lib, tex->ima);
					if(tex->imaflag & TEX_ANIM5_)
						ima->source= IMA_SRC_MOVIE;
					if(tex->imaflag & TEX_FIELDS_)
						ima->flag |= IMA_FIELDS;
					if(tex->imaflag & TEX_STD_FIELD_)
						ima->flag |= IMA_STD_FIELD;
				}
				tex->iuser.frames= tex->frames;
				tex->iuser.fie_ima= (char)tex->fie_ima;
				tex->iuser.offset= tex->offset;
				tex->iuser.sfra= tex->sfra;
				tex->iuser.cycl= (tex->imaflag & TEX_ANIMCYCLIC_)!=0;
			}
			for(sce= main->scene.first; sce; sce= sce->id.next) {
				if(sce->nodetree)
					do_version_ntree_242_2(sce->nodetree);
			}
			for(ntree= main->nodetree.first; ntree; ntree= ntree->id.next)
				do_version_ntree_242_2(ntree);
			for(ma = main->mat.first; ma; ma= ma->id.next)
				if(ma->nodetree)
					do_version_ntree_242_2(ma->nodetree);
			
			for(sc= main->screen.first; sc; sc= sc->id.next) {
				ScrArea *sa;
				for(sa= sc->areabase.first; sa; sa= sa->next) {
					SpaceLink *sl;
					for (sl= sa->spacedata.first; sl; sl= sl->next) {
						if(sl->spacetype==SPACE_IMAGE)
							((SpaceImage *)sl)->iuser.fie_ima= 2;
						else if(sl->spacetype==SPACE_VIEW3D) {
							View3D *v3d= (View3D *)sl;
							BGpic *bgpic;
							for(bgpic= v3d->bgpicbase.first; bgpic; bgpic= bgpic->next)
								bgpic->iuser.fie_ima= 2;
						}
					}
				}
			}
		}
		
		if(main->subversionfile < 4) {
			for(sce= main->scene.first; sce; sce= sce->id.next) {
				sce->r.bake_mode= 1;	/* prevent to include render stuff here */
				sce->r.bake_filter= 2;
				sce->r.bake_osa= 5;
				sce->r.bake_flag= R_BAKE_CLEAR;
			}
		}

		if(main->subversionfile < 5) {
			for(sce= main->scene.first; sce; sce= sce->id.next) {
				/* improved triangle to quad conversion settings */
				if(sce->toolsettings->jointrilimit==0.0f)
					sce->toolsettings->jointrilimit= 0.8f;
			}
		}
	}
	if(main->versionfile <= 243) {
		Object *ob= main->object.first;
		Material *ma;

		for(ma=main->mat.first; ma; ma= ma->id.next) {
			if(ma->sss_scale==0.0f) {
				ma->sss_radius[0]= 1.0f;
				ma->sss_radius[1]= 1.0f;
				ma->sss_radius[2]= 1.0f;
				ma->sss_col[0]= 0.8f;
				ma->sss_col[1]= 0.8f;
				ma->sss_col[2]= 0.8f;
				ma->sss_error= 0.05f;
				ma->sss_scale= 0.1f;
				ma->sss_ior= 1.3f;
				ma->sss_colfac= 1.0f;
				ma->sss_texfac= 0.0f;
			}
			if(ma->sss_front==0 && ma->sss_back==0) {
				ma->sss_front= 1.0f;
				ma->sss_back= 1.0f;
			}
			if(ma->sss_col[0]==0 && ma->sss_col[1]==0 && ma->sss_col[2]==0) {
				ma->sss_col[0]= ma->r;
				ma->sss_col[1]= ma->g;
				ma->sss_col[2]= ma->b;
			}
		}
		
		for(; ob; ob= ob->id.next) {
			bDeformGroup *curdef;
			
			for(curdef= ob->defbase.first; curdef; curdef=curdef->next) {
				/* replace an empty-string name with unique name */
				if (curdef->name[0] == '\0') {
					defgroup_unique_name(curdef, ob);
				}
			}

			if(main->versionfile < 243 || main->subversionfile < 1) {
				ModifierData *md;

				/* translate old mirror modifier axis values to new flags */
				for (md=ob->modifiers.first; md; md=md->next) {
					if (md->type==eModifierType_Mirror) {
						MirrorModifierData *mmd = (MirrorModifierData*) md;

						switch(mmd->axis)
						{
						case 0:
							mmd->flag |= MOD_MIR_AXIS_X;
							break;
						case 1:
							mmd->flag |= MOD_MIR_AXIS_Y;
							break;
						case 2:
							mmd->flag |= MOD_MIR_AXIS_Z;
							break;
						}

						mmd->axis = 0;
					}
				}
			}
		}
		
		/* render layer added, this is not the active layer */
		if(main->versionfile <= 243 || main->subversionfile < 2) {
			Mesh *me;
			for(me=main->mesh.first; me; me=me->id.next)
				customdata_version_243(me);
		}		

	}
	
	if(main->versionfile <= 244) {
		Scene *sce;
		bScreen *sc;
		Lamp *la;
		World *wrld;
		
		if(main->versionfile != 244 || main->subversionfile < 2) {
			for(sce= main->scene.first; sce; sce= sce->id.next)
				sce->r.mode |= R_SSS;

			/* correct older action editors - incorrect scrolling */
			for(sc= main->screen.first; sc; sc= sc->id.next) {
				ScrArea *sa;
				sa= sc->areabase.first;
				while(sa) {
					SpaceLink *sl;

					for (sl= sa->spacedata.first; sl; sl= sl->next) {
						if(sl->spacetype==SPACE_ACTION) {
							SpaceAction *saction= (SpaceAction*) sl;
							
							saction->v2d.tot.ymin= -1000.0;
							saction->v2d.tot.ymax= 0.0;
							
							saction->v2d.cur.ymin= -75.0;
							saction->v2d.cur.ymax= 5.0;
						}
					}
					sa = sa->next;
				}
			}
		}
		if (main->versionfile != 244 || main->subversionfile < 3) {	
			/* constraints recode version patch used to be here. Moved to 245 now... */
			
			
			for(wrld=main->world.first; wrld; wrld= wrld->id.next) {
				if (wrld->mode & WO_AMB_OCC)
					wrld->ao_samp_method = WO_AOSAMP_CONSTANT;
				else
					wrld->ao_samp_method = WO_AOSAMP_HAMMERSLEY;
				
				wrld->ao_adapt_thresh = 0.005f;
			}
			
			for(la=main->lamp.first; la; la= la->id.next) {
				if (la->type == LA_AREA)
					la->ray_samp_method = LA_SAMP_CONSTANT;
				else
					la->ray_samp_method = LA_SAMP_HALTON;
				
				la->adapt_thresh = 0.001f;
			}
		}
	}
	if(main->versionfile <= 245) {
		Scene *sce;
		bScreen *sc;
		Object *ob;
		Image *ima;
		Lamp *la;
		Material *ma;
		ParticleSettings *part;
		World *wrld;
		Mesh *me;
		bNodeTree *ntree;
		Tex *tex;
		ModifierData *md;
		ParticleSystem *psys;
		
		/* unless the file was created 2.44.3 but not 2.45, update the constraints */
		if ( !(main->versionfile==244 && main->subversionfile==3) &&
			 ((main->versionfile<245) || (main->versionfile==245 && main->subversionfile==0)) ) 
		{
			for (ob = main->object.first; ob; ob= ob->id.next) {
				ListBase *list;
				list = &ob->constraints;
				
				/* fix up constraints due to constraint recode changes (originally at 2.44.3) */
				if (list) {
					bConstraint *curcon;
					for (curcon = list->first; curcon; curcon=curcon->next) {
						/* old CONSTRAINT_LOCAL check -> convert to CONSTRAINT_SPACE_LOCAL */
						if (curcon->flag & 0x20) {
							curcon->ownspace = CONSTRAINT_SPACE_LOCAL;
							curcon->tarspace = CONSTRAINT_SPACE_LOCAL;
						}
						
						switch (curcon->type) {
							case CONSTRAINT_TYPE_LOCLIMIT:
							{
								bLocLimitConstraint *data= (bLocLimitConstraint *)curcon->data;
								
								/* old limit without parent option for objects */
								if (data->flag2)
									curcon->ownspace = CONSTRAINT_SPACE_LOCAL;
							}
								break;
						}	
					}
				}
				
				/* correctly initialise constinv matrix */
				unit_m4(ob->constinv);
				
				if (ob->type == OB_ARMATURE) {
					if (ob->pose) {
						bConstraint *curcon;
						bPoseChannel *pchan;
						
						for (pchan = ob->pose->chanbase.first; pchan; pchan=pchan->next) {
							/* make sure constraints are all up to date */
							for (curcon = pchan->constraints.first; curcon; curcon=curcon->next) {
								/* old CONSTRAINT_LOCAL check -> convert to CONSTRAINT_SPACE_LOCAL */
								if (curcon->flag & 0x20) {
									curcon->ownspace = CONSTRAINT_SPACE_LOCAL;
									curcon->tarspace = CONSTRAINT_SPACE_LOCAL;
								}
								
								switch (curcon->type) {
									case CONSTRAINT_TYPE_ACTION:
									{
										bActionConstraint *data= (bActionConstraint *)curcon->data;
										
										/* 'data->local' used to mean that target was in local-space */
										if (data->local)
											curcon->tarspace = CONSTRAINT_SPACE_LOCAL;
									}							
										break;
								}
							}
							
							/* correctly initialise constinv matrix */
							unit_m4(pchan->constinv);
						}
					}
				}
			}
		}
		
		/* fix all versions before 2.45 */
		if (main->versionfile != 245) {

			/* repair preview from 242 - 244*/
			for(ima= main->image.first; ima; ima= ima->id.next) {
				ima->preview = NULL;
			}
			
			/* repair imasel space - completely reworked */
			for(sc= main->screen.first; sc; sc= sc->id.next) {
				ScrArea *sa;
				sa= sc->areabase.first;
				while(sa) {
					SpaceLink *sl;
					
					for (sl= sa->spacedata.first; sl; sl= sl->next) {
						if(sl->spacetype==SPACE_IMASEL) {
							SpaceImaSel *simasel= (SpaceImaSel*) sl;
							simasel->blockscale= 0.7f;
							/* view 2D */
							simasel->v2d.tot.xmin=  -10.0f;
							simasel->v2d.tot.ymin=  -10.0f;
							simasel->v2d.tot.xmax= (float)sa->winx + 10.0f;
							simasel->v2d.tot.ymax= (float)sa->winy + 10.0f;						
							simasel->v2d.cur.xmin=  0.0f;
							simasel->v2d.cur.ymin=  0.0f;
							simasel->v2d.cur.xmax= (float)sa->winx;
							simasel->v2d.cur.ymax= (float)sa->winy;						
							simasel->v2d.min[0]= 1.0;
							simasel->v2d.min[1]= 1.0;						
							simasel->v2d.max[0]= 32000.0f;
							simasel->v2d.max[1]= 32000.0f;						
							simasel->v2d.minzoom= 0.5f;
							simasel->v2d.maxzoom= 1.21f;						
							simasel->v2d.scroll= 0;
							simasel->v2d.keepzoom= V2D_LIMITZOOM|V2D_KEEPASPECT;
							simasel->v2d.keeptot= 0;
							simasel->prv_h = 96;
							simasel->prv_w = 96;
							simasel->flag = 7; /* ??? elubie */
							strcpy (simasel->dir,  U.textudir);	/* TON */
							simasel->file[0]= '\0';
							
							simasel->returnfunc     =  NULL;
							simasel->title[0]       =  0;
						}
					}
					sa = sa->next;
				}
			}
		}

		/* add point caches */
		for(ob=main->object.first; ob; ob=ob->id.next) {
			if(ob->soft && !ob->soft->pointcache)
				ob->soft->pointcache= BKE_ptcache_add(&ob->soft->ptcaches);

			for(psys=ob->particlesystem.first; psys; psys=psys->next) {
				if(psys->pointcache) {
					if(psys->pointcache->flag & PTCACHE_BAKED && (psys->pointcache->flag & PTCACHE_DISK_CACHE)==0) {
						printf("Old memory cache isn't supported for particles, so re-bake the simulation!\n");
						psys->pointcache->flag &= ~PTCACHE_BAKED;
					}
				}
				else
					psys->pointcache= BKE_ptcache_add(&psys->ptcaches);
			}

			for(md=ob->modifiers.first; md; md=md->next) {
				if(md->type==eModifierType_Cloth) {
					ClothModifierData *clmd = (ClothModifierData*) md;
					if(!clmd->point_cache)
						clmd->point_cache= BKE_ptcache_add(&clmd->ptcaches);
				}
			}
		}

		/* Copy over old per-level multires vertex data
		   into a single vertex array in struct Multires */
		for(me = main->mesh.first; me; me=me->id.next) {
			if(me->mr && !me->mr->verts) {
				MultiresLevel *lvl = me->mr->levels.last;
				if(lvl) {
					me->mr->verts = lvl->verts;
					lvl->verts = NULL;
					/* Don't need the other vert arrays */
					for(lvl = lvl->prev; lvl; lvl = lvl->prev) {
						MEM_freeN(lvl->verts);
						lvl->verts = NULL;
					}
				}
			}
		}
		
		if (main->versionfile != 245 || main->subversionfile < 1) {
			for(la=main->lamp.first; la; la= la->id.next) {
				if (la->mode & LA_QUAD) la->falloff_type = LA_FALLOFF_SLIDERS;
				else la->falloff_type = LA_FALLOFF_INVLINEAR;
				
				if (la->curfalloff == NULL) {
					la->curfalloff = curvemapping_add(1, 0.0f, 1.0f, 1.0f, 0.0f);
					curvemapping_initialize(la->curfalloff);
				}
			}
		}		
		
		for(ma=main->mat.first; ma; ma= ma->id.next) {
			if(ma->samp_gloss_mir == 0) {
				ma->gloss_mir = ma->gloss_tra= 1.0f;
				ma->aniso_gloss_mir = 1.0f;
				ma->samp_gloss_mir = ma->samp_gloss_tra= 18;
				ma->adapt_thresh_mir = ma->adapt_thresh_tra = 0.005f;
				ma->dist_mir = 0.0f;
				ma->fadeto_mir = MA_RAYMIR_FADETOSKY;
			}

			if(ma->strand_min == 0.0f)
				ma->strand_min= 1.0f;
		}

		for(part=main->particle.first; part; part=part->id.next) {
			if(part->ren_child_nbr==0)
				part->ren_child_nbr= part->child_nbr;

			if(part->simplify_refsize==0) {
				part->simplify_refsize= 1920;
				part->simplify_rate= 1.0f;
				part->simplify_transition= 0.1f;
				part->simplify_viewport= 0.8f;
			}
		}

		for(wrld=main->world.first; wrld; wrld= wrld->id.next) {
			if(wrld->ao_approx_error == 0.0f)
				wrld->ao_approx_error= 0.25f;
		}

		for(sce= main->scene.first; sce; sce= sce->id.next) {
			if(sce->nodetree)
				ntree_version_245(fd, lib, sce->nodetree);

			if(sce->r.simplify_shadowsamples == 0) {
				sce->r.simplify_subsurf= 6;
				sce->r.simplify_particles= 1.0f;
				sce->r.simplify_shadowsamples= 16;
				sce->r.simplify_aosss= 1.0f;
			}

			if(sce->r.cineongamma == 0) {
				sce->r.cineonblack= 95;
				sce->r.cineonwhite= 685;
				sce->r.cineongamma= 1.7f;
			}
		}

		for(ntree=main->nodetree.first; ntree; ntree= ntree->id.next)
			ntree_version_245(fd, lib, ntree);

		/* fix for temporary flag changes during 245 cycle */
		for(ima= main->image.first; ima; ima= ima->id.next) {
			if(ima->flag & IMA_OLD_PREMUL) {
				ima->flag &= ~IMA_OLD_PREMUL;
				ima->flag |= IMA_DO_PREMUL;
			}
		}

		for(tex=main->tex.first; tex; tex=tex->id.next) {
			if(tex->iuser.flag & IMA_OLD_PREMUL) {
				tex->iuser.flag &= ~IMA_OLD_PREMUL;
				tex->iuser.flag |= IMA_DO_PREMUL;

			}

			ima= newlibadr(fd, lib, tex->ima);
			if(ima && (tex->iuser.flag & IMA_DO_PREMUL)) { 
				ima->flag &= ~IMA_OLD_PREMUL;
				ima->flag |= IMA_DO_PREMUL;
			}
		}
	}
	
	/* sanity check for skgen
	 * */
	{
		Scene *sce;
		for(sce=main->scene.first; sce; sce = sce->id.next)
		{
			if (sce->toolsettings->skgen_subdivisions[0] == sce->toolsettings->skgen_subdivisions[1] ||
				sce->toolsettings->skgen_subdivisions[0] == sce->toolsettings->skgen_subdivisions[2] ||
				sce->toolsettings->skgen_subdivisions[1] == sce->toolsettings->skgen_subdivisions[2])
			{
					sce->toolsettings->skgen_subdivisions[0] = SKGEN_SUB_CORRELATION;
					sce->toolsettings->skgen_subdivisions[1] = SKGEN_SUB_LENGTH;
					sce->toolsettings->skgen_subdivisions[2] = SKGEN_SUB_ANGLE;
			}
		}
	}
	

	if ((main->versionfile < 245) || (main->versionfile == 245 && main->subversionfile < 2)) {
		Image *ima;

		/* initialize 1:1 Aspect */
		for(ima= main->image.first; ima; ima= ima->id.next) {
			ima->aspx = ima->aspy = 1.0f;				
		}

	}

	if ((main->versionfile < 245) || (main->versionfile == 245 && main->subversionfile < 4)) {
		bArmature *arm;
		ModifierData *md;
		Object *ob;
		
		for(arm= main->armature.first; arm; arm= arm->id.next)
			arm->deformflag |= ARM_DEF_B_BONE_REST;
		
		for(ob = main->object.first; ob; ob= ob->id.next) {
			for(md=ob->modifiers.first; md; md=md->next) {
				if(md->type==eModifierType_Armature)
					((ArmatureModifierData*)md)->deformflag |= ARM_DEF_B_BONE_REST;
			}
		}
	}

	if ((main->versionfile < 245) || (main->versionfile == 245 && main->subversionfile < 5)) {
		/* foreground color needs to be somthing other then black */
		Scene *sce;
		for(sce= main->scene.first; sce; sce=sce->id.next) {
			sce->r.fg_stamp[0] = sce->r.fg_stamp[1] = sce->r.fg_stamp[2] = 0.8f;
			sce->r.fg_stamp[3] = 1.0f; /* dont use text alpha yet */
			sce->r.bg_stamp[3] = 0.25f; /* make sure the background has full alpha */
		}
	}

	
	if ((main->versionfile < 245) || (main->versionfile == 245 && main->subversionfile < 6)) {
		Scene *sce;
		/* fix frs_sec_base */
		for(sce= main->scene.first; sce; sce= sce->id.next) {
			if (sce->r.frs_sec_base == 0) {
				sce->r.frs_sec_base = 1;
			}
		}
	}
	
	if ((main->versionfile < 245) || (main->versionfile == 245 && main->subversionfile < 7)) {
		Object *ob;
		bPoseChannel *pchan;
		bConstraint *con;
		bConstraintTarget *ct;
		
		for (ob = main->object.first; ob; ob= ob->id.next) {
			if (ob->pose) {
				for (pchan=ob->pose->chanbase.first; pchan; pchan=pchan->next) {
					for (con=pchan->constraints.first; con; con=con->next) {
						if (con->type == CONSTRAINT_TYPE_PYTHON) {
							bPythonConstraint *data= (bPythonConstraint *)con->data;
							if (data->tar) {
								/* version patching needs to be done */
								ct= MEM_callocN(sizeof(bConstraintTarget), "PyConTarget");
								
								ct->tar = data->tar;
								strcpy(ct->subtarget, data->subtarget);
								ct->space = con->tarspace;
								
								BLI_addtail(&data->targets, ct);
								data->tarnum++;
								
								/* clear old targets to avoid problems */
								data->tar = NULL;
								data->subtarget[0]= '\0';
							}
						}
						else if (con->type == CONSTRAINT_TYPE_LOCLIKE) {
							bLocateLikeConstraint *data= (bLocateLikeConstraint *)con->data;
							
							/* new headtail functionality makes Bone-Tip function obsolete */
							if (data->flag & LOCLIKE_TIP)
								con->headtail = 1.0f;
						}
					}
				}
			}
			
			for (con=ob->constraints.first; con; con=con->next) {
				if (con->type==CONSTRAINT_TYPE_PYTHON) {
					bPythonConstraint *data= (bPythonConstraint *)con->data;
					if (data->tar) {
						/* version patching needs to be done */
						ct= MEM_callocN(sizeof(bConstraintTarget), "PyConTarget");
						
						ct->tar = data->tar;
						strcpy(ct->subtarget, data->subtarget);
						ct->space = con->tarspace;
						
						BLI_addtail(&data->targets, ct);
						data->tarnum++;
						
						/* clear old targets to avoid problems */
						data->tar = NULL;
						data->subtarget[0]= '\0';
					}
				}
				else if (con->type == CONSTRAINT_TYPE_LOCLIKE) {
					bLocateLikeConstraint *data= (bLocateLikeConstraint *)con->data;
					
					/* new headtail functionality makes Bone-Tip function obsolete */
					if (data->flag & LOCLIKE_TIP)
						con->headtail = 1.0f;
				}
			}

			if(ob->soft && ob->soft->keys) {
				SoftBody *sb = ob->soft;
				int k;

				for(k=0; k<sb->totkey; k++) {
					if(sb->keys[k])
						MEM_freeN(sb->keys[k]);
				}

				MEM_freeN(sb->keys);

				sb->keys = NULL;
				sb->totkey = 0;
			}
		}
	}

	if ((main->versionfile < 245) || (main->versionfile == 245 && main->subversionfile < 8)) {
		Scene *sce;
		Object *ob;
		PartEff *paf=NULL;

		for(ob = main->object.first; ob; ob= ob->id.next) {
			if(ob->soft && ob->soft->keys) {
				SoftBody *sb = ob->soft;
				int k;

				for(k=0; k<sb->totkey; k++) {
					if(sb->keys[k])
						MEM_freeN(sb->keys[k]);
				}

				MEM_freeN(sb->keys);

				sb->keys = NULL;
				sb->totkey = 0;
			}

			/* convert old particles to new system */
			if((paf = give_parteff(ob))) {
				ParticleSystem *psys;
				ModifierData *md;
				ParticleSystemModifierData *psmd;
				ParticleSettings *part;

				/* create new particle system */
				psys = MEM_callocN(sizeof(ParticleSystem), "particle_system");
				psys->pointcache = BKE_ptcache_add(&psys->ptcaches);

				part = psys->part = psys_new_settings("ParticleSettings", main);
				
				/* needed for proper libdata lookup */
				oldnewmap_insert(fd->libmap, psys->part, psys->part, 0);
				part->id.lib= ob->id.lib;

				part->id.us--;
				part->id.flag |= (ob->id.flag & LIB_NEEDLINK);
				
				psys->totpart=0;
				psys->flag= PSYS_ENABLED|PSYS_CURRENT;

				BLI_addtail(&ob->particlesystem, psys);

				md= modifier_new(eModifierType_ParticleSystem);
				sprintf(md->name, "ParticleSystem %i", BLI_countlist(&ob->particlesystem));
				psmd= (ParticleSystemModifierData*) md;
				psmd->psys=psys;
				BLI_addtail(&ob->modifiers, md);

				/* convert settings from old particle system */
				/* general settings */
				part->totpart = MIN2(paf->totpart, 100000);
				part->sta = paf->sta;
				part->end = paf->end;
				part->lifetime = paf->lifetime;
				part->randlife = paf->randlife;
				psys->seed = paf->seed;
				part->disp = paf->disp;
				part->omat = paf->mat[0];
				part->hair_step = paf->totkey;

				part->eff_group = paf->group;

				/* old system didn't interpolate between keypoints at render time */
				part->draw_step = part->ren_step = 0;

				/* physics */
				part->normfac = paf->normfac * 25.0f;
				part->obfac = paf->obfac;
				part->randfac = paf->randfac * 25.0f;
				part->dampfac = paf->damp;
				VECCOPY(part->acc, paf->force);

				/* flags */
				if(paf->stype & PAF_VECT) {
					if(paf->flag & PAF_STATIC) {
						/* new hair lifetime is always 100.0f */
						float fac = paf->lifetime / 100.0f;

						part->draw_as = PART_DRAW_PATH;
						part->type = PART_HAIR;
						psys->recalc |= PSYS_RECALC_REDO;

						part->normfac *= fac;
						part->randfac *= fac;
					}
					else {
						part->draw_as = PART_DRAW_LINE;
						part->draw |= PART_DRAW_VEL_LENGTH;
						part->draw_line[1] = 0.04f;
					}
				}

				part->rotmode = PART_ROT_VEL;
				
				part->flag |= (paf->flag & PAF_BSPLINE) ? PART_HAIR_BSPLINE : 0;
				part->flag |= (paf->flag & PAF_TRAND) ? PART_TRAND : 0;
				part->flag |= (paf->flag & PAF_EDISTR) ? PART_EDISTR : 0;
				part->flag |= (paf->flag & PAF_UNBORN) ? PART_UNBORN : 0;
				part->flag |= (paf->flag & PAF_DIED) ? PART_DIED : 0;
				part->from |= (paf->flag & PAF_FACE) ? PART_FROM_FACE : 0;
				part->draw |= (paf->flag & PAF_SHOWE) ? PART_DRAW_EMITTER : 0;

				psys->vgroup[PSYS_VG_DENSITY] = paf->vertgroup;
				psys->vgroup[PSYS_VG_VEL] = paf->vertgroup_v;
				psys->vgroup[PSYS_VG_LENGTH] = paf->vertgroup_v;

				/* dupliobjects */
				if(ob->transflag & OB_DUPLIVERTS) {
					Object *dup = main->object.first;

					for(; dup; dup= dup->id.next) {
						if(ob == newlibadr(fd, lib, dup->parent)) {
							part->dup_ob = dup;
							ob->transflag |= OB_DUPLIPARTS;
							ob->transflag &= ~OB_DUPLIVERTS;

							part->draw_as = PART_DRAW_OB;

							/* needed for proper libdata lookup */
							oldnewmap_insert(fd->libmap, dup, dup, 0);
						}
					}
				}

				
				{
					FluidsimModifierData *fluidmd = (FluidsimModifierData *)modifiers_findByType(ob, eModifierType_Fluidsim);
					if(fluidmd && fluidmd->fss && fluidmd->fss->type == OB_FLUIDSIM_PARTICLE)
						part->type = PART_FLUID;
				}

				free_effects(&ob->effect);

				printf("Old particle system converted to new system.\n");
			}
		}

		for(sce= main->scene.first; sce; sce=sce->id.next) {
			ParticleEditSettings *pset= &sce->toolsettings->particle;
			int a;

			if(pset->brush[0].size == 0) {
				pset->flag= PE_KEEP_LENGTHS|PE_LOCK_FIRST|PE_DEFLECT_EMITTER;
				pset->emitterdist= 0.25f;
				pset->totrekey= 5;
				pset->totaddkey= 5;
				pset->brushtype= PE_BRUSH_NONE;

				for(a=0; a<PE_TOT_BRUSH; a++) {
					pset->brush[a].strength= 50;
					pset->brush[a].size= 50;
					pset->brush[a].step= 10;
				}

				pset->brush[PE_BRUSH_CUT].strength= 100;
			}
		}
	}
	if ((main->versionfile < 245) || (main->versionfile == 245 && main->subversionfile < 9)) {
		Material *ma;
		int a;

		for(ma=main->mat.first; ma; ma= ma->id.next)
			if(ma->mode & MA_NORMAP_TANG)
				for(a=0; a<MAX_MTEX; a++)
					if(ma->mtex[a] && ma->mtex[a]->tex)
						ma->mtex[a]->normapspace = MTEX_NSPACE_TANGENT;
	}
	
	if ((main->versionfile < 245) || (main->versionfile == 245 && main->subversionfile < 10)) {
		Object *ob;
		
		/* dupliface scale */
		for(ob= main->object.first; ob; ob= ob->id.next)
			ob->dupfacesca = 1.0f;
	}
	
	if ((main->versionfile < 245) || (main->versionfile == 245 && main->subversionfile < 11)) {
		Object *ob;
		bActionStrip *strip;
		
		/* nla-strips - scale */		
		for (ob= main->object.first; ob; ob= ob->id.next) {
			for (strip= ob->nlastrips.first; strip; strip= strip->next) {
				float length, actlength, repeat;
				
				if (strip->flag & ACTSTRIP_USESTRIDE)
					repeat= 1.0f;
				else
					repeat= strip->repeat;
				
				length = strip->end-strip->start;
				if (length == 0.0f) length= 1.0f;
				actlength = strip->actend-strip->actstart;
				
				strip->scale = length / (repeat * actlength);
				if (strip->scale == 0.0f) strip->scale= 1.0f;
			}	
			if(ob->soft){
				ob->soft->inpush =  ob->soft->inspring;
				ob->soft->shearstiff = 1.0f; 
			}
		}
	}

	if ((main->versionfile < 245) || (main->versionfile == 245 && main->subversionfile < 14)) {
		Scene *sce;
		Sequence *seq;
		
		for(sce=main->scene.first; sce; sce=sce->id.next) {
			SEQ_BEGIN(sce->ed, seq) {
				if (seq->blend_mode == 0)
					seq->blend_opacity = 100.0f;
			}
			SEQ_END
		}
	}
	
	/*fix broken group lengths in id properties*/
	if ((main->versionfile < 245) || (main->versionfile == 245 && main->subversionfile < 15)) {
		idproperties_fix_group_lengths(main->scene);
		idproperties_fix_group_lengths(main->library);
		idproperties_fix_group_lengths(main->object);
		idproperties_fix_group_lengths(main->mesh);
		idproperties_fix_group_lengths(main->curve);
		idproperties_fix_group_lengths(main->mball);
		idproperties_fix_group_lengths(main->mat);
		idproperties_fix_group_lengths(main->tex);
		idproperties_fix_group_lengths(main->image);
		idproperties_fix_group_lengths(main->latt);
		idproperties_fix_group_lengths(main->lamp);
		idproperties_fix_group_lengths(main->camera);
		idproperties_fix_group_lengths(main->ipo);
		idproperties_fix_group_lengths(main->key);
		idproperties_fix_group_lengths(main->world);
		idproperties_fix_group_lengths(main->screen);
		idproperties_fix_group_lengths(main->script);
		idproperties_fix_group_lengths(main->vfont);
		idproperties_fix_group_lengths(main->text);
		idproperties_fix_group_lengths(main->sound);
		idproperties_fix_group_lengths(main->group);
		idproperties_fix_group_lengths(main->armature);
		idproperties_fix_group_lengths(main->action);
		idproperties_fix_group_lengths(main->nodetree);
		idproperties_fix_group_lengths(main->brush);
		idproperties_fix_group_lengths(main->particle);		
	}

	/* sun/sky */
	if(main->versionfile < 246) {
		Object *ob;
		bActuator *act;

		/* dRot actuator change direction in 2.46 */
		for(ob = main->object.first; ob; ob= ob->id.next) {
			for(act= ob->actuators.first; act; act= act->next) {
				if (act->type == ACT_OBJECT) {
					bObjectActuator *ba= act->data;

					ba->drot[0] = -ba->drot[0];
					ba->drot[1] = -ba->drot[1];
					ba->drot[2] = -ba->drot[2];
				}
			}
		}
	}
	
	// convert fluids to modifier
	if(main->versionfile < 246 || (main->versionfile == 246 && main->subversionfile < 1))
	{
		Object *ob;
		
		for(ob = main->object.first; ob; ob= ob->id.next) {
			if(ob->fluidsimSettings)
			{
				FluidsimModifierData *fluidmd = (FluidsimModifierData *)modifier_new(eModifierType_Fluidsim);
				BLI_addhead(&ob->modifiers, (ModifierData *)fluidmd);
				
				MEM_freeN(fluidmd->fss);
				fluidmd->fss = MEM_dupallocN(ob->fluidsimSettings);
				fluidmd->fss->ipo = newlibadr_us(fd, ob->id.lib, ob->fluidsimSettings->ipo);
				MEM_freeN(ob->fluidsimSettings);
				
				fluidmd->fss->lastgoodframe = INT_MAX;
				fluidmd->fss->flag = 0;
				fluidmd->fss->meshVelocities = NULL;
			}
		}
	}
	

	if(main->versionfile < 246 || (main->versionfile == 246 && main->subversionfile < 1)) {
		Mesh *me;

		for(me=main->mesh.first; me; me= me->id.next)
			alphasort_version_246(fd, lib, me);
	}
	
	if(main->versionfile < 246 || (main->versionfile == 246 && main->subversionfile < 1)){
		Object *ob;
		for(ob = main->object.first; ob; ob= ob->id.next) {
			if(ob->pd && (ob->pd->forcefield == PFIELD_WIND))
				ob->pd->f_noise = 0.0f;
		}
	}

	if (main->versionfile < 247 || (main->versionfile == 247 && main->subversionfile < 2)){
		Object *ob;
		for(ob = main->object.first; ob; ob= ob->id.next) {
			ob->gameflag |= OB_COLLISION;
			ob->margin = 0.06f;
		}
	}

	if (main->versionfile < 247 || (main->versionfile == 247 && main->subversionfile < 3)){
		Object *ob;
		for(ob = main->object.first; ob; ob= ob->id.next) {
			// Starting from subversion 3, ACTOR is a separate feature.
			// Before it was conditioning all the other dynamic flags
			if (!(ob->gameflag & OB_ACTOR))
				ob->gameflag &= ~(OB_GHOST|OB_DYNAMIC|OB_RIGID_BODY|OB_SOFT_BODY|OB_COLLISION_RESPONSE);
			/* suitable default for older files */
		}
	}

	if (main->versionfile < 247 || (main->versionfile == 247 && main->subversionfile < 5)) {
		Lamp *la= main->lamp.first;
		for(; la; la= la->id.next) {
			la->skyblendtype= MA_RAMP_ADD;
			la->skyblendfac= 1.0f;
		}
	}
	
	/* set the curve radius interpolation to 2.47 default - easy */
	if (main->versionfile < 247 || (main->versionfile == 247 && main->subversionfile < 6)) {
		Curve *cu;
		Nurb *nu;
		
		for(cu= main->curve.first; cu; cu= cu->id.next) {
			for(nu= cu->nurb.first; nu; nu= nu->next) {
				if (nu) {
					nu->radius_interp = 3;
					
					/* resolu and resolv are now used differently for surfaces
					 * rather than using the resolution to define the entire number of divisions,
					 * use it for the number of divisions per segment
					 */
					if (nu->pntsv > 1) {
						nu->resolu = MAX2( 1, (int)(((float)nu->resolu / (float)nu->pntsu)+0.5f) );
						nu->resolv = MAX2( 1, (int)(((float)nu->resolv / (float)nu->pntsv)+0.5f) );
					}
				}
			}
		}
	}
	/* direction constraint actuators were always local in previous version */
	if (main->versionfile < 247 || (main->versionfile == 247 && main->subversionfile < 7)) {
		bActuator *act;
		Object *ob;
		
		for(ob = main->object.first; ob; ob= ob->id.next) {
			for(act= ob->actuators.first; act; act= act->next) {
				if (act->type == ACT_CONSTRAINT) {
					bConstraintActuator *coa = act->data;
					if (coa->type == ACT_CONST_TYPE_DIST) {
						coa->flag |= ACT_CONST_LOCAL;
					}
				}
			}
		}
	}

	if (main->versionfile < 247 || (main->versionfile == 247 && main->subversionfile < 9)) {
		Lamp *la= main->lamp.first;
		for(; la; la= la->id.next) {
			la->sky_exposure= 1.0f;
		}
	}
	
	/* BGE message actuators needed OB prefix, very confusing */
	if (main->versionfile < 247 || (main->versionfile == 247 && main->subversionfile < 10)) {
		bActuator *act;
		Object *ob;
		
		for(ob = main->object.first; ob; ob= ob->id.next) {
			for(act= ob->actuators.first; act; act= act->next) {
				if (act->type == ACT_MESSAGE) {
					bMessageActuator *msgAct = (bMessageActuator *) act->data;
					if (BLI_strnlen(msgAct->toPropName, 3) > 2) {
						/* strip first 2 chars, would have only worked if these were OB anyway */
						memmove( msgAct->toPropName, msgAct->toPropName+2, sizeof(msgAct->toPropName)-2 );
					} else {
						msgAct->toPropName[0] = '\0';
					}
				}
			}
		}
	}

	if (main->versionfile < 248) {
		Lamp *la;

		for(la=main->lamp.first; la; la= la->id.next) {
			if(la->atm_turbidity == 0.0f) {
				la->sun_effect_type = 0;
				la->horizon_brightness = 1.0f;
				la->spread = 1.0f;
				la->sun_brightness = 1.0f;
				la->sun_size = 1.0f;
				la->backscattered_light = 1.0f;
				la->atm_turbidity = 2.0f;
				la->atm_inscattering_factor = 1.0f;
				la->atm_extinction_factor = 1.0f;
				la->atm_distance_factor = 1.0f;
				la->sun_intensity = 1.0f;
			}
		}
	}

	if (main->versionfile < 248 || (main->versionfile == 248 && main->subversionfile < 2)) {
		Scene *sce;
		
		/* Note, these will need to be added for painting */
		for (sce= main->scene.first; sce; sce= sce->id.next) {
			sce->toolsettings->imapaint.seam_bleed = 2;
			sce->toolsettings->imapaint.normal_angle = 80;

			/* initialize skeleton generation toolsettings */
			sce->toolsettings->skgen_resolution = 250;
			sce->toolsettings->skgen_threshold_internal 	= 0.1f;
			sce->toolsettings->skgen_threshold_external 	= 0.1f;
			sce->toolsettings->skgen_angle_limit			= 30.0f;
			sce->toolsettings->skgen_length_ratio			= 1.3f;
			sce->toolsettings->skgen_length_limit			= 1.5f;
			sce->toolsettings->skgen_correlation_limit		= 0.98f;
			sce->toolsettings->skgen_symmetry_limit			= 0.1f;
			sce->toolsettings->skgen_postpro = SKGEN_SMOOTH;
			sce->toolsettings->skgen_postpro_passes = 3;
			sce->toolsettings->skgen_options = SKGEN_FILTER_INTERNAL|SKGEN_FILTER_EXTERNAL|SKGEN_FILTER_SMART|SKGEN_SUB_CORRELATION|SKGEN_HARMONIC;
			sce->toolsettings->skgen_subdivisions[0] = SKGEN_SUB_CORRELATION;
			sce->toolsettings->skgen_subdivisions[1] = SKGEN_SUB_LENGTH;
			sce->toolsettings->skgen_subdivisions[2] = SKGEN_SUB_ANGLE;

			
			sce->toolsettings->skgen_retarget_angle_weight = 1.0f;
			sce->toolsettings->skgen_retarget_length_weight = 1.0f;
			sce->toolsettings->skgen_retarget_distance_weight = 1.0f;
	
			/* Skeleton Sketching */
			sce->toolsettings->bone_sketching = 0;
			sce->toolsettings->skgen_retarget_roll = SK_RETARGET_ROLL_VIEW;
		}
	}
	if (main->versionfile < 248 || (main->versionfile == 248 && main->subversionfile < 3)) {
		bScreen *sc;
		
		/* adjust default settings for Animation Editors */
		for (sc= main->screen.first; sc; sc= sc->id.next) {
			ScrArea *sa;
			
			for (sa= sc->areabase.first; sa; sa= sa->next) { 
				SpaceLink *sl;
				
				for (sl= sa->spacedata.first; sl; sl= sl->next) {
					switch (sl->spacetype) {
						case SPACE_ACTION:
						{
							SpaceAction *sact= (SpaceAction *)sl;
							
							sact->mode= SACTCONT_DOPESHEET;
							sact->autosnap= SACTSNAP_FRAME;
						}
							break;
						case SPACE_IPO:
						{
							SpaceIpo *sipo= (SpaceIpo *)sl;
							sipo->autosnap= SACTSNAP_FRAME;
						}
							break;
						case SPACE_NLA:
						{
							SpaceNla *snla= (SpaceNla *)sl;
							snla->autosnap= SACTSNAP_FRAME;
						}
							break;
					}
				}
			}
		}
	}

	if (main->versionfile < 248 || (main->versionfile == 248 && main->subversionfile < 3)) {
		Object *ob;

		/* Adjustments needed after Bullets update */
		for(ob = main->object.first; ob; ob= ob->id.next) {
			ob->damping *= 0.635f;
			ob->rdamping = 0.1f + (0.8f * ob->rdamping);
		}
	}
	
	if (main->versionfile < 248 || (main->versionfile == 248 && main->subversionfile < 4)) {
		Scene *sce;
		World *wrld;

		/*  Dome (Fisheye) default parameters  */
		for (sce= main->scene.first; sce; sce= sce->id.next) {
			sce->r.domeangle = 180;
			sce->r.domemode = 1;
			sce->r.domeres = 4;
			sce->r.domeresbuf = 1.0f;
			sce->r.dometilt = 0;
		}
		/* DBVT culling by default */
		for(wrld=main->world.first; wrld; wrld= wrld->id.next) {
			wrld->mode |= WO_DBVT_CULLING;
			wrld->occlusionRes = 128;
		}
	}

	if (main->versionfile < 248 || (main->versionfile == 248 && main->subversionfile < 5)) {
		Object *ob;
		World *wrld;
		for(ob = main->object.first; ob; ob= ob->id.next) {
			ob->m_contactProcessingThreshold = 1.; //pad3 is used for m_contactProcessingThreshold
			if(ob->parent) {
				/* check if top parent has compound shape set and if yes, set this object
				   to compound shaper as well (was the behaviour before, now it's optional) */
				Object *parent= newlibadr(fd, lib, ob->parent);
				while (parent && parent != ob &&  parent->parent != NULL) {
					parent = newlibadr(fd, lib, parent->parent);
				}
				if(parent) {
					if (parent->gameflag & OB_CHILD)
						ob->gameflag |= OB_CHILD;
				}
			}
		}
		for(wrld=main->world.first; wrld; wrld= wrld->id.next) {
			wrld->ticrate = 60;
			wrld->maxlogicstep = 5;
			wrld->physubstep = 1;
			wrld->maxphystep = 5;
		}
	}

	if (main->versionfile < 249) {
		Scene *sce;
		for (sce= main->scene.first; sce; sce= sce->id.next)
			sce->r.renderer= 0;
		
	}
	
	// correct introduce of seed for wind force
	if (main->versionfile < 249 && main->subversionfile < 1) {
		Object *ob;
		for(ob = main->object.first; ob; ob= ob->id.next) {
			if(ob->pd)
				ob->pd->seed = ((unsigned int)(ceil(PIL_check_seconds_timer()))+1) % 128;
		}
	
	}

	if (main->versionfile < 249 && main->subversionfile < 2) {
		Scene *sce= main->scene.first;
		Sequence *seq;
		Editing *ed;
		
		while(sce) {
			ed= sce->ed;
			if(ed) {
				SEQP_BEGIN(ed, seq) {
					if (seq->strip && seq->strip->proxy){
						seq->strip->proxy->quality =90;
					}
				}
				SEQ_END
			}
			
			sce= sce->id.next;
		}

	}

	if (main->versionfile < 250) {
		bScreen *screen;
		Scene *scene;
		Base *base;
		Material *ma;
		Camera *cam;
		Mesh *me;
		Curve *cu;
		Scene *sce;
		Tex *tx;
		ParticleSettings *part;
		Object *ob;
		//PTCacheID *pid;
		//ListBase pidlist;

		bSound *sound;
		Sequence *seq;
		bActuator *act;
		int a;

		for(sound = main->sound.first; sound; sound = sound->id.next)
		{
			if(sound->newpackedfile)
			{
				sound->packedfile = sound->newpackedfile;
				sound->newpackedfile = NULL;
			}
		}

		for(ob = main->object.first; ob; ob= ob->id.next) {
			for(act= ob->actuators.first; act; act= act->next) {
				if (act->type == ACT_SOUND) {
					bSoundActuator *sAct = (bSoundActuator*) act->data;
					if(sAct->sound)
					{
						sound = newlibadr(fd, lib, sAct->sound);
						sAct->flag = sound->flags & SOUND_FLAGS_3D ? ACT_SND_3D_SOUND : 0;
						sAct->pitch = sound->pitch;
						sAct->volume = sound->volume;
						sAct->sound3D.reference_distance = sound->distance;
						sAct->sound3D.max_gain = sound->max_gain;
						sAct->sound3D.min_gain = sound->min_gain;
						sAct->sound3D.rolloff_factor = sound->attenuation;
					}
					else
					{
						sAct->sound3D.reference_distance = 1.0f;
						sAct->volume = 1.0f;
						sAct->sound3D.max_gain = 1.0f;
						sAct->sound3D.rolloff_factor = 1.0f;
					}
					sAct->sound3D.cone_inner_angle = 360.0f;
					sAct->sound3D.cone_outer_angle = 360.0f;
					sAct->sound3D.max_distance = FLT_MAX;
				}
			}
		}

		for(scene = main->scene.first; scene; scene = scene->id.next)
		{
			if(scene->ed && scene->ed->seqbasep)
			{
				for(seq = scene->ed->seqbasep->first; seq; seq = seq->next)
				{
					if(seq->type == SEQ_HD_SOUND)
					{
						char str[FILE_MAX];
						BLI_join_dirfile(str, sizeof(str), seq->strip->dir, seq->strip->stripdata->name);
						BLI_path_abs(str, main->name);
						seq->sound = sound_new_file(main, str);
					}
					/* don't know, if anybody used that
					   this way, but just in case, upgrade
					   to new way... */
					if((seq->flag & SEQ_USE_PROXY_CUSTOM_FILE) &&
					   !(seq->flag & SEQ_USE_PROXY_CUSTOM_DIR))
					{
						
						BLI_snprintf(seq->strip->proxy->dir, 
							 FILE_MAXDIR, "%s/BL_proxy", 
							 seq->strip->dir);
					}
				}
			}
		}

		for(screen= main->screen.first; screen; screen= screen->id.next) {
			do_versions_windowmanager_2_50(screen);
			do_versions_gpencil_2_50(main, screen);
		}
		
		/* shader, composit and texture node trees have id.name empty, put something in
		 * to have them show in RNA viewer and accessible otherwise.
		 */
		for(ma= main->mat.first; ma; ma= ma->id.next) {
			if(ma->nodetree && ma->nodetree->id.name[0] == '\0')
				strcpy(ma->nodetree->id.name, "NTShader Nodetree");
			
			/* which_output 0 is now "not specified" */
			for(a=0; a<MAX_MTEX; a++) {
				if(ma->mtex[a]) {
					tx= newlibadr(fd, lib, ma->mtex[a]->tex);
					if(tx && tx->use_nodes)
						ma->mtex[a]->which_output++;
				}
			}
		}
		/* and composit trees */
		for(sce= main->scene.first; sce; sce= sce->id.next) {
			if(sce->nodetree && sce->nodetree->id.name[0] == '\0')
				strcpy(sce->nodetree->id.name, "NTCompositing Nodetree");

			/* move to cameras */
			if(sce->r.mode & R_PANORAMA) {
				for(base=sce->base.first; base; base=base->next) {
					ob= newlibadr(fd, lib, base->object);

					if(ob->type == OB_CAMERA && !ob->id.lib) {
						cam= newlibadr(fd, lib, ob->data);
						cam->flag |= CAM_PANORAMA;
					}
				}

				sce->r.mode &= ~R_PANORAMA;
			}
		}
		/* and texture trees */
		for(tx= main->tex.first; tx; tx= tx->id.next) {
			bNode *node;

			if(tx->nodetree) {
				if(tx->nodetree->id.name[0] == '\0')
					strcpy(tx->nodetree->id.name, "NTTexture Nodetree");

				/* which_output 0 is now "not specified" */
				for(node=tx->nodetree->nodes.first; node; node=node->next)
					if(node->type == TEX_NODE_OUTPUT)
						node->custom1++;
			}
		}
		
		/* copy standard draw flag to meshes(used to be global, is not available here) */
		for(me= main->mesh.first; me; me= me->id.next) {
			me->drawflag= ME_DRAWEDGES|ME_DRAWFACES|ME_DRAWCREASES;
		}

		/* particle draw and render types */
		for(part= main->particle.first; part; part= part->id.next) {
			if(part->draw_as) {
				if(part->draw_as == PART_DRAW_DOT) {
					part->ren_as = PART_DRAW_HALO;
					part->draw_as = PART_DRAW_REND;
				}
				else if(part->draw_as <= PART_DRAW_AXIS) {
					part->ren_as = PART_DRAW_HALO;
				}
				else {
					part->ren_as = part->draw_as;
					part->draw_as = PART_DRAW_REND;
				}
			}
			part->path_end = 1.0f;
			part->clength = 1.0f;
		}
		/* set old pointcaches to have disk cache flag */
		for(ob = main->object.first; ob; ob= ob->id.next) {

			//BKE_ptcache_ids_from_object(&pidlist, ob);

			//for(pid=pidlist.first; pid; pid=pid->next)
			//	pid->cache->flag |= PTCACHE_DISK_CACHE;

			//BLI_freelistN(&pidlist);
		}

		/* type was a mixed flag & enum. move the 2d flag elsewhere */
		for(cu = main->curve.first; cu; cu= cu->id.next) {
			Nurb *nu;

			for(nu= cu->nurb.first; nu; nu= nu->next) {
				nu->flag |= (nu->type & CU_2D);
				nu->type &= CU_TYPE;
			}
		}
	}

	if (main->versionfile < 250 || (main->versionfile == 250 && main->subversionfile < 1)) {
		Object *ob;
		Material *ma;
		Tex *tex;
		Scene *sce;
		ToolSettings *ts;
		//PTCacheID *pid;
		//ListBase pidlist;

		for(ob = main->object.first; ob; ob = ob->id.next) {
			//BKE_ptcache_ids_from_object(&pidlist, ob);

			//for(pid=pidlist.first; pid; pid=pid->next) {
			//	if(pid->ptcaches->first == NULL)
			//		pid->ptcaches->first = pid->ptcaches->last = pid->cache;
			//}

			//BLI_freelistN(&pidlist);

			if(ob->type == OB_MESH) {
				Mesh *me = newlibadr(fd, lib, ob->data);
				void *olddata = ob->data;
				ob->data = me;

				if(me && me->id.lib==NULL && me->mr && me->mr->level_count > 1) /* XXX - library meshes crash on loading most yoFrankie levels, the multires pointer gets invalid -  Campbell */
					multires_load_old(ob, me);

				ob->data = olddata;
			}

			if(ob->totcol && ob->matbits == NULL) {
				int a;

				ob->matbits= MEM_callocN(sizeof(char)*ob->totcol, "ob->matbits");
				for(a=0; a<ob->totcol; a++)
					ob->matbits[a]= ob->colbits & (1<<a);
			}
		}

		/* texture filter */
		for(tex = main->tex.first; tex; tex = tex->id.next) {
			if(tex->afmax == 0)
				tex->afmax= 8;
		}

		for(ma = main->mat.first; ma; ma = ma->id.next) {
			int a;
			if(ma->mode & MA_WIRE) {
				ma->material_type= MA_TYPE_WIRE;
				ma->mode &= ~MA_WIRE;
			}
			if(ma->mode & MA_HALO) {
				ma->material_type= MA_TYPE_HALO;
				ma->mode &= ~MA_HALO;
			}

			if(ma->mode & (MA_ZTRANSP|MA_RAYTRANSP)) {
				ma->mode |= MA_TRANSP;
			}
			else {
				ma->mode |= MA_ZTRANSP;
				ma->mode &= ~MA_TRANSP;
			}

			/* set new bump for unused slots */
			for(a=0; a<MAX_MTEX; a++) {
				if(ma->mtex[a]) {
					tex= ma->mtex[a]->tex;
					if(!tex) {
						ma->mtex[a]->texflag |= MTEX_3TAP_BUMP;
						ma->mtex[a]->texflag |= MTEX_BUMP_OBJECTSPACE;
					} else {
						tex= (Tex*)newlibadr(fd, ma->id.lib, tex);
						if(tex && tex->type == 0) { /* invalid type */
							ma->mtex[a]->texflag |= MTEX_3TAP_BUMP;
							ma->mtex[a]->texflag |= MTEX_BUMP_OBJECTSPACE;
						}
					}
				}
			}
			
			/* volume rendering settings */
			if (ma->vol.stepsize < 0.0001f) {
				ma->vol.density = 1.0f;
				ma->vol.emission = 0.0f;
				ma->vol.scattering = 1.0f;
				ma->vol.emission_col[0] = ma->vol.emission_col[1] = ma->vol.emission_col[2] = 1.0f;
				ma->vol.density_scale = 1.0f;
				ma->vol.depth_cutoff = 0.01f;
				ma->vol.stepsize_type = MA_VOL_STEP_RANDOMIZED;
				ma->vol.stepsize = 0.2f;
				ma->vol.shade_type = MA_VOL_SHADE_SHADED;
				ma->vol.shadeflag |= MA_VOL_PRECACHESHADING;
				ma->vol.precache_resolution = 50;
			}
		}

		for(sce = main->scene.first; sce; sce = sce->id.next) {
			ts= sce->toolsettings;
			if(ts->normalsize == 0.0f || !ts->uv_selectmode || ts->vgroup_weight == 0.0f) {
				ts->normalsize= 0.1f;
				ts->selectmode= SCE_SELECT_VERTEX;
				
				/* autokeying - setting should be taken from the user-prefs
				 * but the userprefs version may not have correct flags set 
				 * (i.e. will result in blank box when enabled)
				 */
				ts->autokey_mode= U.autokey_mode;
				if (ts->autokey_mode == 0) 
					ts->autokey_mode= 2; /* 'add/replace' but not on */
				ts->uv_selectmode= UV_SELECT_VERTEX;
				ts->vgroup_weight= 1.0f;
			}

			/* Game Settings */
			//Dome
			sce->gm.dome.angle = sce->r.domeangle;
			sce->gm.dome.mode = sce->r.domemode;
			sce->gm.dome.res = sce->r.domeres;
			sce->gm.dome.resbuf = sce->r.domeresbuf;
			sce->gm.dome.tilt = sce->r.dometilt;
			sce->gm.dome.warptext = sce->r.dometext;

			//Stand Alone
			sce->gm.fullscreen = sce->r.fullscreen;
			sce->gm.xplay = sce->r.xplay;
			sce->gm.yplay = sce->r.yplay;
			sce->gm.freqplay = sce->r.freqplay;
			sce->gm.depth = sce->r.depth;
			sce->gm.attrib = sce->r.attrib;

			//Stereo
			sce->gm.stereomode = sce->r.stereomode;
			/* reassigning stereomode NO_STEREO and DOME to a separeted flag*/
			if (sce->gm.stereomode == 1){ //1 = STEREO_NOSTEREO
				sce->gm.stereoflag = STEREO_NOSTEREO;
				sce->gm.stereomode = STEREO_ANAGLYPH;
			}
			else if(sce->gm.stereomode == 8){ //8 = STEREO_DOME
				sce->gm.stereoflag = STEREO_DOME;
				sce->gm.stereomode = STEREO_ANAGLYPH;
			}
			else
				sce->gm.stereoflag = STEREO_ENABLED;

			//Framing
			sce->gm.framing = sce->framing;
			sce->gm.xplay = sce->r.xplay;
			sce->gm.yplay = sce->r.yplay;
			sce->gm.freqplay= sce->r.freqplay;
			sce->gm.depth= sce->r.depth;

			//Physic (previously stored in world)
			sce->gm.gravity =9.8f;
			sce->gm.physicsEngine= WOPHY_BULLET;// Bullet by default
			sce->gm.mode = WO_DBVT_CULLING;	// DBVT culling by default
			sce->gm.occlusionRes = 128;
			sce->gm.ticrate = 60;
			sce->gm.maxlogicstep = 5;
			sce->gm.physubstep = 1;
			sce->gm.maxphystep = 5;
		}
	}

	if (main->versionfile < 250 || (main->versionfile == 250 && main->subversionfile < 2)) {
		Scene *sce;
		Object *ob;

		for(sce = main->scene.first; sce; sce = sce->id.next) {
			if(fd->fileflags & G_FILE_ENABLE_ALL_FRAMES)
				sce->gm.flag |= GAME_ENABLE_ALL_FRAMES;
			if(fd->fileflags & G_FILE_SHOW_DEBUG_PROPS)
				sce->gm.flag |= GAME_SHOW_DEBUG_PROPS;
			if(fd->fileflags & G_FILE_SHOW_FRAMERATE)
				sce->gm.flag |= GAME_SHOW_FRAMERATE;
			if(fd->fileflags & G_FILE_SHOW_PHYSICS)
				sce->gm.flag |= GAME_SHOW_PHYSICS;
			if(fd->fileflags & G_FILE_GLSL_NO_SHADOWS)
				sce->gm.flag |= GAME_GLSL_NO_SHADOWS;
			if(fd->fileflags & G_FILE_GLSL_NO_SHADERS)
				sce->gm.flag |= GAME_GLSL_NO_SHADERS;
			if(fd->fileflags & G_FILE_GLSL_NO_RAMPS)
				sce->gm.flag |= GAME_GLSL_NO_RAMPS;
			if(fd->fileflags & G_FILE_GLSL_NO_NODES)
				sce->gm.flag |= GAME_GLSL_NO_NODES;
			if(fd->fileflags & G_FILE_GLSL_NO_EXTRA_TEX)
				sce->gm.flag |= GAME_GLSL_NO_EXTRA_TEX;
			if(fd->fileflags & G_FILE_IGNORE_DEPRECATION_WARNINGS)
				sce->gm.flag |= GAME_IGNORE_DEPRECATION_WARNINGS;

			if(fd->fileflags & G_FILE_GAME_MAT_GLSL)
				sce->gm.matmode= GAME_MAT_GLSL;
			else if(fd->fileflags & G_FILE_GAME_MAT)
				sce->gm.matmode= GAME_MAT_MULTITEX;
			else
				sce->gm.matmode= GAME_MAT_TEXFACE;

			sce->gm.flag |= GAME_DISPLAY_LISTS;
		}
		
		for(ob = main->object.first; ob; ob = ob->id.next) {
			if(ob->flag & 8192) // OB_POSEMODE = 8192
				ob->mode |= OB_MODE_POSE;
		}
	}

	if (main->versionfile < 250 || (main->versionfile == 250 && main->subversionfile < 4)) {
		Scene *sce;
		Object *ob;
		Material *ma;
		Lamp *la;
		World *wo;
		Tex *tex;
		ParticleSettings *part;
		int do_gravity = 0;

		for(sce = main->scene.first; sce; sce = sce->id.next)
			if(sce->unit.scale_length == 0.0f)
				sce->unit.scale_length= 1.0f;
		
		for(ob = main->object.first; ob; ob = ob->id.next) {
			/* fluid-sim stuff */
			FluidsimModifierData *fluidmd = (FluidsimModifierData *)modifiers_findByType(ob, eModifierType_Fluidsim);
			if (fluidmd) fluidmd->fss->fmd = fluidmd;
			
			/* rotation modes were added, but old objects would now default to being 'quaternion based' */
			ob->rotmode= ROT_MODE_EUL;
		}
		
		for(ma = main->mat.first; ma; ma=ma->id.next) {
			if(ma->vol.reflection == 0.f) {
				ma->vol.reflection = 1.f;
				ma->vol.transmission_col[0] = ma->vol.transmission_col[1] = ma->vol.transmission_col[2] = 1.0f;
				ma->vol.reflection_col[0] = ma->vol.reflection_col[1] = ma->vol.reflection_col[2] = 1.0f;
			}

			do_version_mtex_factor_2_50(ma->mtex, ID_MA);
		}

		for(la = main->lamp.first; la; la=la->id.next)
			do_version_mtex_factor_2_50(la->mtex, ID_LA);

		for(wo = main->world.first; wo; wo=wo->id.next)
			do_version_mtex_factor_2_50(wo->mtex, ID_WO);

		for(tex = main->tex.first; tex; tex=tex->id.next)
			if(tex->vd)
				if(tex->vd->extend == 0)
					tex->vd->extend = TEX_CLIP;
		
		for(sce= main->scene.first; sce; sce= sce->id.next)
		{
			if(sce->audio.main == 0.0f)
				sce->audio.main = 1.0f;

			sce->r.ffcodecdata.audio_mixrate = sce->audio.mixrate;
			sce->r.ffcodecdata.audio_volume = sce->audio.main;
			sce->audio.distance_model = 2;
			sce->audio.doppler_factor = 1.0f;
			sce->audio.speed_of_sound = 343.3f;
		}

		/* Add default gravity to scenes */
		for(sce= main->scene.first; sce; sce= sce->id.next) {
			if((sce->physics_settings.flag & PHYS_GLOBAL_GRAVITY) == 0
				&& len_v3(sce->physics_settings.gravity) == 0.0f) {

				sce->physics_settings.gravity[0] = sce->physics_settings.gravity[1] = 0.0f;
				sce->physics_settings.gravity[2] = -9.81f;
				sce->physics_settings.flag = PHYS_GLOBAL_GRAVITY;
				do_gravity = 1;
			}
		}

		/* Assign proper global gravity weights for dynamics (only z-coordinate is taken into account) */
		if(do_gravity) for(part= main->particle.first; part; part= part->id.next)
			part->effector_weights->global_gravity = part->acc[2]/-9.81f;

		for(ob = main->object.first; ob; ob = ob->id.next) {
			ModifierData *md;

			if(do_gravity) {
				for(md= ob->modifiers.first; md; md= md->next) {
					ClothModifierData *clmd = (ClothModifierData *)modifiers_findByType(ob, eModifierType_Cloth);
					if(clmd)
						clmd->sim_parms->effector_weights->global_gravity = clmd->sim_parms->gravity[2]/-9.81f;
				}

				if(ob->soft)
					ob->soft->effector_weights->global_gravity = ob->soft->grav/9.81f;
			}

			/* Normal wind shape is plane */
			if(ob->pd) {
				if(ob->pd->forcefield == PFIELD_WIND)
					ob->pd->shape = PFIELD_SHAPE_PLANE;
				
				if(ob->pd->flag & PFIELD_PLANAR)
					ob->pd->shape = PFIELD_SHAPE_PLANE;
				else if(ob->pd->flag & PFIELD_SURFACE)
					ob->pd->shape = PFIELD_SHAPE_SURFACE;

				ob->pd->flag |= PFIELD_DO_LOCATION;
			}
		}
	}

	if (main->versionfile < 250 || (main->versionfile == 250 && main->subversionfile < 6)) {
		Object *ob;
		Lamp *la;
		
		/* New variables for axis-angle rotations and/or quaternion rotations were added, and need proper initialisation */
		for (ob= main->object.first; ob; ob= ob->id.next) {
			/* new variables for all objects */
			ob->quat[0]= 1.0f;
			ob->rotAxis[1]= 1.0f;
			
			/* bones */
			if (ob->pose) {
				bPoseChannel *pchan;
				
				for (pchan= ob->pose->chanbase.first; pchan; pchan= pchan->next) {
					/* just need to initalise rotation axis properly... */
					pchan->rotAxis[1]= 1.0f;
				}
			}
		}

		for(la = main->lamp.first; la; la=la->id.next)
			la->compressthresh= 0.05f;
	}

	if (main->versionfile < 250 || (main->versionfile == 250 && main->subversionfile < 7)) {
		Mesh *me;
		Nurb *nu;
		Lattice *lt;
		Curve *cu;
		Key *key;
		float *data;
		int a, tot;

		/* shape keys are no longer applied to the mesh itself, but rather
		   to the derivedmesh/displist, so here we ensure that the basis
		   shape key is always set in the mesh coordinates. */

		for(me= main->mesh.first; me; me= me->id.next) {
			if((key = newlibadr(fd, lib, me->key)) && key->refkey) {
				data= key->refkey->data;
				tot= MIN2(me->totvert, key->refkey->totelem);

				for(a=0; a<tot; a++, data+=3)
					VECCOPY(me->mvert[a].co, data)
			}
		}

		for(lt= main->latt.first; lt; lt= lt->id.next) {
			if((key = newlibadr(fd, lib, lt->key)) && key->refkey) {
				data= key->refkey->data;
				tot= MIN2(lt->pntsu*lt->pntsv*lt->pntsw, key->refkey->totelem);

				for(a=0; a<tot; a++, data+=3)
					VECCOPY(lt->def[a].vec, data)
			}
		}

		for(cu= main->curve.first; cu; cu= cu->id.next) {
			if((key = newlibadr(fd, lib, cu->key)) && key->refkey) {
				data= key->refkey->data;

				for(nu=cu->nurb.first; nu; nu=nu->next) {
					if(nu->bezt) {
						BezTriple *bezt = nu->bezt;

						for(a=0; a<nu->pntsu; a++, bezt++) {
							VECCOPY(bezt->vec[0], data); data+=3;
							VECCOPY(bezt->vec[1], data); data+=3;
							VECCOPY(bezt->vec[2], data); data+=3;
							bezt->alfa= *data; data++;
						}
					}
					else if(nu->bp) {
						BPoint *bp = nu->bp;

						for(a=0; a<nu->pntsu*nu->pntsv; a++, bp++) {
							VECCOPY(bp->vec, data); data+=3;
							bp->alfa= *data; data++;
						}
					}
				}
			}
		}
	}

	if (main->versionfile < 250 || (main->versionfile == 250 && main->subversionfile < 8))
	{
		{
			Scene *sce= main->scene.first;
			while(sce) {
				if(sce->r.frame_step==0)
					sce->r.frame_step= 1;
				if (sce->r.mblur_samples==0)
					sce->r.mblur_samples = sce->r.osa;
				
				if (sce->ed && sce->ed->seqbase.first) {
					do_versions_seq_unique_name_all_strips(
						sce, &sce->ed->seqbase);
				}
			
				sce= sce->id.next;
			}
		}
		{
			/* ensure all nodes have unique names */
			bNodeTree *ntree= main->nodetree.first;
			while(ntree) {
				bNode *node=ntree->nodes.first;
				
				while(node) {
					nodeUniqueName(ntree, node);
					node= node->next;
				}
				
				ntree= ntree->id.next;
			}
		}
		{
			Object *ob=main->object.first;
			while (ob) {
				/* shaded mode disabled for now */
				if (ob->dt == OB_SHADED) ob->dt = OB_TEXTURE;
				ob=ob->id.next;
			}
		}
		
		{
			bScreen *screen;
			ScrArea *sa;
			SpaceLink *sl;
			
			for(screen= main->screen.first; screen; screen= screen->id.next) {
				for(sa= screen->areabase.first; sa; sa= sa->next) {
					for(sl= sa->spacedata.first; sl; sl= sl->next) {
						if(sl->spacetype==SPACE_VIEW3D) {
							View3D *v3d = (View3D *)sl;
							if (v3d->drawtype == OB_SHADED) v3d->drawtype = OB_SOLID;
						}
					}
				}
			}
		}
		
		/* only convert old 2.50 files with color management */
		if (main->versionfile == 250) {
			Scene *sce=main->scene.first;
			Material *ma=main->mat.first;
			World *wo=main->world.first;
			Tex *tex=main->tex.first;
			int i, convert=0;
			
			/* convert to new color management system:
			 while previously colors were stored as srgb, 
			 now they are stored as linear internally, 
			 with screen gamma correction in certain places in the UI. */

			/* don't know what scene is active, so we'll convert if any scene has it enabled... */
			while (sce) {
				if(sce->r.color_mgt_flag & R_COLOR_MANAGEMENT)
					convert=1;
				sce=sce->id.next;
			}
			
			if (convert) {
				while(ma) {
					if (ma->ramp_col) {
						ColorBand *band = (ColorBand *)ma->ramp_col;
						for (i=0; i<band->tot; i++) {
							CBData *data = band->data + i;
							srgb_to_linearrgb_v3_v3(&data->r, &data->r);
						}
					}
					if (ma->ramp_spec) {
						ColorBand *band = (ColorBand *)ma->ramp_spec;
						for (i=0; i<band->tot; i++) {
							CBData *data = band->data + i;
							srgb_to_linearrgb_v3_v3(&data->r, &data->r);
						}
					}
					
					srgb_to_linearrgb_v3_v3(&ma->r, &ma->r);
					srgb_to_linearrgb_v3_v3(&ma->specr, &ma->specr);
					srgb_to_linearrgb_v3_v3(&ma->mirr, &ma->mirr);
					srgb_to_linearrgb_v3_v3(ma->sss_col, ma->sss_col);
					ma=ma->id.next;
				}
				
				while(tex) {
					if (tex->coba) {
						ColorBand *band = (ColorBand *)tex->coba;
						for (i=0; i<band->tot; i++) {
							CBData *data = band->data + i;
							srgb_to_linearrgb_v3_v3(&data->r, &data->r);
						}
					}
					tex=tex->id.next;
				}
				
				while(wo) {
					srgb_to_linearrgb_v3_v3(&wo->ambr, &wo->ambr);
					srgb_to_linearrgb_v3_v3(&wo->horr, &wo->horr);
					srgb_to_linearrgb_v3_v3(&wo->zenr, &wo->zenr);
					wo=wo->id.next;
				}
			}
		}
	}
	
	if (main->versionfile < 250 || (main->versionfile == 250 && main->subversionfile < 9))
	{
		Scene *sce;
		Mesh *me;
		Object *ob;

		for(sce=main->scene.first; sce; sce=sce->id.next)
			if(!sce->toolsettings->particle.selectmode)
				sce->toolsettings->particle.selectmode= SCE_SELECT_PATH;

		if (main->versionfile == 250 && main->subversionfile > 1) {
			for(me=main->mesh.first; me; me=me->id.next)
				multires_load_old_250(me);

			for(ob=main->object.first; ob; ob=ob->id.next) {
				MultiresModifierData *mmd = (MultiresModifierData *)modifiers_findByType(ob, eModifierType_Multires);

				if(mmd) {
					mmd->totlvl--;
					mmd->lvl--;
					mmd->sculptlvl= mmd->lvl;
					mmd->renderlvl= mmd->lvl;
				}
			}
		}
	}

	if (main->versionfile < 250 || (main->versionfile == 250 && main->subversionfile < 10))
	{
		Object *ob;

		/* properly initialise hair clothsim data on old files */
		for(ob = main->object.first; ob; ob = ob->id.next) {
			ModifierData *md;
			for(md= ob->modifiers.first; md; md= md->next) {
				if (md->type == eModifierType_Cloth) {
					ClothModifierData *clmd = (ClothModifierData *)md;
					if (clmd->sim_parms->velocity_smooth < 0.01f)
						clmd->sim_parms->velocity_smooth = 0.f;
				}
			}
		}
	}

	/* fix bad area setup in subversion 10 */
	if (main->versionfile == 250 && main->subversionfile == 10)
	{
		/* fix for new view type in sequencer */
		bScreen *screen;
		ScrArea *sa;
		SpaceLink *sl;


		/* remove all preview window in wrong spaces */
		for(screen= main->screen.first; screen; screen= screen->id.next) {
			for(sa= screen->areabase.first; sa; sa= sa->next) {
				for(sl= sa->spacedata.first; sl; sl= sl->next) {
					if(sl->spacetype!=SPACE_SEQ) {
						ARegion *ar;
						ListBase *regionbase;

						if (sl == sa->spacedata.first) {
							regionbase = &sa->regionbase;
						} else {
							regionbase = &sl->regionbase;
						}


						for( ar = regionbase->first; ar; ar = ar->next) {
							if (ar->regiontype == RGN_TYPE_PREVIEW)
								break;
						}

						if (ar && (ar->regiontype == RGN_TYPE_PREVIEW)) {
							SpaceType *st= BKE_spacetype_from_id(SPACE_SEQ);
							BKE_area_region_free(st, ar);
							BLI_freelinkN(regionbase, ar);
						}
					}
				}
			}
		}
	}

	if (main->versionfile < 250 || (main->versionfile == 250 && main->subversionfile < 11))
	{
		{
			/* fix for new view type in sequencer */
			bScreen *screen;
			ScrArea *sa;
			SpaceLink *sl;


			for(screen= main->screen.first; screen; screen= screen->id.next) {
				for(sa= screen->areabase.first; sa; sa= sa->next) {
					for(sl= sa->spacedata.first; sl; sl= sl->next) {
						if(sl->spacetype==SPACE_SEQ) {
							ARegion *ar;
							ARegion *ar_main;
							ListBase *regionbase;
							SpaceSeq *sseq = (SpaceSeq *)sl;

							if (sl == sa->spacedata.first) {
								regionbase = &sa->regionbase;
							} else {
								regionbase = &sl->regionbase;
							}

							if (sseq->view == 0) sseq->view = SEQ_VIEW_SEQUENCE;
							if (sseq->mainb == 0) sseq->mainb = SEQ_DRAW_IMG_IMBUF;

							ar_main = (ARegion*)regionbase->first;
							for (; ar_main; ar_main = ar_main->next) {
								if (ar_main->regiontype == RGN_TYPE_WINDOW)
									break;
							}
							ar= MEM_callocN(sizeof(ARegion), "preview area for sequencer");
							BLI_insertlinkbefore(regionbase, ar_main, ar);
							sequencer_init_preview_region(ar);
						}
					}
				}
			}
		}
	}

	if (main->versionfile < 250 || (main->versionfile == 250 && main->subversionfile < 12))
	{
		Scene *sce;
		Object *ob;
		Brush *brush;
		Material *ma;
		
		/* game engine changes */
		for(sce = main->scene.first; sce; sce = sce->id.next) {
			sce->gm.eyeseparation = 0.10f;
		}
		
		/* anim viz changes */
		for (ob= main->object.first; ob; ob= ob->id.next) {
			/* initialise object defaults */
			animviz_settings_init(&ob->avs);
			
			/* if armature, copy settings for pose from armature data 
			 * performing initialisation where appropriate 
			 */
			if (ob->pose && ob->data) {
				bArmature *arm= newlibadr(fd, lib, ob->data);
				if(arm) { /* XXX - why does this fail in some cases? */
					bAnimVizSettings *avs= &ob->pose->avs;
					
					/* ghosting settings ---------------- */
						/* ranges */
					avs->ghost_bc= avs->ghost_ac= arm->ghostep;
					
					avs->ghost_sf= arm->ghostsf;
					avs->ghost_ef= arm->ghostef;
					if ((avs->ghost_sf == avs->ghost_ef) && (avs->ghost_sf == 0)) {
						avs->ghost_sf= 1;
						avs->ghost_ef= 100;
					}
					
						/* type */
					if (arm->ghostep == 0)
						avs->ghost_type= GHOST_TYPE_NONE;
					else
						avs->ghost_type= arm->ghosttype + 1;
					
						/* stepsize */
					avs->ghost_step= arm->ghostsize;
					if (avs->ghost_step == 0)
						avs->ghost_step= 1;
					
					/* path settings --------------------- */
						/* ranges */
					avs->path_bc= arm->pathbc;
					avs->path_ac= arm->pathac;
					if ((avs->path_bc == avs->path_ac) && (avs->path_bc == 0))
						avs->path_bc= avs->path_ac= 10;
					
					avs->path_sf= arm->pathsf;
					avs->path_ef= arm->pathef;
					if ((avs->path_sf == avs->path_ef) && (avs->path_sf == 0)) {
						avs->path_sf= 1;
						avs->path_ef= 250;
					}
					
						/* flags */
					if (arm->pathflag & ARM_PATH_FNUMS)
						avs->path_viewflag |= MOTIONPATH_VIEW_FNUMS;
					if (arm->pathflag & ARM_PATH_KFRAS)
						avs->path_viewflag |= MOTIONPATH_VIEW_KFRAS;
					if (arm->pathflag & ARM_PATH_KFNOS)
						avs->path_viewflag |= MOTIONPATH_VIEW_KFNOS;
					
						/* bake flags */
					if (arm->pathflag & ARM_PATH_HEADS)
						avs->path_bakeflag |= MOTIONPATH_BAKE_HEADS;
					
						/* type */
					if (arm->pathflag & ARM_PATH_ACFRA)
						avs->path_type = MOTIONPATH_TYPE_ACFRA;
					
						/* stepsize */
					avs->path_step= arm->pathsize;
					if (avs->path_step == 0)
						avs->path_step= 1;
				}
				else
					animviz_settings_init(&ob->pose->avs);
			}
		}
		
		/* brush texture changes */
		for (brush= main->brush.first; brush; brush= brush->id.next) {
			default_mtex(&brush->mtex);
		}

		for (ma= main->mat.first; ma; ma= ma->id.next) {
			if (ma->vol.ms_spread < 0.0001f) {
				ma->vol.ms_spread = 0.2f;
				ma->vol.ms_diff = 1.f;
				ma->vol.ms_intensity = 1.f;	
			}
		}
	}
	
	if (main->versionfile < 250 || (main->versionfile == 250 && main->subversionfile < 13)) {
		/* NOTE: if you do more conversion, be sure to do it outside of this and
		   increase subversion again, otherwise it will not be correct */
		Object *ob;
		
		/* convert degrees to radians for internal use */
		for (ob=main->object.first; ob; ob=ob->id.next) {
			bPoseChannel *pchan;

			do_version_constraints_radians_degrees_250(&ob->constraints);

			if (ob->pose) {
				for (pchan=ob->pose->chanbase.first; pchan; pchan=pchan->next) {
					pchan->limitmin[0] *= (float)(M_PI/180.0);
					pchan->limitmin[1] *= (float)(M_PI/180.0);
					pchan->limitmin[2] *= (float)(M_PI/180.0);
					pchan->limitmax[0] *= (float)(M_PI/180.0);
					pchan->limitmax[1] *= (float)(M_PI/180.0);
					pchan->limitmax[2] *= (float)(M_PI/180.0);

					do_version_constraints_radians_degrees_250(&pchan->constraints);
				}
			}
		}
	}
	
	if (main->versionfile < 250 || (main->versionfile == 250 && main->subversionfile < 14)) {
		/* fix for bad View2D extents for Animation Editors */
		bScreen *screen;
		ScrArea *sa;
		SpaceLink *sl;
		
		for (screen= main->screen.first; screen; screen= screen->id.next) {
			for (sa= screen->areabase.first; sa; sa= sa->next) {
				for (sl= sa->spacedata.first; sl; sl= sl->next) {
					ListBase *regionbase;
					ARegion *ar;
					
					if (sl == sa->spacedata.first)
						regionbase = &sa->regionbase;
					else
						regionbase = &sl->regionbase;
						
					if (ELEM(sl->spacetype, SPACE_ACTION, SPACE_NLA)) {
						for (ar = (ARegion*)regionbase->first; ar; ar = ar->next) {
							if (ar->regiontype == RGN_TYPE_WINDOW) {
								ar->v2d.cur.ymax= ar->v2d.tot.ymax= 0.0f;
								ar->v2d.cur.ymin= ar->v2d.tot.ymin= (float)(-sa->winy) / 3.0f;
							}
						}
					}
				}
			}
		}
	}
	
	if (main->versionfile < 250 || (main->versionfile == 250 && main->subversionfile < 15)) {
		World *wo;
		Material *ma;

		/* ambient default from 0.5f to 1.0f */
		for(ma= main->mat.first; ma; ma=ma->id.next)
			ma->amb *= 2.0f;

		for(wo= main->world.first; wo; wo=wo->id.next) {
			/* ao splitting into ao/env/indirect */
			wo->ao_env_energy= wo->aoenergy;
			wo->aoenergy= 1.0f;

			if(wo->ao_indirect_bounces == 0)
				wo->ao_indirect_bounces= 1;
			else
				wo->mode |= WO_INDIRECT_LIGHT;

			if(wo->aomix == WO_AOSUB)
				wo->ao_env_energy= -wo->ao_env_energy;
			else if(wo->aomix == WO_AOADDSUB)
				wo->mode |= WO_AMB_OCC;

			wo->aomix= WO_AOMUL;

			/* ambient default from 0.5f to 1.0f */
			mul_v3_fl(&wo->ambr, 0.5f);
			wo->ao_env_energy *= 0.5f;
		}
	}
	
	if (main->versionfile < 250 || (main->versionfile == 250 && main->subversionfile < 17)) {
		Scene *sce;
		Sequence *seq;
		Material *ma;

		/* initialize to sane default so toggling on border shows something */
		for(sce = main->scene.first; sce; sce = sce->id.next) {
			if(sce->r.border.xmin == 0.0f && sce->r.border.ymin == 0.0f &&
			   sce->r.border.xmax == 0.0f && sce->r.border.ymax == 0.0f) {
				sce->r.border.xmin= 0.0f;
				sce->r.border.ymin= 0.0f;
				sce->r.border.xmax= 1.0f;
				sce->r.border.ymax= 1.0f;
			}

			if((sce->r.ffcodecdata.flags & FFMPEG_MULTIPLEX_AUDIO) == 0)
				sce->r.ffcodecdata.audio_codec = 0x0; // CODEC_ID_NONE

			SEQ_BEGIN(sce->ed, seq) {
				seq->volume = 1.0f;
			}
			SEQ_END
		}

		/* particle brush strength factor was changed from int to float */
		for(sce= main->scene.first; sce; sce=sce->id.next) {
			ParticleEditSettings *pset= &sce->toolsettings->particle;
			int a;

			for(a=0; a<PE_TOT_BRUSH; a++)
				pset->brush[a].strength /= 100.0f;
		}

		for(ma = main->mat.first; ma; ma=ma->id.next)
			if(ma->mode & MA_TRACEBLE)
				ma->shade_flag |= MA_APPROX_OCCLUSION;

		/* sequencer changes */
		{
			bScreen *screen;
			ScrArea *sa;
			SpaceLink *sl;

			for(screen= main->screen.first; screen; screen= screen->id.next) {
				for(sa= screen->areabase.first; sa; sa= sa->next) {
					for(sl= sa->spacedata.first; sl; sl= sl->next) {
						if(sl->spacetype==SPACE_SEQ) {
							ARegion *ar_preview;
							ListBase *regionbase;

							if (sl == sa->spacedata.first) {
								regionbase = &sa->regionbase;
							} else {
								regionbase = &sl->regionbase;
							}

							ar_preview = (ARegion*)regionbase->first;
							for (; ar_preview; ar_preview = ar_preview->next) {
								if (ar_preview->regiontype == RGN_TYPE_PREVIEW)
									break;
							}
							if (ar_preview && (ar_preview->regiontype == RGN_TYPE_PREVIEW)) {
								sequencer_init_preview_region(ar_preview);
							}
						}
					}
				}
			}
		} /* sequencer changes */
	}
	
	if (main->versionfile <= 251) {	/* 2.5.1 had no subversions */
		bScreen *sc;
		
		/* Blender 2.5.2 - subversion 0 introduced a new setting: V3D_RENDER_OVERRIDE.
		 * This bit was used in the past for V3D_TRANSFORM_SNAP, which is now deprecated. 
		 * Here we clear it for old files so they don't come in with V3D_RENDER_OVERRIDE set,
		 * which would cause cameras, lamps, etc to become invisible */
		for(sc= main->screen.first; sc; sc= sc->id.next) {
			ScrArea *sa;
			for(sa= sc->areabase.first; sa; sa= sa->next) {
				SpaceLink *sl;
				for (sl= sa->spacedata.first; sl; sl= sl->next) {
					if(sl->spacetype==SPACE_VIEW3D) {
						View3D* v3d = (View3D *)sl;
						v3d->flag2 &= ~V3D_RENDER_OVERRIDE;
					}
				}
			}
		}
	}

	if (main->versionfile < 252 || (main->versionfile == 252 && main->subversionfile < 1)) {
		Brush *brush;
		Object *ob;
		Scene *scene;
		bNodeTree *ntree;
		
		for (brush= main->brush.first; brush; brush= brush->id.next) {
			if (brush->curve) brush->curve->preset = CURVE_PRESET_SMOOTH;
		}
		
		/* properly initialise active flag for fluidsim modifiers */
		for(ob = main->object.first; ob; ob = ob->id.next) {
			ModifierData *md;
			for(md= ob->modifiers.first; md; md= md->next) {
				if (md->type == eModifierType_Fluidsim) {
					FluidsimModifierData *fmd = (FluidsimModifierData *)md;
					fmd->fss->flag |= OB_FLUIDSIM_ACTIVE; 
					fmd->fss->flag |= OB_FLUIDSIM_OVERRIDE_TIME;
				}
			}
		}
		
		/* adjustment to color balance node values */
		for(scene= main->scene.first; scene; scene= scene->id.next) {
			if(scene->nodetree) {
				bNode *node=scene->nodetree->nodes.first;
				
				while(node) {
					if (node->type == CMP_NODE_COLORBALANCE) {
						NodeColorBalance *n= (NodeColorBalance *)node->storage;
						n->lift[0] += 1.f;
						n->lift[1] += 1.f;
						n->lift[2] += 1.f;
					}
					node= node->next;
				}
			}
		}
		/* check inside node groups too */
		for (ntree= main->nodetree.first; ntree; ntree=ntree->id.next) {
			bNode *node=ntree->nodes.first;
			
			while(node) {
				if (node->type == CMP_NODE_COLORBALANCE) {
					NodeColorBalance *n= (NodeColorBalance *)node->storage;
					n->lift[0] += 1.f;
					n->lift[1] += 1.f;
					n->lift[2] += 1.f;
				}
				node= node->next;
			}
		}
	}
	
	/* old-track -> constraints (this time we're really doing it!) */
	if (main->versionfile < 252 || (main->versionfile == 252 && main->subversionfile < 2)) {
		Object *ob;
		
		for (ob = main->object.first; ob; ob = ob->id.next)
			do_version_old_trackto_to_constraints(ob);
	}
	
	if (main->versionfile < 252 || (main->versionfile == 252 && main->subversionfile < 5)) {
		bScreen *sc;
		
		/* Image editor scopes */
		for(sc= main->screen.first; sc; sc= sc->id.next) {
			ScrArea *sa;
			for(sa= sc->areabase.first; sa; sa= sa->next) {
				SpaceLink *sl;
				for (sl= sa->spacedata.first; sl; sl= sl->next) {
					if(sl->spacetype==SPACE_IMAGE) {
						SpaceImage *sima = (SpaceImage *)sl;
						scopes_new(&sima->scopes);
					}
				}
			}
		}
	}
	

	if (main->versionfile < 253)
	{
		Object *ob;
		Scene *scene;
		bScreen *sc;
		Tex *tex;
		Brush *brush;

		for (sc= main->screen.first; sc; sc= sc->id.next) {
			ScrArea *sa;
			for (sa= sc->areabase.first; sa; sa= sa->next) {
				SpaceLink *sl;
				for (sl= sa->spacedata.first; sl; sl= sl->next) {
					if (sl->spacetype == SPACE_NODE) {
						SpaceNode *snode= (SpaceNode *)sl;
						ListBase *regionbase;
						ARegion *ar;

						if (sl == sa->spacedata.first)
							regionbase = &sa->regionbase;
						else
							regionbase = &sl->regionbase;

						if (snode->v2d.minzoom > 0.09f)
							snode->v2d.minzoom= 0.09f;
						if (snode->v2d.maxzoom < 2.31f)
							snode->v2d.maxzoom= 2.31f;

						for (ar= regionbase->first; ar; ar= ar->next) {
							if (ar->regiontype == RGN_TYPE_WINDOW) {
								if (ar->v2d.minzoom > 0.09f)
									ar->v2d.minzoom= 0.09f;
								if (ar->v2d.maxzoom < 2.31f)
									ar->v2d.maxzoom= 2.31f;
							}
						}
					}
					else if (sl->spacetype == SPACE_TIME) {
						SpaceTime *stime= (SpaceTime *)sl;
						
						/* enable all cache display */
						stime->cache_display |= TIME_CACHE_DISPLAY;
						stime->cache_display |= (TIME_CACHE_SOFTBODY|TIME_CACHE_PARTICLES);
						stime->cache_display |= (TIME_CACHE_CLOTH|TIME_CACHE_SMOKE);
					}
				}
			}
		}

		do_version_mdef_250(main);

		/* parent type to modifier */
		for(ob = main->object.first; ob; ob = ob->id.next) {
			if(ob->parent) {
				Object *parent= (Object *)newlibadr(fd, lib, ob->parent);
				if(parent) { /* parent may not be in group */
					if(parent->type==OB_ARMATURE && ob->partype==PARSKEL) {
						ArmatureModifierData *amd;
						bArmature *arm= (bArmature *)newlibadr(fd, lib, parent->data);

						amd = (ArmatureModifierData*) modifier_new(eModifierType_Armature);
						amd->object = ob->parent;
						BLI_addtail((ListBase*)&ob->modifiers, amd);
						amd->deformflag= arm->deformflag;
						ob->partype = PAROBJECT;
					}
					else if(parent->type==OB_LATTICE && ob->partype==PARSKEL) {
						LatticeModifierData *lmd;

						lmd = (LatticeModifierData*) modifier_new(eModifierType_Lattice);
						lmd->object = ob->parent;
						BLI_addtail((ListBase*)&ob->modifiers, lmd);
						ob->partype = PAROBJECT;
					}
					else if(parent->type==OB_CURVE && ob->partype==PARCURVE) {
						CurveModifierData *cmd;

						cmd = (CurveModifierData*) modifier_new(eModifierType_Curve);
						cmd->object = ob->parent;
						BLI_addtail((ListBase*)&ob->modifiers, cmd);
						ob->partype = PAROBJECT;
					}
				}
			}
		}
		
		/* initialise scene active layer */
		for (scene= main->scene.first; scene; scene=scene->id.next) {
			int i;
			for(i=0; i<20; i++) {
				if(scene->lay & (1<<i)) {
					scene->layact= 1<<i;
					break;
				}
			}
		}

		for(tex= main->tex.first; tex; tex= tex->id.next) {
			/* if youre picky, this isn't correct until we do a version bump
			 * since you could set saturation to be 0.0*/
			if(tex->saturation==0.0f)
				tex->saturation= 1.0f;
		}

		{
			Curve *cu;
			for(cu= main->curve.first; cu; cu= cu->id.next) {
				cu->smallcaps_scale= 0.75f;
			}
		}

		for (scene= main->scene.first; scene; scene=scene->id.next) {
			if(scene) {
				Sequence *seq;
				SEQ_BEGIN(scene->ed, seq) {
					if(seq->sat==0.0f) {
						seq->sat= 1.0f;
					}
				}
				SEQ_END
			}
		}

		/* GSOC 2010 Sculpt - New settings for Brush */

		for (brush= main->brush.first; brush; brush= brush->id.next) {
			/* Sanity Check */

			// infinite number of dabs
			if (brush->spacing == 0)
				brush->spacing = 10;

			// will have no effect
			if (brush->alpha == 0)
				brush->alpha = 0.5f;

			// bad radius
			if (brush->unprojected_radius == 0)
				brush->unprojected_radius = 0.125f;

			// unusable size
			if (brush->size == 0)
				brush->size = 35;

			// can't see overlay
			if (brush->texture_overlay_alpha == 0)
				brush->texture_overlay_alpha = 33;

			// same as draw brush
			if (brush->crease_pinch_factor == 0)
				brush->crease_pinch_factor = 0.5f;

			// will sculpt no vertexes
			if (brush->plane_trim == 0)
				brush->plane_trim = 0.5f;

			// same as smooth stroke off
			if (brush->smooth_stroke_radius == 0)
				brush->smooth_stroke_radius= 75;

			// will keep cursor in one spot
			if (brush->smooth_stroke_radius == 1)
				brush->smooth_stroke_factor= 0.9f;

			// same as dots
			if (brush->rate == 0)
				brush->rate = 0.1f;

			/* New Settings */
			if (main->versionfile < 252 || (main->versionfile == 252 && main->subversionfile < 5)) {
				brush->flag |= BRUSH_SPACE_ATTEN; // explicitly enable adaptive space

				// spacing was originally in pixels, convert it to percentage for new version
				// size should not be zero due to sanity check above
				brush->spacing = (int)(100*((float)brush->spacing) / ((float)brush->size));

				if (brush->add_col[0] == 0 &&
					brush->add_col[1] == 0 &&
					brush->add_col[2] == 0)
				{
					brush->add_col[0] = 1.00f;
					brush->add_col[1] = 0.39f;
					brush->add_col[2] = 0.39f;
				}

				if (brush->sub_col[0] == 0 &&
					brush->sub_col[1] == 0 &&
					brush->sub_col[2] == 0)
				{
					brush->sub_col[0] = 0.39f;
					brush->sub_col[1] = 0.39f;
					brush->sub_col[2] = 1.00f;
				}
			}
		}
	}

	/* GSOC Sculpt 2010 - Sanity check on Sculpt/Paint settings */
	if (main->versionfile < 253) {
		Scene *sce;
		for (sce= main->scene.first; sce; sce= sce->id.next) {
			if (sce->toolsettings->sculpt_paint_unified_alpha == 0)
				sce->toolsettings->sculpt_paint_unified_alpha = 0.5f;

			if (sce->toolsettings->sculpt_paint_unified_unprojected_radius == 0) 
				sce->toolsettings->sculpt_paint_unified_unprojected_radius = 0.125f;

			if (sce->toolsettings->sculpt_paint_unified_size == 0)
				sce->toolsettings->sculpt_paint_unified_size = 35;
		}
	}

	if (main->versionfile < 253 || (main->versionfile == 253 && main->subversionfile < 1))
		{
			Object *ob;

			for(ob = main->object.first; ob; ob = ob->id.next) {
				ModifierData *md;
				for(md= ob->modifiers.first; md; md= md->next) {
					if (md->type == eModifierType_Smoke) {
						SmokeModifierData *smd = (SmokeModifierData *)md;

						if((smd->type & MOD_SMOKE_TYPE_DOMAIN) && smd->domain)
						{
							smd->domain->vorticity = 2.0f;
							smd->domain->time_scale = 1.0f;

							if(!(smd->domain->flags & (1<<4)))
								continue;

							/* delete old MOD_SMOKE_INITVELOCITY flag */
							smd->domain->flags &= ~(1<<4);

							/* for now just add it to all flow objects in the scene */
							{
								Object *ob2;
								for(ob2 = main->object.first; ob2; ob2 = ob2->id.next) {
									ModifierData *md2;
									for(md2= ob2->modifiers.first; md2; md2= md2->next) {
										if (md2->type == eModifierType_Smoke) {
											SmokeModifierData *smd2 = (SmokeModifierData *)md2;

											if((smd2->type & MOD_SMOKE_TYPE_FLOW) && smd2->flow)
											{
												smd2->flow->flags |= MOD_SMOKE_FLOW_INITVELOCITY;
											}
										}
									}
								}
							}

						}
						else if((smd->type & MOD_SMOKE_TYPE_FLOW) && smd->flow)
						{
							smd->flow->vel_multi = 1.0f;
						}

					}
				}
			}
		}

	if (main->versionfile < 255 || (main->versionfile == 255 && main->subversionfile < 1)) {
		Brush *br;
		ParticleSettings *part;
		bScreen *sc;
		Object *ob;

		for(br= main->brush.first; br; br= br->id.next) {
			if(br->ob_mode==0)
				br->ob_mode= OB_MODE_ALL_PAINT;
		}

		for(part = main->particle.first; part; part = part->id.next) {
			if(part->boids)
				part->boids->pitch = 1.0f;

			part->flag &= ~PART_HAIR_REGROW; /* this was a deprecated flag before */
			part->kink_amp_clump = 1.f; /* keep old files looking similar */
		}

		for (sc= main->screen.first; sc; sc= sc->id.next) {
			ScrArea *sa;
			for (sa= sc->areabase.first; sa; sa= sa->next) {
				SpaceLink *sl;
				for (sl= sa->spacedata.first; sl; sl= sl->next) {
					if (sl->spacetype == SPACE_INFO) {
						SpaceInfo *sinfo= (SpaceInfo *)sl;
						ARegion *ar;

						sinfo->rpt_mask= INFO_RPT_OP;

						for (ar= sa->regionbase.first; ar; ar= ar->next) {
							if (ar->regiontype == RGN_TYPE_WINDOW) {
								ar->v2d.scroll = (V2D_SCROLL_RIGHT);
								ar->v2d.align = V2D_ALIGN_NO_NEG_X|V2D_ALIGN_NO_NEG_Y; /* align bottom left */
								ar->v2d.keepofs = V2D_LOCKOFS_X;
								ar->v2d.keepzoom = (V2D_LOCKZOOM_X|V2D_LOCKZOOM_Y|V2D_LIMITZOOM|V2D_KEEPASPECT);
								ar->v2d.keeptot= V2D_KEEPTOT_BOUNDS;
								ar->v2d.minzoom= ar->v2d.maxzoom= 1.0f;
							}
						}
					}
				}
			}
		}

		/* fix rotation actuators for objects so they use real angles (radians)
		 * since before blender went opensource this strange scalar was used: (1 / 0.02) * 2 * math.pi/360 */
		for(ob= main->object.first; ob; ob= ob->id.next) {
			bActuator *act= ob->actuators.first;
			while(act) {
				if (act->type==ACT_OBJECT) {
					/* multiply velocity with 50 in old files */
					bObjectActuator *oa= act->data;
					mul_v3_fl(oa->drot, 0.8726646259971648f);
				}
				act= act->next;
			}
		}
	}
	
	// init facing axis property of steering actuators
	{					
		Object *ob;
		for(ob = main->object.first; ob; ob = ob->id.next) {
			bActuator *act;
			for(act= ob->actuators.first; act; act= act->next) {
				if(act->type==ACT_STEERING) {
					bSteeringActuator* stact = act->data;
					if (stact->facingaxis==0)
					{
						stact->facingaxis=1;
					}						
				}
			}
		}
	}
	
	if (main->versionfile < 256) {
		bScreen *sc;
		ScrArea *sa;
		Key *key;
		
		/* Fix for sample line scope initializing with no height */
		for(sc= main->screen.first; sc; sc= sc->id.next) {
			sa= sc->areabase.first;
			while(sa) {
				SpaceLink *sl;
				for (sl= sa->spacedata.first; sl; sl= sl->next) {
					if(sl->spacetype==SPACE_IMAGE) {
						SpaceImage *sima= (SpaceImage *)sl;
						if (sima->sample_line_hist.height == 0 )
							sima->sample_line_hist.height = 100;
					}
				}
				sa= sa->next;
			}
		}
		
		/* old files could have been saved with slidermin = slidermax = 0.0, but the UI in
		 * 2.4x would never reveal this to users as a dummy value always ended up getting used
		 * instead
		 */
		for (key = main->key.first; key; key = key->id.next) {
			KeyBlock *kb;
			
			for (kb = key->block.first; kb; kb = kb->next) {
				if (IS_EQF(kb->slidermin, kb->slidermax) && IS_EQ(kb->slidermax, 0))
					kb->slidermax = kb->slidermin + 1.0f;
			}
		}
	}
	
	if (main->versionfile < 256 || (main->versionfile == 256 && main->subversionfile < 1)) {
		/* fix for bones that didn't have arm_roll before */
		bArmature* arm;
		Bone* bone;
		Object *ob;

		for (arm = main->armature.first; arm; arm = arm->id.next)
			for (bone = arm->bonebase.first; bone; bone = bone->next)
				do_version_bone_roll_256(bone);

		/* fix for objects which have zero dquat's
		 * since this is multiplied with the quat rather than added */
		for(ob= main->object.first; ob; ob= ob->id.next) {
			if(is_zero_v4(ob->dquat)) {
				unit_qt(ob->dquat);
			}
			if(is_zero_v3(ob->drotAxis) && ob->drotAngle == 0.0f) {
				unit_axis_angle(ob->drotAxis, &ob->drotAngle);
			}
		}
	}

	if (main->versionfile < 256 || (main->versionfile == 256 && main->subversionfile < 2)) {
		bNodeTree *ntree;
		
		/* node sockets are not exposed automatically any more,
		 * this mimics the old behaviour by adding all unlinked sockets to groups.
		 */
		for (ntree=main->nodetree.first; ntree; ntree=ntree->id.next) {
			/* XXX Only setting a flag here. Actual adding of group sockets
			 * is done in lib_verify_nodetree, because at this point the internal
			 * nodes may not be up-to-date! (missing lib-link)
			 */
			ntree->flag |= NTREE_DO_VERSIONS_GROUP_EXPOSE;
		}
	}

	if (main->versionfile < 256 || (main->versionfile == 256 && main->subversionfile <3)){
		bScreen *sc;
		Brush *brush;
		Object *ob;
		ParticleSettings *part;
		Material *mat;
		int tex_nr, transp_tex;
		
		for(mat = main->mat.first; mat; mat = mat->id.next){
			if(!(mat->mode & MA_TRANSP) && !(mat->material_type & MA_TYPE_VOLUME)){
				
				transp_tex= 0;
				
				for(tex_nr=0; tex_nr<MAX_MTEX; tex_nr++){
					if(!mat->mtex[tex_nr]) continue;
					if(mat->mtex[tex_nr]->mapto & MAP_ALPHA) transp_tex= 1;
				}
				
				if(mat->alpha < 1.0f || mat->fresnel_tra > 0.0f || transp_tex){
					mat->mode |= MA_TRANSP;
					mat->mode &= ~(MA_ZTRANSP|MA_RAYTRANSP);
				}
			}
		}

		/* redraws flag in SpaceTime has been moved to Screen level */
		for (sc = main->screen.first; sc; sc= sc->id.next) {
			if (sc->redraws_flag == 0) {
				/* just initialise to default? */
				// XXX: we could also have iterated through areas, and taken them from the first timeline available...
				sc->redraws_flag = TIME_ALL_3D_WIN|TIME_ALL_ANIM_WIN;
			}
		}

		for (brush= main->brush.first; brush; brush= brush->id.next) {
			if(brush->height == 0)
				brush->height= 0.4f;
		}

		/* replace 'rim material' option for in offset*/
		for(ob = main->object.first; ob; ob = ob->id.next) {
			ModifierData *md;
			for(md= ob->modifiers.first; md; md= md->next) {
				if (md->type == eModifierType_Solidify) {
					SolidifyModifierData *smd = (SolidifyModifierData *)md;
					if(smd->flag & MOD_SOLIDIFY_RIM_MATERIAL) {
						smd->mat_ofs_rim= 1;
						smd->flag &= ~MOD_SOLIDIFY_RIM_MATERIAL;
					}
				}
			}
		}

		/* particle draw color from material */
		for(part = main->particle.first; part; part = part->id.next) {
			if(part->draw & PART_DRAW_MAT_COL)
				part->draw_col = PART_DRAW_COL_MAT;
		}
	}

	if (main->versionfile < 256 || (main->versionfile == 256 && main->subversionfile < 6)){
		Mesh *me;

		for(me= main->mesh.first; me; me= me->id.next)
			mesh_calc_normals(me->mvert, me->totvert, me->mface, me->totface, NULL);
	}

	if (main->versionfile < 256 || (main->versionfile == 256 && main->subversionfile < 2)){
		/* update blur area sizes from 0..1 range to 0..100 percentage */
		Scene *scene;
		bNode *node;
		for (scene=main->scene.first; scene; scene=scene->id.next)
			if (scene->nodetree)
				for (node=scene->nodetree->nodes.first; node; node=node->next)
					if (node->type==CMP_NODE_BLUR) {
						NodeBlurData *nbd= node->storage;
						nbd->percentx *= 100.0f;
						nbd->percenty *= 100.0f;
					}
	}

	if (main->versionfile < 258 || (main->versionfile == 258 && main->subversionfile < 1)){
		/* screen view2d settings were not properly initialized [#27164]
		 * v2d->scroll caused the bug but best reset other values too which are in old blend files only.
		 * need to make less ugly - possibly an iterator? */
		bScreen *screen;
		for(screen= main->screen.first; screen; screen= screen->id.next) {
			ScrArea *sa;
			/* add regions */
			for(sa= screen->areabase.first; sa; sa= sa->next) {
				SpaceLink *sl= sa->spacedata.first;
				if(sl->spacetype==SPACE_IMAGE) {
					ARegion *ar;
					for (ar=sa->regionbase.first; ar; ar= ar->next) {
						if(ar->regiontype == RGN_TYPE_WINDOW) {
							View2D *v2d= &ar->v2d;
							v2d->minzoom= v2d->maxzoom= v2d->scroll= v2d->keeptot= v2d->keepzoom= v2d->keepofs= v2d->align= 0;
						}
					}
				}
				for (sl= sa->spacedata.first; sl; sl= sl->next) {
					if(sl->spacetype==SPACE_IMAGE) {
						ARegion *ar;
						for (ar=sl->regionbase.first; ar; ar= ar->next) {
							if(ar->regiontype == RGN_TYPE_WINDOW) {
								View2D *v2d= &ar->v2d;
								v2d->minzoom= v2d->maxzoom= v2d->scroll= v2d->keeptot= v2d->keepzoom= v2d->keepofs= v2d->align= 0;
							}
						}
					}
				}
			}
		}

		{
			/* Initialize texture point density curve falloff */
			Tex *tex;
			for(tex= main->tex.first; tex; tex= tex->id.next) {
				if(tex->pd) {
					if (tex->pd->falloff_speed_scale == 0.0f)
						tex->pd->falloff_speed_scale = 100.0f;
					
					if (!tex->pd->falloff_curve) {
						tex->pd->falloff_curve = curvemapping_add(1, 0, 0, 1, 1);
						
						tex->pd->falloff_curve->preset = CURVE_PRESET_LINE;
						tex->pd->falloff_curve->cm->flag &= ~CUMA_EXTEND_EXTRAPOLATE;
						curvemap_reset(tex->pd->falloff_curve->cm, &tex->pd->falloff_curve->clipr, tex->pd->falloff_curve->preset, CURVEMAP_SLOPE_POSITIVE);
						curvemapping_changed(tex->pd->falloff_curve, 0);
					}
				}
			}
		}

		{
			/* add default value for behind strength of camera actuator */
			Object *ob;
			bActuator *act;
			for(ob = main->object.first; ob; ob= ob->id.next) {
				for(act= ob->actuators.first; act; act= act->next) {
					if (act->type == ACT_CAMERA) {
						bCameraActuator *ba= act->data;

						ba->damping = 1.0/32.0;
					}
				}
			}
		}

		{
			ParticleSettings *part;
			for(part = main->particle.first; part; part = part->id.next) {
				/* Initialize particle billboard scale */
				part->bb_size[0] = part->bb_size[1] = 1.0f;
			}
		}
	}

	if (main->versionfile < 259 || (main->versionfile == 259 && main->subversionfile < 1)){
		{
			Scene *scene;
			Sequence *seq;

			for (scene=main->scene.first; scene; scene=scene->id.next)
			{
				scene->r.ffcodecdata.audio_channels = 2;
				scene->audio.volume = 1.0f;
				SEQ_BEGIN(scene->ed, seq) {
					seq->pitch = 1.0f;
				}
				SEQ_END
			}
		}
		{
			bScreen *screen;
			for(screen= main->screen.first; screen; screen= screen->id.next) {
				ScrArea *sa;
				/* add regions */
				for(sa= screen->areabase.first; sa; sa= sa->next) {
					SpaceLink *sl= sa->spacedata.first;
					if(sl->spacetype==SPACE_SEQ) {
						ARegion *ar;
						for (ar=sa->regionbase.first; ar; ar= ar->next) {
							if(ar->regiontype == RGN_TYPE_WINDOW) {
								if(ar->v2d.min[1] == 4.0f)
									ar->v2d.min[1]= 0.5f;
							}
						}
					}
					for (sl= sa->spacedata.first; sl; sl= sl->next) {
						if(sl->spacetype==SPACE_SEQ) {
							ARegion *ar;
							for (ar=sl->regionbase.first; ar; ar= ar->next) {
								if(ar->regiontype == RGN_TYPE_WINDOW) {
									if(ar->v2d.min[1] == 4.0f)
										ar->v2d.min[1]= 0.5f;
								}
							}
						}
					}
				}
			}
		}
		{
			/* Make "auto-clamped" handles a per-keyframe setting instead of per-FCurve 
			 *
			 * We're only patching F-Curves in Actions here, since it is assumed that most
			 * drivers out there won't be using this (and if they are, they're in the minority).
			 * While we should aim to fix everything ideally, in practice it's far too hard
			 * to get to every animdata block, not to mention the performance hit that'd have
			 */
			bAction *act;
			FCurve *fcu;
			
			for (act = main->action.first; act; act = act->id.next) {
				for (fcu = act->curves.first; fcu; fcu = fcu->next) {
					BezTriple *bezt;
					unsigned int i = 0;
					
					/* only need to touch curves that had this flag set */
					if ((fcu->flag & FCURVE_AUTO_HANDLES) == 0)
						continue;
					if ((fcu->totvert == 0) || (fcu->bezt == NULL))
						continue;
						
					/* only change auto-handles to auto-clamped */
					for (bezt=fcu->bezt; i < fcu->totvert; i++, bezt++) {
						if (bezt->h1 == HD_AUTO) bezt->h1 = HD_AUTO_ANIM;
						if (bezt->h2 == HD_AUTO) bezt->h2 = HD_AUTO_ANIM;
					}
					
					fcu->flag &= ~FCURVE_AUTO_HANDLES;
				}
			}
		}
		{
			/* convert fcurve and shape action actuators to action actuators */
			Object *ob;
			bActuator *act;
			bIpoActuator *ia;
			bActionActuator *aa;

			for (ob= main->object.first; ob; ob= ob->id.next) {
				for (act= ob->actuators.first; act; act= act->next) {
					if (act->type == ACT_IPO) {
						// Create the new actuator
						ia= act->data;
						aa= MEM_callocN(sizeof(bActionActuator), "fcurve -> action actuator do_version");

						// Copy values
						aa->type = ia->type;
						aa->flag = ia->flag;
						aa->sta = ia->sta;
						aa->end = ia->end;
						strcpy(aa->name, ia->name);
						strcpy(aa->frameProp, ia->frameProp);
						if (ob->adt)
							aa->act = ob->adt->action;

						// Get rid of the old actuator
						MEM_freeN(ia);

						// Assign the new actuator
						act->data = aa;
						act->type= act->otype= ACT_ACTION;
						
					}
					else if (act->type == ACT_SHAPEACTION)  {
						act->type = act->otype = ACT_ACTION;
					}
				}
			}
		}
	}

	if (main->versionfile < 259 || (main->versionfile == 259 && main->subversionfile < 2)){
		{
			/* Convert default socket values from bNodeStack */
			Scene *sce;
			Material *mat;
			Tex *tex;
			bNodeTree *ntree;
			for (ntree=main->nodetree.first; ntree; ntree=ntree->id.next) {
				do_versions_nodetree_default_value(ntree);
				ntree->update |= NTREE_UPDATE;
			}
			for (sce=main->scene.first; sce; sce=sce->id.next)
				if (sce->nodetree) {
				do_versions_nodetree_default_value(sce->nodetree);
				sce->nodetree->update |= NTREE_UPDATE;
			}
			for (mat=main->mat.first; mat; mat=mat->id.next)
				if (mat->nodetree) {
				do_versions_nodetree_default_value(mat->nodetree);
				mat->nodetree->update |= NTREE_UPDATE;
			}
			for (tex=main->tex.first; tex; tex=tex->id.next)
				if (tex->nodetree) {
				do_versions_nodetree_default_value(tex->nodetree);
				tex->nodetree->update |= NTREE_UPDATE;
			}
		}

		/* add SOCK_DYNAMIC flag to existing group sockets */
		{
			bNodeTree *ntree;
			/* only need to do this for trees in main, local trees are not used as groups */
			for (ntree=main->nodetree.first; ntree; ntree=ntree->id.next) {
				do_versions_nodetree_dynamic_sockets(ntree);
				ntree->update |= NTREE_UPDATE;
			}
		}

		{
			/* Initialize group tree nodetypes.
			 * These are used to distinguish tree types and
			 * associate them with specific node types for polling.
			 */
			bNodeTree *ntree;
			/* all node trees in main->nodetree are considered groups */
			for (ntree=main->nodetree.first; ntree; ntree=ntree->id.next)
				ntree->nodetype = NODE_GROUP;
		}
	}

	/* put compatibility code here until next subversion bump */

	{
<<<<<<< HEAD
		bScreen *sc;
		Camera *cam;
		MovieClip *clip;

		for (sc= main->screen.first; sc; sc= sc->id.next) {
			ScrArea *sa;
			for (sa= sc->areabase.first; sa; sa= sa->next) {
				SpaceLink *sl;
				for (sl= sa->spacedata.first; sl; sl= sl->next) {
					if(sl->spacetype==SPACE_VIEW3D) {
						View3D *v3d= (View3D *)sl;

						if(v3d->bundle_size==0.0f) {
							v3d->bundle_size= 0.1f;
							v3d->flag2 |= V3D_SHOW_RECONSTRUCTION;
						}

						if(v3d->bundle_drawtype==0)
							v3d->bundle_drawtype= OB_EMPTY_SPHERE;
					}
					else if(sl->spacetype==SPACE_CLIP) {
						SpaceClip *sclip= (SpaceClip *)sl;
						if(sclip->scopes.track_preview_height==0)
							sclip->scopes.track_preview_height= 120;
					}
				}
			}
		}

		for (clip= main->movieclip.first; clip; clip= clip->id.next) {
			if(clip->aspx<1.0f) {
				clip->aspx= 1.0f;
				clip->aspy= 1.0f;
			}

			/* XXX: a bit hacky, probably include imbuf and use real constants are nicer */
			clip->proxy.build_tc_flag= 7;
			if(clip->proxy.build_size_flag==0)
				clip->proxy.build_size_flag= 1;

			if(clip->proxy.quality==0)
				clip->proxy.quality= 90;

			if(clip->tracking.camera.pixel_aspect<0.01f)
				clip->tracking.camera.pixel_aspect= 1.f;
		}

		for(cam= main->camera.first; cam; cam= cam->id.next) {
			if (cam->sensor_x < 0.01f) {
				cam->sensor_x = 32.f;
=======
		{
			/* Adaptive time step for particle systems */
			ParticleSettings *part;
			for (part = main->particle.first; part; part = part->id.next) {
				part->courant_target = 0.2f;
				part->time_flag &= ~PART_TIME_AUTOSF;
>>>>>>> a932f930
			}
		}
	}

	//set defaults for obstacle avoidance, recast data
	{
		Scene *sce;
		for(sce = main->scene.first; sce; sce = sce->id.next)
		{
			if (sce->gm.levelHeight == 0.f)
				sce->gm.levelHeight = 2.f;

			if(sce->gm.recastData.cellsize == 0.0f)
				sce->gm.recastData.cellsize = 0.3f;
			if(sce->gm.recastData.cellheight == 0.0f)
				sce->gm.recastData.cellheight = 0.2f;
			if(sce->gm.recastData.agentmaxslope == 0.0f)
				sce->gm.recastData.agentmaxslope = (float)M_PI/4;
			if(sce->gm.recastData.agentmaxclimb == 0.0f)
				sce->gm.recastData.agentmaxclimb = 0.9f;
			if(sce->gm.recastData.agentheight == 0.0f)
				sce->gm.recastData.agentheight = 2.0f;
			if(sce->gm.recastData.agentradius == 0.0f)
				sce->gm.recastData.agentradius = 0.6f;
			if(sce->gm.recastData.edgemaxlen == 0.0f)
				sce->gm.recastData.edgemaxlen = 12.0f;
			if(sce->gm.recastData.edgemaxerror == 0.0f)
				sce->gm.recastData.edgemaxerror = 1.3f;
			if(sce->gm.recastData.regionminsize == 0.0f)
				sce->gm.recastData.regionminsize = 50.f;
			if(sce->gm.recastData.regionmergesize == 0.0f)
				sce->gm.recastData.regionmergesize = 20.f;
			if(sce->gm.recastData.vertsperpoly<3)
				sce->gm.recastData.vertsperpoly = 6;
			if(sce->gm.recastData.detailsampledist == 0.0f)
				sce->gm.recastData.detailsampledist = 6.0f;
			if(sce->gm.recastData.detailsamplemaxerror == 0.0f)
				sce->gm.recastData.detailsamplemaxerror = 1.0f;
		}			
	}
	
	/* WATCH IT!!!: pointers from libdata have not been converted yet here! */
	/* WATCH IT 2!: Userdef struct init has to be in editors/interface/resources.c! */

	/* don't forget to set version number in blender.c! */
}

#if 0 // XXX: disabled for now... we still don't have this in the right place in the loading code for it to work
static void do_versions_after_linking(FileData *fd, Library *lib, Main *main)
{
	/* old Animation System (using IPO's) needs to be converted to the new Animato system */
	if(main->versionfile < 250)
		do_versions_ipos_to_animato(main);
}
#endif

static void lib_link_all(FileData *fd, Main *main)
{
	oldnewmap_sort(fd);
	
	lib_link_windowmanager(fd, main);
	lib_link_screen(fd, main);
	lib_link_scene(fd, main);
	lib_link_object(fd, main);
	lib_link_curve(fd, main);
	lib_link_mball(fd, main);
	lib_link_material(fd, main);
	lib_link_texture(fd, main);
	lib_link_image(fd, main);
	lib_link_ipo(fd, main);		// XXX depreceated... still needs to be maintained for version patches still
	lib_link_key(fd, main);
	lib_link_world(fd, main);
	lib_link_lamp(fd, main);
	lib_link_latt(fd, main);
	lib_link_text(fd, main);
	lib_link_camera(fd, main);
	lib_link_speaker(fd, main);
	lib_link_sound(fd, main);
	lib_link_group(fd, main);
	lib_link_armature(fd, main);
	lib_link_action(fd, main);
	lib_link_vfont(fd, main);
	lib_link_nodetree(fd, main);	/* has to be done after scene/materials, this will verify group nodes */
	lib_link_brush(fd, main);
	lib_link_particlesettings(fd, main);
	lib_link_movieclip(fd, main);

	lib_link_mesh(fd, main);		/* as last: tpage images with users at zero */

	lib_link_library(fd, main);		/* only init users */
}

static void direct_link_keymapitem(FileData *fd, wmKeyMapItem *kmi)
{
	kmi->properties= newdataadr(fd, kmi->properties);
	if(kmi->properties)
		IDP_DirectLinkProperty(kmi->properties, (fd->flags & FD_FLAGS_SWITCH_ENDIAN), fd);
	kmi->ptr= NULL;
	kmi->flag &= ~KMI_UPDATE;
}

static BHead *read_userdef(BlendFileData *bfd, FileData *fd, BHead *bhead)
{
	UserDef *user;
	wmKeyMap *keymap;
	wmKeyMapItem *kmi;
	wmKeyMapDiffItem *kmdi;

	bfd->user= user= read_struct(fd, bhead, "user def");

	/* read all data into fd->datamap */
	bhead= read_data_into_oldnewmap(fd, bhead, "user def");

	if(user->keymaps.first) {
		/* backwards compatibility */
		user->user_keymaps= user->keymaps;
		user->keymaps.first= user->keymaps.last= NULL;
	}

	link_list(fd, &user->themes);
	link_list(fd, &user->user_keymaps);
	link_list(fd, &user->addons);

	for(keymap=user->user_keymaps.first; keymap; keymap=keymap->next) {
		keymap->modal_items= NULL;
		keymap->poll= NULL;
		keymap->flag &= ~KEYMAP_UPDATE;

		link_list(fd, &keymap->diff_items);
		link_list(fd, &keymap->items);
		
		for(kmdi=keymap->diff_items.first; kmdi; kmdi=kmdi->next) {
			kmdi->remove_item= newdataadr(fd, kmdi->remove_item);
			kmdi->add_item= newdataadr(fd, kmdi->add_item);

			if(kmdi->remove_item)
				direct_link_keymapitem(fd, kmdi->remove_item);
			if(kmdi->add_item)
				direct_link_keymapitem(fd, kmdi->add_item);
		}

		for(kmi=keymap->items.first; kmi; kmi=kmi->next)
			direct_link_keymapitem(fd, kmi);
	}

	// XXX
	user->uifonts.first= user->uifonts.last= NULL;
	
	link_list(fd, &user->uistyles);

	/* free fd->datamap again */
	oldnewmap_free_unused(fd->datamap);
	oldnewmap_clear(fd->datamap);

	return bhead;
}

BlendFileData *blo_read_file_internal(FileData *fd, const char *filepath)
{
	BHead *bhead= blo_firstbhead(fd);
	BlendFileData *bfd;

	bfd= MEM_callocN(sizeof(BlendFileData), "blendfiledata");
	bfd->main= MEM_callocN(sizeof(Main), "readfile_Main");
	BLI_addtail(&fd->mainlist, bfd->main);

	bfd->main->versionfile= fd->fileversion;
	
	bfd->type= BLENFILETYPE_BLEND;
	strncpy(bfd->main->name, filepath, sizeof(bfd->main->name)-1);

	while(bhead) {
		switch(bhead->code) {
		case DATA:
		case DNA1:
		case TEST: /* used as preview since 2.5x */
		case REND:
			bhead = blo_nextbhead(fd, bhead);
			break;
		case GLOB:
			bhead= read_global(bfd, fd, bhead);
			break;
		case USER:
			bhead= read_userdef(bfd, fd, bhead);
			break;
		case ENDB:
			bhead = NULL;
			break;

		case ID_LI:
			/* skip library datablocks in undo, this works together with
			   BLO_read_from_memfile, where the old main->library is restored
			   overwriting  the libraries from the memory file. previously
			   it did not save ID_LI/ID_ID blocks in this case, but they are
			   needed to make quit.blend recover them correctly. */
			if(fd->memfile)
				bhead= blo_nextbhead(fd, bhead);
			else
				bhead= read_libblock(fd, bfd->main, bhead, LIB_LOCAL, NULL);
			break;
		case ID_ID:
			/* same as above */
			if(fd->memfile)
				bhead= blo_nextbhead(fd, bhead);
			else
				/* always adds to the most recently loaded
				 * ID_LI block, see direct_link_library.
				 * this is part of the file format definition. */
				bhead = read_libblock(fd, fd->mainlist.last, bhead, LIB_READ+LIB_EXTERN, NULL);
			break;
			
			/* in 2.50+ files, the file identifier for screens is patched, forward compatibility */
		case ID_SCRN:
			bhead->code= ID_SCR;
			/* deliberate pass on to default */
		default:
			bhead = read_libblock(fd, bfd->main, bhead, LIB_LOCAL, NULL);
		}
	}

	/* do before read_libraries, but skip undo case */
//	if(fd->memfile==NULL) (the mesh shuffle hacks don't work yet? ton)
		do_versions(fd, NULL, bfd->main);

	read_libraries(fd, &fd->mainlist);
	
	blo_join_main(&fd->mainlist);

	lib_link_all(fd, bfd->main);
	//do_versions_after_linking(fd, NULL, bfd->main); // XXX: not here (or even in this function at all)! this causes crashes on many files - Aligorith (July 04, 2010)
	lib_verify_nodetree(bfd->main, TRUE);
	fix_relpaths_library(fd->relabase, bfd->main); /* make all relative paths, relative to the open blend file */
	
	link_global(fd, bfd);	/* as last */
	
	return bfd;
}

/* ************* APPEND LIBRARY ************** */

struct bheadsort {
	BHead *bhead;
	void *old;
};

static int verg_bheadsort(const void *v1, const void *v2)
{
	const struct bheadsort *x1=v1, *x2=v2;
	
	if( x1->old > x2->old) return 1;
	else if( x1->old < x2->old) return -1;
	return 0;
}

static void sort_bhead_old_map(FileData *fd)
{
	BHead *bhead;
	struct bheadsort *bhs;
	int tot= 0;
	
	for (bhead= blo_firstbhead(fd); bhead; bhead= blo_nextbhead(fd, bhead))
		tot++;
	
	fd->tot_bheadmap= tot;
	if(tot==0) return;
	
	bhs= fd->bheadmap= MEM_mallocN(tot*sizeof(struct bheadsort), "bheadsort");
	
	for (bhead= blo_firstbhead(fd); bhead; bhead= blo_nextbhead(fd, bhead), bhs++) {
		bhs->bhead= bhead;
		bhs->old= bhead->old;
	}
	
	qsort(fd->bheadmap, tot, sizeof(struct bheadsort), verg_bheadsort);
		
}

static BHead *find_previous_lib(FileData *fd, BHead *bhead)
{
	/* skip library datablocks in undo, see comment in read_libblock */
	if(fd->memfile)
		return NULL;

	for (; bhead; bhead= blo_prevbhead(fd, bhead))
		if (bhead->code==ID_LI)
			break;

	return bhead;
}

static BHead *find_bhead(FileData *fd, void *old)
{
#if 0
	BHead *bhead;
#endif
	struct bheadsort *bhs, bhs_s;
	
	if (!old)
		return NULL;

	if (fd->bheadmap==NULL)
		sort_bhead_old_map(fd);
	
	bhs_s.old= old;
	bhs= bsearch(&bhs_s, fd->bheadmap, fd->tot_bheadmap, sizeof(struct bheadsort), verg_bheadsort);

	if(bhs)
		return bhs->bhead;
	
#if 0
	for (bhead= blo_firstbhead(fd); bhead; bhead= blo_nextbhead(fd, bhead))
		if (bhead->old==old)
			return bhead;
#endif

	return NULL;
}

char *bhead_id_name(FileData *fd, BHead *bhead)
{
	return ((char *)(bhead+1)) + fd->id_name_offs;
}

static ID *is_yet_read(FileData *fd, Main *mainvar, BHead *bhead)
{
	const char *idname= bhead_id_name(fd, bhead);
	/* which_libbase can be NULL, intentionally not using idname+2 */
	return BLI_findstring(which_libbase(mainvar, GS(idname)), idname, offsetof(ID, name));
}

static void expand_doit(FileData *fd, Main *mainvar, void *old)
{
	BHead *bhead;
	ID *id;

	bhead= find_bhead(fd, old);
	if(bhead) {
			/* from another library? */
		if(bhead->code==ID_ID) {
			BHead *bheadlib= find_previous_lib(fd, bhead);

			if(bheadlib) {
				Library *lib= read_struct(fd, bheadlib, "Library");
				Main *ptr= blo_find_main(fd, &fd->mainlist, lib->name, fd->relabase);

				id= is_yet_read(fd, ptr, bhead);

				if(id==NULL) {
					read_libblock(fd, ptr, bhead, LIB_READ+LIB_INDIRECT, NULL);
					// commented because this can print way too much
					// if(G.f & G_DEBUG) printf("expand_doit: other lib %s\n", lib->name);
					
					/* for outliner dependency only */
					ptr->curlib->parent= mainvar->curlib;
				}
				else {
					/* The line below was commented by Ton (I assume), when Hos did the merge from the orange branch. rev 6568
					 * This line is NEEDED, the case is that you have 3 blend files...
					 * user.blend, lib.blend and lib_indirect.blend - if user.blend already references a "tree" from
					 * lib_indirect.blend but lib.blend does too, linking in a Scene or Group from lib.blend can result in an
					 * empty without the dupli group referenced. Once you save and reload the group would appier. - Campbell */
					/* This crashes files, must look further into it */
					
					/* Update: the issue is that in file reading, the oldnewmap is OK, but for existing data, it has to be
					   inserted in the map to be found! */
					if(id->flag & LIB_PRE_EXISTING)
						oldnewmap_insert(fd->libmap, bhead->old, id, 1);
					
					change_idid_adr_fd(fd, bhead->old, id);
					// commented because this can print way too much
					// if(G.f & G_DEBUG) printf("expand_doit: already linked: %s lib: %s\n", id->name, lib->name);
				}
				
				MEM_freeN(lib);
			}
		}
		else {
			id= is_yet_read(fd, mainvar, bhead);
			if(id==NULL) {
				read_libblock(fd, mainvar, bhead, LIB_TESTIND, NULL);
			}
			else {
				/* this is actually only needed on UI call? when ID was already read before, and another append
				   happens which invokes same ID... in that case the lookup table needs this entry */
				oldnewmap_insert(fd->libmap, bhead->old, id, 1);
				// commented because this can print way too much
				// if(G.f & G_DEBUG) printf("expand: already read %s\n", id->name);
			}
		}
	}
}



// XXX depreceated - old animation system
static void expand_ipo(FileData *fd, Main *mainvar, Ipo *ipo)
{
	IpoCurve *icu;
	for(icu= ipo->curve.first; icu; icu= icu->next) {
		if(icu->driver)
			expand_doit(fd, mainvar, icu->driver->ob);
	}
}

// XXX depreceated - old animation system
static void expand_constraint_channels(FileData *fd, Main *mainvar, ListBase *chanbase)
{
	bConstraintChannel *chan;
	for (chan=chanbase->first; chan; chan=chan->next) {
		expand_doit(fd, mainvar, chan->ipo);
	}
}

static void expand_fmodifiers(FileData *fd, Main *mainvar, ListBase *list)
{
	FModifier *fcm;
	
	for (fcm= list->first; fcm; fcm= fcm->next) {
		/* library data for specific F-Modifier types */
		switch (fcm->type) {
			case FMODIFIER_TYPE_PYTHON:
			{
				FMod_Python *data= (FMod_Python *)fcm->data;
				
				expand_doit(fd, mainvar, data->script);
			}
				break;
		}
	}
}

static void expand_fcurves(FileData *fd, Main *mainvar, ListBase *list)
{
	FCurve *fcu;
	
	for (fcu= list->first; fcu; fcu= fcu->next) {
		/* Driver targets if there is a driver */
		if (fcu->driver) {
			ChannelDriver *driver= fcu->driver;
			DriverVar *dvar;
			
			for (dvar= driver->variables.first; dvar; dvar= dvar->next) {
				DRIVER_TARGETS_LOOPER(dvar) 
				{
					// TODO: only expand those that are going to get used?
					expand_doit(fd, mainvar, dtar->id);
				}
				DRIVER_TARGETS_LOOPER_END
			}
		}
		
		/* F-Curve Modifiers */
		expand_fmodifiers(fd, mainvar, &fcu->modifiers);
	}
}

static void expand_action(FileData *fd, Main *mainvar, bAction *act)
{
	bActionChannel *chan;
	
	// XXX depreceated - old animation system --------------
	for (chan=act->chanbase.first; chan; chan=chan->next) {
		expand_doit(fd, mainvar, chan->ipo);
		expand_constraint_channels(fd, mainvar, &chan->constraintChannels);
	}
	// ---------------------------------------------------
	
	/* F-Curves in Action */
	expand_fcurves(fd, mainvar, &act->curves);
}

static void expand_keyingsets(FileData *fd, Main *mainvar, ListBase *list)
{
	KeyingSet *ks;
	KS_Path *ksp;
	
	/* expand the ID-pointers in KeyingSets's paths */
	for (ks= list->first; ks; ks= ks->next) {
		for (ksp= ks->paths.first; ksp; ksp= ksp->next) {
			expand_doit(fd, mainvar, ksp->id);
		}
	}
}

static void expand_animdata_nlastrips(FileData *fd, Main *mainvar, ListBase *list)
{
	NlaStrip *strip;
	
	for (strip= list->first; strip; strip= strip->next) {
		/* check child strips */
		expand_animdata_nlastrips(fd, mainvar, &strip->strips);
		
		/* check F-Curves */
		expand_fcurves(fd, mainvar, &strip->fcurves);
		
		/* check F-Modifiers */
		expand_fmodifiers(fd, mainvar, &strip->modifiers);
		
		/* relink referenced action */
		expand_doit(fd, mainvar, strip->act);
	}
}

static void expand_animdata(FileData *fd, Main *mainvar, AnimData *adt)
{
	NlaTrack *nlt;
	
	/* own action */
	expand_doit(fd, mainvar, adt->action);
	expand_doit(fd, mainvar, adt->tmpact);
	
	/* drivers - assume that these F-Curves have driver data to be in this list... */
	expand_fcurves(fd, mainvar, &adt->drivers);
	
	/* nla-data - referenced actions */
	for (nlt= adt->nla_tracks.first; nlt; nlt= nlt->next) 
		expand_animdata_nlastrips(fd, mainvar, &nlt->strips);
}	

static void expand_particlesettings(FileData *fd, Main *mainvar, ParticleSettings *part)
{
	int a;

	expand_doit(fd, mainvar, part->dup_ob);
	expand_doit(fd, mainvar, part->dup_group);
	expand_doit(fd, mainvar, part->eff_group);
	expand_doit(fd, mainvar, part->bb_ob);
	
	if(part->adt)
		expand_animdata(fd, mainvar, part->adt);

	for(a=0; a<MAX_MTEX; a++) {
		if(part->mtex[a]) {
			expand_doit(fd, mainvar, part->mtex[a]->tex);
			expand_doit(fd, mainvar, part->mtex[a]->object);
		}
	}
}

static void expand_group(FileData *fd, Main *mainvar, Group *group)
{
	GroupObject *go;
	
	for(go= group->gobject.first; go; go= go->next) {
		expand_doit(fd, mainvar, go->ob);
	}
}

static void expand_key(FileData *fd, Main *mainvar, Key *key)
{
	expand_doit(fd, mainvar, key->ipo); // XXX depreceated - old animation system
	
	if(key->adt)
		expand_animdata(fd, mainvar, key->adt);
}

static void expand_nodetree(FileData *fd, Main *mainvar, bNodeTree *ntree)
{
	bNode *node;
	
	if(ntree->adt)
		expand_animdata(fd, mainvar, ntree->adt);
		
	if(ntree->gpd)
		expand_doit(fd, mainvar, ntree->gpd);
	
	for(node= ntree->nodes.first; node; node= node->next)
		if(node->id && node->type!=CMP_NODE_R_LAYERS)
			expand_doit(fd, mainvar, node->id);

}

static void expand_texture(FileData *fd, Main *mainvar, Tex *tex)
{
	expand_doit(fd, mainvar, tex->ima);
	expand_doit(fd, mainvar, tex->ipo); // XXX depreceated - old animation system
	
	if(tex->adt)
		expand_animdata(fd, mainvar, tex->adt);
	
	if(tex->nodetree)
		expand_nodetree(fd, mainvar, tex->nodetree);
}

static void expand_brush(FileData *fd, Main *mainvar, Brush *brush)
{
	expand_doit(fd, mainvar, brush->mtex.tex);
	expand_doit(fd, mainvar, brush->clone.image);
}

static void expand_material(FileData *fd, Main *mainvar, Material *ma)
{
	int a;

	for(a=0; a<MAX_MTEX; a++) {
		if(ma->mtex[a]) {
			expand_doit(fd, mainvar, ma->mtex[a]->tex);
			expand_doit(fd, mainvar, ma->mtex[a]->object);
		}
	}
	
	expand_doit(fd, mainvar, ma->ipo); // XXX depreceated - old animation system
	
	if(ma->adt)
		expand_animdata(fd, mainvar, ma->adt);
	
	if(ma->nodetree)
		expand_nodetree(fd, mainvar, ma->nodetree);
	
	if(ma->group)
		expand_doit(fd, mainvar, ma->group);
}

static void expand_lamp(FileData *fd, Main *mainvar, Lamp *la)
{
	int a;

	for(a=0; a<MAX_MTEX; a++) {
		if(la->mtex[a]) {
			expand_doit(fd, mainvar, la->mtex[a]->tex);
			expand_doit(fd, mainvar, la->mtex[a]->object);
		}
	}
	
	expand_doit(fd, mainvar, la->ipo); // XXX depreceated - old animation system
	
	if (la->adt)
		expand_animdata(fd, mainvar, la->adt);
}

static void expand_lattice(FileData *fd, Main *mainvar, Lattice *lt)
{
	expand_doit(fd, mainvar, lt->ipo); // XXX depreceated - old animation system
	expand_doit(fd, mainvar, lt->key);
	
	if (lt->adt)
		expand_animdata(fd, mainvar, lt->adt);
}


static void expand_world(FileData *fd, Main *mainvar, World *wrld)
{
	int a;

	for(a=0; a<MAX_MTEX; a++) {
		if(wrld->mtex[a]) {
			expand_doit(fd, mainvar, wrld->mtex[a]->tex);
			expand_doit(fd, mainvar, wrld->mtex[a]->object);
		}
	}
	
	expand_doit(fd, mainvar, wrld->ipo); // XXX depreceated - old animation system
	
	if (wrld->adt)
		expand_animdata(fd, mainvar, wrld->adt);
}


static void expand_mball(FileData *fd, Main *mainvar, MetaBall *mb)
{
	int a;

	for(a=0; a<mb->totcol; a++) {
		expand_doit(fd, mainvar, mb->mat[a]);
	}
	
	if(mb->adt)
		expand_animdata(fd, mainvar, mb->adt);
}

static void expand_curve(FileData *fd, Main *mainvar, Curve *cu)
{
	int a;

	for(a=0; a<cu->totcol; a++) {
		expand_doit(fd, mainvar, cu->mat[a]);
	}
	
	expand_doit(fd, mainvar, cu->vfont);
	expand_doit(fd, mainvar, cu->vfontb);	
	expand_doit(fd, mainvar, cu->vfonti);
	expand_doit(fd, mainvar, cu->vfontbi);
	expand_doit(fd, mainvar, cu->key);
	expand_doit(fd, mainvar, cu->ipo); // XXX depreceated - old animation system
	expand_doit(fd, mainvar, cu->bevobj);
	expand_doit(fd, mainvar, cu->taperobj);
	expand_doit(fd, mainvar, cu->textoncurve);
	
	if(cu->adt)
		expand_animdata(fd, mainvar, cu->adt);
}

static void expand_mesh(FileData *fd, Main *mainvar, Mesh *me)
{
	CustomDataLayer *layer;
	MTFace *mtf;
	TFace *tf;
	int a, i;
	
	if(me->adt)
		expand_animdata(fd, mainvar, me->adt);
		
	for(a=0; a<me->totcol; a++) {
		expand_doit(fd, mainvar, me->mat[a]);
	}

	expand_doit(fd, mainvar, me->key);
	expand_doit(fd, mainvar, me->texcomesh);

	if(me->tface) {
		tf= me->tface;
		for(i=0; i<me->totface; i++, tf++)
			if(tf->tpage)
				expand_doit(fd, mainvar, tf->tpage);
	}

	for(a=0; a<me->fdata.totlayer; a++) {
		layer= &me->fdata.layers[a];

		if(layer->type == CD_MTFACE) {
			mtf= (MTFace*)layer->data;
			for(i=0; i<me->totface; i++, mtf++)
				if(mtf->tpage)
					expand_doit(fd, mainvar, mtf->tpage);
		}
	}
}

/* temp struct used to transport needed info to expand_constraint_cb() */
typedef struct tConstraintExpandData {
	FileData *fd;
	Main *mainvar;
} tConstraintExpandData;
/* callback function used to expand constraint ID-links */
static void expand_constraint_cb(bConstraint *UNUSED(con), ID **idpoin, void *userdata)
{
	tConstraintExpandData *ced= (tConstraintExpandData *)userdata;
	expand_doit(ced->fd, ced->mainvar, *idpoin);
}

static void expand_constraints(FileData *fd, Main *mainvar, ListBase *lb)
{
	tConstraintExpandData ced;
	bConstraint *curcon;
	
	/* relink all ID-blocks used by the constraints */
	ced.fd= fd;
	ced.mainvar= mainvar;
	
	id_loop_constraints(lb, expand_constraint_cb, &ced);
	
	/* depreceated manual expansion stuff */
	for (curcon=lb->first; curcon; curcon=curcon->next) {
		if (curcon->ipo)
			expand_doit(fd, mainvar, curcon->ipo); // XXX depreceated - old animation system
	}
}

static void expand_bones(FileData *fd, Main *mainvar, Bone *bone)
{
	Bone *curBone;

	for (curBone = bone->childbase.first; curBone; curBone=curBone->next) {
		expand_bones(fd, mainvar, curBone);
	}

}

static void expand_pose(FileData *fd, Main *mainvar, bPose *pose)
{
	bPoseChannel *chan;

	if (!pose)
		return;

	for (chan = pose->chanbase.first; chan; chan=chan->next) {
		expand_constraints(fd, mainvar, &chan->constraints);
		expand_doit(fd, mainvar, chan->custom);
	}
}

static void expand_armature(FileData *fd, Main *mainvar, bArmature *arm)
{
	Bone *curBone;

	if(arm->adt)
		expand_animdata(fd, mainvar, arm->adt);

	for (curBone = arm->bonebase.first; curBone; curBone=curBone->next) {
		expand_bones(fd, mainvar, curBone);
	}
}

static void expand_object_expandModifiers(void *userData, Object *UNUSED(ob),
											  ID **idpoin)
{
	struct { FileData *fd; Main *mainvar; } *data= userData;

	FileData *fd= data->fd;
	Main *mainvar= data->mainvar;

	expand_doit(fd, mainvar, *idpoin);
}

static void expand_object(FileData *fd, Main *mainvar, Object *ob)
{
	ParticleSystem *psys;
	bSensor *sens;
	bController *cont;
	bActuator *act;
	bActionStrip *strip;
	PartEff *paf;
	int a;

	expand_doit(fd, mainvar, ob->data);

	/* expand_object_expandModifier() */
	if(ob->modifiers.first) {
		struct { FileData *fd; Main *mainvar; } data;
		data.fd= fd;
		data.mainvar= mainvar;

		modifiers_foreachIDLink(ob, expand_object_expandModifiers, (void *)&data);
	}

	expand_pose(fd, mainvar, ob->pose);
	expand_doit(fd, mainvar, ob->poselib);
	expand_constraints(fd, mainvar, &ob->constraints);
	
	expand_doit(fd, mainvar, ob->gpd);
	
// XXX depreceated - old animation system (for version patching only) 
	expand_doit(fd, mainvar, ob->ipo);
	expand_doit(fd, mainvar, ob->action);
	
	expand_constraint_channels(fd, mainvar, &ob->constraintChannels);

	for (strip=ob->nlastrips.first; strip; strip=strip->next){
		expand_doit(fd, mainvar, strip->object);
		expand_doit(fd, mainvar, strip->act);
		expand_doit(fd, mainvar, strip->ipo);
	}
// XXX depreceated - old animation system (for version patching only)
	
	if(ob->adt)
		expand_animdata(fd, mainvar, ob->adt);
	
	for(a=0; a<ob->totcol; a++) {
		expand_doit(fd, mainvar, ob->mat[a]);
	}
	
	paf = give_parteff(ob);
	if (paf && paf->group) 
		expand_doit(fd, mainvar, paf->group);

	if(ob->dup_group)
		expand_doit(fd, mainvar, ob->dup_group);
	
	if(ob->proxy)
		expand_doit(fd, mainvar, ob->proxy);
	if(ob->proxy_group)
		expand_doit(fd, mainvar, ob->proxy_group);

	for(psys=ob->particlesystem.first; psys; psys=psys->next)
		expand_doit(fd, mainvar, psys->part);

	sens= ob->sensors.first;
	while(sens) {
		if(sens->type==SENS_TOUCH) {
			bTouchSensor *ts= sens->data;
			expand_doit(fd, mainvar, ts->ma);
		}
		else if(sens->type==SENS_MESSAGE) {
			bMessageSensor *ms= sens->data;
			expand_doit(fd, mainvar, ms->fromObject);
		}
		sens= sens->next;
	}

	cont= ob->controllers.first;
	while(cont) {
		if(cont->type==CONT_PYTHON) {
			bPythonCont *pc= cont->data;
			expand_doit(fd, mainvar, pc->text);
		}
		cont= cont->next;
	}

	act= ob->actuators.first;
	while(act) {
		if(act->type==ACT_SOUND) {
			bSoundActuator *sa= act->data;
			expand_doit(fd, mainvar, sa->sound);
		}
		else if(act->type==ACT_CAMERA) {
			bCameraActuator *ca= act->data;
			expand_doit(fd, mainvar, ca->ob);
		}
		else if(act->type==ACT_EDIT_OBJECT) {
			bEditObjectActuator *eoa= act->data;
			if(eoa) {
				expand_doit(fd, mainvar, eoa->ob);
				expand_doit(fd, mainvar, eoa->me);
			}
		}
		else if(act->type==ACT_OBJECT) {
			bObjectActuator *oa= act->data;
			expand_doit(fd, mainvar, oa->reference);
		}
		else if(act->type==ACT_ADD_OBJECT) {
			bAddObjectActuator *aoa= act->data;
			expand_doit(fd, mainvar, aoa->ob);
		}
		else if(act->type==ACT_SCENE) {
			bSceneActuator *sa= act->data;
			expand_doit(fd, mainvar, sa->camera);
			expand_doit(fd, mainvar, sa->scene);
		}
		else if(act->type==ACT_2DFILTER) {
			bTwoDFilterActuator *tdfa= act->data;
			expand_doit(fd, mainvar, tdfa->text);
		}
		else if(act->type==ACT_ACTION) {
			bActionActuator *aa= act->data;
			expand_doit(fd, mainvar, aa->act);
		}
		else if(act->type==ACT_SHAPEACTION) {
			bActionActuator *aa= act->data;
			expand_doit(fd, mainvar, aa->act);
		}
		else if(act->type==ACT_PROPERTY) {
			bPropertyActuator *pa= act->data;
			expand_doit(fd, mainvar, pa->ob);
		}
		else if(act->type==ACT_MESSAGE) {
			bMessageActuator *ma= act->data;
			expand_doit(fd, mainvar, ma->toObject);
		}
		else if(act->type==ACT_PARENT) {
			bParentActuator *pa= act->data;
			expand_doit(fd, mainvar, pa->ob);
		}
		else if(act->type==ACT_ARMATURE) {
			bArmatureActuator *arma= act->data;
			expand_doit(fd, mainvar, arma->target);
		}
		else if(act->type==ACT_STEERING) {
			bSteeringActuator *sta= act->data;
			expand_doit(fd, mainvar, sta->target);
			expand_doit(fd, mainvar, sta->navmesh);
		}
		act= act->next;
	}

	if(ob->pd && ob->pd->tex)
		expand_doit(fd, mainvar, ob->pd->tex);
	
}

static void expand_scene(FileData *fd, Main *mainvar, Scene *sce)
{
	Base *base;
	SceneRenderLayer *srl;

	for(base= sce->base.first; base; base= base->next) {
		expand_doit(fd, mainvar, base->object);
	}
	expand_doit(fd, mainvar, sce->camera);
	expand_doit(fd, mainvar, sce->world);
	
	if(sce->adt)
		expand_animdata(fd, mainvar, sce->adt);
	expand_keyingsets(fd, mainvar, &sce->keyingsets);
	
	if(sce->set)
		expand_doit(fd, mainvar, sce->set);
	
	if(sce->nodetree)
		expand_nodetree(fd, mainvar, sce->nodetree);
	
	for(srl= sce->r.layers.first; srl; srl= srl->next) {
		expand_doit(fd, mainvar, srl->mat_override);
		expand_doit(fd, mainvar, srl->light_override);
	}

	if(sce->r.dometext)
		expand_doit(fd, mainvar, sce->gm.dome.warptext);
		
	if(sce->gpd)
		expand_doit(fd, mainvar, sce->gpd);

	if(sce->ed) {
		Sequence *seq;

		SEQ_BEGIN(sce->ed, seq) {
			if(seq->scene) expand_doit(fd, mainvar, seq->scene);
			if(seq->scene_camera) expand_doit(fd, mainvar, seq->scene_camera);
			if(seq->sound) expand_doit(fd, mainvar, seq->sound);
		}
		SEQ_END
	}

#ifdef DURIAN_CAMERA_SWITCH
	{
		TimeMarker *marker;

		for(marker= sce->markers.first; marker; marker= marker->next) {
			if(marker->camera) {
				expand_doit(fd, mainvar, marker->camera);
			}
		}
	}
#endif
}

static void expand_camera(FileData *fd, Main *mainvar, Camera *ca)
{
	expand_doit(fd, mainvar, ca->ipo); // XXX depreceated - old animation system
	
	if(ca->adt)
		expand_animdata(fd, mainvar, ca->adt);
}

static void expand_speaker(FileData *fd, Main *mainvar, Speaker *spk)
{
	expand_doit(fd, mainvar, spk->sound);

	if (spk->adt)
		expand_animdata(fd, mainvar, spk->adt);
}

static void expand_sound(FileData *fd, Main *mainvar, bSound *snd)
{
	expand_doit(fd, mainvar, snd->ipo); // XXX depreceated - old animation system
}


static void expand_main(FileData *fd, Main *mainvar)
{
	ListBase *lbarray[MAX_LIBARRAY];
	ID *id;
	int a, doit= 1;

	if(fd==NULL) return;

	while(doit) {
		doit= 0;

		a= set_listbasepointers(mainvar, lbarray);
		while(a--) {
			id= lbarray[a]->first;

			while(id) {
				if(id->flag & LIB_TEST) {

					switch(GS(id->name)) {

					case ID_OB:
						expand_object(fd, mainvar, (Object *)id);
						break;
					case ID_ME:
						expand_mesh(fd, mainvar, (Mesh *)id);
						break;
					case ID_CU:
						expand_curve(fd, mainvar, (Curve *)id);
						break;
					case ID_MB:
						expand_mball(fd, mainvar, (MetaBall *)id);
						break;
					case ID_SCE:
						expand_scene(fd, mainvar, (Scene *)id);
						break;
					case ID_MA:
						expand_material(fd, mainvar, (Material *)id);
						break;
					case ID_TE:
						expand_texture(fd, mainvar, (Tex *)id);
						break;
					case ID_WO:
						expand_world(fd, mainvar, (World *)id);
						break;
					case ID_LT:
						expand_lattice(fd, mainvar, (Lattice *)id);
						break;
					case ID_LA:
						expand_lamp(fd, mainvar,(Lamp *)id);
						break;
					case ID_KE:
						expand_key(fd, mainvar, (Key *)id);
						break;
					case ID_CA:
						expand_camera(fd, mainvar, (Camera *)id);
						break;
					case ID_SPK:
						expand_speaker(fd, mainvar,(Speaker *)id);
						break;
					case ID_SO:
						expand_sound(fd, mainvar, (bSound *)id);
						break;
					case ID_AR:
						expand_armature(fd, mainvar, (bArmature *)id);
						break;
					case ID_AC:
						expand_action(fd, mainvar, (bAction *)id); // XXX depreceated - old animation system
						break;
					case ID_GR:
						expand_group(fd, mainvar, (Group *)id);
						break;
					case ID_NT:
						expand_nodetree(fd, mainvar, (bNodeTree *)id);
						break;
					case ID_BR:
						expand_brush(fd, mainvar, (Brush *)id);
						break;
					case ID_IP:
						expand_ipo(fd, mainvar, (Ipo *)id); // XXX depreceated - old animation system
						break;
					case ID_PA:
						expand_particlesettings(fd, mainvar, (ParticleSettings *)id);
					}

					doit= 1;
					id->flag -= LIB_TEST;

				}
				id= id->next;
			}
		}
	}
}

static int object_in_any_scene(Main *mainvar, Object *ob)
{
	Scene *sce;
	
	for(sce= mainvar->scene.first; sce; sce= sce->id.next)
		if(object_in_scene(ob, sce))
			return 1;
	return 0;
}

static void give_base_to_objects(Main *mainvar, Scene *sce, Library *lib, const short idcode, const short is_link)
{
	Object *ob;
	Base *base;
	const short is_group_append= (is_link==FALSE && idcode==ID_GR);

	/* give all objects which are LIB_INDIRECT a base, or for a group when *lib has been set */
	for(ob= mainvar->object.first; ob; ob= ob->id.next) {
		
		if( ob->id.flag & LIB_INDIRECT ) {
			
				/* IF below is quite confusing!
				if we are appending, but this object wasnt just added allong with a group,
				then this is already used indirectly in the scene somewhere else and we didnt just append it.
				
				(ob->id.flag & LIB_PRE_EXISTING)==0 means that this is a newly appended object - Campbell */
			if (is_group_append==0 || (ob->id.flag & LIB_PRE_EXISTING)==0) {
				
				int do_it= 0;
				
				if(ob->id.us==0) {
					do_it= 1;
				}
				else if(idcode==ID_GR) {
					if(ob->id.us==1 && is_link==FALSE && ob->id.lib==lib) {
						if((ob->flag & OB_FROMGROUP) && object_in_any_scene(mainvar, ob)==0) {
							do_it= 1;
						}
					}
				}
				else {
					/* when appending, make sure any indirectly loaded objects
					 * get a base else they cant be accessed at all [#27437] */
					if(ob->id.us==1 && is_link==FALSE && ob->id.lib==lib) {

						/* we may be appending from a scene where we already
						 *  have a linked object which is not in any scene [#27616] */
						if((ob->id.flag & LIB_PRE_EXISTING)==0) {

							if(object_in_any_scene(mainvar, ob)==0) {
								do_it= 1;
							}
						}
					}
				}

				if(do_it) {
					base= MEM_callocN( sizeof(Base), "add_ext_base");
					BLI_addtail(&(sce->base), base);
					base->lay= ob->lay;
					base->object= ob;
					base->flag= ob->flag;
					ob->id.us= 1;
					
					ob->id.flag -= LIB_INDIRECT;
					ob->id.flag |= LIB_EXTERN;
				}
			}
		}
	}
}

static void give_base_to_groups(Main *mainvar, Scene *scene)
{
	Group *group;

	/* give all objects which are LIB_INDIRECT a base, or for a group when *lib has been set */
	for(group= mainvar->group.first; group; group= group->id.next) {
		if(((group->id.flag & LIB_INDIRECT)==0 && (group->id.flag & LIB_PRE_EXISTING)==0)) {
			Base *base;

			/* add_object(...) messes with the selection */
			Object *ob= add_only_object(OB_EMPTY, group->id.name+2);
			ob->type= OB_EMPTY;
			ob->lay= scene->lay;

			/* assign the base */
			base= scene_add_base(scene, ob);
			base->flag |= SELECT;
			base->object->flag= base->flag;
			ob->recalc |= OB_RECALC_OB|OB_RECALC_DATA|OB_RECALC_TIME;
			scene->basact= base;

			/* assign the group */
			ob->dup_group= group;
			ob->transflag |= OB_DUPLIGROUP;
			rename_id(&ob->id, group->id.name+2);
			VECCOPY(ob->loc, scene->cursor);
		}
	}
}

/* returns true if the item was found
* but it may already have already been appended/linked */
static ID *append_named_part(Main *mainl, FileData *fd, const char *idname, const short idcode)
{
	BHead *bhead;
	ID *id= NULL;
	int found=0;

	for(bhead= blo_firstbhead(fd); bhead; bhead= blo_nextbhead(fd, bhead)) {
		if(bhead->code==idcode) {
			const char *idname_test= bhead_id_name(fd, bhead);

			if(strcmp(idname_test + 2, idname)==0) {
				found= 1;
				id= is_yet_read(fd, mainl, bhead);
				if(id==NULL) {
					read_libblock(fd, mainl, bhead, LIB_TESTEXT, &id);
				}
				else {
					printf("append: already linked\n");
					oldnewmap_insert(fd->libmap, bhead->old, id, 1);
					if(id->flag & LIB_INDIRECT) {
						id->flag -= LIB_INDIRECT;
						id->flag |= LIB_EXTERN;
					}
				}

				break;
			}
		}
		else if(bhead->code==ENDB) {
			break;
		}
	}

	/* if we found the id but the id is NULL, this is really bad */
	BLI_assert((found != 0) == (id != NULL));

	return found ? id : NULL;
}

static ID *append_named_part_ex(const bContext *C, Main *mainl, FileData *fd, const char *idname, const int idcode, const int flag)
{
	ID *id= append_named_part(mainl, fd, idname, idcode);

	if(id && (GS(id->name) == ID_OB)) {	/* loose object: give a base */
		Scene *scene= CTX_data_scene(C); /* can be NULL */
		if(scene) {
			Base *base;
			Object *ob;

			base= MEM_callocN( sizeof(Base), "app_nam_part");
			BLI_addtail(&scene->base, base);

			ob= (Object *)id;

			/* link at active layer (view3d->lay if in context, else scene->lay */
			if((flag & FILE_ACTIVELAY)) {
				View3D *v3d = CTX_wm_view3d(C);
				ob->lay = v3d ? v3d->layact : scene->lay;
			}

			ob->mode= 0;
			base->lay= ob->lay;
			base->object= ob;
			ob->id.us++;

			if(flag & FILE_AUTOSELECT) {
				base->flag |= SELECT;
				base->object->flag = base->flag;
				/* do NOT make base active here! screws up GUI stuff, if you want it do it on src/ level */
			}
		}
	}

	return id;
}

ID *BLO_library_append_named_part(Main *mainl, BlendHandle** bh, const char *idname, const int idcode)
{
	FileData *fd= (FileData*)(*bh);
	return append_named_part(mainl, fd, idname, idcode);
}

ID *BLO_library_append_named_part_ex(const bContext *C, Main *mainl, BlendHandle** bh, const char *idname, const int idcode, const short flag)
{
	FileData *fd= (FileData*)(*bh);
	return append_named_part_ex(C, mainl, fd, idname, idcode, flag);
}

static void append_id_part(FileData *fd, Main *mainvar, ID *id, ID **id_r)
{
	BHead *bhead;

	for (bhead= blo_firstbhead(fd); bhead; bhead= blo_nextbhead(fd, bhead)) {
		if (bhead->code == GS(id->name)) {

			if (strcmp(id->name, bhead_id_name(fd, bhead))==0) {
				id->flag &= ~LIB_READ;
				id->flag |= LIB_TEST;
//				printf("read lib block %s\n", id->name);
				read_libblock(fd, mainvar, bhead, id->flag, id_r);

				break;
			}
		} else if (bhead->code==ENDB)
			break;
	}
}

/* common routine to append/link something from a library */

static Main* library_append_begin(Main *mainvar, FileData **fd, const char *filepath)
{
	Main *mainl;

	/* make mains */
	blo_split_main(&(*fd)->mainlist, mainvar);

	/* which one do we need? */
	mainl = blo_find_main(*fd, &(*fd)->mainlist, filepath, G.main->name);
	
	/* needed for do_version */
	mainl->versionfile= (*fd)->fileversion;
	read_file_version(*fd, mainl);
	
	return mainl;
}

Main* BLO_library_append_begin(Main *mainvar, BlendHandle** bh, const char *filepath)
{
	FileData *fd= (FileData*)(*bh);
	return library_append_begin(mainvar, &fd, filepath);
}


/* Context == NULL signifies not to do any scene manipulation */
static void library_append_end(const bContext *C, Main *mainl, FileData **fd, int idcode, short flag)
{
	Main *mainvar;
	Library *curlib;

	/* make main consistent */
	expand_main(*fd, mainl);

	/* do this when expand found other libs */
	read_libraries(*fd, &(*fd)->mainlist);
	
	curlib= mainl->curlib;

	/* make the lib path relative if required */
	if(flag & FILE_RELPATH) {

		/* use the full path, this could have been read by other library even */
		BLI_strncpy(curlib->name, curlib->filepath, sizeof(curlib->name));
		
		/* uses current .blend file as reference */
		BLI_path_rel(curlib->name, G.main->name);
	}

	blo_join_main(&(*fd)->mainlist);
	mainvar= (*fd)->mainlist.first;
	mainl= NULL; /* blo_join_main free's mainl, cant use anymore */

	lib_link_all(*fd, mainvar);
	lib_verify_nodetree(mainvar, FALSE);
	fix_relpaths_library(G.main->name, mainvar); /* make all relative paths, relative to the open blend file */

	if(C) {
		Scene *scene= CTX_data_scene(C);

		/* give a base to loose objects. If group append, do it for objects too */
		if(scene) {
			const short is_link= (flag & FILE_LINK) != 0;
			if(idcode==ID_SCE) {
				/* dont instance anything when linking in scenes, assume the scene its self instances the data */
			}
			else {
				give_base_to_objects(mainvar, scene, curlib, idcode, is_link);

				if (flag & FILE_GROUP_INSTANCE) {
					give_base_to_groups(mainvar, scene);
				}
			}
		}
		else {
			printf("library_append_end, scene is NULL (objects wont get bases)\n");
		}
	}
	/* has been removed... erm, why? s..ton) */
	/* 20040907: looks like they are give base already in append_named_part(); -Nathan L */
	/* 20041208: put back. It only linked direct, not indirect objects (ton) */
	
	/* patch to prevent switch_endian happens twice */
	if((*fd)->flags & FD_FLAGS_SWITCH_ENDIAN) {
		blo_freefiledata( *fd );
		*fd = NULL;
	}	
}

void BLO_library_append_end(const bContext *C, struct Main *mainl, BlendHandle** bh, int idcode, short flag)
{
	FileData *fd= (FileData*)(*bh);
	library_append_end(C, mainl, &fd, idcode, flag);
	*bh= (BlendHandle*)fd;
}

void *BLO_library_read_struct(FileData *fd, BHead *bh, const char *blockname)
{
	return read_struct(fd, bh, blockname);
}

/* ************* READ LIBRARY ************** */

static int mainvar_count_libread_blocks(Main *mainvar)
{
	ListBase *lbarray[MAX_LIBARRAY];
	int a, tot= 0;

	a= set_listbasepointers(mainvar, lbarray);
	while(a--) {
		ID *id;

		for (id= lbarray[a]->first; id; id= id->next)
			if (id->flag & LIB_READ)
				tot++;
	}
	return tot;
}

static void read_libraries(FileData *basefd, ListBase *mainlist)
{
	Main *mainl= mainlist->first;
	Main *mainptr;
	ListBase *lbarray[MAX_LIBARRAY];
	int a, doit= 1;

	while(doit) {
		doit= 0;

		/* test 1: read libdata */
		mainptr= mainl->next;
		while(mainptr) {
			int tot= mainvar_count_libread_blocks(mainptr);
			
			// printf("found LIB_READ %s\n", mainptr->curlib->name);
			if(tot) {
				FileData *fd= mainptr->curlib->filedata;

				if(fd==NULL) {

					/* printf and reports for now... its important users know this */
					BKE_reportf(basefd->reports, RPT_INFO, "read library:  '%s', '%s'\n", mainptr->curlib->filepath, mainptr->curlib->name);
					if(!G.background && basefd->reports) printf("read library: '%s', '%s'\n", mainptr->curlib->filepath, mainptr->curlib->name);

					fd= blo_openblenderfile(mainptr->curlib->filepath, basefd->reports);
					
					/* allow typing in a new lib path */
					if(G.rt==-666) {
						while(fd==NULL) {
							char newlib_path[240] = { 0 };
							printf("Missing library...'\n");
							printf("	current file: %s\n", G.main->name);
							printf("	absolute lib: %s\n", mainptr->curlib->filepath);
							printf("	relative lib: %s\n", mainptr->curlib->name);
							printf("  enter a new path:\n");

							if(scanf("%s", newlib_path) > 0) {
								strcpy(mainptr->curlib->name, newlib_path);
								strcpy(mainptr->curlib->filepath, newlib_path);
								cleanup_path(G.main->name, mainptr->curlib->filepath);
								
								fd= blo_openblenderfile(mainptr->curlib->filepath, basefd->reports);

								if(fd) {
									printf("found: '%s', party on macuno!\n", mainptr->curlib->filepath);
								}
							}
						}
					}

					if (fd) {
						fd->reports= basefd->reports;
						
						if (fd->libmap)
							oldnewmap_free(fd->libmap);

						fd->libmap = oldnewmap_new();
						
						mainptr->curlib->filedata= fd;
						mainptr->versionfile= fd->fileversion;
						
						/* subversion */
						read_file_version(fd, mainptr);
					}
					else mainptr->curlib->filedata= NULL;

					if (fd==NULL) {
						BKE_reportf(basefd->reports, RPT_ERROR, "Can't find lib '%s'\n", mainptr->curlib->filepath);
						if(!G.background && basefd->reports) printf("ERROR: can't find lib %s \n", mainptr->curlib->filepath);
					}
				}
				if(fd) {
					doit= 1;
					a= set_listbasepointers(mainptr, lbarray);
					while(a--) {
						ID *id= lbarray[a]->first;

						while(id) {
							ID *idn= id->next;
							if(id->flag & LIB_READ) {
								ID *realid= NULL;
								BLI_remlink(lbarray[a], id);

								append_id_part(fd, mainptr, id, &realid);
								if (!realid) {
									BKE_reportf(fd->reports, RPT_ERROR, "LIB ERROR: %s:'%s' missing from '%s'\n", BKE_idcode_to_name(GS(id->name)), id->name+2, mainptr->curlib->filepath);
									if(!G.background && basefd->reports) printf("LIB ERROR: %s:'%s' missing from '%s'\n", BKE_idcode_to_name(GS(id->name)), id->name+2, mainptr->curlib->filepath);
								}
								
								change_idid_adr(mainlist, basefd, id, realid);

								MEM_freeN(id);
							}
							id= idn;
						}
					}

					expand_main(fd, mainptr);
					
					/* dang FileData... now new libraries need to be appended to original filedata, it is not a good replacement for the old global (ton) */
					while( fd->mainlist.first ) {
						Main *mp= fd->mainlist.first;
						BLI_remlink(&fd->mainlist, mp);
						BLI_addtail(&basefd->mainlist, mp);
					}
				}
			}

			mainptr= mainptr->next;
		}
	}
	
	/* test if there are unread libblocks */
	for(mainptr= mainl->next; mainptr; mainptr= mainptr->next) {
		a= set_listbasepointers(mainptr, lbarray);
		while(a--) {
			ID *id= lbarray[a]->first;
			while(id) {
				ID *idn= id->next;
				if(id->flag & LIB_READ) {
					BLI_remlink(lbarray[a], id);
					BKE_reportf(basefd->reports, RPT_ERROR, "LIB ERROR: %s:'%s' unread libblock missing from '%s'\n", BKE_idcode_to_name(GS(id->name)), id->name+2, mainptr->curlib->filepath);
					if(!G.background && basefd->reports)printf("LIB ERROR: %s:'%s' unread libblock missing from '%s'\n", BKE_idcode_to_name(GS(id->name)), id->name+2, mainptr->curlib->filepath);
					change_idid_adr(mainlist, basefd, id, NULL);

					MEM_freeN(id);
				}
				id= idn;
			}
		}
	}
	
	/* do versions, link, and free */
	for(mainptr= mainl->next; mainptr; mainptr= mainptr->next) {
		/* some mains still have to be read, then
		 * versionfile is still zero! */
		if(mainptr->versionfile) {
			if(mainptr->curlib->filedata) // can be zero... with shift+f1 append
				do_versions(mainptr->curlib->filedata, mainptr->curlib, mainptr);
			else
				do_versions(basefd, NULL, mainptr);
		}
		
		if(mainptr->curlib->filedata)
			lib_link_all(mainptr->curlib->filedata, mainptr);
		
		if(mainptr->curlib->filedata) blo_freefiledata(mainptr->curlib->filedata);
		mainptr->curlib->filedata= NULL;
	}
}


/* reading runtime */

BlendFileData *blo_read_blendafterruntime(int file, char *name, int actualsize, ReportList *reports)
{
	BlendFileData *bfd = NULL;
	FileData *fd = filedata_new();
	fd->filedes = file;
	fd->buffersize = actualsize;
	fd->read = fd_read_from_file;

	/* needed for library_append and read_libraries */
	BLI_strncpy(fd->relabase, name, sizeof(fd->relabase));

	fd = blo_decode_and_check(fd, reports);
	if (!fd)
		return NULL;

	fd->reports= reports;
	bfd= blo_read_file_internal(fd, "");
	blo_freefiledata(fd);

	return bfd;
}<|MERGE_RESOLUTION|>--- conflicted
+++ resolved
@@ -12176,10 +12176,18 @@
 	/* put compatibility code here until next subversion bump */
 
 	{
-<<<<<<< HEAD
 		bScreen *sc;
 		Camera *cam;
 		MovieClip *clip;
+
+		{
+			/* Adaptive time step for particle systems */
+			ParticleSettings *part;
+			for (part = main->particle.first; part; part = part->id.next) {
+				part->courant_target = 0.2f;
+				part->time_flag &= ~PART_TIME_AUTOSF;
+			}
+		}
 
 		for (sc= main->screen.first; sc; sc= sc->id.next) {
 			ScrArea *sa;
@@ -12227,14 +12235,6 @@
 		for(cam= main->camera.first; cam; cam= cam->id.next) {
 			if (cam->sensor_x < 0.01f) {
 				cam->sensor_x = 32.f;
-=======
-		{
-			/* Adaptive time step for particle systems */
-			ParticleSettings *part;
-			for (part = main->particle.first; part; part = part->id.next) {
-				part->courant_target = 0.2f;
-				part->time_flag &= ~PART_TIME_AUTOSF;
->>>>>>> a932f930
 			}
 		}
 	}
