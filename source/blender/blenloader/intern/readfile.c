/*
 * ***** BEGIN GPL LICENSE BLOCK *****
 *
 * This program is free software; you can redistribute it and/or
 * modify it under the terms of the GNU General Public License
 * as published by the Free Software Foundation; either version 2
 * of the License, or (at your option) any later version.
 *
 * This program is distributed in the hope that it will be useful,
 * but WITHOUT ANY WARRANTY; without even the implied warranty of
 * MERCHANTABILITY or FITNESS FOR A PARTICULAR PURPOSE.  See the
 * GNU General Public License for more details.
 *
 * You should have received a copy of the GNU General Public License
 * along with this program; if not, write to the Free Software Foundation,
 * Inc., 51 Franklin Street, Fifth Floor, Boston, MA 02110-1301, USA.
 *
 * The Original Code is Copyright (C) 2001-2002 by NaN Holding BV.
 * All rights reserved.
 *
 *
 * Contributor(s): Blender Foundation
 *
 * ***** END GPL LICENSE BLOCK *****
 *
 */

/** \file blender/blenloader/intern/readfile.c
 *  \ingroup blenloader
 */


#include "zlib.h"

#include <limits.h>
#include <stdio.h> // for printf fopen fwrite fclose sprintf FILE
#include <stdlib.h> // for getenv atoi
#include <stddef.h> // for offsetof
#include <fcntl.h> // for open
#include <string.h> // for strrchr strncmp strstr
#include <math.h> // for fabs
#include <stdarg.h> /* for va_start/end */

#ifndef WIN32
#  include <unistd.h> // for read close
#else
#  include <io.h> // for open close read
#  include "winsock2.h"
#  include "BLI_winstuff.h"
#endif

/* allow readfile to use deprecated functionality */
#define DNA_DEPRECATED_ALLOW

#include "DNA_anim_types.h"
#include "DNA_armature_types.h"
#include "DNA_actuator_types.h"
#include "DNA_brush_types.h"
#include "DNA_camera_types.h"
#include "DNA_cloth_types.h"
#include "DNA_controller_types.h"
#include "DNA_constraint_types.h"
#include "DNA_dynamicpaint_types.h"
#include "DNA_effect_types.h"
#include "DNA_fileglobal_types.h"
#include "DNA_genfile.h"
#include "DNA_group_types.h"
#include "DNA_gpencil_types.h"
#include "DNA_ipo_types.h"
#include "DNA_key_types.h"
#include "DNA_lattice_types.h"
#include "DNA_lamp_types.h"
#include "DNA_linestyle_types.h"
#include "DNA_meta_types.h"
#include "DNA_material_types.h"
#include "DNA_mesh_types.h"
#include "DNA_meshdata_types.h"
#include "DNA_nla_types.h"
#include "DNA_node_types.h"
#include "DNA_object_fluidsim.h" // NT
#include "DNA_object_types.h"
#include "DNA_packedFile_types.h"
#include "DNA_particle_types.h"
#include "DNA_property_types.h"
#include "DNA_text_types.h"
#include "DNA_view3d_types.h"
#include "DNA_screen_types.h"
#include "DNA_sensor_types.h"
#include "DNA_sdna_types.h"
#include "DNA_scene_types.h"
#include "DNA_sequence_types.h"
#include "DNA_smoke_types.h"
#include "DNA_speaker_types.h"
#include "DNA_sound_types.h"
#include "DNA_space_types.h"
#include "DNA_vfont_types.h"
#include "DNA_world_types.h"
#include "DNA_movieclip_types.h"
#include "DNA_mask_types.h"

#include "MEM_guardedalloc.h"

#include "BLI_utildefines.h"
#include "BLI_endian_switch.h"
#include "BLI_blenlib.h"
#include "BLI_math.h"
#include "BLI_edgehash.h"

#include "BKE_anim.h"
#include "BKE_action.h"
#include "BKE_armature.h"
#include "BKE_brush.h"
#include "BKE_colortools.h"
#include "BKE_constraint.h"
#include "BKE_context.h"
#include "BKE_curve.h"
#include "BKE_deform.h"
#include "BKE_effect.h"
#include "BKE_fcurve.h"
#include "BKE_global.h" // for G
#include "BKE_group.h"
#include "BKE_image.h"
#include "BKE_lattice.h"
#include "BKE_library.h" // for which_libbase
#include "BKE_idcode.h"
#include "BKE_material.h"
#include "BKE_main.h" // for Main
#include "BKE_mesh.h" // for ME_ defines (patching)
#include "BKE_modifier.h"
#include "BKE_multires.h"
#include "BKE_node.h" // for tree type defines
#include "BKE_ocean.h"
#include "BKE_object.h"
#include "BKE_paint.h"
#include "BKE_particle.h"
#include "BKE_pointcache.h"
#include "BKE_property.h" // for get_ob_property
#include "BKE_report.h"
#include "BKE_sca.h" // for init_actuator
#include "BKE_scene.h"
#include "BKE_screen.h"
#include "BKE_sequencer.h"
#include "BKE_text.h" // for txt_extended_ascii_as_utf8
#include "BKE_tracking.h"
#include "BKE_sound.h"

#include "IMB_imbuf.h"  // for proxy / timecode versioning stuff

#include "NOD_socket.h"

#include "BLO_readfile.h"
#include "BLO_undofile.h"
#include "BLO_blend_defs.h"

#include "RE_engine.h"

#include "readfile.h"

#include "PIL_time.h"

#include <errno.h>

/*
 * Remark: still a weak point is the newaddress() function, that doesnt solve reading from
 * multiple files at the same time
 *
 * (added remark: oh, i thought that was solved? will look at that... (ton)
 *
 * READ
 * - Existing Library (Main) push or free
 * - allocate new Main
 * - load file
 * - read SDNA
 * - for each LibBlock
 *     - read LibBlock
 *     - if a Library
 *         - make a new Main
 *         - attach ID's to it
 *     - else
 *         - read associated 'direct data'
 *         - link direct data (internal and to LibBlock)
 * - read FileGlobal
 * - read USER data, only when indicated (file is ~/X.XX/startup.blend)
 * - free file
 * - per Library (per Main)
 *     - read file
 *     - read SDNA
 *     - find LibBlocks and attach IDs to Main
 *         - if external LibBlock
 *             - search all Main's
 *                 - or it's already read,
 *                 - or not read yet
 *                 - or make new Main
 *     - per LibBlock
 *         - read recursive
 *         - read associated direct data
 *         - link direct data (internal and to LibBlock)
 *     - free file
 * - per Library with unread LibBlocks
 *     - read file
 *     - read SDNA
 *     - per LibBlock
 *                - read recursive
 *                - read associated direct data
 *                - link direct data (internal and to LibBlock)
 *         - free file
 * - join all Mains
 * - link all LibBlocks and indirect pointers to libblocks
 * - initialize FileGlobal and copy pointers to Global
*/

/* also occurs in library.c */
/* GS reads the memory pointed at in a specific ordering. There are,
 * however two definitions for it. I have jotted them down here, both,
 * but I think the first one is actually used. The thing is that
 * big-endian systems might read this the wrong way round. OTOH, we
 * constructed the IDs that are read out with this macro explicitly as
 * well. I expect we'll sort it out soon... */

/* from blendef: */
#define GS(a)	(*((short *)(a)))

/* from misc_util: flip the bytes from x  */
/*  #define GS(x) (((unsigned char *)(x))[0] << 8 | ((unsigned char *)(x))[1]) */

/***/

typedef struct OldNew {
	void *old, *newp;
	int nr;
} OldNew;

typedef struct OldNewMap {
	OldNew *entries;
	int nentries, entriessize;
	int sorted;
	int lasthit;
} OldNewMap;


/* local prototypes */
static void *read_struct(FileData *fd, BHead *bh, const char *blockname);
static void direct_link_modifiers(FileData *fd, ListBase *lb);
static void convert_tface_mt(FileData *fd, Main *main);

/* this function ensures that reports are printed,
 * in the case of libraray linking errors this is important!
 *
 * bit kludge but better then doubling up on prints,
 * we could alternatively have a versions of a report function which forces printing - campbell
 */
static void BKE_reportf_wrap(ReportList *reports, ReportType type, const char *format, ...)
{
	char fixed_buf[1024]; /* should be long enough */
	
	va_list args;
	
	va_start(args, format);
	vsnprintf(fixed_buf, sizeof(fixed_buf), format, args);
	va_end(args);
	
	fixed_buf[sizeof(fixed_buf) - 1] = '\0';
	
	BKE_report(reports, type, fixed_buf);
	
	if (G.background == 0) {
		printf("%s\n", fixed_buf);
	}
}

static OldNewMap *oldnewmap_new(void) 
{
	OldNewMap *onm= MEM_callocN(sizeof(*onm), "OldNewMap");
	
	onm->entriessize = 1024;
	onm->entries = MEM_mallocN(sizeof(*onm->entries)*onm->entriessize, "OldNewMap.entries");
	
	return onm;
}

static int verg_oldnewmap(const void *v1, const void *v2)
{
	const struct OldNew *x1=v1, *x2=v2;
	
	if (x1->old > x2->old) return 1;
	else if (x1->old < x2->old) return -1;
	return 0;
}


static void oldnewmap_sort(FileData *fd) 
{
	qsort(fd->libmap->entries, fd->libmap->nentries, sizeof(OldNew), verg_oldnewmap);
	fd->libmap->sorted = 1;
}

/* nr is zero for data, and ID code for libdata */
static void oldnewmap_insert(OldNewMap *onm, void *oldaddr, void *newaddr, int nr) 
{
	OldNew *entry;
	
	if (oldaddr==NULL || newaddr==NULL) return;
	
	if (onm->nentries == onm->entriessize) {
		int osize = onm->entriessize;
		OldNew *oentries = onm->entries;
		
		onm->entriessize *= 2;
		onm->entries = MEM_mallocN(sizeof(*onm->entries)*onm->entriessize, "OldNewMap.entries");
		
		memcpy(onm->entries, oentries, sizeof(*oentries)*osize);
		MEM_freeN(oentries);
	}

	entry = &onm->entries[onm->nentries++];
	entry->old = oldaddr;
	entry->newp = newaddr;
	entry->nr = nr;
}

void blo_do_versions_oldnewmap_insert(OldNewMap *onm, void *oldaddr, void *newaddr, int nr)
{
	oldnewmap_insert(onm, oldaddr, newaddr, nr);
}

static void *oldnewmap_lookup_and_inc(OldNewMap *onm, void *addr) 
{
	int i;
	
	if (addr == NULL) return NULL;
	
	if (onm->lasthit < onm->nentries-1) {
		OldNew *entry = &onm->entries[++onm->lasthit];
		
		if (entry->old == addr) {
			entry->nr++;
			return entry->newp;
		}
	}
	
	for (i = 0; i < onm->nentries; i++) {
		OldNew *entry = &onm->entries[i];
		
		if (entry->old == addr) {
			onm->lasthit = i;
			
			entry->nr++;
			return entry->newp;
		}
	}
	
	return NULL;
}

/* for libdata, nr has ID code, no increment */
static void *oldnewmap_liblookup(OldNewMap *onm, void *addr, void *lib) 
{
	int i;
	
	if (addr == NULL) return NULL;
	
	/* lasthit works fine for non-libdata, linking there is done in same sequence as writing */
	if (onm->sorted) {
		OldNew entry_s, *entry;
		
		entry_s.old = addr;
		
		entry = bsearch(&entry_s, onm->entries, onm->nentries, sizeof(OldNew), verg_oldnewmap);
		if (entry) {
			ID *id = entry->newp;
			
			if (id && (!lib || id->lib)) {
				return entry->newp;
			}
		}
	}
	
	for (i = 0; i < onm->nentries; i++) {
		OldNew *entry = &onm->entries[i];
		
		if (entry->old == addr) {
			ID *id = entry->newp;
			
			if (id && (!lib || id->lib)) {
				return entry->newp;
			}
		}
	}

	return NULL;
}

static void oldnewmap_free_unused(OldNewMap *onm) 
{
	int i;

	for (i = 0; i < onm->nentries; i++) {
		OldNew *entry = &onm->entries[i];
		if (entry->nr == 0) {
			MEM_freeN(entry->newp);
			entry->newp = NULL;
		}
	}
}

static void oldnewmap_clear(OldNewMap *onm) 
{
	onm->nentries = 0;
	onm->lasthit = 0;
}

static void oldnewmap_free(OldNewMap *onm) 
{
	MEM_freeN(onm->entries);
	MEM_freeN(onm);
}

/***/

static void read_libraries(FileData *basefd, ListBase *mainlist);

/* ************ help functions ***************** */

static void add_main_to_main(Main *mainvar, Main *from)
{
	ListBase *lbarray[MAX_LIBARRAY], *fromarray[MAX_LIBARRAY];
	int a;
	
	set_listbasepointers(mainvar, lbarray);
	a = set_listbasepointers(from, fromarray);
	while (a--) {
		BLI_movelisttolist(lbarray[a], fromarray[a]);
	}
}

void blo_join_main(ListBase *mainlist)
{
	Main *tojoin, *mainl;
	
	mainl = mainlist->first;
	while ((tojoin = mainl->next)) {
		add_main_to_main(mainl, tojoin);
		BLI_remlink(mainlist, tojoin);
		MEM_freeN(tojoin);
	}
}

static void split_libdata(ListBase *lb, Main *first)
{
	ListBase *lbn;
	ID *id, *idnext;
	Main *mainvar;
	
	id = lb->first;
	while (id) {
		idnext = id->next;
		if (id->lib) {
			mainvar = first;
			while (mainvar) {
				if (mainvar->curlib == id->lib) {
					lbn= which_libbase(mainvar, GS(id->name));
					BLI_remlink(lb, id);
					BLI_addtail(lbn, id);
					break;
				}
				mainvar = mainvar->next;
			}
			if (mainvar == NULL) printf("error split_libdata\n");
		}
		id = idnext;
	}
}

void blo_split_main(ListBase *mainlist, Main *main)
{
	ListBase *lbarray[MAX_LIBARRAY];
	Library *lib;
	int i;
	
	mainlist->first = mainlist->last = main;
	main->next = NULL;
	
	if (main->library.first == NULL)
		return;
	
	for (lib = main->library.first; lib; lib = lib->id.next) {
		Main *libmain = MEM_callocN(sizeof(Main), "libmain");
		libmain->curlib = lib;
		BLI_addtail(mainlist, libmain);
	}
	
	i = set_listbasepointers(main, lbarray);
	while (i--)
		split_libdata(lbarray[i], main->next);
}

/* removes things like /blah/blah/../../blah/ etc, then writes in *name the full path */
static void cleanup_path(const char *relabase, char *name)
{
	char filename[FILE_MAXFILE];
	
	BLI_splitdirstring(name, filename);
	BLI_cleanup_dir(relabase, name);
	strcat(name, filename);
}

static void read_file_version(FileData *fd, Main *main)
{
	BHead *bhead;
	
	for (bhead= blo_firstbhead(fd); bhead; bhead= blo_nextbhead(fd, bhead)) {
		if (bhead->code == GLOB) {
			FileGlobal *fg= read_struct(fd, bhead, "Global");
			if (fg) {
				main->subversionfile= fg->subversion;
				main->minversionfile= fg->minversion;
				main->minsubversionfile= fg->minsubversion;
				MEM_freeN(fg);
			}
			else if (bhead->code == ENDB)
				break;
		}
	}
}


static Main *blo_find_main(FileData *fd, const char *filepath, const char *relabase)
{
	ListBase *mainlist = fd->mainlist;
	Main *m;
	Library *lib;
	char name1[FILE_MAX];
	
	BLI_strncpy(name1, filepath, sizeof(name1));
	cleanup_path(relabase, name1);
//	printf("blo_find_main: original in  %s\n", name);
//	printf("blo_find_main: converted to %s\n", name1);
	
	for (m = mainlist->first; m; m = m->next) {
		char *libname = (m->curlib) ? m->curlib->filepath : m->name;
		
		if (BLI_path_cmp(name1, libname) == 0) {
			if (G.debug & G_DEBUG) printf("blo_find_main: found library %s\n", libname);
			return m;
		}
	}
	
	m = MEM_callocN(sizeof(Main), "find_main");
	BLI_addtail(mainlist, m);
	
	lib = BKE_libblock_alloc(&m->library, ID_LI, "lib");
	BLI_strncpy(lib->name, filepath, sizeof(lib->name));
	BLI_strncpy(lib->filepath, name1, sizeof(lib->filepath));
	
	m->curlib = lib;
	
	read_file_version(fd, m);
	
	if (G.debug & G_DEBUG) printf("blo_find_main: added new lib %s\n", filepath);
	return m;
}


/* ************ FILE PARSING ****************** */

static void switch_endian_bh4(BHead4 *bhead)
{
	/* the ID_.. codes */
	if ((bhead->code & 0xFFFF)==0) bhead->code >>= 16;
	
	if (bhead->code != ENDB) {
		BLI_endian_switch_int32(&bhead->len);
		BLI_endian_switch_int32(&bhead->SDNAnr);
		BLI_endian_switch_int32(&bhead->nr);
	}
}

static void switch_endian_bh8(BHead8 *bhead)
{
	/* the ID_.. codes */
	if ((bhead->code & 0xFFFF)==0) bhead->code >>= 16;
	
	if (bhead->code != ENDB) {
		BLI_endian_switch_int32(&bhead->len);
		BLI_endian_switch_int32(&bhead->SDNAnr);
		BLI_endian_switch_int32(&bhead->nr);
	}
}

static void bh4_from_bh8(BHead *bhead, BHead8 *bhead8, int do_endian_swap)
{
	BHead4 *bhead4 = (BHead4 *) bhead;
#if defined(WIN32) && !defined(FREE_WINDOWS)
	__int64 old;
#else
	long long old;
#endif

	bhead4->code = bhead8->code;
	bhead4->len = bhead8->len;

	if (bhead4->code != ENDB) {
		/* perform a endian swap on 64bit pointers, otherwise the pointer might map to zero
		 * 0x0000000000000000000012345678 would become 0x12345678000000000000000000000000
		 */
		if (do_endian_swap) {
			BLI_endian_switch_int64(&bhead8->old);
		}
		
		/* this patch is to avoid a long long being read from not-eight aligned positions
		 * is necessary on any modern 64bit architecture) */
		memcpy(&old, &bhead8->old, 8);
		bhead4->old = (int) (old >> 3);
		
		bhead4->SDNAnr = bhead8->SDNAnr;
		bhead4->nr = bhead8->nr;
	}
}

static void bh8_from_bh4(BHead *bhead, BHead4 *bhead4)
{
	BHead8 *bhead8 = (BHead8 *) bhead;
	
	bhead8->code = bhead4->code;
	bhead8->len = bhead4->len;
	
	if (bhead8->code != ENDB) {
		bhead8->old = bhead4->old;
		bhead8->SDNAnr = bhead4->SDNAnr;
		bhead8->nr= bhead4->nr;
	}
}

static BHeadN *get_bhead(FileData *fd)
{
	BHeadN *new_bhead = NULL;
	int readsize;
	
	if (fd) {
		if (!fd->eof) {
			/* initializing to zero isn't strictly needed but shuts valgrind up
			 * since uninitialized memory gets compared */
			BHead8 bhead8 = {0};
			BHead4 bhead4 = {0};
			BHead  bhead = {0};
			
			/* First read the bhead structure.
			 * Depending on the platform the file was written on this can
			 * be a big or little endian BHead4 or BHead8 structure.
			 *
			 * As usual 'ENDB' (the last *partial* bhead of the file)
			 * needs some special handling. We don't want to EOF just yet.
			 */
			if (fd->flags & FD_FLAGS_FILE_POINTSIZE_IS_4) {
				bhead4.code = DATA;
				readsize = fd->read(fd, &bhead4, sizeof(bhead4));
				
				if (readsize == sizeof(bhead4) || bhead4.code == ENDB) {
					if (fd->flags & FD_FLAGS_SWITCH_ENDIAN) {
						switch_endian_bh4(&bhead4);
					}
					
					if (fd->flags & FD_FLAGS_POINTSIZE_DIFFERS) {
						bh8_from_bh4(&bhead, &bhead4);
					}
					else {
						memcpy(&bhead, &bhead4, sizeof(bhead));
					}
				}
				else {
					fd->eof = 1;
					bhead.len= 0;
				}
			}
			else {
				bhead8.code = DATA;
				readsize = fd->read(fd, &bhead8, sizeof(bhead8));
				
				if (readsize == sizeof(bhead8) || bhead8.code == ENDB) {
					if (fd->flags & FD_FLAGS_SWITCH_ENDIAN) {
						switch_endian_bh8(&bhead8);
					}
					
					if (fd->flags & FD_FLAGS_POINTSIZE_DIFFERS) {
						bh4_from_bh8(&bhead, &bhead8, (fd->flags & FD_FLAGS_SWITCH_ENDIAN));
					}
					else {
						memcpy(&bhead, &bhead8, sizeof(bhead));
					}
				}
				else {
					fd->eof = 1;
					bhead.len= 0;
				}
			}
			
			/* make sure people are not trying to pass bad blend files */
			if (bhead.len < 0) fd->eof = 1;
			
			/* bhead now contains the (converted) bhead structure. Now read
			 * the associated data and put everything in a BHeadN (creative naming !)
			 */
			if (!fd->eof) {
				new_bhead = MEM_mallocN(sizeof(BHeadN) + bhead.len, "new_bhead");
				if (new_bhead) {
					new_bhead->next = new_bhead->prev = NULL;
					new_bhead->bhead = bhead;
					
					readsize = fd->read(fd, new_bhead + 1, bhead.len);
					
					if (readsize != bhead.len) {
						fd->eof = 1;
						MEM_freeN(new_bhead);
						new_bhead = NULL;
					}
				}
				else {
					fd->eof = 1;
				}
			}
		}
	}

	/* We've read a new block. Now add it to the list
	 * of blocks.
	 */
	if (new_bhead) {
		BLI_addtail(&fd->listbase, new_bhead);
	}
	
	return(new_bhead);
}

BHead *blo_firstbhead(FileData *fd)
{
	BHeadN *new_bhead;
	BHead *bhead = NULL;
	
	/* Rewind the file
	 * Read in a new block if necessary
	 */
	new_bhead = fd->listbase.first;
	if (new_bhead == NULL) {
		new_bhead = get_bhead(fd);
	}
	
	if (new_bhead) {
		bhead = &new_bhead->bhead;
	}
	
	return(bhead);
}

BHead *blo_prevbhead(FileData *UNUSED(fd), BHead *thisblock)
{
	BHeadN *bheadn = (BHeadN *) (((char *) thisblock) - offsetof(BHeadN, bhead));
	BHeadN *prev = bheadn->prev;
	
	return (prev) ? &prev->bhead : NULL;
}

BHead *blo_nextbhead(FileData *fd, BHead *thisblock)
{
	BHeadN *new_bhead = NULL;
	BHead *bhead = NULL;
	
	if (thisblock) {
		/* bhead is actually a sub part of BHeadN
		 * We calculate the BHeadN pointer from the BHead pointer below */
		new_bhead = (BHeadN *) (((char *) thisblock) - offsetof(BHeadN, bhead));
		
		/* get the next BHeadN. If it doesn't exist we read in the next one */
		new_bhead = new_bhead->next;
		if (new_bhead == NULL) {
			new_bhead = get_bhead(fd);
		}
	}
	
	if (new_bhead) {
		/* here we do the reverse:
		 * go from the BHeadN pointer to the BHead pointer */
		bhead = &new_bhead->bhead;
	}
	
	return(bhead);
}

static void decode_blender_header(FileData *fd)
{
	char header[SIZEOFBLENDERHEADER], num[4];
	int readsize;
	
	/* read in the header data */
	readsize = fd->read(fd, header, sizeof(header));
	
	if (readsize == sizeof(header)) {
		if (strncmp(header, "BLENDER", 7) == 0) {
			int remove_this_endian_test = 1;
			
			fd->flags |= FD_FLAGS_FILE_OK;
			
			/* what size are pointers in the file ? */
			if (header[7]=='_') {
				fd->flags |= FD_FLAGS_FILE_POINTSIZE_IS_4;
				if (sizeof(void *) != 4) {
					fd->flags |= FD_FLAGS_POINTSIZE_DIFFERS;
				}
			}
			else {
				if (sizeof(void *) != 8) {
					fd->flags |= FD_FLAGS_POINTSIZE_DIFFERS;
				}
			}
			
			/* is the file saved in a different endian
			 * than we need ?
			 */
			if (((((char*)&remove_this_endian_test)[0]==1)?L_ENDIAN:B_ENDIAN) != ((header[8]=='v')?L_ENDIAN:B_ENDIAN)) {
				fd->flags |= FD_FLAGS_SWITCH_ENDIAN;
			}
			
			/* get the version number */
			memcpy(num, header + 9, 3);
			num[3] = 0;
			fd->fileversion = atoi(num);
		}
	}
}

static int read_file_dna(FileData *fd)
{
	BHead *bhead;
	
	for (bhead = blo_firstbhead(fd); bhead; bhead = blo_nextbhead(fd, bhead)) {
		if (bhead->code == DNA1) {
			int do_endian_swap = (fd->flags & FD_FLAGS_SWITCH_ENDIAN) ? 1 : 0;
			
			fd->filesdna = DNA_sdna_from_data(&bhead[1], bhead->len, do_endian_swap);
			if (fd->filesdna) {
				fd->compflags = DNA_struct_get_compareflags(fd->filesdna, fd->memsdna);
				/* used to retrieve ID names from (bhead+1) */
				fd->id_name_offs = DNA_elem_offset(fd->filesdna, "ID", "char", "name[]");
			}
			
			return 1;
		}
		else if (bhead->code == ENDB)
			break;
	}
	
	return 0;
}

static int fd_read_from_file(FileData *filedata, void *buffer, unsigned int size)
{
	int readsize = read(filedata->filedes, buffer, size);
	
	if (readsize < 0) {
		readsize = EOF;
	}
	else {
		filedata->seek += readsize;
	}
	
	return readsize;
}

static int fd_read_gzip_from_file(FileData *filedata, void *buffer, unsigned int size)
{
	int readsize = gzread(filedata->gzfiledes, buffer, size);
	
	if (readsize < 0) {
		readsize = EOF;
	}
	else {
		filedata->seek += readsize;
	}
	
	return (readsize);
}

static int fd_read_from_memory(FileData *filedata, void *buffer, unsigned int size)
{
	/* don't read more bytes then there are available in the buffer */
	int readsize = (int)MIN2(size, (unsigned int)(filedata->buffersize - filedata->seek));
	
	memcpy(buffer, filedata->buffer + filedata->seek, readsize);
	filedata->seek += readsize;
	
	return (readsize);
}

static int fd_read_from_memfile(FileData *filedata, void *buffer, unsigned int size)
{
	static unsigned int seek = (1<<30);	/* the current position */
	static unsigned int offset = 0;		/* size of previous chunks */
	static MemFileChunk *chunk = NULL;
	unsigned int chunkoffset, readsize, totread;
	
	if (size == 0) return 0;
	
	if (seek != (unsigned int)filedata->seek) {
		chunk = filedata->memfile->chunks.first;
		seek = 0;
		
		while (chunk) {
			if (seek + chunk->size > (unsigned) filedata->seek) break;
			seek += chunk->size;
			chunk = chunk->next;
		}
		offset = seek;
		seek = filedata->seek;
	}
	
	if (chunk) {
		totread = 0;
		
		do {
			/* first check if it's on the end if current chunk */
			if (seek-offset == chunk->size) {
				offset += chunk->size;
				chunk = chunk->next;
			}
			
			/* debug, should never happen */
			if (chunk == NULL) {
				printf("illegal read, chunk zero\n");
				return 0;
			}
			
			chunkoffset = seek-offset;
			readsize = size-totread;
			
			/* data can be spread over multiple chunks, so clamp size
			 * to within this chunk, and then it will read further in
			 * the next chunk */
			if (chunkoffset+readsize > chunk->size)
				readsize= chunk->size-chunkoffset;
			
			memcpy((char*)buffer + totread, chunk->buf + chunkoffset, readsize);
			totread += readsize;
			filedata->seek += readsize;
			seek += readsize;
		} while (totread < size);
		
		return totread;
	}
	
	return 0;
}

static FileData *filedata_new(void)
{
	FileData *fd = MEM_callocN(sizeof(FileData), "FileData");
	
	fd->filedes = -1;
	fd->gzfiledes = NULL;
	
		/* XXX, this doesn't need to be done all the time,
		 * but it keeps us re-entrant,  remove once we have
		 * a lib that provides a nice lock. - zr
		 */
	fd->memsdna = DNA_sdna_from_data(DNAstr,  DNAlen,  0);
	
	fd->datamap = oldnewmap_new();
	fd->globmap = oldnewmap_new();
	fd->libmap = oldnewmap_new();
	
	return fd;
}

static FileData *blo_decode_and_check(FileData *fd, ReportList *reports)
{
	decode_blender_header(fd);
	
	if (fd->flags & FD_FLAGS_FILE_OK) {
		if (!read_file_dna(fd)) {
			BKE_reportf(reports, RPT_ERROR, "Failed to read blend file: \"%s\", incomplete", fd->relabase);
			blo_freefiledata(fd);
			fd = NULL;
		}
	} 
	else {
		BKE_reportf(reports, RPT_ERROR, "Failed to read blend file: \"%s\", not a blend file", fd->relabase);
		blo_freefiledata(fd);
		fd = NULL;
	}
	
	return fd;
}

/* cannot be called with relative paths anymore! */
/* on each new library added, it now checks for the current FileData and expands relativeness */
FileData *blo_openblenderfile(const char *filepath, ReportList *reports)
{
	gzFile gzfile;
	errno = 0;
	gzfile = BLI_gzopen(filepath, "rb");
	
	if (gzfile == (gzFile)Z_NULL) {
		BKE_reportf(reports, RPT_ERROR, "Unable to open \"%s\": %s.", filepath, errno ? strerror(errno) : "Unknown error reading file");
		return NULL;
	}
	else {
		FileData *fd = filedata_new();
		fd->gzfiledes = gzfile;
		fd->read = fd_read_gzip_from_file;
		
		/* needed for library_append and read_libraries */
		BLI_strncpy(fd->relabase, filepath, sizeof(fd->relabase));
		
		return blo_decode_and_check(fd, reports);
	}
}

FileData *blo_openblendermemory(void *mem, int memsize, ReportList *reports)
{
	if (!mem || memsize<SIZEOFBLENDERHEADER) {
		BKE_report(reports, RPT_ERROR, (mem)? "Unable to read": "Unable to open");
		return NULL;
	}
	else {
		FileData *fd = filedata_new();
		fd->buffer = mem;
		fd->buffersize = memsize;
		fd->read = fd_read_from_memory;
		fd->flags |= FD_FLAGS_NOT_MY_BUFFER;
		
		return blo_decode_and_check(fd, reports);
	}
}

FileData *blo_openblendermemfile(MemFile *memfile, ReportList *reports)
{
	if (!memfile) {
		BKE_report(reports, RPT_ERROR, "Unable to open blend <memory>");
		return NULL;
	}
	else {
		FileData *fd = filedata_new();
		fd->memfile = memfile;
		
		fd->read = fd_read_from_memfile;
		fd->flags |= FD_FLAGS_NOT_MY_BUFFER;
		
		return blo_decode_and_check(fd, reports);
	}
}


void blo_freefiledata(FileData *fd)
{
	if (fd) {
		if (fd->filedes != -1) {
			close(fd->filedes);
		}
		
		if (fd->gzfiledes != NULL) {
			gzclose(fd->gzfiledes);
		}
		
		if (fd->buffer && !(fd->flags & FD_FLAGS_NOT_MY_BUFFER)) {
			MEM_freeN(fd->buffer);
			fd->buffer = NULL;
		}
		
		// Free all BHeadN data blocks
		BLI_freelistN(&fd->listbase);
		
		if (fd->memsdna)
			DNA_sdna_free(fd->memsdna);
		if (fd->filesdna)
			DNA_sdna_free(fd->filesdna);
		if (fd->compflags)
			MEM_freeN(fd->compflags);
		
		if (fd->datamap)
			oldnewmap_free(fd->datamap);
		if (fd->globmap)
			oldnewmap_free(fd->globmap);
		if (fd->imamap)
			oldnewmap_free(fd->imamap);
		if (fd->movieclipmap)
			oldnewmap_free(fd->movieclipmap);
		if (fd->libmap && !(fd->flags & FD_FLAGS_NOT_MY_LIBMAP))
			oldnewmap_free(fd->libmap);
		if (fd->bheadmap)
			MEM_freeN(fd->bheadmap);
		
		MEM_freeN(fd);
	}
}

/* ************ DIV ****************** */

int BLO_has_bfile_extension(const char *str)
{
	return (BLI_testextensie(str, ".ble") || 
	        BLI_testextensie(str, ".blend") || 
	        BLI_testextensie(str, ".blend.gz"));
}

int BLO_is_a_library(const char *path, char *dir, char *group)
{
	/* return ok when a blenderfile, in dir is the filename,
	 * in group the type of libdata
	 */
	int len;
	char *fd;
	
	strcpy(dir, path);
	len = strlen(dir);
	if (len < 7) return 0;
	if ((dir[len - 1] != '/') && (dir[len - 1] != '\\')) return 0;
	
	group[0] = '\0';
	dir[len - 1] = '\0';

	/* Find the last slash */
	fd = BLI_last_slash(dir);

	if (fd == NULL) return 0;
	*fd = 0;
	if (BLO_has_bfile_extension(fd+1)) {
		/* the last part of the dir is a .blend file, no group follows */
		*fd = '/'; /* put back the removed slash separating the dir and the .blend file name */
	}
	else {		
		char *gp = fd + 1; // in case we have a .blend file, gp points to the group
		
		/* Find the last slash */
		fd = BLI_last_slash(dir);
		if (!fd || !BLO_has_bfile_extension(fd+1)) return 0;
		
		/* now we know that we are in a blend file and it is safe to 
		 * assume that gp actually points to a group */
		if (strcmp("Screen", gp) != 0)
			BLI_strncpy(group, gp, GROUP_MAX);
	}
	return 1;
}

/* ************** OLD POINTERS ******************* */

static void *newdataadr(FileData *fd, void *adr)		/* only direct databocks */
{
	return oldnewmap_lookup_and_inc(fd->datamap, adr);
}

static void *newglobadr(FileData *fd, void *adr)		/* direct datablocks with global linking */
{
	return oldnewmap_lookup_and_inc(fd->globmap, adr);
}

static void *newimaadr(FileData *fd, void *adr)		/* used to restore image data after undo */
{
	if (fd->imamap && adr)
		return oldnewmap_lookup_and_inc(fd->imamap, adr);
	return NULL;
}

static void *newmclipadr(FileData *fd, void *adr)              /* used to restore movie clip data after undo */
{
	if (fd->movieclipmap && adr)
		return oldnewmap_lookup_and_inc(fd->movieclipmap, adr);
	return NULL;
}


static void *newlibadr(FileData *fd, void *lib, void *adr)		/* only lib data */
{
	return oldnewmap_liblookup(fd->libmap, adr, lib);
}

void *blo_do_versions_newlibadr(FileData *fd, void *lib, void *adr)		/* only lib data */
{
	return newlibadr(fd, lib, adr);
}

static void *newlibadr_us(FileData *fd, void *lib, void *adr)	/* increases user number */
{
	ID *id = newlibadr(fd, lib, adr);
	
	if (id)
		id->us++;
	
	return id;
}

void *blo_do_versions_newlibadr_us(FileData *fd, void *lib, void *adr)	/* increases user number */
{
	return newlibadr_us(fd, lib, adr);
}

static void change_idid_adr_fd(FileData *fd, void *old, void *new)
{
	int i;
	
	for (i = 0; i < fd->libmap->nentries; i++) {
		OldNew *entry = &fd->libmap->entries[i];
		
		if (old==entry->newp && entry->nr==ID_ID) {
			entry->newp = new;
			if (new) entry->nr = GS( ((ID *)new)->name );
		}
	}
}

static void change_idid_adr(ListBase *mainlist, FileData *basefd, void *old, void *new)
{
	Main *mainptr;
	
	for (mainptr = mainlist->first; mainptr; mainptr = mainptr->next) {
		FileData *fd;
		
		if (mainptr->curlib)
			fd = mainptr->curlib->filedata;
		else
			fd = basefd;
		
		if (fd) {
			change_idid_adr_fd(fd, old, new);
		}
	}
}

/* lib linked proxy objects point to our local data, we need
 * to clear that pointer before reading the undo memfile since
 * the object might be removed, it is set again in reading
 * if the local object still exists */
void blo_clear_proxy_pointers_from_lib(Main *oldmain)
{
	Object *ob = oldmain->object.first;
	
	for (; ob; ob= ob->id.next) {
		if (ob->id.lib)
			ob->proxy_from = NULL;
	}
}

void blo_make_image_pointer_map(FileData *fd, Main *oldmain)
{
	Image *ima = oldmain->image.first;
	Scene *sce = oldmain->scene.first;
	int a;
	
	fd->imamap = oldnewmap_new();
	
	for (; ima; ima = ima->id.next) {
		Link *ibuf = ima->ibufs.first;
		for (; ibuf; ibuf = ibuf->next)
			oldnewmap_insert(fd->imamap, ibuf, ibuf, 0);
		if (ima->gputexture)
			oldnewmap_insert(fd->imamap, ima->gputexture, ima->gputexture, 0);
		for (a=0; a < IMA_MAX_RENDER_SLOT; a++)
			if (ima->renders[a])
				oldnewmap_insert(fd->imamap, ima->renders[a], ima->renders[a], 0);
	}
	for (; sce; sce = sce->id.next) {
		if (sce->nodetree) {
			bNode *node;
			for (node = sce->nodetree->nodes.first; node; node = node->next)
				oldnewmap_insert(fd->imamap, node->preview, node->preview, 0);
		}
	}
}

/* set old main image ibufs to zero if it has been restored */
/* this works because freeing old main only happens after this call */
void blo_end_image_pointer_map(FileData *fd, Main *oldmain)
{
	OldNew *entry = fd->imamap->entries;
	Image *ima = oldmain->image.first;
	Scene *sce = oldmain->scene.first;
	int i;
	
	/* used entries were restored, so we put them to zero */
	for (i = 0; i < fd->imamap->nentries; i++, entry++) {
		if (entry->nr > 0)
			entry->newp = NULL;
	}
	
	for (; ima; ima = ima->id.next) {
		Link *ibuf, *next;
		
		/* this mirrors direct_link_image */
		for (ibuf = ima->ibufs.first; ibuf; ibuf = next) {
			next = ibuf->next;
			if (NULL == newimaadr(fd, ibuf)) {	/* so was restored */
				BLI_remlink(&ima->ibufs, ibuf);
				ima->bindcode = 0;
				ima->gputexture = NULL;
			}
		}
		for (i = 0; i < IMA_MAX_RENDER_SLOT; i++)
			ima->renders[i] = newimaadr(fd, ima->renders[i]);
		
		ima->gputexture = newimaadr(fd, ima->gputexture);
	}
	for (; sce; sce = sce->id.next) {
		if (sce->nodetree) {
			bNode *node;
			for (node = sce->nodetree->nodes.first; node; node = node->next)
				node->preview = newimaadr(fd, node->preview);
		}
	}
}

void blo_make_movieclip_pointer_map(FileData *fd, Main *oldmain)
{
	MovieClip *clip = oldmain->movieclip.first;
	Scene *sce = oldmain->scene.first;
	
	fd->movieclipmap = oldnewmap_new();
	
	for (; clip; clip = clip->id.next) {
		if (clip->cache)
			oldnewmap_insert(fd->movieclipmap, clip->cache, clip->cache, 0);
		
		if (clip->tracking.camera.intrinsics)
			oldnewmap_insert(fd->movieclipmap, clip->tracking.camera.intrinsics, clip->tracking.camera.intrinsics, 0);
	}
	
	for (; sce; sce = sce->id.next) {
		if (sce->nodetree) {
			bNode *node;
			for (node = sce->nodetree->nodes.first; node; node= node->next)
				if (node->type == CMP_NODE_MOVIEDISTORTION)
					oldnewmap_insert(fd->movieclipmap, node->storage, node->storage, 0);
		}
	}
}

/* set old main movie clips caches to zero if it has been restored */
/* this works because freeing old main only happens after this call */
void blo_end_movieclip_pointer_map(FileData *fd, Main *oldmain)
{
	OldNew *entry = fd->movieclipmap->entries;
	MovieClip *clip = oldmain->movieclip.first;
	Scene *sce = oldmain->scene.first;
	int i;
	
	/* used entries were restored, so we put them to zero */
	for (i=0; i < fd->movieclipmap->nentries; i++, entry++) {
		if (entry->nr > 0)
			entry->newp = NULL;
	}
	
	for (; clip; clip = clip->id.next) {
		clip->cache = newmclipadr(fd, clip->cache);
		clip->tracking.camera.intrinsics = newmclipadr(fd, clip->tracking.camera.intrinsics);
	}
	
	for (; sce; sce = sce->id.next) {
		if (sce->nodetree) {
			bNode *node;
			for (node = sce->nodetree->nodes.first; node; node = node->next)
				if (node->type == CMP_NODE_MOVIEDISTORTION)
					node->storage = newmclipadr(fd, node->storage);
		}
	}
}


/* undo file support: add all library pointers in lookup */
void blo_add_library_pointer_map(ListBase *mainlist, FileData *fd)
{
	Main *ptr = mainlist->first;
	ListBase *lbarray[MAX_LIBARRAY];
	
	for (ptr = ptr->next; ptr; ptr = ptr->next) {
		int i = set_listbasepointers(ptr, lbarray);
		while (i--) {
			ID *id;
			for (id = lbarray[i]->first; id; id = id->next)
				oldnewmap_insert(fd->libmap, id, id, GS(id->name));
		}
	}
}


/* ********** END OLD POINTERS ****************** */
/* ********** READ FILE ****************** */

static void switch_endian_structs(struct SDNA *filesdna, BHead *bhead)
{
	int blocksize, nblocks;
	char *data;
	
	data = (char *)(bhead+1);
	blocksize = filesdna->typelens[ filesdna->structs[bhead->SDNAnr][0] ];
	
	nblocks = bhead->nr;
	while (nblocks--) {
		DNA_struct_switch_endian(filesdna, bhead->SDNAnr, data);
		
		data += blocksize;
	}
}

static void *read_struct(FileData *fd, BHead *bh, const char *blockname)
{
	void *temp = NULL;
	
	if (bh->len) {
		/* switch is based on file dna */
		if (bh->SDNAnr && (fd->flags & FD_FLAGS_SWITCH_ENDIAN))
			switch_endian_structs(fd->filesdna, bh);
		
		if (fd->compflags[bh->SDNAnr]) {	/* flag==0: doesn't exist anymore */
			if (fd->compflags[bh->SDNAnr] == 2) {
				temp = DNA_struct_reconstruct(fd->memsdna, fd->filesdna, fd->compflags, bh->SDNAnr, bh->nr, (bh+1));
			}
			else {
				temp = MEM_mallocN(bh->len, blockname);
				memcpy(temp, (bh+1), bh->len);
			}
		}
	}

	return temp;
}

static void link_list(FileData *fd, ListBase *lb)		/* only direct data */
{
	Link *ln, *prev;
	
	if (lb->first == NULL) return;
	
	lb->first = newdataadr(fd, lb->first);
	ln = lb->first;
	prev = NULL;
	while (ln) {
		ln->next = newdataadr(fd, ln->next);
		ln->prev = prev;
		prev = ln;
		ln = ln->next;
	}
	lb->last = prev;
}

static void link_glob_list(FileData *fd, ListBase *lb)		/* for glob data */
{
	Link *ln, *prev;
	void *poin;

	if (lb->first == NULL) return;
	poin = newdataadr(fd, lb->first);
	if (lb->first) {
		oldnewmap_insert(fd->globmap, lb->first, poin, 0);
	}
	lb->first = poin;
	
	ln = lb->first;
	prev = NULL;
	while (ln) {
		poin = newdataadr(fd, ln->next);
		if (ln->next) {
			oldnewmap_insert(fd->globmap, ln->next, poin, 0);
		}
		ln->next = poin;
		ln->prev = prev;
		prev = ln;
		ln = ln->next;
	}
	lb->last = prev;
}

static void test_pointer_array(FileData *fd, void **mat)
{
	int64_t *lpoin, *lmat;
	int *ipoin, *imat;
	size_t len;

		/* manually convert the pointer array in
		 * the old dna format to a pointer array in
		 * the new dna format.
		 */
	if (*mat) {
		len = MEM_allocN_len(*mat)/fd->filesdna->pointerlen;
			
		if (fd->filesdna->pointerlen==8 && fd->memsdna->pointerlen==4) {
			ipoin=imat= MEM_mallocN(len * 4, "newmatar");
			lpoin= *mat;
			
			while (len-- > 0) {
				if ((fd->flags & FD_FLAGS_SWITCH_ENDIAN))
					BLI_endian_switch_int64(lpoin);
				*ipoin = (int)((*lpoin) >> 3);
				ipoin++;
				lpoin++;
			}
			MEM_freeN(*mat);
			*mat = imat;
		}
		
		if (fd->filesdna->pointerlen==4 && fd->memsdna->pointerlen==8) {
			lpoin = lmat = MEM_mallocN(len * 8, "newmatar");
			ipoin = *mat;
			
			while (len-- > 0) {
				*lpoin = *ipoin;
				ipoin++;
				lpoin++;
			}
			MEM_freeN(*mat);
			*mat= lmat;
		}
	}
}

/* ************ READ ID Properties *************** */

static void IDP_DirectLinkProperty(IDProperty *prop, int switch_endian, FileData *fd);
static void IDP_LibLinkProperty(IDProperty *prop, int switch_endian, FileData *fd);

static void IDP_DirectLinkIDPArray(IDProperty *prop, int switch_endian, FileData *fd)
{
	IDProperty *array;
	int i;
	
	/* since we didn't save the extra buffer, set totallen to len */
	prop->totallen = prop->len;
	prop->data.pointer = newdataadr(fd, prop->data.pointer);

	array = (IDProperty *)prop->data.pointer;
	
	/* note!, idp-arrays didn't exist in 2.4x, so the pointer will be cleared
	 * theres not really anything we can do to correct this, at least don't crash */
	if (array == NULL) {
		prop->len = 0;
		prop->totallen = 0;
	}
	
	
	for (i = 0; i < prop->len; i++)
		IDP_DirectLinkProperty(&array[i], switch_endian, fd);
}

static void IDP_DirectLinkArray(IDProperty *prop, int switch_endian, FileData *fd)
{
	IDProperty **array;
	int i;
	
	/* since we didn't save the extra buffer, set totallen to len */
	prop->totallen = prop->len;
	prop->data.pointer = newdataadr(fd, prop->data.pointer);
	
	if (prop->subtype == IDP_GROUP) {
		test_pointer_array(fd, prop->data.pointer);
		array = prop->data.pointer;
		
		for (i = 0; i < prop->len; i++)
			IDP_DirectLinkProperty(array[i], switch_endian, fd);
	}
	else if (prop->subtype == IDP_DOUBLE) {
		if (switch_endian) {
			BLI_endian_switch_double_array(prop->data.pointer, prop->len);
		}
	}
	else {
		if (switch_endian) {
			/* also used for floats */
			BLI_endian_switch_int32_array(prop->data.pointer, prop->len);
		}
	}
}

static void IDP_DirectLinkString(IDProperty *prop, FileData *fd)
{
	/*since we didn't save the extra string buffer, set totallen to len.*/
	prop->totallen = prop->len;
	prop->data.pointer = newdataadr(fd, prop->data.pointer);
}

static void IDP_DirectLinkGroup(IDProperty *prop, int switch_endian, FileData *fd)
{
	ListBase *lb = &prop->data.group;
	IDProperty *loop;
	
	link_list(fd, lb);
	
	/*Link child id properties now*/
	for (loop=prop->data.group.first; loop; loop=loop->next) {
		IDP_DirectLinkProperty(loop, switch_endian, fd);
	}
}

static void IDP_DirectLinkProperty(IDProperty *prop, int switch_endian, FileData *fd)
{
	switch (prop->type) {
		case IDP_GROUP:
			IDP_DirectLinkGroup(prop, switch_endian, fd);
			break;
		case IDP_STRING:
			IDP_DirectLinkString(prop, fd);
			break;
		case IDP_ARRAY:
			IDP_DirectLinkArray(prop, switch_endian, fd);
			break;
		case IDP_IDPARRAY:
			IDP_DirectLinkIDPArray(prop, switch_endian, fd);
			break;
		case IDP_DOUBLE:
			/* erg, stupid doubles.  since I'm storing them
			 * in the same field as int val; val2 in the
			 * IDPropertyData struct, they have to deal with
			 * endianness specifically
			 *
			 * in theory, val and val2 would've already been swapped
			 * if switch_endian is true, so we have to first unswap
			 * them then reswap them as a single 64-bit entity.
			 */
			
			if (switch_endian) {
				BLI_endian_switch_int32(&prop->data.val);
				BLI_endian_switch_int32(&prop->data.val2);
				BLI_endian_switch_int64((int64_t *)&prop->data.val);
			}
			
			break;
	}
}

/* stub function */
static void IDP_LibLinkProperty(IDProperty *UNUSED(prop), int UNUSED(switch_endian), FileData *UNUSED(fd))
{
}

/* ************ READ CurveMapping *************** */

/* cuma itself has been read! */
static void direct_link_curvemapping(FileData *fd, CurveMapping *cumap)
{
	int a;
	
	/* flag seems to be able to hang? Maybe old files... not bad to clear anyway */
	cumap->flag &= ~CUMA_PREMULLED;
	
	for (a = 0; a < CM_TOT; a++) {
		cumap->cm[a].curve = newdataadr(fd, cumap->cm[a].curve);
		cumap->cm[a].table = NULL;
		cumap->cm[a].premultable = NULL;
	}
}

/* ************ READ Brush *************** */
/* library brush linking after fileread */
static void lib_link_brush(FileData *fd, Main *main)
{
	Brush *brush;
	
	/* only link ID pointers */
	for (brush = main->brush.first; brush; brush = brush->id.next) {
		if (brush->id.flag & LIB_NEED_LINK) {
			brush->id.flag -= LIB_NEED_LINK;
			
			brush->mtex.tex = newlibadr_us(fd, brush->id.lib, brush->mtex.tex);
			brush->clone.image = newlibadr_us(fd, brush->id.lib, brush->clone.image);
		}
	}
}

static void direct_link_brush(FileData *fd, Brush *brush)
{
	/* brush itself has been read */

	/* fallof curve */
	brush->curve = newdataadr(fd, brush->curve);
	if (brush->curve)
		direct_link_curvemapping(fd, brush->curve);
	else
		BKE_brush_curve_preset(brush, CURVE_PRESET_SHARP);

	brush->preview = NULL;
	brush->icon_imbuf = NULL;
}

static void direct_link_script(FileData *UNUSED(fd), Script *script)
{
	script->id.us = 1;
	SCRIPT_SET_NULL(script);
}


/* ************ READ PACKEDFILE *************** */

static PackedFile *direct_link_packedfile(FileData *fd, PackedFile *oldpf)
{
	PackedFile *pf = newdataadr(fd, oldpf);
	
	if (pf) {
		pf->data = newdataadr(fd, pf->data);
	}
	
	return pf;
}

/* ************ READ IMAGE PREVIEW *************** */

static PreviewImage *direct_link_preview_image(FileData *fd, PreviewImage *old_prv)
{
	PreviewImage *prv = newdataadr(fd, old_prv);
	
	if (prv) {
		int i;
		for (i = 0; i < NUM_ICON_SIZES; ++i) {
			if (prv->rect[i]) {
				prv->rect[i] = newdataadr(fd, prv->rect[i]);
			}
		}
	}
	
	return prv;
}

/* ************ READ ANIMATION STUFF ***************** */

/* Legacy Data Support (for Version Patching) ----------------------------- */

// XXX depreceated - old animation system
static void lib_link_ipo(FileData *fd, Main *main)
{
	Ipo *ipo;
	
	for (ipo = main->ipo.first; ipo; ipo = ipo->id.next) {
		if (ipo->id.flag & LIB_NEED_LINK) {
			IpoCurve *icu;
			for (icu = ipo->curve.first; icu; icu = icu->next) {
				if (icu->driver)
					icu->driver->ob = newlibadr(fd, ipo->id.lib, icu->driver->ob);
			}
			ipo->id.flag -= LIB_NEED_LINK;
		}
	}
}

// XXX depreceated - old animation system
static void direct_link_ipo(FileData *fd, Ipo *ipo)
{
	IpoCurve *icu;

	link_list(fd, &(ipo->curve));
	
	for (icu = ipo->curve.first; icu; icu = icu->next) {
		icu->bezt = newdataadr(fd, icu->bezt);
		icu->bp = newdataadr(fd, icu->bp);
		icu->driver = newdataadr(fd, icu->driver);
	}
}

// XXX depreceated - old animation system
static void lib_link_nlastrips(FileData *fd, ID *id, ListBase *striplist)
{
	bActionStrip *strip;
	bActionModifier *amod;
	
	for (strip=striplist->first; strip; strip=strip->next) {
		strip->object = newlibadr(fd, id->lib, strip->object);
		strip->act = newlibadr_us(fd, id->lib, strip->act);
		strip->ipo = newlibadr(fd, id->lib, strip->ipo);
		for (amod = strip->modifiers.first; amod; amod = amod->next)
			amod->ob = newlibadr(fd, id->lib, amod->ob);
	}
}

// XXX depreceated - old animation system
static void direct_link_nlastrips(FileData *fd, ListBase *strips)
{
	bActionStrip *strip;
	
	link_list(fd, strips);
	
	for (strip = strips->first; strip; strip = strip->next)
		link_list(fd, &strip->modifiers);
}

// XXX depreceated - old animation system
static void lib_link_constraint_channels(FileData *fd, ID *id, ListBase *chanbase)
{
	bConstraintChannel *chan;

	for (chan=chanbase->first; chan; chan=chan->next) {
		chan->ipo = newlibadr_us(fd, id->lib, chan->ipo);
	}
}

/* Data Linking ----------------------------- */

static void lib_link_fmodifiers(FileData *fd, ID *id, ListBase *list)
{
	FModifier *fcm;
	
	for (fcm = list->first; fcm; fcm = fcm->next) {
		/* data for specific modifiers */
		switch (fcm->type) {
			case FMODIFIER_TYPE_PYTHON:
			{
				FMod_Python *data = (FMod_Python *)fcm->data;
				data->script = newlibadr(fd, id->lib, data->script);
			}
				break;
		}
	}
}

static void lib_link_fcurves(FileData *fd, ID *id, ListBase *list) 
{
	FCurve *fcu;
	
	if (list == NULL)
		return;
	
	/* relink ID-block references... */
	for (fcu = list->first; fcu; fcu = fcu->next) {
		/* driver data */
		if (fcu->driver) {
			ChannelDriver *driver = fcu->driver;
			DriverVar *dvar;
			
			for (dvar= driver->variables.first; dvar; dvar= dvar->next) {
				DRIVER_TARGETS_LOOPER(dvar)
				{	
					/* only relink if still used */
					if (tarIndex < dvar->num_targets)
						dtar->id = newlibadr(fd, id->lib, dtar->id); 
					else
						dtar->id = NULL;
				}
				DRIVER_TARGETS_LOOPER_END
			}
		}
		
		/* modifiers */
		lib_link_fmodifiers(fd, id, &fcu->modifiers);
	}
}


/* NOTE: this assumes that link_list has already been called on the list */
static void direct_link_fmodifiers(FileData *fd, ListBase *list)
{
	FModifier *fcm;
	
	for (fcm = list->first; fcm; fcm = fcm->next) {
		/* relink general data */
		fcm->data  = newdataadr(fd, fcm->data);
		fcm->edata = NULL;
		
		/* do relinking of data for specific types */
		switch (fcm->type) {
			case FMODIFIER_TYPE_GENERATOR:
			{
				FMod_Generator *data = (FMod_Generator *)fcm->data;
				
				data->coefficients = newdataadr(fd, data->coefficients);
				
				if (fd->flags & FD_FLAGS_SWITCH_ENDIAN) {
					BLI_endian_switch_float_array(data->coefficients, data->arraysize);
				}
			}
				break;
			case FMODIFIER_TYPE_ENVELOPE:
			{
				FMod_Envelope *data=  (FMod_Envelope *)fcm->data;
				
				data->data= newdataadr(fd, data->data);
			}
				break;
			case FMODIFIER_TYPE_PYTHON:
			{
				FMod_Python *data = (FMod_Python *)fcm->data;
				
				data->prop = newdataadr(fd, data->prop);
				IDP_DirectLinkProperty(data->prop, (fd->flags & FD_FLAGS_SWITCH_ENDIAN), fd);
			}
				break;
		}
	}
}

/* NOTE: this assumes that link_list has already been called on the list */
static void direct_link_fcurves(FileData *fd, ListBase *list)
{
	FCurve *fcu;
	
	/* link F-Curve data to F-Curve again (non ID-libs) */
	for (fcu = list->first; fcu; fcu = fcu->next) {
		/* curve data */
		fcu->bezt = newdataadr(fd, fcu->bezt);
		fcu->fpt = newdataadr(fd, fcu->fpt);
		
		/* rna path */
		fcu->rna_path = newdataadr(fd, fcu->rna_path);
		
		/* group */
		fcu->grp = newdataadr(fd, fcu->grp);
		
		/* clear disabled flag - allows disabled drivers to be tried again ([#32155]),
		 * but also means that another method for "reviving disabled F-Curves" exists
		 */
		fcu->flag &= ~FCURVE_DISABLED;
		
		/* driver */
		fcu->driver= newdataadr(fd, fcu->driver);
		if (fcu->driver) {
			ChannelDriver *driver= fcu->driver;
			DriverVar *dvar;
			
			/* compiled expression data will need to be regenerated (old pointer may still be set here) */
			driver->expr_comp = NULL;
			
			/* give the driver a fresh chance - the operating environment may be different now 
			 * (addons, etc. may be different) so the driver namespace may be sane now [#32155]
			 */
			driver->flag &= ~DRIVER_FLAG_INVALID;
			
			/* relink variables, targets and their paths */
			link_list(fd, &driver->variables);
			for (dvar= driver->variables.first; dvar; dvar= dvar->next) {
				DRIVER_TARGETS_LOOPER(dvar)
				{
					/* only relink the targets being used */
					if (tarIndex < dvar->num_targets)
						dtar->rna_path = newdataadr(fd, dtar->rna_path);
					else
						dtar->rna_path = NULL;
				}
				DRIVER_TARGETS_LOOPER_END
			}
		}
		
		/* modifiers */
		link_list(fd, &fcu->modifiers);
		direct_link_fmodifiers(fd, &fcu->modifiers);
	}
}


static void lib_link_action(FileData *fd, Main *main)
{
	bAction *act;
	bActionChannel *chan;

	for (act = main->action.first; act; act = act->id.next) {
		if (act->id.flag & LIB_NEED_LINK) {
			act->id.flag -= LIB_NEED_LINK;
			
// XXX depreceated - old animation system <<<
			for (chan=act->chanbase.first; chan; chan=chan->next) {
				chan->ipo = newlibadr_us(fd, act->id.lib, chan->ipo);
				lib_link_constraint_channels(fd, &act->id, &chan->constraintChannels);
			}
// >>> XXX depreceated - old animation system
			
			lib_link_fcurves(fd, &act->id, &act->curves);
		}
	}
}

static void direct_link_action(FileData *fd, bAction *act)
{
	bActionChannel *achan; // XXX depreceated - old animation system
	bActionGroup *agrp;

	link_list(fd, &act->curves);
	link_list(fd, &act->chanbase); // XXX depreceated - old animation system
	link_list(fd, &act->groups);
	link_list(fd, &act->markers);

// XXX depreceated - old animation system <<<
	for (achan = act->chanbase.first; achan; achan=achan->next) {
		achan->grp = newdataadr(fd, achan->grp);
		
		link_list(fd, &achan->constraintChannels);
	}
// >>> XXX depreceated - old animation system

	direct_link_fcurves(fd, &act->curves);
	
	for (agrp = act->groups.first; agrp; agrp= agrp->next) {
		agrp->channels.first= newdataadr(fd, agrp->channels.first);
		agrp->channels.last= newdataadr(fd, agrp->channels.last);
	}
}

static void lib_link_nladata_strips(FileData *fd, ID *id, ListBase *list)
{
	NlaStrip *strip;
	
	for (strip = list->first; strip; strip = strip->next) {
		/* check strip's children */
		lib_link_nladata_strips(fd, id, &strip->strips);
		
		/* check strip's F-Curves */
		lib_link_fcurves(fd, id, &strip->fcurves);
		
		/* reassign the counted-reference to action */
		strip->act = newlibadr_us(fd, id->lib, strip->act);
		
		/* fix action id-root (i.e. if it comes from a pre 2.57 .blend file) */
		if ((strip->act) && (strip->act->idroot == 0))
			strip->act->idroot = GS(id->name);
	}
}

static void lib_link_nladata(FileData *fd, ID *id, ListBase *list)
{
	NlaTrack *nlt;
	
	/* we only care about the NLA strips inside the tracks */
	for (nlt = list->first; nlt; nlt = nlt->next) {
		lib_link_nladata_strips(fd, id, &nlt->strips);
	}
}

/* This handles Animato NLA-Strips linking 
 * NOTE: this assumes that link_list has already been called on the list 
 */
static void direct_link_nladata_strips(FileData *fd, ListBase *list)
{
	NlaStrip *strip;
	
	for (strip = list->first; strip; strip = strip->next) {
		/* strip's child strips */
		link_list(fd, &strip->strips);
		direct_link_nladata_strips(fd, &strip->strips);
		
		/* strip's F-Curves */
		link_list(fd, &strip->fcurves);
		direct_link_fcurves(fd, &strip->fcurves);
		
		/* strip's F-Modifiers */
		link_list(fd, &strip->modifiers);
		direct_link_fmodifiers(fd, &strip->modifiers);
	}
}

/* NOTE: this assumes that link_list has already been called on the list */
static void direct_link_nladata(FileData *fd, ListBase *list)
{
	NlaTrack *nlt;
	
	for (nlt = list->first; nlt; nlt = nlt->next) {
		/* relink list of strips */
		link_list(fd, &nlt->strips);
		
		/* relink strip data */
		direct_link_nladata_strips(fd, &nlt->strips);
	}
}

/* ------- */

static void lib_link_keyingsets(FileData *fd, ID *id, ListBase *list)
{
	KeyingSet *ks;
	KS_Path *ksp;
	
	/* here, we're only interested in the ID pointer stored in some of the paths */
	for (ks = list->first; ks; ks = ks->next) {
		for (ksp = ks->paths.first; ksp; ksp = ksp->next) {
			ksp->id= newlibadr(fd, id->lib, ksp->id); 
		}
	}
}

/* NOTE: this assumes that link_list has already been called on the list */
static void direct_link_keyingsets(FileData *fd, ListBase *list)
{
	KeyingSet *ks;
	KS_Path *ksp;
	
	/* link KeyingSet data to KeyingSet again (non ID-libs) */
	for (ks = list->first; ks; ks = ks->next) {
		/* paths */
		link_list(fd, &ks->paths);
		
		for (ksp = ks->paths.first; ksp; ksp = ksp->next) {
			/* rna path */
			ksp->rna_path= newdataadr(fd, ksp->rna_path);
		}
	}
}

/* ------- */

static void lib_link_animdata(FileData *fd, ID *id, AnimData *adt)
{
	if (adt == NULL)
		return;
	
	/* link action data */
	adt->action= newlibadr_us(fd, id->lib, adt->action);
	adt->tmpact= newlibadr_us(fd, id->lib, adt->tmpact);
	
	/* fix action id-roots (i.e. if they come from a pre 2.57 .blend file) */
	if ((adt->action) && (adt->action->idroot == 0))
		adt->action->idroot = GS(id->name);
	if ((adt->tmpact) && (adt->tmpact->idroot == 0))
		adt->tmpact->idroot = GS(id->name);
	
	/* link drivers */
	lib_link_fcurves(fd, id, &adt->drivers);
	
	/* overrides don't have lib-link for now, so no need to do anything */
	
	/* link NLA-data */
	lib_link_nladata(fd, id, &adt->nla_tracks);
}

static void direct_link_animdata(FileData *fd, AnimData *adt)
{
	/* NOTE: must have called newdataadr already before doing this... */
	if (adt == NULL)
		return;
	
	/* link drivers */
	link_list(fd, &adt->drivers);
	direct_link_fcurves(fd, &adt->drivers);
	
	/* link overrides */
	// TODO...
	
	/* link NLA-data */
	link_list(fd, &adt->nla_tracks);
	direct_link_nladata(fd, &adt->nla_tracks);
	
	/* relink active strip - even though strictly speaking this should only be used
	 * if we're in 'tweaking mode', we need to be able to have this loaded back for
	 * undo, but also since users may not exit tweakmode before saving (#24535)
	 */
	// TODO: it's not really nice that anyone should be able to save the file in this
	//		state, but it's going to be too hard to enforce this single case...
	adt->actstrip = newdataadr(fd, adt->actstrip);
}	

/* ************ READ MOTION PATHS *************** */

/* direct data for cache */
static void direct_link_motionpath(FileData *fd, bMotionPath *mpath)
{
	/* sanity check */
	if (mpath == NULL)
		return;
	
	/* relink points cache */
	mpath->points = newdataadr(fd, mpath->points);
}

/* ************ READ NODE TREE *************** */

/* singe node tree (also used for material/scene trees), ntree is not NULL */
static void lib_link_ntree(FileData *fd, ID *id, bNodeTree *ntree)
{
	bNode *node;
	
	if (ntree->adt) lib_link_animdata(fd, &ntree->id, ntree->adt);
	
	ntree->gpd = newlibadr_us(fd, id->lib, ntree->gpd);
	
	for (node = ntree->nodes.first; node; node = node->next)
		node->id = newlibadr_us(fd, id->lib, node->id);
}

/* library ntree linking after fileread */
static void lib_link_nodetree(FileData *fd, Main *main)
{
	bNodeTree *ntree;
	
	/* only link ID pointers */
	for (ntree = main->nodetree.first; ntree; ntree = ntree->id.next) {
		if (ntree->id.flag & LIB_NEED_LINK) {
			ntree->id.flag -= LIB_NEED_LINK;
			lib_link_ntree(fd, &ntree->id, ntree);
		}
	}
}

static void do_versions_socket_default_value(bNodeSocket *sock)
{
	bNodeSocketValueFloat *valfloat;
	bNodeSocketValueVector *valvector;
	bNodeSocketValueRGBA *valrgba;
	
	if (sock->default_value)
		return;
	
	switch (sock->type) {
		case SOCK_FLOAT:
			valfloat = sock->default_value = MEM_callocN(sizeof(bNodeSocketValueFloat), "default socket value");
			valfloat->value = sock->ns.vec[0];
			valfloat->min = sock->ns.min;
			valfloat->max = sock->ns.max;
			valfloat->subtype = PROP_NONE;
			break;
		case SOCK_VECTOR:
			valvector = sock->default_value = MEM_callocN(sizeof(bNodeSocketValueVector), "default socket value");
			copy_v3_v3(valvector->value, sock->ns.vec);
			valvector->min = sock->ns.min;
			valvector->max = sock->ns.max;
			valvector->subtype = PROP_NONE;
			break;
		case SOCK_RGBA:
			valrgba = sock->default_value = MEM_callocN(sizeof(bNodeSocketValueRGBA), "default socket value");
			copy_v4_v4(valrgba->value, sock->ns.vec);
			break;
	}
}

void blo_do_versions_nodetree_default_value(bNodeTree *ntree)
{
	bNode *node;
	bNodeSocket *sock;
	for (node=ntree->nodes.first; node; node=node->next) {
		for (sock=node->inputs.first; sock; sock=sock->next)
			do_versions_socket_default_value(sock);
		for (sock=node->outputs.first; sock; sock=sock->next)
			do_versions_socket_default_value(sock);
	}
	for (sock=ntree->inputs.first; sock; sock=sock->next)
		do_versions_socket_default_value(sock);
	for (sock=ntree->outputs.first; sock; sock=sock->next)
		do_versions_socket_default_value(sock);
}

static void lib_nodetree_init_types_cb(void *UNUSED(data), ID *UNUSED(id), bNodeTree *ntree)
{
	bNode *node;
	
	ntreeInitTypes(ntree);
	
	/* need to do this here instead of in do_versions, otherwise next function can crash */
	blo_do_versions_nodetree_default_value(ntree);
	
	/* XXX could be replaced by do_versions for new nodes */
	for (node=ntree->nodes.first; node; node=node->next)
		node_verify_socket_templates(ntree, node);
}

/* updates group node socket own_index so that
 * external links to/from the group node are preserved.
 */
static void lib_node_do_versions_group_indices(bNode *gnode)
{
	bNodeTree *ngroup = (bNodeTree*)gnode->id;
	bNode *intnode;
	bNodeSocket *sock, *gsock, *intsock;
	int found;
	
	for (sock=gnode->outputs.first; sock; sock=sock->next) {
		int old_index = sock->to_index;
		for (gsock=ngroup->outputs.first; gsock; gsock=gsock->next) {
			if (gsock->link && gsock->link->fromsock->own_index == old_index) {
				sock->own_index = gsock->own_index;
				break;
			}
		}
	}
	for (sock=gnode->inputs.first; sock; sock=sock->next) {
		int old_index = sock->to_index;
		/* can't use break in double loop */
		found = 0;
		for (intnode=ngroup->nodes.first; intnode && !found; intnode=intnode->next) {
			for (intsock=intnode->inputs.first; intsock; intsock=intsock->next) {
				if (intsock->own_index == old_index && intsock->link) {
					sock->own_index = intsock->link->fromsock->own_index;
					found = 1;
					break;
				}
			}
		}
	}
}

/* updates external links for all group nodes in a tree */
static void lib_nodetree_do_versions_group_indices_cb(void *UNUSED(data), ID *UNUSED(id), bNodeTree *ntree)
{
	bNode *node;
	
	for (node = ntree->nodes.first; node; node = node->next) {
		if (node->type == NODE_GROUP) {
			bNodeTree *ngroup = (bNodeTree*)node->id;
			if (ngroup && (ngroup->flag & NTREE_DO_VERSIONS_GROUP_EXPOSE))
				lib_node_do_versions_group_indices(node);
		}
	}
}

/* make an update call for the tree */
static void lib_nodetree_do_versions_update_cb(void *UNUSED(data), ID *UNUSED(id), bNodeTree *ntree)
{
	if (ntree->update)
		ntreeUpdateTree(ntree);
}

/* verify types for nodes and groups, all data has to be read */
/* open = 0: appending/linking, open = 1: open new file (need to clean out dynamic
 * typedefs */
static void lib_verify_nodetree(Main *main, int UNUSED(open))
{
	bNodeTree *ntree;
	int i;
	bNodeTreeType *ntreetype;
	
	/* this crashes blender on undo/redo */
#if 0
		if (open == 1) {
			reinit_nodesystem();
		}
#endif
	
	/* set node->typeinfo pointers */
	for (i = 0; i < NUM_NTREE_TYPES; ++i) {
		ntreetype = ntreeGetType(i);
		if (ntreetype && ntreetype->foreach_nodetree)
			ntreetype->foreach_nodetree(main, NULL, lib_nodetree_init_types_cb);
	}
	for (ntree = main->nodetree.first; ntree; ntree = ntree->id.next)
		lib_nodetree_init_types_cb(NULL, NULL, ntree);
	
	{
		int has_old_groups = 0;
		/* XXX this should actually be part of do_versions, but since we need
		 * finished library linking, it is not possible there. Instead in do_versions
		 * we have set the NTREE_DO_VERSIONS flag, so at this point we can do the
		 * actual group node updates.
		 */
		for (ntree = main->nodetree.first; ntree; ntree = ntree->id.next) {
			if (ntree->flag & NTREE_DO_VERSIONS_GROUP_EXPOSE) {
				/* this adds copies and links from all unlinked internal sockets to group inputs/outputs. */
				node_group_expose_all_sockets(ntree);
				has_old_groups = 1;
			}
		}
		
		if (has_old_groups) {
			for (i = 0; i < NUM_NTREE_TYPES; ++i) {
				ntreetype = ntreeGetType(i);
				if (ntreetype && ntreetype->foreach_nodetree)
					ntreetype->foreach_nodetree(main, NULL, lib_nodetree_do_versions_group_indices_cb);
			}
		}
		
		for (ntree = main->nodetree.first; ntree; ntree = ntree->id.next)
			ntree->flag &= ~NTREE_DO_VERSIONS_GROUP_EXPOSE;
	}
		
	/* verify all group user nodes */
	for (ntree = main->nodetree.first; ntree; ntree = ntree->id.next) {
		ntreeVerifyNodes(main, &ntree->id);
	}
	
	/* make update calls where necessary */
	{
		for (ntree = main->nodetree.first; ntree; ntree = ntree->id.next)
			if (ntree->update)
				ntreeUpdateTree(ntree);
		
		for (i = 0; i < NUM_NTREE_TYPES; i++) {
			ntreetype = ntreeGetType(i);
			if (ntreetype && ntreetype->foreach_nodetree)
				ntreetype->foreach_nodetree(main, NULL, lib_nodetree_do_versions_update_cb);
		}
	}
}

static void direct_link_node_socket(FileData *fd, bNodeSocket *sock)
{
	sock->link = newdataadr(fd, sock->link);
	sock->storage = newdataadr(fd, sock->storage);
	sock->default_value = newdataadr(fd, sock->default_value);
	sock->cache = NULL;
}

/* ntree itself has been read! */
static void direct_link_nodetree(FileData *fd, bNodeTree *ntree)
{
	/* note: writing and reading goes in sync, for speed */
	bNode *node;
	bNodeSocket *sock;
	bNodeLink *link;
	
	ntree->init = 0;		/* to set callbacks and force setting types */
	ntree->progress = NULL;
	ntree->execdata = NULL;
	
	ntree->adt = newdataadr(fd, ntree->adt);
	direct_link_animdata(fd, ntree->adt);
	
	link_list(fd, &ntree->nodes);
	for (node = ntree->nodes.first; node; node = node->next) {
		node->typeinfo = NULL;
		
		link_list(fd, &node->inputs);
		link_list(fd, &node->outputs);
		
		if (node->type == CMP_NODE_MOVIEDISTORTION) {
			node->storage = newmclipadr(fd, node->storage);
		}
		else
			node->storage = newdataadr(fd, node->storage);
		
		if (node->storage) {
			/* could be handlerized at some point */
			if (ntree->type==NTREE_SHADER && (node->type==SH_NODE_CURVE_VEC || node->type==SH_NODE_CURVE_RGB))
				direct_link_curvemapping(fd, node->storage);
			else if (ntree->type==NTREE_COMPOSIT) {
				if (ELEM4(node->type, CMP_NODE_TIME, CMP_NODE_CURVE_VEC, CMP_NODE_CURVE_RGB, CMP_NODE_HUECORRECT))
					direct_link_curvemapping(fd, node->storage);
				else if (ELEM3(node->type, CMP_NODE_IMAGE, CMP_NODE_VIEWER, CMP_NODE_SPLITVIEWER))
					((ImageUser *)node->storage)->ok = 1;
			}
			else if ( ntree->type==NTREE_TEXTURE) {
				if (node->type==TEX_NODE_CURVE_RGB || node->type==TEX_NODE_CURVE_TIME)
					direct_link_curvemapping(fd, node->storage);
				else if (node->type==TEX_NODE_IMAGE)
					((ImageUser *)node->storage)->ok = 1;
			}
		}
	}
	link_list(fd, &ntree->links);
	
	/* external sockets */
	link_list(fd, &ntree->inputs);
	link_list(fd, &ntree->outputs);
	
	/* and we connect the rest */
	for (node = ntree->nodes.first; node; node = node->next) {
		node->parent = newdataadr(fd, node->parent);
		node->preview = newimaadr(fd, node->preview);
		node->lasty = 0;
		
		for (sock = node->inputs.first; sock; sock = sock->next)
			direct_link_node_socket(fd, sock);
		for (sock = node->outputs.first; sock; sock = sock->next)
			direct_link_node_socket(fd, sock);
	}
	for (sock = ntree->inputs.first; sock; sock = sock->next)
		direct_link_node_socket(fd, sock);
	for (sock = ntree->outputs.first; sock; sock = sock->next)
		direct_link_node_socket(fd, sock);
	
	for (link = ntree->links.first; link; link= link->next) {
		link->fromnode = newdataadr(fd, link->fromnode);
		link->tonode = newdataadr(fd, link->tonode);
		link->fromsock = newdataadr(fd, link->fromsock);
		link->tosock = newdataadr(fd, link->tosock);
	}
	
	/* type verification is in lib-link */
}

/* ************ READ ARMATURE ***************** */

/* temp struct used to transport needed info to lib_link_constraint_cb() */
typedef struct tConstraintLinkData {
	FileData *fd;
	ID *id;
} tConstraintLinkData;
/* callback function used to relink constraint ID-links */
static void lib_link_constraint_cb(bConstraint *UNUSED(con), ID **idpoin, short isReference, void *userdata)
{
	tConstraintLinkData *cld= (tConstraintLinkData *)userdata;
	
	/* for reference types, we need to increment the usercounts on load... */
	if (isReference) {
		/* reference type - with usercount */
		*idpoin = newlibadr_us(cld->fd, cld->id->lib, *idpoin);
	}
	else {
		/* target type - no usercount needed */
		*idpoin = newlibadr(cld->fd, cld->id->lib, *idpoin);
	}
}

static void lib_link_constraints(FileData *fd, ID *id, ListBase *conlist)
{
	tConstraintLinkData cld;
	bConstraint *con;
	
	/* legacy fixes */
	for (con = conlist->first; con; con=con->next) {
		/* patch for error introduced by changing constraints (dunno how) */
		/* if con->data type changes, dna cannot resolve the pointer! (ton) */
		if (con->data == NULL) {
			con->type = CONSTRAINT_TYPE_NULL;
		}
		/* own ipo, all constraints have it */
		con->ipo = newlibadr_us(fd, id->lib, con->ipo); // XXX depreceated - old animation system
	}
	
	/* relink all ID-blocks used by the constraints */
	cld.fd = fd;
	cld.id = id;
	
	id_loop_constraints(conlist, lib_link_constraint_cb, &cld);
}

static void direct_link_constraints(FileData *fd, ListBase *lb)
{
	bConstraint *con;
	
	link_list(fd, lb);
	for (con=lb->first; con; con=con->next) {
		con->data = newdataadr(fd, con->data);
		
		switch (con->type) {
			case CONSTRAINT_TYPE_PYTHON:
			{
				bPythonConstraint *data= con->data;
				
				link_list(fd, &data->targets);
				
				data->prop = newdataadr(fd, data->prop);
				if (data->prop)
					IDP_DirectLinkProperty(data->prop, (fd->flags & FD_FLAGS_SWITCH_ENDIAN), fd);
			}
				break;
			case CONSTRAINT_TYPE_SPLINEIK:
			{
				bSplineIKConstraint *data= con->data;
				
				data->points= newdataadr(fd, data->points);
			}
				break;
			case CONSTRAINT_TYPE_KINEMATIC:
			{
				con->lin_error = 0.f;
				con->rot_error = 0.f;
			}
			case CONSTRAINT_TYPE_CHILDOF:
			{
				/* XXX version patch, in older code this flag wasn't always set, and is inherent to type */
				if (con->ownspace == CONSTRAINT_SPACE_POSE)
					con->flag |= CONSTRAINT_SPACEONCE;
			}
				break;
		}
	}
}

static void lib_link_pose(FileData *fd, Object *ob, bPose *pose)
{
	bPoseChannel *pchan;
	bArmature *arm = ob->data;
	int rebuild;
	
	if (!pose || !arm)
		return;
	
	
	/* always rebuild to match proxy or lib changes */
	rebuild = ob->proxy || (ob->id.lib==NULL && arm->id.lib);
	
	if (ob->proxy) {
		/* sync proxy layer */
		if (pose->proxy_layer)
			arm->layer = pose->proxy_layer;
		
		/* sync proxy active bone */
		if (pose->proxy_act_bone[0]) {
			Bone *bone = BKE_armature_find_bone_name(arm, pose->proxy_act_bone);
			if (bone)
				arm->act_bone = bone;
		}
	}
	
	for (pchan = pose->chanbase.first; pchan; pchan=pchan->next) {
		lib_link_constraints(fd, (ID *)ob, &pchan->constraints);
		
		/* hurms... loop in a loop, but yah... later... (ton) */
		pchan->bone = BKE_armature_find_bone_name(arm, pchan->name);
		
		pchan->custom = newlibadr_us(fd, arm->id.lib, pchan->custom);
		if (pchan->bone == NULL)
			rebuild= 1;
		else if (ob->id.lib==NULL && arm->id.lib) {
			/* local pose selection copied to armature, bit hackish */
			pchan->bone->flag &= ~BONE_SELECTED;
			pchan->bone->flag |= pchan->selectflag;
		}
	}
	
	if (rebuild) {
		ob->recalc = (OB_RECALC_OB | OB_RECALC_DATA | OB_RECALC_TIME);
		pose->flag |= POSE_RECALC;
	}
}

static void lib_link_armature(FileData *fd, Main *main)
{
	bArmature *arm;
	
	for (arm = main->armature.first; arm; arm = arm->id.next) {
		if (arm->id.flag & LIB_NEED_LINK) {
			if (arm->adt) lib_link_animdata(fd, &arm->id, arm->adt);
			arm->id.flag -= LIB_NEED_LINK;
		}
	}
}

static void direct_link_bones(FileData *fd, Bone *bone)
{
	Bone *child;
	
	bone->parent = newdataadr(fd, bone->parent);
	bone->prop = newdataadr(fd, bone->prop);
	if (bone->prop)
		IDP_DirectLinkProperty(bone->prop, (fd->flags & FD_FLAGS_SWITCH_ENDIAN), fd);
		
	bone->flag &= ~BONE_DRAW_ACTIVE;
	
	link_list(fd, &bone->childbase);
	
	for (child=bone->childbase.first; child; child=child->next)
		direct_link_bones(fd, child);
}

static void direct_link_armature(FileData *fd, bArmature *arm)
{
	Bone *bone;
	
	link_list(fd, &arm->bonebase);
	arm->edbo = NULL;
	arm->sketch = NULL;
	
	arm->adt = newdataadr(fd, arm->adt);
	direct_link_animdata(fd, arm->adt);
	
	for (bone = arm->bonebase.first; bone; bone = bone->next) {
		direct_link_bones(fd, bone);
	}
	
	arm->act_bone = newdataadr(fd, arm->act_bone);
	arm->act_edbone = NULL;
}

/* ************ READ CAMERA ***************** */

static void lib_link_camera(FileData *fd, Main *main)
{
	Camera *ca;
	
	for (ca = main->camera.first; ca; ca = ca->id.next) {
		if (ca->id.flag & LIB_NEED_LINK) {
			if (ca->adt) lib_link_animdata(fd, &ca->id, ca->adt);
			
			ca->ipo = newlibadr_us(fd, ca->id.lib, ca->ipo); // XXX depreceated - old animation system
			
			ca->dof_ob = newlibadr_us(fd, ca->id.lib, ca->dof_ob);
			
			ca->id.flag -= LIB_NEED_LINK;
		}
	}
}

static void direct_link_camera(FileData *fd, Camera *ca)
{
	ca->adt = newdataadr(fd, ca->adt);
	direct_link_animdata(fd, ca->adt);
}


/* ************ READ LAMP ***************** */

static void lib_link_lamp(FileData *fd, Main *main)
{
	Lamp *la;
	MTex *mtex;
	int a;
	
	for (la = main->lamp.first; la; la = la->id.next) {
		if (la->id.flag & LIB_NEED_LINK) {
			if (la->adt) lib_link_animdata(fd, &la->id, la->adt);
			
			for (a = 0; a < MAX_MTEX; a++) {
				mtex = la->mtex[a];
				if (mtex) {
					mtex->tex = newlibadr_us(fd, la->id.lib, mtex->tex);
					mtex->object = newlibadr(fd, la->id.lib, mtex->object);
				}
			}
			
			la->ipo = newlibadr_us(fd, la->id.lib, la->ipo); // XXX depreceated - old animation system
			
			if (la->nodetree)
				lib_link_ntree(fd, &la->id, la->nodetree);
			
			la->id.flag -= LIB_NEED_LINK;
		}
	}
}

static void direct_link_lamp(FileData *fd, Lamp *la)
{
	int a;
	
	la->adt = newdataadr(fd, la->adt);
	direct_link_animdata(fd, la->adt);
	
	for (a=0; a<MAX_MTEX; a++) {
		la->mtex[a] = newdataadr(fd, la->mtex[a]);
	}
	
	la->curfalloff = newdataadr(fd, la->curfalloff);
	if (la->curfalloff)
		direct_link_curvemapping(fd, la->curfalloff);

	la->nodetree= newdataadr(fd, la->nodetree);
	if (la->nodetree)
		direct_link_nodetree(fd, la->nodetree);
	
	la->preview = direct_link_preview_image(fd, la->preview);
}

/* ************ READ keys ***************** */

static void lib_link_key(FileData *fd, Main *main)
{
	Key *key;
	
	for (key = main->key.first; key; key = key->id.next) {
		/*check if we need to generate unique ids for the shapekeys*/
		if (!key->uidgen) {
			KeyBlock *block;
			
			key->uidgen = 1;
			for (block=key->block.first; block; block=block->next) {
				block->uid = key->uidgen++;
			}
		}
		
		if (key->id.flag & LIB_NEED_LINK) {
			if (key->adt) lib_link_animdata(fd, &key->id, key->adt);
			
			key->ipo = newlibadr_us(fd, key->id.lib, key->ipo); // XXX depreceated - old animation system
			key->from = newlibadr(fd, key->id.lib, key->from);
			
			key->id.flag -= LIB_NEED_LINK;
		}
	}
}

static void switch_endian_keyblock(Key *key, KeyBlock *kb)
{
	int elemsize, a, b;
	char *data, *poin, *cp;
	
	elemsize = key->elemsize;
	data = kb->data;
	
	for (a = 0; a < kb->totelem; a++) {
		cp = key->elemstr;
		poin = data;
		
		while (cp[0]) {  /* cp[0] == amount */
			switch (cp[1]) {  /* cp[1] = type */
				case IPO_FLOAT:
				case IPO_BPOINT:
				case IPO_BEZTRIPLE:
					b = cp[0];
					BLI_endian_switch_float_array((float *)poin, b);
					poin += sizeof(float) * b;
					break;
			}
			
			cp += 2;
		}
		data+= elemsize;
	}
}

static void direct_link_key(FileData *fd, Key *key)
{
	KeyBlock *kb;
	
	link_list(fd, &(key->block));
	
	key->adt = newdataadr(fd, key->adt);
	direct_link_animdata(fd, key->adt);
		
	key->refkey= newdataadr(fd, key->refkey);
	
	for (kb = key->block.first; kb; kb = kb->next) {
		kb->data = newdataadr(fd, kb->data);
		
		if (fd->flags & FD_FLAGS_SWITCH_ENDIAN)
			switch_endian_keyblock(key, kb);
	}
}

/* ************ READ mball ***************** */

static void lib_link_mball(FileData *fd, Main *main)
{
	MetaBall *mb;
	int a;
	
	for (mb = main->mball.first; mb; mb = mb->id.next) {
		if (mb->id.flag & LIB_NEED_LINK) {
			if (mb->adt) lib_link_animdata(fd, &mb->id, mb->adt);
			
			for (a = 0; a < mb->totcol; a++) 
				mb->mat[a]= newlibadr_us(fd, mb->id.lib, mb->mat[a]);
			
			mb->ipo = newlibadr_us(fd, mb->id.lib, mb->ipo); // XXX depreceated - old animation system
			
			mb->id.flag -= LIB_NEED_LINK;
		}
	}
}

static void direct_link_mball(FileData *fd, MetaBall *mb)
{
	mb->adt = newdataadr(fd, mb->adt);
	direct_link_animdata(fd, mb->adt);
	
	mb->mat = newdataadr(fd, mb->mat);
	test_pointer_array(fd, (void **)&mb->mat);
	
	link_list(fd, &(mb->elems));
	
	mb->disp.first = mb->disp.last = NULL;
	mb->editelems = NULL;
	mb->bb = NULL;
/*	mb->edit_elems.first= mb->edit_elems.last= NULL;*/
	mb->lastelem = NULL;
}

/* ************ READ WORLD ***************** */

static void lib_link_world(FileData *fd, Main *main)
{
	World *wrld;
	MTex *mtex;
	int a;
	
	for (wrld = main->world.first; wrld; wrld = wrld->id.next) {
		if (wrld->id.flag & LIB_NEED_LINK) {
			if (wrld->adt) lib_link_animdata(fd, &wrld->id, wrld->adt);
			
			wrld->ipo = newlibadr_us(fd, wrld->id.lib, wrld->ipo); // XXX depreceated - old animation system
			
			for (a=0; a < MAX_MTEX; a++) {
				mtex = wrld->mtex[a];
				if (mtex) {
					mtex->tex = newlibadr_us(fd, wrld->id.lib, mtex->tex);
					mtex->object = newlibadr(fd, wrld->id.lib, mtex->object);
				}
			}
			
			if (wrld->nodetree)
				lib_link_ntree(fd, &wrld->id, wrld->nodetree);
			
			wrld->id.flag -= LIB_NEED_LINK;
		}
	}
}

static void direct_link_world(FileData *fd, World *wrld)
{
	int a;
	
	wrld->adt = newdataadr(fd, wrld->adt);
	direct_link_animdata(fd, wrld->adt);
	
	for (a = 0; a < MAX_MTEX; a++) {
		wrld->mtex[a] = newdataadr(fd, wrld->mtex[a]);
	}
	
	wrld->nodetree = newdataadr(fd, wrld->nodetree);
	if (wrld->nodetree)
		direct_link_nodetree(fd, wrld->nodetree);
	
	wrld->preview = direct_link_preview_image(fd, wrld->preview);
}


/* ************ READ VFONT ***************** */

static void lib_link_vfont(FileData *UNUSED(fd), Main *main)
{
	VFont *vf;
	
	for (vf = main->vfont.first; vf; vf = vf->id.next) {
		if (vf->id.flag & LIB_NEED_LINK) {
			vf->id.flag -= LIB_NEED_LINK;
		}
	}
}

static void direct_link_vfont(FileData *fd, VFont *vf)
{
	vf->data = NULL;
	vf->temp_pf = NULL;
	vf->packedfile = direct_link_packedfile(fd, vf->packedfile);
}

/* ************ READ TEXT ****************** */

static void lib_link_text(FileData *UNUSED(fd), Main *main)
{
	Text *text;
	
	for (text = main->text.first; text; text = text->id.next) {
		if (text->id.flag & LIB_NEED_LINK) {
			text->id.flag -= LIB_NEED_LINK;
		}
	}
}

static void direct_link_text(FileData *fd, Text *text)
{
	TextLine *ln;
	
	text->name = newdataadr(fd, text->name);
	
	text->undo_pos = -1;
	text->undo_len = TXT_INIT_UNDO;
	text->undo_buf = MEM_mallocN(text->undo_len, "undo buf");
	
	text->compiled = NULL;
	
#if 0
	if (text->flags & TXT_ISEXT) {
		BKE_text_reload(text);
		}
		else {
#endif
	
	link_list(fd, &text->lines);
	link_list(fd, &text->markers);
	
	text->curl = newdataadr(fd, text->curl);
	text->sell = newdataadr(fd, text->sell);
	
	for (ln = text->lines.first; ln; ln = ln->next) {
		ln->line = newdataadr(fd, ln->line);
		ln->format = NULL;
		
		if (ln->len != (int) strlen(ln->line)) {
			printf("Error loading text, line lengths differ\n");
			ln->len = strlen(ln->line);
		}
	}
	
	text->flags = (text->flags) & ~TXT_ISEXT;
	
	text->id.us = 1;
}

/* ************ READ IMAGE ***************** */

static void lib_link_image(FileData *fd, Main *main)
{
	Image *ima;
	
	for (ima = main->image.first; ima; ima = ima->id.next) {
		if (ima->id.flag & LIB_NEED_LINK) {
			if (ima->id.properties) IDP_LibLinkProperty(ima->id.properties, (fd->flags & FD_FLAGS_SWITCH_ENDIAN), fd);
			
			ima->id.flag -= LIB_NEED_LINK;
		}
	}
}

static void link_ibuf_list(FileData *fd, ListBase *lb)
{
	Link *ln, *prev;
	
	if (lb->first == NULL) return;
	
	lb->first = newimaadr(fd, lb->first);
	ln = lb->first;
	prev = NULL;
	while (ln) {
		ln->next = newimaadr(fd, ln->next);
		ln->prev = prev;
		prev = ln;
		ln = ln->next;
	}
	lb->last = prev;
}

static void direct_link_image(FileData *fd, Image *ima)
{
	/* for undo system, pointers could be restored */
	if (fd->imamap)
		link_ibuf_list(fd, &ima->ibufs);
	else
		ima->ibufs.first = ima->ibufs.last = NULL;
	
	/* if not restored, we keep the binded opengl index */
	if (ima->ibufs.first == NULL) {
		ima->bindcode = 0;
		ima->gputexture = NULL;
	}
	
	ima->anim = NULL;
	ima->rr = NULL;
	ima->repbind = NULL;
	
	/* undo system, try to restore render buffers */
	if (fd->imamap) {
		int a;
		
		for (a = 0; a < IMA_MAX_RENDER_SLOT; a++)
			ima->renders[a] = newimaadr(fd, ima->renders[a]);
	}
	else {
		memset(ima->renders, 0, sizeof(ima->renders));
		ima->last_render_slot = ima->render_slot;
	}
	
	ima->packedfile = direct_link_packedfile(fd, ima->packedfile);
	ima->preview = direct_link_preview_image(fd, ima->preview);
	ima->ok = 1;
}


/* ************ READ CURVE ***************** */

static void lib_link_curve(FileData *fd, Main *main)
{
	Curve *cu;
	int a;
	
	for (cu = main->curve.first; cu; cu = cu->id.next) {
		if (cu->id.flag & LIB_NEED_LINK) {
			if (cu->adt) lib_link_animdata(fd, &cu->id, cu->adt);
			
			for (a = 0; a < cu->totcol; a++) 
				cu->mat[a] = newlibadr_us(fd, cu->id.lib, cu->mat[a]);
			
			cu->bevobj = newlibadr(fd, cu->id.lib, cu->bevobj);
			cu->taperobj = newlibadr(fd, cu->id.lib, cu->taperobj);
			cu->textoncurve = newlibadr(fd, cu->id.lib, cu->textoncurve);
			cu->vfont = newlibadr_us(fd, cu->id.lib, cu->vfont);
			cu->vfontb = newlibadr_us(fd, cu->id.lib, cu->vfontb);			
			cu->vfonti = newlibadr_us(fd, cu->id.lib, cu->vfonti);
			cu->vfontbi = newlibadr_us(fd, cu->id.lib, cu->vfontbi);
			
			cu->ipo = newlibadr_us(fd, cu->id.lib, cu->ipo); // XXX depreceated - old animation system
			cu->key = newlibadr_us(fd, cu->id.lib, cu->key);
			
			cu->id.flag -= LIB_NEED_LINK;
		}
	}
}


static void switch_endian_knots(Nurb *nu)
{
	if (nu->knotsu) {
		BLI_endian_switch_float_array(nu->knotsu, KNOTSU(nu));
	}
	if (nu->knotsv) {
		BLI_endian_switch_float_array(nu->knotsv, KNOTSV(nu));
	}
}

static void direct_link_curve(FileData *fd, Curve *cu)
{
	Nurb *nu;
	TextBox *tb;
	
	cu->adt= newdataadr(fd, cu->adt);
	direct_link_animdata(fd, cu->adt);
	
	cu->mat = newdataadr(fd, cu->mat);
	test_pointer_array(fd, (void **)&cu->mat);
	cu->str = newdataadr(fd, cu->str);
	cu->strinfo= newdataadr(fd, cu->strinfo);	
	cu->tb = newdataadr(fd, cu->tb);

	if (cu->vfont == NULL) link_list(fd, &(cu->nurb));
	else {
		cu->nurb.first=cu->nurb.last= NULL;
		
		tb = MEM_callocN(MAXTEXTBOX*sizeof(TextBox), "TextBoxread");
		if (cu->tb) {
			memcpy(tb, cu->tb, cu->totbox*sizeof(TextBox));
			MEM_freeN(cu->tb);
			cu->tb = tb;			
		}
		else {
			cu->totbox = 1;
			cu->actbox = 1;
			cu->tb = tb;
			cu->tb[0].w = cu->linewidth;
		}		
		if (cu->wordspace == 0.0f) cu->wordspace = 1.0f;
	}

	cu->bev.first = cu->bev.last = NULL;
	cu->disp.first = cu->disp.last = NULL;
	cu->editnurb = NULL;
	cu->lastsel = NULL;
	cu->path = NULL;
	cu->editfont = NULL;
	
	for (nu = cu->nurb.first; nu; nu = nu->next) {
		nu->bezt = newdataadr(fd, nu->bezt);
		nu->bp = newdataadr(fd, nu->bp);
		nu->knotsu = newdataadr(fd, nu->knotsu);
		nu->knotsv = newdataadr(fd, nu->knotsv);
		if (cu->vfont == NULL) nu->charidx= nu->mat_nr;
		
		if (fd->flags & FD_FLAGS_SWITCH_ENDIAN) {
			switch_endian_knots(nu);
		}
	}
	cu->bb = NULL;
}

/* ************ READ TEX ***************** */

static void lib_link_texture(FileData *fd, Main *main)
{
	Tex *tex;
	
	for (tex = main->tex.first; tex; tex = tex->id.next) {
		if (tex->id.flag & LIB_NEED_LINK) {
			if (tex->adt) lib_link_animdata(fd, &tex->id, tex->adt);
			
			tex->ima = newlibadr_us(fd, tex->id.lib, tex->ima);
			tex->ipo = newlibadr_us(fd, tex->id.lib, tex->ipo);
			if (tex->env)
				tex->env->object = newlibadr(fd, tex->id.lib, tex->env->object);
			if (tex->pd)
				tex->pd->object = newlibadr(fd, tex->id.lib, tex->pd->object);
			if (tex->vd)
				tex->vd->object = newlibadr(fd, tex->id.lib, tex->vd->object);
			if (tex->ot)
				tex->ot->object = newlibadr(fd, tex->id.lib, tex->ot->object);
			
			if (tex->nodetree)
				lib_link_ntree(fd, &tex->id, tex->nodetree);
			
			tex->id.flag -= LIB_NEED_LINK;
		}
	}
}

static void direct_link_texture(FileData *fd, Tex *tex)
{
	tex->adt = newdataadr(fd, tex->adt);
	direct_link_animdata(fd, tex->adt);

	tex->coba = newdataadr(fd, tex->coba);
	tex->env = newdataadr(fd, tex->env);
	if (tex->env) {
		tex->env->ima = NULL;
		memset(tex->env->cube, 0, 6*sizeof(void *));
		tex->env->ok= 0;
	}
	tex->pd = newdataadr(fd, tex->pd);
	if (tex->pd) {
		tex->pd->point_tree = NULL;
		tex->pd->coba = newdataadr(fd, tex->pd->coba);
		tex->pd->falloff_curve = newdataadr(fd, tex->pd->falloff_curve);
		if (tex->pd->falloff_curve) {
			direct_link_curvemapping(fd, tex->pd->falloff_curve);
		}
	}
	
	tex->vd = newdataadr(fd, tex->vd);
	if (tex->vd) {
		tex->vd->dataset = NULL;
		tex->vd->ok = 0;
	}
	else {
		if (tex->type == TEX_VOXELDATA)
			tex->vd = MEM_callocN(sizeof(VoxelData), "direct_link_texture VoxelData");
	}
	
	tex->ot = newdataadr(fd, tex->ot);
	
	tex->nodetree = newdataadr(fd, tex->nodetree);
	if (tex->nodetree)
		direct_link_nodetree(fd, tex->nodetree);
	
	tex->preview = direct_link_preview_image(fd, tex->preview);
	
	tex->iuser.ok = 1;
}



/* ************ READ MATERIAL ***************** */

static void lib_link_material(FileData *fd, Main *main)
{
	Material *ma;
	MTex *mtex;
	int a;
	
	for (ma = main->mat.first; ma; ma = ma->id.next) {
		if (ma->id.flag & LIB_NEED_LINK) {
			if (ma->adt) lib_link_animdata(fd, &ma->id, ma->adt);
			
			/* Link ID Properties -- and copy this comment EXACTLY for easy finding
			 * of library blocks that implement this.*/
			if (ma->id.properties) IDP_LibLinkProperty(ma->id.properties, (fd->flags & FD_FLAGS_SWITCH_ENDIAN), fd);
			
			ma->ipo = newlibadr_us(fd, ma->id.lib, ma->ipo);
			ma->group = newlibadr_us(fd, ma->id.lib, ma->group);
			
			for (a = 0; a < MAX_MTEX; a++) {
				mtex = ma->mtex[a];
				if (mtex) {
					mtex->tex = newlibadr_us(fd, ma->id.lib, mtex->tex);
					mtex->object = newlibadr(fd, ma->id.lib, mtex->object);
				}
			}
			
			if (ma->nodetree)
				lib_link_ntree(fd, &ma->id, ma->nodetree);
			
			ma->id.flag -= LIB_NEED_LINK;
		}
	}
}

static void direct_link_material(FileData *fd, Material *ma)
{
	int a;
	
	ma->adt = newdataadr(fd, ma->adt);
	direct_link_animdata(fd, ma->adt);
	
	for (a = 0; a < MAX_MTEX; a++) {
		ma->mtex[a] = newdataadr(fd, ma->mtex[a]);
	}
	
	ma->ramp_col = newdataadr(fd, ma->ramp_col);
	ma->ramp_spec = newdataadr(fd, ma->ramp_spec);
	
	ma->nodetree = newdataadr(fd, ma->nodetree);
	if (ma->nodetree)
		direct_link_nodetree(fd, ma->nodetree);
	
	ma->preview = direct_link_preview_image(fd, ma->preview);
	ma->gpumaterial.first = ma->gpumaterial.last = NULL;
}

/* ************ READ PARTICLE SETTINGS ***************** */
/* update this also to writefile.c */
static const char *ptcache_data_struct[] = {
	"", // BPHYS_DATA_INDEX
	"", // BPHYS_DATA_LOCATION
	"", // BPHYS_DATA_VELOCITY
	"", // BPHYS_DATA_ROTATION
	"", // BPHYS_DATA_AVELOCITY / BPHYS_DATA_XCONST */
	"", // BPHYS_DATA_SIZE:
	"", // BPHYS_DATA_TIMES:	
	"BoidData" // case BPHYS_DATA_BOIDS:
};
static void direct_link_pointcache(FileData *fd, PointCache *cache)
{
	if ((cache->flag & PTCACHE_DISK_CACHE)==0) {
		PTCacheMem *pm;
		PTCacheExtra *extra;
		int i;
		
		link_list(fd, &cache->mem_cache);
		
		pm = cache->mem_cache.first;
		
		for (; pm; pm=pm->next) {
			for (i=0; i<BPHYS_TOT_DATA; i++) {
				pm->data[i] = newdataadr(fd, pm->data[i]);
				
				/* the cache saves non-struct data without DNA */
				if (pm->data[i] && ptcache_data_struct[i][0]=='\0' && (fd->flags & FD_FLAGS_SWITCH_ENDIAN)) {
					int tot = (BKE_ptcache_data_size (i) * pm->totpoint) / sizeof(int); /* data_size returns bytes */
					int *poin = pm->data[i];
					
					BLI_endian_switch_int32_array(poin, tot);
				}
			}
			
			link_list(fd, &pm->extradata);
			
			for (extra=pm->extradata.first; extra; extra=extra->next)
				extra->data = newdataadr(fd, extra->data);
		}
	}
	else
		cache->mem_cache.first = cache->mem_cache.last = NULL;
	
	cache->flag &= ~PTCACHE_SIMULATION_VALID;
	cache->simframe = 0;
	cache->edit = NULL;
	cache->free_edit = NULL;
	cache->cached_frames = NULL;
}

static void direct_link_pointcache_list(FileData *fd, ListBase *ptcaches, PointCache **ocache, int force_disk)
{
	if (ptcaches->first) {
		PointCache *cache= NULL;
		link_list(fd, ptcaches);
		for (cache=ptcaches->first; cache; cache=cache->next) {
			direct_link_pointcache(fd, cache);
			if (force_disk) {
				cache->flag |= PTCACHE_DISK_CACHE;
				cache->step = 1;
			}
		}
		
		*ocache = newdataadr(fd, *ocache);
	}
	else if (*ocache) {
		/* old "single" caches need to be linked too */
		*ocache = newdataadr(fd, *ocache);
		direct_link_pointcache(fd, *ocache);
		if (force_disk) {
			(*ocache)->flag |= PTCACHE_DISK_CACHE;
			(*ocache)->step = 1;
		}
		
		ptcaches->first = ptcaches->last = *ocache;
	}
}

static void lib_link_partdeflect(FileData *fd, ID *id, PartDeflect *pd)
{
	if (pd && pd->tex)
		pd->tex = newlibadr_us(fd, id->lib, pd->tex);
}

static void lib_link_particlesettings(FileData *fd, Main *main)
{
	ParticleSettings *part;
	ParticleDupliWeight *dw;
	MTex *mtex;
	int a;
	
	for (part = main->particle.first; part; part = part->id.next) {
		if (part->id.flag & LIB_NEED_LINK) {
			if (part->adt) lib_link_animdata(fd, &part->id, part->adt);
			part->ipo = newlibadr_us(fd, part->id.lib, part->ipo); // XXX depreceated - old animation system
			
			part->dup_ob = newlibadr(fd, part->id.lib, part->dup_ob);
			part->dup_group = newlibadr(fd, part->id.lib, part->dup_group);
			part->eff_group = newlibadr(fd, part->id.lib, part->eff_group);
			part->bb_ob = newlibadr(fd, part->id.lib, part->bb_ob);
			
			lib_link_partdeflect(fd, &part->id, part->pd);
			lib_link_partdeflect(fd, &part->id, part->pd2);
			
			if (part->effector_weights)
				part->effector_weights->group = newlibadr(fd, part->id.lib, part->effector_weights->group);
			
			if (part->dupliweights.first && part->dup_group) {
				int index_ok = 0;
				/* check for old files without indices (all indexes 0) */
				dw = part->dupliweights.first;
				if (part->dupliweights.first == part->dupliweights.last) {
					/* special case for only one object in the group */
					index_ok = 1;
				}
				else { 
					for (; dw; dw=dw->next) {
						if (dw->index > 0) {
							index_ok = 1;
							break;
						}
					}
				}
				
				if (index_ok) {
					/* if we have indexes, let's use them */
					dw = part->dupliweights.first;
					for (; dw; dw=dw->next) {
						GroupObject *go = (GroupObject *)BLI_findlink(&part->dup_group->gobject, dw->index);
						dw->ob = go ? go->ob : NULL;
					}
				}
				else {
					/* otherwise try to get objects from own library (won't work on library linked groups) */
					for (; dw; dw=dw->next)
						dw->ob = newlibadr(fd, part->id.lib, dw->ob);
				}
			}
			else {
				part->dupliweights.first = part->dupliweights.last = NULL;
			}
			
			if (part->boids) {
				BoidState *state = part->boids->states.first;
				BoidRule *rule;
				for (; state; state=state->next) {
					rule = state->rules.first;
				for (; rule; rule=rule->next)
					switch (rule->type) {
						case eBoidRuleType_Goal:
						case eBoidRuleType_Avoid:
						{
							BoidRuleGoalAvoid *brga = (BoidRuleGoalAvoid*)rule;
							brga->ob = newlibadr(fd, part->id.lib, brga->ob);
							break;
						}
						case eBoidRuleType_FollowLeader:
						{
							BoidRuleFollowLeader *brfl = (BoidRuleFollowLeader*)rule;
							brfl->ob = newlibadr(fd, part->id.lib, brfl->ob);
							break;
						}
					}
				}
			}
			
			for (a = 0; a < MAX_MTEX; a++) {
				mtex= part->mtex[a];
				if (mtex) {
					mtex->tex = newlibadr_us(fd, part->id.lib, mtex->tex);
					mtex->object = newlibadr(fd, part->id.lib, mtex->object);
				}
			}
			
			part->id.flag -= LIB_NEED_LINK;
		}
	}
}

static void direct_link_partdeflect(PartDeflect *pd)
{
	if (pd) pd->rng = NULL;
}

static void direct_link_particlesettings(FileData *fd, ParticleSettings *part)
{
	int a;
	
	part->adt = newdataadr(fd, part->adt);
	part->pd = newdataadr(fd, part->pd);
	part->pd2 = newdataadr(fd, part->pd2);

	direct_link_animdata(fd, part->adt);
	direct_link_partdeflect(part->pd);
	direct_link_partdeflect(part->pd2);

	part->effector_weights = newdataadr(fd, part->effector_weights);
	if (!part->effector_weights)
		part->effector_weights = BKE_add_effector_weights(part->eff_group);

	link_list(fd, &part->dupliweights);

	part->boids = newdataadr(fd, part->boids);
	part->fluid = newdataadr(fd, part->fluid);

	if (part->boids) {
		BoidState *state;
		link_list(fd, &part->boids->states);
		
		for (state=part->boids->states.first; state; state=state->next) {
			link_list(fd, &state->rules);
			link_list(fd, &state->conditions);
			link_list(fd, &state->actions);
		}
	}
	for (a = 0; a < MAX_MTEX; a++) {
		part->mtex[a] = newdataadr(fd, part->mtex[a]);
	}
}

static void lib_link_particlesystems(FileData *fd, Object *ob, ID *id, ListBase *particles)
{
	ParticleSystem *psys, *psysnext;

	for (psys=particles->first; psys; psys=psysnext) {
		psysnext = psys->next;
		
		psys->part = newlibadr_us(fd, id->lib, psys->part);
		if (psys->part) {
			ParticleTarget *pt = psys->targets.first;
			
			for (; pt; pt=pt->next)
				pt->ob=newlibadr(fd, id->lib, pt->ob);
			
			psys->parent = newlibadr_us(fd, id->lib, psys->parent);
			psys->target_ob = newlibadr(fd, id->lib, psys->target_ob);
			
			if (psys->clmd) {
				/* XXX - from reading existing code this seems correct but intended usage of
				 * pointcache should /w cloth should be added in 'ParticleSystem' - campbell */
				psys->clmd->point_cache = psys->pointcache;
				psys->clmd->ptcaches.first = psys->clmd->ptcaches.last= NULL;
				psys->clmd->coll_parms->group = newlibadr(fd, id->lib, psys->clmd->coll_parms->group);
			}
		}
		else {
			/* particle modifier must be removed before particle system */
			ParticleSystemModifierData *psmd = psys_get_modifier(ob, psys);
			BLI_remlink(&ob->modifiers, psmd);
			modifier_free((ModifierData *)psmd);
			
			BLI_remlink(particles, psys);
			MEM_freeN(psys);
		}
	}
}
static void direct_link_particlesystems(FileData *fd, ListBase *particles)
{
	ParticleSystem *psys;
	ParticleData *pa;
	int a;
	
	for (psys=particles->first; psys; psys=psys->next) {
		psys->particles=newdataadr(fd, psys->particles);
		
		if (psys->particles && psys->particles->hair) {
			for (a=0, pa=psys->particles; a<psys->totpart; a++, pa++)
				pa->hair=newdataadr(fd, pa->hair);
		}
		
		if (psys->particles && psys->particles->keys) {
			for (a=0, pa=psys->particles; a<psys->totpart; a++, pa++) {
				pa->keys= NULL;
				pa->totkey= 0;
			}
			
			psys->flag &= ~PSYS_KEYED;
		}
		
		if (psys->particles && psys->particles->boid) {
			pa = psys->particles;
			pa->boid = newdataadr(fd, pa->boid);
			for (a=1, pa++; a<psys->totpart; a++, pa++)
				pa->boid = (pa-1)->boid + 1;
		}
		else if (psys->particles) {
			for (a=0, pa=psys->particles; a<psys->totpart; a++, pa++)
				pa->boid = NULL;
		}
		
		psys->fluid_springs = newdataadr(fd, psys->fluid_springs);
		
		psys->child = newdataadr(fd, psys->child);
		psys->effectors = NULL;
		
		link_list(fd, &psys->targets);
		
		psys->edit = NULL;
		psys->free_edit = NULL;
		psys->pathcache = NULL;
		psys->childcache = NULL;
		psys->pathcachebufs.first = psys->pathcachebufs.last = NULL;
		psys->childcachebufs.first = psys->childcachebufs.last = NULL;
		psys->frand = NULL;
		psys->pdd = NULL;
		psys->renderdata = NULL;
		
		direct_link_pointcache_list(fd, &psys->ptcaches, &psys->pointcache, 0);
		
		if (psys->clmd) {
			psys->clmd = newdataadr(fd, psys->clmd);
			psys->clmd->clothObject = NULL;
			
			psys->clmd->sim_parms= newdataadr(fd, psys->clmd->sim_parms);
			psys->clmd->sim_parms->effector_weights = NULL;
			psys->clmd->coll_parms= newdataadr(fd, psys->clmd->coll_parms);
			
			if (psys->clmd->sim_parms) {
				if (psys->clmd->sim_parms->presets > 10)
					psys->clmd->sim_parms->presets = 0;
			}
			
			psys->hair_in_dm = psys->hair_out_dm = NULL;
			
			psys->clmd->point_cache = psys->pointcache;
		}
		
		psys->tree = NULL;
		psys->bvhtree = NULL;
	}
	return;
}

/* ************ READ MESH ***************** */

static void lib_link_mtface(FileData *fd, Mesh *me, MTFace *mtface, int totface)
{
	MTFace *tf= mtface;
	int i;
	
	/* Add pseudo-references (not fake users!) to images used by texface. A
	 * little bogus; it would be better if each mesh consistently added one ref
	 * to each image it used. - z0r */
	for (i = 0; i < totface; i++, tf++) {
		tf->tpage= newlibadr(fd, me->id.lib, tf->tpage);
		if (tf->tpage && tf->tpage->id.us==0)
			tf->tpage->id.us= 1;
	}
}

static void lib_link_customdata_mtface(FileData *fd, Mesh *me, CustomData *fdata, int totface)
{
	int i;	
	for (i = 0; i < fdata->totlayer; i++) {
		CustomDataLayer *layer = &fdata->layers[i];
		
		if (layer->type == CD_MTFACE)
			lib_link_mtface(fd, me, layer->data, totface);
	}

}

static void lib_link_customdata_mtpoly(FileData *fd, Mesh *me, CustomData *pdata, int totface)
{
	int i;

	for (i=0; i < pdata->totlayer; i++) {
		CustomDataLayer *layer = &pdata->layers[i];
		
		if (layer->type == CD_MTEXPOLY) {
			MTexPoly *tf= layer->data;
			int i;
			
			for (i = 0; i < totface; i++, tf++) {
				tf->tpage = newlibadr(fd, me->id.lib, tf->tpage);
				if (tf->tpage && tf->tpage->id.us==0)
					tf->tpage->id.us = 1;
			}
		}
	}
}

static void lib_link_mesh(FileData *fd, Main *main)
{
	Mesh *me;
	
	for (me = main->mesh.first; me; me = me->id.next) {
		if (me->id.flag & LIB_NEED_LINK) {
			int i;
			
			/* Link ID Properties -- and copy this comment EXACTLY for easy finding
			 * of library blocks that implement this.*/
			if (me->id.properties) IDP_LibLinkProperty(me->id.properties, (fd->flags & FD_FLAGS_SWITCH_ENDIAN), fd);
			if (me->adt) lib_link_animdata(fd, &me->id, me->adt);
			
			/* this check added for python created meshes */
			if (me->mat) {
				for (i = 0; i < me->totcol; i++) {
					me->mat[i] = newlibadr_us(fd, me->id.lib, me->mat[i]);
				}
			}
			else me->totcol = 0;
			
			me->ipo = newlibadr_us(fd, me->id.lib, me->ipo); // XXX: deprecated: old anim sys
			me->key = newlibadr_us(fd, me->id.lib, me->key);
			me->texcomesh = newlibadr_us(fd, me->id.lib, me->texcomesh);
			
			lib_link_customdata_mtface(fd, me, &me->fdata, me->totface);
			lib_link_customdata_mtpoly(fd, me, &me->pdata, me->totpoly);
			if (me->mr && me->mr->levels.first)
				lib_link_customdata_mtface(fd, me, &me->mr->fdata,
							   ((MultiresLevel*)me->mr->levels.first)->totface);
			
			/*check if we need to convert mfaces to mpolys*/
			if (me->totface && !me->totpoly) {
				/* temporarily switch main so that reading from
				 * external CustomData works */
				Main *gmain = G.main;
				G.main = main;
				
				BKE_mesh_do_versions_convert_mfaces_to_mpolys(me);
				
				G.main = gmain;
			}
		}
	}

	/* convert texface options to material */
	convert_tface_mt(fd, main);

	for (me = main->mesh.first; me; me = me->id.next) {
		if (me->id.flag & LIB_NEED_LINK) {
			/*
			 * Re-tessellate, even if the polys were just created from tessfaces, this
			 * is important because it:
			 *  - fill the CD_POLYINDEX layer
			 *  - gives consistency of tessface between loading from a file and
			 *    converting an edited BMesh back into a mesh (i.e. it replaces
			 *    quad tessfaces in a loaded mesh immediately, instead of lazily
			 *    waiting until edit mode has been entered/exited, making it easier
			 *    to recognize problems that would otherwise only show up after edits).
			 */
#ifdef USE_TESSFACE_DEFAULT
			BKE_mesh_tessface_calc(me);
#else
			BKE_mesh_tessface_clear(me);
#endif

			me->id.flag -= LIB_NEED_LINK;
		}
	}
}

static void direct_link_dverts(FileData *fd, int count, MDeformVert *mdverts)
{
	int i;
	
	if (mdverts == NULL) {
		return;
	}
	
	for (i = count; i > 0; i--, mdverts++) {
		/*convert to vgroup allocation system*/
		MDeformWeight *dw;
		if (mdverts->dw && (dw = newdataadr(fd, mdverts->dw))) {
			const ssize_t dw_len = mdverts->totweight * sizeof(MDeformWeight);
			void *dw_tmp = MEM_mallocN(dw_len, "direct_link_dverts");
			memcpy(dw_tmp, dw, dw_len);
			mdverts->dw = dw_tmp;
			MEM_freeN(dw);
		}
		else {
			mdverts->dw = NULL;
			mdverts->totweight = 0;
		}
	}
}

static void direct_link_mdisps(FileData *fd, int count, MDisps *mdisps, int external)
{
	if (mdisps) {
		int i;
		
		for (i = 0; i < count; ++i) {
			mdisps[i].disps = newdataadr(fd, mdisps[i].disps);
			mdisps[i].hidden = newdataadr(fd, mdisps[i].hidden);
			
			if (mdisps[i].totdisp && !mdisps[i].level) {
				/* this calculation is only correct for loop mdisps;
				 * if loading pre-BMesh face mdisps this will be
				 * overwritten with the correct value in
				 * bm_corners_to_loops() */
				float gridsize = sqrtf(mdisps[i].totdisp);
				mdisps[i].level = (int)(logf(gridsize - 1.0f) / (float)M_LN2) + 1;
			}
			
			if ((fd->flags & FD_FLAGS_SWITCH_ENDIAN) && (mdisps[i].disps)) {
				/* DNA_struct_switch_endian doesn't do endian swap for (*disps)[] */
				/* this does swap for data written at write_mdisps() - readfile.c */
				BLI_endian_switch_float_array(*mdisps[i].disps, mdisps[i].totdisp * 3);
			}
			if (!external && !mdisps[i].disps)
				mdisps[i].totdisp = 0;
		}
	}
}

static void direct_link_grid_paint_mask(FileData *fd, int count, GridPaintMask *grid_paint_mask)
{
	if (grid_paint_mask) {
		int i;
		
		for (i = 0; i < count; ++i) {
			GridPaintMask *gpm = &grid_paint_mask[i];
			if (gpm->data)
				gpm->data = newdataadr(fd, gpm->data);
		}
	}
}

/*this isn't really a public api function, so prototyped here*/
static void direct_link_customdata(FileData *fd, CustomData *data, int count)
{
	int i = 0;
	
	data->layers = newdataadr(fd, data->layers);
	
	/* annoying workaround for bug [#31079] loading legacy files with
	 * no polygons _but_ have stale customdata */
	if (UNLIKELY(count == 0 && data->layers == NULL && data->totlayer != 0)) {
		memset(data, 0, sizeof(*data));
		return;
	}
	
	data->external = newdataadr(fd, data->external);
	
	while (i < data->totlayer) {
		CustomDataLayer *layer = &data->layers[i];
		
		if (layer->flag & CD_FLAG_EXTERNAL)
			layer->flag &= ~CD_FLAG_IN_MEMORY;
		
		if (CustomData_verify_versions(data, i)) {
			layer->data = newdataadr(fd, layer->data);
			if (layer->type == CD_MDISPS)
				direct_link_mdisps(fd, count, layer->data, layer->flag & CD_FLAG_EXTERNAL);
			else if (layer->type == CD_GRID_PAINT_MASK)
				direct_link_grid_paint_mask(fd, count, layer->data);
			i++;
		}
	}
	
	CustomData_update_typemap(data);
}

static void direct_link_mesh(FileData *fd, Mesh *mesh)
{
	mesh->mat= newdataadr(fd, mesh->mat);
	test_pointer_array(fd, (void **)&mesh->mat);
	
	mesh->mvert = newdataadr(fd, mesh->mvert);
	mesh->medge = newdataadr(fd, mesh->medge);
	mesh->mface = newdataadr(fd, mesh->mface);
	mesh->mloop = newdataadr(fd, mesh->mloop);
	mesh->mpoly = newdataadr(fd, mesh->mpoly);
	mesh->tface = newdataadr(fd, mesh->tface);
	mesh->mtface = newdataadr(fd, mesh->mtface);
	mesh->mcol = newdataadr(fd, mesh->mcol);
	mesh->msticky = newdataadr(fd, mesh->msticky);
	mesh->dvert = newdataadr(fd, mesh->dvert);
	mesh->mloopcol = newdataadr(fd, mesh->mloopcol);
	mesh->mloopuv = newdataadr(fd, mesh->mloopuv);
	mesh->mtpoly = newdataadr(fd, mesh->mtpoly);
	mesh->mselect = newdataadr(fd, mesh->mselect);
	
	/* animdata */
	mesh->adt = newdataadr(fd, mesh->adt);
	direct_link_animdata(fd, mesh->adt);
	
	/* normally direct_link_dverts should be called in direct_link_customdata,
	 * but for backwards compat in do_versions to work we do it here */
	direct_link_dverts(fd, mesh->totvert, mesh->dvert);
	
	direct_link_customdata(fd, &mesh->vdata, mesh->totvert);
	direct_link_customdata(fd, &mesh->edata, mesh->totedge);
	direct_link_customdata(fd, &mesh->fdata, mesh->totface);
	direct_link_customdata(fd, &mesh->ldata, mesh->totloop);
	direct_link_customdata(fd, &mesh->pdata, mesh->totpoly);
	
	
#ifdef USE_BMESH_FORWARD_COMPAT
	/* NEVER ENABLE THIS CODE INTO BMESH!
	 * THIS IS FOR LOADING BMESH INTO OLDER FILES ONLY */
	mesh->mpoly = newdataadr(fd, mesh->mpoly);
	mesh->mloop = newdataadr(fd, mesh->mloop);

	direct_link_customdata(fd, &mesh->pdata, mesh->totpoly);
	direct_link_customdata(fd, &mesh->ldata, mesh->totloop);

	if (mesh->mpoly) {
		/* be clever and load polygons as mfaces */
		mesh->totface= BKE_mesh_mpoly_to_mface(&mesh->fdata, &mesh->ldata, &mesh->pdata,
		                                   mesh->totface, mesh->totloop, mesh->totpoly);
		
		CustomData_free(&mesh->pdata, mesh->totpoly);
		memset(&mesh->pdata, 0, sizeof(CustomData));
		mesh->totpoly = 0;
		
		CustomData_free(&mesh->ldata, mesh->totloop);
		memset(&mesh->ldata, 0, sizeof(CustomData));
		mesh->totloop = 0;
		
		mesh_update_customdata_pointers(mesh);
	}

#endif
	
	
	mesh->bb = NULL;
	mesh->edit_btmesh = NULL;
	
	/* Multires data */
	mesh->mr= newdataadr(fd, mesh->mr);
	if (mesh->mr) {
		MultiresLevel *lvl;
		
		link_list(fd, &mesh->mr->levels);
		lvl = mesh->mr->levels.first;
		
		direct_link_customdata(fd, &mesh->mr->vdata, lvl->totvert);
		direct_link_dverts(fd, lvl->totvert, CustomData_get(&mesh->mr->vdata, 0, CD_MDEFORMVERT));
		direct_link_customdata(fd, &mesh->mr->fdata, lvl->totface);
		
		mesh->mr->edge_flags = newdataadr(fd, mesh->mr->edge_flags);
		mesh->mr->edge_creases = newdataadr(fd, mesh->mr->edge_creases);
		
		mesh->mr->verts = newdataadr(fd, mesh->mr->verts);
		
		/* If mesh has the same number of vertices as the
		 * highest multires level, load the current mesh verts
		 * into multires and discard the old data. Needed
		 * because some saved files either do not have a verts
		 * array, or the verts array contains out-of-date
		 * data. */
		if (mesh->totvert == ((MultiresLevel*)mesh->mr->levels.last)->totvert) {
			if (mesh->mr->verts)
				MEM_freeN(mesh->mr->verts);
			mesh->mr->verts = MEM_dupallocN(mesh->mvert);
		}
			
		for (; lvl; lvl = lvl->next) {
			lvl->verts = newdataadr(fd, lvl->verts);
			lvl->faces = newdataadr(fd, lvl->faces);
			lvl->edges = newdataadr(fd, lvl->edges);
			lvl->colfaces = newdataadr(fd, lvl->colfaces);
		}
	}

	/* if multires is present but has no valid vertex data,
	 * there's no way to recover it; silently remove multires */
	if (mesh->mr && !mesh->mr->verts) {
		multires_free(mesh->mr);
		mesh->mr = NULL;
	}
	
	if ((fd->flags & FD_FLAGS_SWITCH_ENDIAN) && mesh->tface) {
		TFace *tf = mesh->tface;
		int i;
		
		for (i = 0; i < mesh->totface; i++, tf++) {
			BLI_endian_switch_uint32_array(tf->col, 4);
		}
	}
}

/* ************ READ LATTICE ***************** */

static void lib_link_latt(FileData *fd, Main *main)
{
	Lattice *lt;
	
	for (lt = main->latt.first; lt; lt = lt->id.next) {
		if (lt->id.flag & LIB_NEED_LINK) {
			if (lt->adt) lib_link_animdata(fd, &lt->id, lt->adt);
			
			lt->ipo = newlibadr_us(fd, lt->id.lib, lt->ipo); // XXX depreceated - old animation system
			lt->key = newlibadr_us(fd, lt->id.lib, lt->key);
			
			lt->id.flag -= LIB_NEED_LINK;
		}
	}
}

static void direct_link_latt(FileData *fd, Lattice *lt)
{
	lt->def = newdataadr(fd, lt->def);
	
	lt->dvert = newdataadr(fd, lt->dvert);
	direct_link_dverts(fd, lt->pntsu*lt->pntsv*lt->pntsw, lt->dvert);
	
	lt->editlatt = NULL;
	
	lt->adt = newdataadr(fd, lt->adt);
	direct_link_animdata(fd, lt->adt);
}


/* ************ READ OBJECT ***************** */

static void lib_link_modifiers__linkModifiers(void *userData, Object *ob,
                                              ID **idpoin)
{
	FileData *fd = userData;

	*idpoin = newlibadr(fd, ob->id.lib, *idpoin);
	/* hardcoded bad exception; non-object modifier data gets user count (texture, displace) */
	if (*idpoin && GS((*idpoin)->name)!=ID_OB)
		(*idpoin)->us++;
}
static void lib_link_modifiers(FileData *fd, Object *ob)
{
	modifiers_foreachIDLink(ob, lib_link_modifiers__linkModifiers, fd);
}

static void lib_link_object(FileData *fd, Main *main)
{
	Object *ob;
	PartEff *paf;
	bSensor *sens;
	bController *cont;
	bActuator *act;
	void *poin;
	int warn=0, a;
	
	for (ob = main->object.first; ob; ob = ob->id.next) {
		if (ob->id.flag & LIB_NEED_LINK) {
			if (ob->id.properties) IDP_LibLinkProperty(ob->id.properties, (fd->flags & FD_FLAGS_SWITCH_ENDIAN), fd);
			if (ob->adt) lib_link_animdata(fd, &ob->id, ob->adt);
			
// XXX depreceated - old animation system <<<			
			ob->ipo = newlibadr_us(fd, ob->id.lib, ob->ipo);
			ob->action = newlibadr_us(fd, ob->id.lib, ob->action);
// >>> XXX depreceated - old animation system

			ob->parent = newlibadr(fd, ob->id.lib, ob->parent);
			ob->track = newlibadr(fd, ob->id.lib, ob->track);
			ob->poselib = newlibadr_us(fd, ob->id.lib, ob->poselib);
			ob->dup_group = newlibadr_us(fd, ob->id.lib, ob->dup_group);
			
			ob->proxy = newlibadr_us(fd, ob->id.lib, ob->proxy);
			if (ob->proxy) {
				/* paranoia check, actually a proxy_from pointer should never be written... */
				if (ob->proxy->id.lib == NULL) {
					ob->proxy->proxy_from = NULL;
					ob->proxy = NULL;
					
					if (ob->id.lib)
						printf("Proxy lost from  object %s lib %s\n", ob->id.name+2, ob->id.lib->name);
					else
						printf("Proxy lost from  object %s lib <NONE>\n", ob->id.name+2);
				}
				else {
					/* this triggers object_update to always use a copy */
					ob->proxy->proxy_from = ob;
					/* force proxy updates after load/undo, a bit weak */
					ob->recalc = ob->proxy->recalc = (OB_RECALC_OB | OB_RECALC_DATA | OB_RECALC_TIME);
				}
			}
			ob->proxy_group = newlibadr(fd, ob->id.lib, ob->proxy_group);
			
			poin = ob->data;
			ob->data = newlibadr_us(fd, ob->id.lib, ob->data);
			
			if (ob->data==NULL && poin!=NULL) {
				if (ob->id.lib)
					printf("Can't find obdata of %s lib %s\n", ob->id.name+2, ob->id.lib->name);
				else
					printf("Object %s lost data.\n", ob->id.name+2);
				
				ob->type = OB_EMPTY;
				warn = 1;
				
				if (ob->pose) {
					/* we can't call #BKE_pose_free() here because of library linking
					 * freeing will recurse down into every pose constraints ID pointers
					 * which are not always valid, so for now free directly and suffer
					 * some leaked memory rather then crashing immediately
					 * while bad this _is_ an exceptional case - campbell */
#if 0
					BKE_pose_free(ob->pose);
#else
					MEM_freeN(ob->pose);
#endif
					ob->pose= NULL;
					ob->mode &= ~OB_MODE_POSE;
				}
			}
			for (a=0; a < ob->totcol; a++) 
				ob->mat[a] = newlibadr_us(fd, ob->id.lib, ob->mat[a]);
			
			/* When the object is local and the data is library its possible
			 * the material list size gets out of sync. [#22663] */
			if (ob->data && ob->id.lib != ((ID *)ob->data)->lib) {
				short *totcol_data = give_totcolp(ob);
				/* Only expand so as not to loose any object materials that might be set. */
				if (totcol_data && (*totcol_data > ob->totcol)) {
					/* printf("'%s' %d -> %d\n", ob->id.name, ob->totcol, *totcol_data); */
					resize_object_material(ob, *totcol_data);
				}
			}
			
			ob->gpd = newlibadr_us(fd, ob->id.lib, ob->gpd);
			ob->duplilist = NULL;
			
			ob->id.flag -= LIB_NEED_LINK;
			/* if id.us==0 a new base will be created later on */
			
			/* WARNING! Also check expand_object(), should reflect the stuff below. */
			lib_link_pose(fd, ob, ob->pose);
			lib_link_constraints(fd, &ob->id, &ob->constraints);
			
// XXX depreceated - old animation system <<<	
			lib_link_constraint_channels(fd, &ob->id, &ob->constraintChannels);
			lib_link_nlastrips(fd, &ob->id, &ob->nlastrips);
// >>> XXX depreceated - old animation system
			
			for (paf = ob->effect.first; paf; paf = paf->next) {
				if (paf->type == EFF_PARTICLE) {
					paf->group = newlibadr_us(fd, ob->id.lib, paf->group);
				}
			}				
			
			for (sens = ob->sensors.first; sens; sens = sens->next) {
				for (a = 0; a < sens->totlinks; a++)
					sens->links[a] = newglobadr(fd, sens->links[a]);
				
				if (sens->type == SENS_TOUCH) {
					bTouchSensor *ts = sens->data;
					ts->ma = newlibadr(fd, ob->id.lib, ts->ma);
				}
				else if (sens->type == SENS_MESSAGE) {
					bMessageSensor *ms = sens->data;
					ms->fromObject =
						newlibadr(fd, ob->id.lib, ms->fromObject);
				}
			}
			
			for (cont = ob->controllers.first; cont; cont = cont->next) {
				for (a=0; a < cont->totlinks; a++)
					cont->links[a] = newglobadr(fd, cont->links[a]);
				
				if (cont->type == CONT_PYTHON) {
					bPythonCont *pc = cont->data;
					pc->text = newlibadr(fd, ob->id.lib, pc->text);
				}
				cont->slinks = NULL;
				cont->totslinks = 0;
			}
			
			for (act = ob->actuators.first; act; act = act->next) {
				if (act->type == ACT_SOUND) {
					bSoundActuator *sa = act->data;
					sa->sound= newlibadr_us(fd, ob->id.lib, sa->sound);
				}
				else if (act->type == ACT_GAME) {
					/* bGameActuator *ga= act->data; */
				}
				else if (act->type == ACT_CAMERA) {
					bCameraActuator *ca = act->data;
					ca->ob= newlibadr(fd, ob->id.lib, ca->ob);
				}
					/* leave this one, it's obsolete but necessary to read for conversion */
				else if (act->type == ACT_ADD_OBJECT) {
					bAddObjectActuator *eoa = act->data;
					if (eoa) eoa->ob= newlibadr(fd, ob->id.lib, eoa->ob);
				}
				else if (act->type == ACT_OBJECT) {
					bObjectActuator *oa = act->data;
					if (oa == NULL) {
						init_actuator(act);
					}
					else {
						oa->reference = newlibadr(fd, ob->id.lib, oa->reference);
					}
				}
				else if (act->type == ACT_EDIT_OBJECT) {
					bEditObjectActuator *eoa = act->data;
					if (eoa == NULL) {
						init_actuator(act);
					}
					else {
						eoa->ob= newlibadr(fd, ob->id.lib, eoa->ob);
						eoa->me= newlibadr(fd, ob->id.lib, eoa->me);
					}
				}
				else if (act->type == ACT_SCENE) {
					bSceneActuator *sa = act->data;
					sa->camera= newlibadr(fd, ob->id.lib, sa->camera);
					sa->scene= newlibadr(fd, ob->id.lib, sa->scene);
				}
				else if (act->type == ACT_ACTION) {
					bActionActuator *aa = act->data;
					aa->act= newlibadr(fd, ob->id.lib, aa->act);
				}
				else if (act->type == ACT_SHAPEACTION) {
					bActionActuator *aa = act->data;
					aa->act= newlibadr(fd, ob->id.lib, aa->act);
				}
				else if (act->type == ACT_PROPERTY) {
					bPropertyActuator *pa = act->data;
					pa->ob= newlibadr(fd, ob->id.lib, pa->ob);
				}
				else if (act->type == ACT_MESSAGE) {
					bMessageActuator *ma = act->data;
					ma->toObject= newlibadr(fd, ob->id.lib, ma->toObject);
				}
				else if (act->type == ACT_2DFILTER) {
					bTwoDFilterActuator *_2dfa = act->data; 
					_2dfa->text= newlibadr(fd, ob->id.lib, _2dfa->text);
				}
				else if (act->type == ACT_PARENT) {
					bParentActuator *parenta = act->data; 
					parenta->ob = newlibadr(fd, ob->id.lib, parenta->ob);
				}
				else if (act->type == ACT_STATE) {
					/* bStateActuator *statea = act->data; */
				}
				else if (act->type == ACT_ARMATURE) {
					bArmatureActuator *arma= act->data;
					arma->target= newlibadr(fd, ob->id.lib, arma->target);
					arma->subtarget= newlibadr(fd, ob->id.lib, arma->subtarget);
				}
				else if (act->type == ACT_STEERING) {
					bSteeringActuator *steeringa = act->data; 
					steeringa->target = newlibadr(fd, ob->id.lib, steeringa->target);
					steeringa->navmesh = newlibadr(fd, ob->id.lib, steeringa->navmesh);
				}
			}
			
			{
				FluidsimModifierData *fluidmd = (FluidsimModifierData *)modifiers_findByType(ob, eModifierType_Fluidsim);
				
				if (fluidmd && fluidmd->fss)
					fluidmd->fss->ipo = newlibadr_us(fd, ob->id.lib, fluidmd->fss->ipo);
			}
			
			{
				SmokeModifierData *smd = (SmokeModifierData *)modifiers_findByType(ob, eModifierType_Smoke);
				
				if (smd && (smd->type == MOD_SMOKE_TYPE_DOMAIN) && smd->domain) {
					smd->domain->flags |= MOD_SMOKE_FILE_LOAD; /* flag for refreshing the simulation after loading */
				}
			}
			
			/* texture field */
			if (ob->pd)
				lib_link_partdeflect(fd, &ob->id, ob->pd);
			
			if (ob->soft)
				ob->soft->effector_weights->group = newlibadr(fd, ob->id.lib, ob->soft->effector_weights->group);
			
			lib_link_particlesystems(fd, ob, &ob->id, &ob->particlesystem);
			lib_link_modifiers(fd, ob);
		}
	}
	
	if (warn) {
		BKE_report(fd->reports, RPT_WARNING, "Warning in console");
	}
}


static void direct_link_pose(FileData *fd, bPose *pose)
{
	bPoseChannel *pchan;

	if (!pose)
		return;

	link_list(fd, &pose->chanbase);
	link_list(fd, &pose->agroups);

	pose->chanhash = NULL;

	for (pchan = pose->chanbase.first; pchan; pchan=pchan->next) {
		pchan->bone = NULL;
		pchan->parent = newdataadr(fd, pchan->parent);
		pchan->child = newdataadr(fd, pchan->child);
		pchan->custom_tx = newdataadr(fd, pchan->custom_tx);
		
		direct_link_constraints(fd, &pchan->constraints);
		
		pchan->prop = newdataadr(fd, pchan->prop);
		if (pchan->prop)
			IDP_DirectLinkProperty(pchan->prop, (fd->flags & FD_FLAGS_SWITCH_ENDIAN), fd);
		
		pchan->mpath = newdataadr(fd, pchan->mpath);
		if (pchan->mpath)
			direct_link_motionpath(fd, pchan->mpath);
		
		pchan->iktree.first = pchan->iktree.last = NULL;
		pchan->siktree.first = pchan->siktree.last = NULL;
		
		/* in case this value changes in future, clamp else we get undefined behavior */
		CLAMP(pchan->rotmode, ROT_MODE_MIN, ROT_MODE_MAX);
	}
	pose->ikdata = NULL;
	if (pose->ikparam != NULL) {
		pose->ikparam = newdataadr(fd, pose->ikparam);
	}
}

static void direct_link_modifiers(FileData *fd, ListBase *lb)
{
	ModifierData *md;
	
	link_list(fd, lb);
	
	for (md=lb->first; md; md=md->next) {
		md->error = NULL;
		md->scene = NULL;
		
		/* if modifiers disappear, or for upward compatibility */
		if (NULL == modifierType_getInfo(md->type))
			md->type = eModifierType_None;
			
		if (md->type == eModifierType_Subsurf) {
			SubsurfModifierData *smd = (SubsurfModifierData *)md;
			
			smd->emCache = smd->mCache = NULL;
		}
		else if (md->type == eModifierType_Armature) {
			ArmatureModifierData *amd = (ArmatureModifierData *)md;
			
			amd->prevCos = NULL;
		}
		else if (md->type == eModifierType_Cloth) {
			ClothModifierData *clmd = (ClothModifierData *)md;
			
			clmd->clothObject = NULL;
			
			clmd->sim_parms= newdataadr(fd, clmd->sim_parms);
			clmd->coll_parms= newdataadr(fd, clmd->coll_parms);
			
			direct_link_pointcache_list(fd, &clmd->ptcaches, &clmd->point_cache, 0);
			
			if (clmd->sim_parms) {
				if (clmd->sim_parms->presets > 10)
					clmd->sim_parms->presets = 0;
				
				clmd->sim_parms->reset = 0;
				
				clmd->sim_parms->effector_weights = newdataadr(fd, clmd->sim_parms->effector_weights);
				
				if (!clmd->sim_parms->effector_weights) {
					clmd->sim_parms->effector_weights = BKE_add_effector_weights(NULL);
				}
			}
		}
		else if (md->type == eModifierType_Fluidsim) {
			FluidsimModifierData *fluidmd = (FluidsimModifierData *)md;
			
			fluidmd->fss = newdataadr(fd, fluidmd->fss);
			if (fluidmd->fss) {
				fluidmd->fss->fmd = fluidmd;
				fluidmd->fss->meshVelocities = NULL;
			}
		}
		else if (md->type == eModifierType_Smoke) {
			SmokeModifierData *smd = (SmokeModifierData *)md;
			
			if (smd->type == MOD_SMOKE_TYPE_DOMAIN) {
				smd->flow = NULL;
				smd->coll = NULL;
				smd->domain = newdataadr(fd, smd->domain);
				smd->domain->smd = smd;
				
				smd->domain->fluid = NULL;
				smd->domain->wt = NULL;
				smd->domain->shadow = NULL;
				smd->domain->tex = NULL;
				smd->domain->tex_shadow = NULL;
				smd->domain->tex_wt = NULL;
				
				smd->domain->effector_weights = newdataadr(fd, smd->domain->effector_weights);
				if (!smd->domain->effector_weights)
					smd->domain->effector_weights = BKE_add_effector_weights(NULL);
				
				direct_link_pointcache_list(fd, &(smd->domain->ptcaches[0]), &(smd->domain->point_cache[0]), 1);
				
				/* Smoke uses only one cache from now on, so store pointer convert */
				if (smd->domain->ptcaches[1].first || smd->domain->point_cache[1]) {
					if (smd->domain->point_cache[1]) {
						PointCache *cache = newdataadr(fd, smd->domain->point_cache[1]);
						if (cache->flag & PTCACHE_FAKE_SMOKE)
							; /* Smoke was already saved in "new format" and this cache is a fake one. */
						else
							printf("High resolution smoke cache not available due to pointcache update. Please reset the simulation.\n");
						BKE_ptcache_free(cache);
					}
					smd->domain->ptcaches[1].first = NULL;
					smd->domain->ptcaches[1].last = NULL;
					smd->domain->point_cache[1] = NULL;
				}
			}
			else if (smd->type == MOD_SMOKE_TYPE_FLOW) {
				smd->domain = NULL;
				smd->coll = NULL;
				smd->flow = newdataadr(fd, smd->flow);
				smd->flow->smd = smd;
				smd->flow->psys = newdataadr(fd, smd->flow->psys);
			}
			else if (smd->type == MOD_SMOKE_TYPE_COLL) {
				smd->flow = NULL;
				smd->domain = NULL;
				smd->coll = newdataadr(fd, smd->coll);
				smd->coll->smd = smd;
				if (smd->coll) {
					smd->coll->points = NULL;
					smd->coll->numpoints = 0;
				}
				else
					smd->type = 0;
			}
		}
		else if (md->type == eModifierType_DynamicPaint) {
			DynamicPaintModifierData *pmd = (DynamicPaintModifierData *)md;
			
			if (pmd->canvas) {
				pmd->canvas = newdataadr(fd, pmd->canvas);
				pmd->canvas->pmd = pmd;
				pmd->canvas->dm = NULL;
				pmd->canvas->flags &= ~MOD_DPAINT_BAKING; /* just in case */
				
				if (pmd->canvas->surfaces.first) {
					DynamicPaintSurface *surface;
					link_list(fd, &pmd->canvas->surfaces);
					
					for (surface=pmd->canvas->surfaces.first; surface; surface=surface->next) {
						surface->canvas = pmd->canvas;
						surface->data = NULL;
						direct_link_pointcache_list(fd, &(surface->ptcaches), &(surface->pointcache), 1);
						
						if (!(surface->effector_weights = newdataadr(fd, surface->effector_weights)))
							surface->effector_weights = BKE_add_effector_weights(NULL);
					}
				}
			}
			if (pmd->brush) {
				pmd->brush = newdataadr(fd, pmd->brush);
				pmd->brush->pmd = pmd;
				pmd->brush->psys = newdataadr(fd, pmd->brush->psys);
				pmd->brush->paint_ramp = newdataadr(fd, pmd->brush->paint_ramp);
				pmd->brush->vel_ramp = newdataadr(fd, pmd->brush->vel_ramp);
				pmd->brush->dm = NULL;
			}
		}
		else if (md->type == eModifierType_Collision) {
			CollisionModifierData *collmd = (CollisionModifierData *)md;
#if 0
			// TODO: CollisionModifier should use pointcache 
			// + have proper reset events before enabling this
			collmd->x = newdataadr(fd, collmd->x);
			collmd->xnew = newdataadr(fd, collmd->xnew);
			collmd->mfaces = newdataadr(fd, collmd->mfaces);
			
			collmd->current_x = MEM_callocN(sizeof(MVert)*collmd->numverts, "current_x");
			collmd->current_xnew = MEM_callocN(sizeof(MVert)*collmd->numverts, "current_xnew");
			collmd->current_v = MEM_callocN(sizeof(MVert)*collmd->numverts, "current_v");
#endif
			
			collmd->x = NULL;
			collmd->xnew = NULL;
			collmd->current_x = NULL;
			collmd->current_xnew = NULL;
			collmd->current_v = NULL;
			collmd->time_x = collmd->time_xnew = -1000;
			collmd->numverts = 0;
			collmd->bvhtree = NULL;
			collmd->mfaces = NULL;
			
		}
		else if (md->type == eModifierType_Surface) {
			SurfaceModifierData *surmd = (SurfaceModifierData *)md;
			
			surmd->dm = NULL;
			surmd->bvhtree = NULL;
			surmd->x = NULL;
			surmd->v = NULL;
			surmd->numverts = 0;
		}
		else if (md->type == eModifierType_Hook) {
			HookModifierData *hmd = (HookModifierData *)md;
			
			hmd->indexar = newdataadr(fd, hmd->indexar);
			if (fd->flags & FD_FLAGS_SWITCH_ENDIAN) {
				BLI_endian_switch_int32_array(hmd->indexar, hmd->totindex);
			}
		}
		else if (md->type == eModifierType_ParticleSystem) {
			ParticleSystemModifierData *psmd = (ParticleSystemModifierData *)md;
			
			psmd->dm= NULL;
			psmd->psys= newdataadr(fd, psmd->psys);
			psmd->flag &= ~eParticleSystemFlag_psys_updated;
			psmd->flag |= eParticleSystemFlag_file_loaded;
		}
		else if (md->type == eModifierType_Explode) {
			ExplodeModifierData *psmd = (ExplodeModifierData *)md;
			
			psmd->facepa = NULL;
		}
		else if (md->type == eModifierType_MeshDeform) {
			MeshDeformModifierData *mmd = (MeshDeformModifierData *)md;
			
			mmd->bindinfluences = newdataadr(fd, mmd->bindinfluences);
			mmd->bindoffsets = newdataadr(fd, mmd->bindoffsets);
			mmd->bindcagecos = newdataadr(fd, mmd->bindcagecos);
			mmd->dyngrid = newdataadr(fd, mmd->dyngrid);
			mmd->dyninfluences = newdataadr(fd, mmd->dyninfluences);
			mmd->dynverts = newdataadr(fd, mmd->dynverts);
			
			mmd->bindweights = newdataadr(fd, mmd->bindweights);
			mmd->bindcos = newdataadr(fd, mmd->bindcos);
			
			if (fd->flags & FD_FLAGS_SWITCH_ENDIAN) {
				if (mmd->bindoffsets)  BLI_endian_switch_int32_array(mmd->bindoffsets, mmd->totvert + 1);
				if (mmd->bindcagecos)  BLI_endian_switch_float_array(mmd->bindcagecos, mmd->totcagevert * 3);
				if (mmd->dynverts)     BLI_endian_switch_int32_array(mmd->dynverts, mmd->totvert);
				if (mmd->bindweights)  BLI_endian_switch_float_array(mmd->bindweights, mmd->totvert);
				if (mmd->bindcos)      BLI_endian_switch_float_array(mmd->bindcos, mmd->totcagevert * 3);
			}
		}
		else if (md->type == eModifierType_Ocean) {
			OceanModifierData *omd = (OceanModifierData *)md;
			omd->oceancache = NULL;
			omd->ocean = NULL;
			omd->refresh = (MOD_OCEAN_REFRESH_ADD|MOD_OCEAN_REFRESH_RESET|MOD_OCEAN_REFRESH_SIM);
		}
		else if (md->type == eModifierType_Warp) {
			WarpModifierData *tmd = (WarpModifierData *)md;
			
			tmd->curfalloff= newdataadr(fd, tmd->curfalloff);
			if (tmd->curfalloff)
				direct_link_curvemapping(fd, tmd->curfalloff);
		}
		else if (md->type == eModifierType_WeightVGEdit) {
			WeightVGEditModifierData *wmd = (WeightVGEditModifierData *)md;
			
			wmd->cmap_curve = newdataadr(fd, wmd->cmap_curve);
			if (wmd->cmap_curve)
				direct_link_curvemapping(fd, wmd->cmap_curve);
		}
	}
}

static void direct_link_object(FileData *fd, Object *ob)
{
	PartEff *paf;
	bProperty *prop;
	bSensor *sens;
	bController *cont;
	bActuator *act;
	
	/* weak weak... this was only meant as draw flag, now is used in give_base_to_objects too */
	ob->flag &= ~OB_FROMGROUP;
	
	/* loading saved files with editmode enabled works, but for undo we like
	 * to stay in object mode during undo presses so keep editmode disabled */
	if (fd->memfile)
		ob->mode &= ~(OB_MODE_EDIT | OB_MODE_PARTICLE_EDIT);
	
	ob->disp.first = ob->disp.last = NULL;
	
	ob->adt = newdataadr(fd, ob->adt);
	direct_link_animdata(fd, ob->adt);
	
	ob->pose = newdataadr(fd, ob->pose);
	direct_link_pose(fd, ob->pose);
	
	ob->mpath = newdataadr(fd, ob->mpath);
	if (ob->mpath)
		direct_link_motionpath(fd, ob->mpath);
	
	link_list(fd, &ob->defbase);
// XXX depreceated - old animation system <<<
	direct_link_nlastrips(fd, &ob->nlastrips);
	link_list(fd, &ob->constraintChannels);
// >>> XXX depreceated - old animation system 
	
	ob->mat= newdataadr(fd, ob->mat);
	test_pointer_array(fd, (void **)&ob->mat);
	ob->matbits= newdataadr(fd, ob->matbits);
	
	/* do it here, below old data gets converted */
	direct_link_modifiers(fd, &ob->modifiers);
	
	link_list(fd, &ob->effect);
	paf= ob->effect.first;
	while (paf) {
		if (paf->type == EFF_PARTICLE) {
			paf->keys = NULL;
		}
		if (paf->type == EFF_WAVE) {
			WaveEff *wav = (WaveEff*) paf;
			PartEff *next = paf->next;
			WaveModifierData *wmd = (WaveModifierData*) modifier_new(eModifierType_Wave);
			
			wmd->damp = wav->damp;
			wmd->flag = wav->flag;
			wmd->height = wav->height;
			wmd->lifetime = wav->lifetime;
			wmd->narrow = wav->narrow;
			wmd->speed = wav->speed;
			wmd->startx = wav->startx;
			wmd->starty = wav->startx;
			wmd->timeoffs = wav->timeoffs;
			wmd->width = wav->width;
			
			BLI_addtail(&ob->modifiers, wmd);
			
			BLI_remlink(&ob->effect, paf);
			MEM_freeN(paf);
			
			paf = next;
			continue;
		}
		if (paf->type == EFF_BUILD) {
			BuildEff *baf = (BuildEff*) paf;
			PartEff *next = paf->next;
			BuildModifierData *bmd = (BuildModifierData*) modifier_new(eModifierType_Build);
			
			bmd->start = baf->sfra;
			bmd->length = baf->len;
			bmd->randomize = 0;
			bmd->seed = 1;
			
			BLI_addtail(&ob->modifiers, bmd);
			
			BLI_remlink(&ob->effect, paf);
			MEM_freeN(paf);
			
			paf = next;
			continue;
		}
		paf = paf->next;
	}
	
	ob->pd= newdataadr(fd, ob->pd);
	direct_link_partdeflect(ob->pd);
	ob->soft= newdataadr(fd, ob->soft);
	if (ob->soft) {
		SoftBody *sb = ob->soft;		
		
		sb->bpoint = NULL;	// init pointers so it gets rebuilt nicely
		sb->bspring = NULL;
		sb->scratch = NULL;
		/* although not used anymore */
		/* still have to be loaded to be compatible with old files */
		sb->keys = newdataadr(fd, sb->keys);
		test_pointer_array(fd, (void **)&sb->keys);
		if (sb->keys) {
			int a;
			for (a = 0; a < sb->totkey; a++) {
				sb->keys[a] = newdataadr(fd, sb->keys[a]);
			}
		}
		
		sb->effector_weights = newdataadr(fd, sb->effector_weights);
		if (!sb->effector_weights)
			sb->effector_weights = BKE_add_effector_weights(NULL);
		
		direct_link_pointcache_list(fd, &sb->ptcaches, &sb->pointcache, 0);
	}
	ob->bsoft = newdataadr(fd, ob->bsoft);
	ob->fluidsimSettings= newdataadr(fd, ob->fluidsimSettings); /* NT */

	link_list(fd, &ob->particlesystem);
	direct_link_particlesystems(fd, &ob->particlesystem);
	
	link_list(fd, &ob->prop);
	for (prop = ob->prop.first; prop; prop = prop->next) {
		prop->poin = newdataadr(fd, prop->poin);
		if (prop->poin == NULL) 
			prop->poin = &prop->data;
	}

	link_list(fd, &ob->sensors);
	for (sens = ob->sensors.first; sens; sens = sens->next) {
		sens->data = newdataadr(fd, sens->data);
		sens->links = newdataadr(fd, sens->links);
		test_pointer_array(fd, (void **)&sens->links);
	}

	direct_link_constraints(fd, &ob->constraints);

	link_glob_list(fd, &ob->controllers);
	if (ob->init_state) {
		/* if a known first state is specified, set it so that the game will start ok */
		ob->state = ob->init_state;
	}
	else if (!ob->state) {
		ob->state = 1;
	}
	for (cont = ob->controllers.first; cont; cont = cont->next) {
		cont->data = newdataadr(fd, cont->data);
		cont->links = newdataadr(fd, cont->links);
		test_pointer_array(fd, (void **)&cont->links);
		if (cont->state_mask == 0)
			cont->state_mask = 1;
	}

	link_glob_list(fd, &ob->actuators);
	for (act = ob->actuators.first; act; act = act->next) {
		act->data = newdataadr(fd, act->data);
	}

	link_list(fd, &ob->hooks);
	while (ob->hooks.first) {
		ObHook *hook = ob->hooks.first;
		HookModifierData *hmd = (HookModifierData *)modifier_new(eModifierType_Hook);
		
		hook->indexar= newdataadr(fd, hook->indexar);
		if (fd->flags & FD_FLAGS_SWITCH_ENDIAN) {
			BLI_endian_switch_int32_array(hook->indexar, hook->totindex);
		}
		
		/* Do conversion here because if we have loaded
		 * a hook we need to make sure it gets converted
		 * and freed, regardless of version.
		 */
		copy_v3_v3(hmd->cent, hook->cent);
		hmd->falloff = hook->falloff;
		hmd->force = hook->force;
		hmd->indexar = hook->indexar;
		hmd->object = hook->parent;
		memcpy(hmd->parentinv, hook->parentinv, sizeof(hmd->parentinv));
		hmd->totindex = hook->totindex;
		
		BLI_addhead(&ob->modifiers, hmd);
		BLI_remlink(&ob->hooks, hook);
		
		modifier_unique_name(&ob->modifiers, (ModifierData*)hmd);
		
		MEM_freeN(hook);
	}
	
	ob->customdata_mask = 0;
	ob->bb = NULL;
	ob->derivedDeform = NULL;
	ob->derivedFinal = NULL;
	ob->gpulamp.first= ob->gpulamp.last = NULL;
	link_list(fd, &ob->pc_ids);

	/* in case this value changes in future, clamp else we get undefined behavior */
	CLAMP(ob->rotmode, ROT_MODE_MIN, ROT_MODE_MAX);

	if (ob->sculpt) {
		ob->sculpt = MEM_callocN(sizeof(SculptSession), "reload sculpt session");
	}
}

/* ************ READ SCENE ***************** */

/* patch for missing scene IDs, can't be in do-versions */
static void composite_patch(bNodeTree *ntree, Scene *scene)
{
	bNode *node;
	
	for (node= ntree->nodes.first; node; node= node->next) {
		if (node->id==NULL && ELEM4(node->type, CMP_NODE_R_LAYERS, CMP_NODE_COMPOSITE, CMP_NODE_DEFOCUS, CMP_NODE_OUTPUT_FILE))
			node->id = &scene->id;
	}
}

static void link_paint(FileData *fd, Scene *sce, Paint *p)
{
	if (p) {
		p->brush = newlibadr_us(fd, sce->id.lib, p->brush);
		p->paint_cursor = NULL;
	}
}

static void lib_link_sequence_modifiers(FileData *fd, Scene *scene, ListBase *lb)
{
	SequenceModifierData *smd;

	for (smd = lb->first; smd; smd = smd->next) {
		if (smd->mask_id)
			smd->mask_id = newlibadr_us(fd, scene->id.lib, smd->mask_id);
	}
}

static void lib_link_scene(FileData *fd, Main *main)
{
	Scene *sce;
	Base *base, *next;
	Sequence *seq;
	SceneRenderLayer *srl;
	FreestyleLineSet *fls;
	TimeMarker *marker;
	
	for (sce = main->scene.first; sce; sce = sce->id.next) {
		if (sce->id.flag & LIB_NEED_LINK) {
			/* Link ID Properties -- and copy this comment EXACTLY for easy finding
			 * of library blocks that implement this.*/
			if (sce->id.properties) IDP_LibLinkProperty(sce->id.properties, (fd->flags & FD_FLAGS_SWITCH_ENDIAN), fd);
			if (sce->adt) lib_link_animdata(fd, &sce->id, sce->adt);
			
			lib_link_keyingsets(fd, &sce->id, &sce->keyingsets);
			
			sce->camera = newlibadr(fd, sce->id.lib, sce->camera);
			sce->world = newlibadr_us(fd, sce->id.lib, sce->world);
			sce->set = newlibadr(fd, sce->id.lib, sce->set);
			sce->gpd = newlibadr_us(fd, sce->id.lib, sce->gpd);
			
			link_paint(fd, sce, &sce->toolsettings->sculpt->paint);
			link_paint(fd, sce, &sce->toolsettings->vpaint->paint);
			link_paint(fd, sce, &sce->toolsettings->wpaint->paint);
			link_paint(fd, sce, &sce->toolsettings->imapaint.paint);
			link_paint(fd, sce, &sce->toolsettings->uvsculpt->paint);
			sce->toolsettings->skgen_template = newlibadr(fd, sce->id.lib, sce->toolsettings->skgen_template);
			
			for (base = sce->base.first; base; base = next) {
				next = base->next;
				
				/* base->object= newlibadr_us(fd, sce->id.lib, base->object); */
				base->object = newlibadr_us(fd, sce->id.lib, base->object);
				
				if (base->object == NULL) {
					BKE_reportf_wrap(fd->reports, RPT_ERROR,
					                 "LIB ERROR: Object lost from scene:'%s\'",
					                 sce->id.name + 2);
					BLI_remlink(&sce->base, base);
					if (base == sce->basact) sce->basact = NULL;
					MEM_freeN(base);
				}
			}
			
			SEQ_BEGIN (sce->ed, seq)
			{
				if (seq->ipo) seq->ipo = newlibadr_us(fd, sce->id.lib, seq->ipo);
				seq->scene_sound = NULL;
				if (seq->scene) {
					seq->scene = newlibadr(fd, sce->id.lib, seq->scene);
					if (seq->scene) {
						seq->scene_sound = sound_scene_add_scene_sound_defaults(sce, seq);
					}
				}
				if (seq->clip) {
					seq->clip = newlibadr(fd, sce->id.lib, seq->clip);
					if (seq->clip) {
						seq->clip->id.us++;
					}
				}
				if (seq->mask) {
					seq->mask = newlibadr(fd, sce->id.lib, seq->mask);
					if (seq->mask) {
						seq->mask->id.us++;
					}
				}
				if (seq->scene_camera) {
					seq->scene_camera = newlibadr(fd, sce->id.lib, seq->scene_camera);
				}
				if (seq->sound) {
					seq->scene_sound = NULL;
					if (seq->type == SEQ_TYPE_SOUND_HD) {
						seq->type = SEQ_TYPE_SOUND_RAM;
					}
					else {
						seq->sound = newlibadr(fd, sce->id.lib, seq->sound);
					}
					if (seq->sound) {
						seq->sound->id.us++;
						seq->scene_sound = sound_add_scene_sound_defaults(sce, seq);
					}
				}
				seq->anim = NULL;

				lib_link_sequence_modifiers(fd, sce, &seq->modifiers);
			}
			SEQ_END

#ifdef DURIAN_CAMERA_SWITCH
			for (marker = sce->markers.first; marker; marker = marker->next) {
				if (marker->camera) {
					marker->camera = newlibadr(fd, sce->id.lib, marker->camera);
				}
			}
#else
			(void)marker;
#endif
			
			BKE_sequencer_update_muting(sce->ed);
			BKE_sequencer_update_sound_bounds_all(sce);
			
			if (sce->nodetree) {
				lib_link_ntree(fd, &sce->id, sce->nodetree);
				composite_patch(sce->nodetree, sce);
			}
			
			for (srl = sce->r.layers.first; srl; srl = srl->next) {
				srl->mat_override = newlibadr_us(fd, sce->id.lib, srl->mat_override);
				srl->light_override = newlibadr_us(fd, sce->id.lib, srl->light_override);
				for(fls=srl->freestyleConfig.linesets.first; fls; fls= fls->next) {
					fls->linestyle= newlibadr_us(fd, sce->id.lib, fls->linestyle);
					fls->group= newlibadr_us(fd, sce->id.lib, fls->group);
				}
			}
			/*Game Settings: Dome Warp Text*/
			sce->gm.dome.warptext = newlibadr(fd, sce->id.lib, sce->gm.dome.warptext);
			
			/* Motion Tracking */
			sce->clip = newlibadr_us(fd, sce->id.lib, sce->clip);
			
			sce->id.flag -= LIB_NEED_LINK;
		}
	}
}

static void link_recurs_seq(FileData *fd, ListBase *lb)
{
	Sequence *seq;
	
	link_list(fd, lb);
	
	for (seq = lb->first; seq; seq = seq->next) {
		if (seq->seqbase.first)
			link_recurs_seq(fd, &seq->seqbase);
	}
}

static void direct_link_paint(FileData *fd, Paint **paint)
{
	/* TODO. is this needed */
	(*paint) = newdataadr(fd, (*paint));
	if (*paint && (*paint)->num_input_samples < 1)
		(*paint)->num_input_samples = 1;
}

static void direct_link_sequence_modifiers(FileData *fd, ListBase *lb)
{
	SequenceModifierData *smd;

	link_list(fd, lb);

	for (smd = lb->first; smd; smd = smd->next) {
		if (smd->mask_sequence)
			smd->mask_sequence = newdataadr(fd, smd->mask_sequence);

		if (smd->type == seqModifierType_Curves) {
			CurvesModifierData *cmd = (CurvesModifierData *) smd;

			direct_link_curvemapping(fd, &cmd->curve_mapping);
		}
		else if (smd->type == seqModifierType_HueCorrect) {
			HueCorrectModifierData *hcmd = (HueCorrectModifierData *) smd;

			direct_link_curvemapping(fd, &hcmd->curve_mapping);
		}
	}
}

static void direct_link_scene(FileData *fd, Scene *sce)
{
	Editing *ed;
	Sequence *seq;
	MetaStack *ms;
	SceneRenderLayer *srl;
	
	sce->theDag = NULL;
	sce->dagisvalid = 0;
	sce->obedit = NULL;
	sce->stats = NULL;
	sce->fps_info = NULL;
	sce->customdata_mask_modal = 0;
	sce->lay_updated = 0;
	
	sound_create_scene(sce);
	
	/* set users to one by default, not in lib-link, this will increase it for compo nodes */
	sce->id.us = 1;
	
	link_list(fd, &(sce->base));
	
	sce->adt = newdataadr(fd, sce->adt);
	direct_link_animdata(fd, sce->adt);
	
	link_list(fd, &sce->keyingsets);
	direct_link_keyingsets(fd, &sce->keyingsets);
	
	sce->basact = newdataadr(fd, sce->basact);
	
	sce->toolsettings= newdataadr(fd, sce->toolsettings);
	if (sce->toolsettings) {
		direct_link_paint(fd, (Paint**)&sce->toolsettings->sculpt);
		direct_link_paint(fd, (Paint**)&sce->toolsettings->vpaint);
		direct_link_paint(fd, (Paint**)&sce->toolsettings->wpaint);
		direct_link_paint(fd, (Paint**)&sce->toolsettings->uvsculpt);
		
		sce->toolsettings->imapaint.paintcursor = NULL;
		sce->toolsettings->particle.paintcursor = NULL;
	}

	if (sce->ed) {
		ListBase *old_seqbasep = &((Editing *)sce->ed)->seqbase;
		
		ed = sce->ed = newdataadr(fd, sce->ed);
		
		ed->act_seq = newdataadr(fd, ed->act_seq);
		
		/* recursive link sequences, lb will be correctly initialized */
		link_recurs_seq(fd, &ed->seqbase);
		
		SEQ_BEGIN (ed, seq)
		{
			seq->seq1= newdataadr(fd, seq->seq1);
			seq->seq2= newdataadr(fd, seq->seq2);
			seq->seq3= newdataadr(fd, seq->seq3);
			/* a patch: after introduction of effects with 3 input strips */
			if (seq->seq3 == NULL) seq->seq3 = seq->seq2;
			
			seq->effectdata = newdataadr(fd, seq->effectdata);
			
			if (seq->type & SEQ_TYPE_EFFECT)
				seq->flag |= SEQ_EFFECT_NOT_LOADED;
			
			if (seq->type == SEQ_TYPE_SPEED) {
				SpeedControlVars *s = seq->effectdata;
				s->frameMap = NULL;
			}
			
			seq->strip = newdataadr(fd, seq->strip);
			if (seq->strip && seq->strip->done==0) {
				seq->strip->done = TRUE;
				
				if (ELEM4(seq->type, SEQ_TYPE_IMAGE, SEQ_TYPE_MOVIE, SEQ_TYPE_SOUND_RAM, SEQ_TYPE_SOUND_HD)) {
					seq->strip->stripdata = newdataadr(fd, seq->strip->stripdata);
				}
				else {
					seq->strip->stripdata = NULL;
				}
				if (seq->flag & SEQ_USE_CROP) {
					seq->strip->crop = newdataadr(
						fd, seq->strip->crop);
				}
				else {
					seq->strip->crop = NULL;
				}
				if (seq->flag & SEQ_USE_TRANSFORM) {
					seq->strip->transform = newdataadr(
						fd, seq->strip->transform);
				}
				else {
					seq->strip->transform = NULL;
				}
				if (seq->flag & SEQ_USE_PROXY) {
					seq->strip->proxy = newdataadr(
						fd, seq->strip->proxy);
					seq->strip->proxy->anim = NULL;
				}
				else {
					seq->strip->proxy = NULL;
				}

				/* need to load color balance to it could be converted to modifier */
				seq->strip->color_balance = newdataadr(fd, seq->strip->color_balance);
			}

			direct_link_sequence_modifiers(fd, &seq->modifiers);
		}
		SEQ_END
		
		/* link metastack, slight abuse of structs here, have to restore pointer to internal part in struct */
		{
			Sequence temp;
			char *poin;
			intptr_t offset;
			
			offset = ((intptr_t)&(temp.seqbase)) - ((intptr_t)&temp);
			
			/* root pointer */
			if (ed->seqbasep == old_seqbasep) {
				ed->seqbasep = &ed->seqbase;
			}
			else {
				poin = (char *)ed->seqbasep;
				poin -= offset;
				
				poin = newdataadr(fd, poin);
				if (poin)
					ed->seqbasep = (ListBase *)(poin+offset);
				else
					ed->seqbasep = &ed->seqbase;
			}			
			/* stack */
			link_list(fd, &(ed->metastack));
			
			for (ms = ed->metastack.first; ms; ms= ms->next) {
				ms->parseq = newdataadr(fd, ms->parseq);
				
				if (ms->oldbasep == old_seqbasep)
					ms->oldbasep= &ed->seqbase;
				else {
					poin = (char *)ms->oldbasep;
					poin -= offset;
					poin = newdataadr(fd, poin);
					if (poin) 
						ms->oldbasep = (ListBase *)(poin+offset);
					else 
						ms->oldbasep = &ed->seqbase;
				}
			}
		}
	}
	
	sce->r.avicodecdata = newdataadr(fd, sce->r.avicodecdata);
	if (sce->r.avicodecdata) {
		sce->r.avicodecdata->lpFormat = newdataadr(fd, sce->r.avicodecdata->lpFormat);
		sce->r.avicodecdata->lpParms = newdataadr(fd, sce->r.avicodecdata->lpParms);
	}
	
	sce->r.qtcodecdata = newdataadr(fd, sce->r.qtcodecdata);
	if (sce->r.qtcodecdata) {
		sce->r.qtcodecdata->cdParms = newdataadr(fd, sce->r.qtcodecdata->cdParms);
	}
	if (sce->r.ffcodecdata.properties) {
		sce->r.ffcodecdata.properties = newdataadr(fd, sce->r.ffcodecdata.properties);
		if (sce->r.ffcodecdata.properties) { 
			IDP_DirectLinkProperty(sce->r.ffcodecdata.properties, 
				(fd->flags & FD_FLAGS_SWITCH_ENDIAN), fd);
		}
	}
	
	link_list(fd, &(sce->markers));
	link_list(fd, &(sce->transform_spaces));
	link_list(fd, &(sce->r.layers));

	for(srl = sce->r.layers.first; srl; srl = srl->next) {
		link_list(fd, &(srl->freestyleConfig.modules));
	}
	for(srl = sce->r.layers.first; srl; srl = srl->next) {
		link_list(fd, &(srl->freestyleConfig.linesets));
	}
	
	sce->nodetree = newdataadr(fd, sce->nodetree);
	if (sce->nodetree)
		direct_link_nodetree(fd, sce->nodetree);
}

/* ************ READ WM ***************** */

static void direct_link_windowmanager(FileData *fd, wmWindowManager *wm)
{
	wmWindow *win;
	
	wm->id.us = 1;
	link_list(fd, &wm->windows);
	
	for (win = wm->windows.first; win; win = win->next) {
		win->ghostwin = NULL;
		win->eventstate = NULL;
		win->curswin = NULL;
		win->tweak = NULL;
		
		win->queue.first = win->queue.last = NULL;
		win->handlers.first = win->handlers.last = NULL;
		win->modalhandlers.first = win->modalhandlers.last = NULL;
		win->subwindows.first = win->subwindows.last = NULL;
		win->gesture.first = win->gesture.last = NULL;
		
		win->drawdata = NULL;
		win->drawmethod = -1;
		win->drawfail = 0;
	}
	
	wm->timers.first = wm->timers.last = NULL;
	wm->operators.first = wm->operators.last = NULL;
	wm->paintcursors.first = wm->paintcursors.last = NULL;
	wm->queue.first = wm->queue.last = NULL;
	BKE_reports_init(&wm->reports, RPT_STORE);
	
	wm->keyconfigs.first = wm->keyconfigs.last = NULL;
	wm->defaultconf = NULL;
	wm->addonconf = NULL;
	wm->userconf = NULL;
	
	wm->jobs.first = wm->jobs.last = NULL;
	wm->drags.first = wm->drags.last = NULL;
	
	wm->windrawable = NULL;
	wm->winactive = NULL;
	wm->initialized = 0;
	wm->op_undo_depth = 0;
}

static void lib_link_windowmanager(FileData *fd, Main *main)
{
	wmWindowManager *wm;
	wmWindow *win;
	
	for (wm = main->wm.first; wm; wm = wm->id.next) {
		if (wm->id.flag & LIB_NEED_LINK) {
			for (win = wm->windows.first; win; win = win->next)
				win->screen = newlibadr(fd, NULL, win->screen);
			
			wm->id.flag -= LIB_NEED_LINK;
		}
	}
}

/* ****************** READ GREASE PENCIL ***************** */

/* relinks grease-pencil data - used for direct_link and old file linkage */
static void direct_link_gpencil(FileData *fd, bGPdata *gpd)
{
	bGPDlayer *gpl;
	bGPDframe *gpf;
	bGPDstroke *gps;
	
	/* we must firstly have some grease-pencil data to link! */
	if (gpd == NULL)
		return;
	
	/* relink layers */
	link_list(fd, &gpd->layers);
	
	for (gpl = gpd->layers.first; gpl; gpl = gpl->next) {
		/* relink frames */
		link_list(fd, &gpl->frames);
		gpl->actframe = newdataadr(fd, gpl->actframe);
		
		for (gpf = gpl->frames.first; gpf; gpf = gpf->next) {
			/* relink strokes (and their points) */
			link_list(fd, &gpf->strokes);
			
			for (gps = gpf->strokes.first; gps; gps = gps->next) {
				gps->points = newdataadr(fd, gps->points);
			}
		}
	}
}

/* ****************** READ SCREEN ***************** */

static void butspace_version_132(SpaceButs *buts)
{
	buts->v2d.tot.xmin = 0.0f;
	buts->v2d.tot.ymin = 0.0f;
	buts->v2d.tot.xmax = 1279.0f;
	buts->v2d.tot.ymax = 228.0f;
	
	buts->v2d.min[0] = 256.0f;
	buts->v2d.min[1] = 42.0f;
	
	buts->v2d.max[0] = 2048.0f;
	buts->v2d.max[1] = 450.0f;
	
	buts->v2d.minzoom = 0.5f;
	buts->v2d.maxzoom = 1.21f;
	
	buts->v2d.scroll = 0;
	buts->v2d.keepzoom = 1;
	buts->v2d.keeptot = 1;
}

/* note: file read without screens option G_FILE_NO_UI; 
 * check lib pointers in call below */
static void lib_link_screen(FileData *fd, Main *main)
{
	bScreen *sc;
	ScrArea *sa;
	
	for (sc = main->screen.first; sc; sc = sc->id.next) {
		if (sc->id.flag & LIB_NEED_LINK) {
			sc->id.us = 1;
			sc->scene = newlibadr(fd, sc->id.lib, sc->scene);
			sc->animtimer = NULL; /* saved in rare cases */
			
			for (sa = sc->areabase.first; sa; sa = sa->next) {
				SpaceLink *sl;
				
				sa->full = newlibadr(fd, sc->id.lib, sa->full);
				
				for (sl = sa->spacedata.first; sl; sl= sl->next) {
					if (sl->spacetype == SPACE_VIEW3D) {
						View3D *v3d = (View3D*) sl;
						BGpic *bgpic = NULL;
						
						v3d->camera= newlibadr(fd, sc->id.lib, v3d->camera);
						v3d->ob_centre= newlibadr(fd, sc->id.lib, v3d->ob_centre);
						
						/* should be do_versions but not easy adding into the listbase */
						if (v3d->bgpic) {
							v3d->bgpic = newlibadr(fd, sc->id.lib, v3d->bgpic);
							BLI_addtail(&v3d->bgpicbase, bgpic);
							v3d->bgpic = NULL;
						}
						
						for (bgpic = v3d->bgpicbase.first; bgpic; bgpic = bgpic->next) {
							bgpic->ima = newlibadr_us(fd, sc->id.lib, bgpic->ima);
							bgpic->clip = newlibadr_us(fd, sc->id.lib, bgpic->clip);
						}
						if (v3d->localvd) {
							v3d->localvd->camera = newlibadr(fd, sc->id.lib, v3d->localvd->camera);
						}
					}
					else if (sl->spacetype == SPACE_IPO) {
						SpaceIpo *sipo = (SpaceIpo *)sl;
						bDopeSheet *ads = sipo->ads;
						
						if (ads) {
							ads->source = newlibadr(fd, sc->id.lib, ads->source);
							ads->filter_grp = newlibadr(fd, sc->id.lib, ads->filter_grp);
						}
					}
					else if (sl->spacetype == SPACE_BUTS) {
						SpaceButs *sbuts = (SpaceButs *)sl;
						sbuts->pinid = newlibadr(fd, sc->id.lib, sbuts->pinid);
						sbuts->mainbo = sbuts->mainb;
						sbuts->mainbuser = sbuts->mainb;
						if (main->versionfile < 132)
							butspace_version_132(sbuts);
					}
					else if (sl->spacetype == SPACE_FILE) {
						SpaceFile *sfile = (SpaceFile *)sl;
						sfile->files = NULL;
						sfile->op = NULL;
						sfile->layout = NULL;
						sfile->folders_prev = NULL;
						sfile->folders_next = NULL;
					}
					else if (sl->spacetype == SPACE_ACTION) {
						SpaceAction *saction = (SpaceAction *)sl;
						bDopeSheet *ads = &saction->ads;
						
						if (ads) {
							ads->source = newlibadr(fd, sc->id.lib, ads->source);
							ads->filter_grp = newlibadr(fd, sc->id.lib, ads->filter_grp);
						}
						
						saction->action = newlibadr(fd, sc->id.lib, saction->action);
					}
					else if (sl->spacetype == SPACE_IMAGE) {
						SpaceImage *sima = (SpaceImage *)sl;
						
						sima->image = newlibadr_us(fd, sc->id.lib, sima->image);
						sima->mask_info.mask = newlibadr_us(fd, sc->id.lib, sima->mask_info.mask);

						/* NOTE: pre-2.5, this was local data not lib data, but now we need this as lib data
						 * so fingers crossed this works fine!
						 */
						sima->gpd = newlibadr_us(fd, sc->id.lib, sima->gpd);
					}
					else if (sl->spacetype == SPACE_SEQ) {
						SpaceSeq *sseq = (SpaceSeq *)sl;
						
						/* NOTE: pre-2.5, this was local data not lib data, but now we need this as lib data
						 * so fingers crossed this works fine!
						 */
						sseq->gpd = newlibadr_us(fd, sc->id.lib, sseq->gpd);
					}
					else if (sl->spacetype == SPACE_NLA) {
						SpaceNla *snla= (SpaceNla *)sl;
						bDopeSheet *ads= snla->ads;
						
						if (ads) {
							ads->source = newlibadr(fd, sc->id.lib, ads->source);
							ads->filter_grp = newlibadr(fd, sc->id.lib, ads->filter_grp);
						}
					}
					else if (sl->spacetype == SPACE_TEXT) {
						SpaceText *st= (SpaceText *)sl;
						
						st->text= newlibadr(fd, sc->id.lib, st->text);
						st->drawcache= NULL;
					}
					else if (sl->spacetype == SPACE_SCRIPT) {
						SpaceScript *scpt = (SpaceScript *)sl;
						/*scpt->script = NULL; - 2.45 set to null, better re-run the script */
						if (scpt->script) {
							scpt->script = newlibadr(fd, sc->id.lib, scpt->script);
							if (scpt->script) {
								SCRIPT_SET_NULL(scpt->script);
							}
						}
					}
					else if (sl->spacetype == SPACE_OUTLINER) {
						SpaceOops *so= (SpaceOops *)sl;
						TreeStoreElem *tselem;
						int a;
						
						so->tree.first = so->tree.last= NULL;
						so->search_tse.id = newlibadr(fd, NULL, so->search_tse.id);
						
						if (so->treestore) {
							tselem = so->treestore->data;
							for (a=0; a < so->treestore->usedelem; a++, tselem++) {
								tselem->id = newlibadr(fd, NULL, tselem->id);
							}
						}
					}
					else if (sl->spacetype == SPACE_NODE) {
						SpaceNode *snode = (SpaceNode *)sl;
						
						snode->id = newlibadr(fd, sc->id.lib, snode->id);
						snode->edittree = NULL;
						
						if (ELEM3(snode->treetype, NTREE_COMPOSIT, NTREE_SHADER, NTREE_TEXTURE)) {
							/* internal data, a bit patchy */
							snode->nodetree = NULL;
							if (snode->id) {
								if (GS(snode->id->name)==ID_MA)
									snode->nodetree = ((Material *)snode->id)->nodetree;
								else if (GS(snode->id->name)==ID_WO)
									snode->nodetree = ((World *)snode->id)->nodetree;
								else if (GS(snode->id->name)==ID_LA)
									snode->nodetree = ((Lamp *)snode->id)->nodetree;
								else if (GS(snode->id->name)==ID_SCE)
									snode->nodetree = ((Scene *)snode->id)->nodetree;
								else if (GS(snode->id->name)==ID_TE)
									snode->nodetree = ((Tex *)snode->id)->nodetree;
							}
						}
						else {
							snode->nodetree = newlibadr_us(fd, sc->id.lib, snode->nodetree);
						}
						
						snode->linkdrag.first = snode->linkdrag.last = NULL;
					}
					else if (sl->spacetype == SPACE_CLIP) {
						SpaceClip *sclip = (SpaceClip *)sl;
						
						sclip->clip = newlibadr_us(fd, sc->id.lib, sclip->clip);
						sclip->mask_info.mask = newlibadr_us(fd, sc->id.lib, sclip->mask_info.mask);
						
						sclip->scopes.track_search = NULL;
						sclip->scopes.track_preview = NULL;
						sclip->draw_context = NULL;
						sclip->scopes.ok = 0;
					}
					else if (sl->spacetype == SPACE_LOGIC) {
						SpaceLogic *slogic = (SpaceLogic *)sl;
						
						slogic->gpd = newlibadr_us(fd, sc->id.lib, slogic->gpd);
					}
				}
			}
			sc->id.flag -= LIB_NEED_LINK;
		}
	}
}

/* Only for undo files, or to restore a screen after reading without UI... */
static void *restore_pointer_by_name(Main *mainp, ID *id, int user)
{
	if (id) {
		ListBase *lb = which_libbase(mainp, GS(id->name));
		
		if (lb) {	// there's still risk of checking corrupt mem (freed Ids in oops)
			ID *idn = lb->first;
			char *name = id->name + 2;
			
			for (; idn; idn = idn->next) {
				if (idn->name[2] == name[0] && strcmp(idn->name+2, name) == 0) {
					if (idn->lib == id->lib) {
						if (user && idn->us == 0) idn->us++;
						break;
					}
				}
			}
			
			return idn;
		}
	}
	return NULL;
}

static int lib_link_seq_clipboard_cb(Sequence *seq, void *arg_pt)
{
	Main *newmain = (Main *)arg_pt;
	
	if (seq->sound) {
		seq->sound = restore_pointer_by_name(newmain, (ID *)seq->sound, 0);
		seq->sound->id.us++;
	}
	
	if (seq->scene)
		seq->scene = restore_pointer_by_name(newmain, (ID *)seq->scene, 1);
	
	if (seq->scene_camera)
		seq->scene_camera = restore_pointer_by_name(newmain, (ID *)seq->scene_camera, 1);
	
	return 1;
}

static void lib_link_clipboard_restore(Main *newmain)
{
	/* update IDs stored in sequencer clipboard */
	BKE_sequencer_base_recursive_apply(&seqbase_clipboard, lib_link_seq_clipboard_cb, newmain);
}

/* called from kernel/blender.c */
/* used to link a file (without UI) to the current UI */
/* note that it assumes the old pointers in UI are still valid, so old Main is not freed */
void lib_link_screen_restore(Main *newmain, bScreen *curscreen, Scene *curscene)
{
	wmWindow *win;
	wmWindowManager *wm;
	bScreen *sc;
	ScrArea *sa;
	
	/* first windowmanager */
	for (wm = newmain->wm.first; wm; wm = wm->id.next) {
		for (win= wm->windows.first; win; win= win->next) {
			win->screen = restore_pointer_by_name(newmain, (ID *)win->screen, 1);
			
			if (win->screen == NULL)
				win->screen = curscreen;
			
			win->screen->winid = win->winid;
		}
	}
	
	
	for (sc = newmain->screen.first; sc; sc = sc->id.next) {
		Scene *oldscene = sc->scene;
		
		sc->scene= restore_pointer_by_name(newmain, (ID *)sc->scene, 1);
		if (sc->scene == NULL)
			sc->scene = curscene;
		
		/* keep cursor location through undo */
		copy_v3_v3(sc->scene->cursor, oldscene->cursor);
		
		for (sa = sc->areabase.first; sa; sa = sa->next) {
			SpaceLink *sl;
			
			for (sl = sa->spacedata.first; sl; sl = sl->next) {
				if (sl->spacetype == SPACE_VIEW3D) {
					View3D *v3d = (View3D *)sl;
					BGpic *bgpic;
					ARegion *ar;
					
					if (v3d->scenelock)
						v3d->camera = NULL; /* always get from scene */
					else
						v3d->camera = restore_pointer_by_name(newmain, (ID *)v3d->camera, 1);
					if (v3d->camera == NULL)
						v3d->camera = sc->scene->camera;
					v3d->ob_centre = restore_pointer_by_name(newmain, (ID *)v3d->ob_centre, 1);
					
					for (bgpic= v3d->bgpicbase.first; bgpic; bgpic= bgpic->next) {
						bgpic->ima = restore_pointer_by_name(newmain, (ID *)bgpic->ima, 1);
						bgpic->clip = restore_pointer_by_name(newmain, (ID *)bgpic->clip, 1);
					}
					if (v3d->localvd) {
						/*Base *base;*/
						
						v3d->localvd->camera = sc->scene->camera;
						
						/* localview can become invalid during undo/redo steps, so we exit it when no could be found */
#if 0					/* XXX  regionlocalview ? */
						for (base= sc->scene->base.first; base; base= base->next) {
							if (base->lay & v3d->lay) break;
						}
						if (base==NULL) {
							v3d->lay= v3d->localvd->lay;
							v3d->layact= v3d->localvd->layact;
							MEM_freeN(v3d->localvd); 
							v3d->localvd= NULL;
						}
#endif
					}
					else if (v3d->scenelock) v3d->lay = sc->scene->lay;
					
					/* not very nice, but could help */
					if ((v3d->layact & v3d->lay) == 0) v3d->layact = v3d->lay;
					
					/* free render engines for now */
					for (ar = sa->regionbase.first; ar; ar = ar->next) {
						RegionView3D *rv3d= ar->regiondata;
						
						if (rv3d && rv3d->render_engine) {
							RE_engine_free(rv3d->render_engine);
							rv3d->render_engine = NULL;
						}
					}
				}
				else if (sl->spacetype == SPACE_IPO) {
					SpaceIpo *sipo = (SpaceIpo *)sl;
					bDopeSheet *ads = sipo->ads;
					
					if (ads) {
						ads->source = restore_pointer_by_name(newmain, (ID *)ads->source, 1);
						
						if (ads->filter_grp)
							ads->filter_grp = restore_pointer_by_name(newmain, (ID *)ads->filter_grp, 0);
					}
					
					/* force recalc of list of channels (i.e. includes calculating F-Curve colors)
					 * thus preventing the "black curves" problem post-undo
					 */
					sipo->flag |= SIPO_TEMP_NEEDCHANSYNC;
				}
				else if (sl->spacetype == SPACE_BUTS) {
					SpaceButs *sbuts = (SpaceButs *)sl;
					sbuts->pinid = restore_pointer_by_name(newmain, sbuts->pinid, 0);
					//XXX if (sbuts->ri) sbuts->ri->curtile = 0;
				}
				else if (sl->spacetype == SPACE_FILE) {
					SpaceFile *sfile = (SpaceFile *)sl;
					sfile->op = NULL;
				}
				else if (sl->spacetype == SPACE_ACTION) {
					SpaceAction *saction = (SpaceAction *)sl;
					
					saction->action = restore_pointer_by_name(newmain, (ID *)saction->action, 1);
					saction->ads.source = restore_pointer_by_name(newmain, (ID *)saction->ads.source, 1);
					
					if (saction->ads.filter_grp)
						saction->ads.filter_grp = restore_pointer_by_name(newmain, (ID *)saction->ads.filter_grp, 0);
						
					
					/* force recalc of list of channels, potentially updating the active action 
					 * while we're at it (as it can only be updated that way) [#28962] 
					 */
					saction->flag |= SACTION_TEMP_NEEDCHANSYNC;
				}
				else if (sl->spacetype == SPACE_IMAGE) {
					SpaceImage *sima = (SpaceImage *)sl;
					
					sima->image = restore_pointer_by_name(newmain, (ID *)sima->image, 1);
					
					/* this will be freed, not worth attempting to find same scene,
					 * since it gets initialized later */
					sima->iuser.scene = NULL;
					
					sima->scopes.waveform_1 = NULL;
					sima->scopes.waveform_2 = NULL;
					sima->scopes.waveform_3 = NULL;
					sima->scopes.vecscope = NULL;
					sima->scopes.ok = 0;
					
					/* NOTE: pre-2.5, this was local data not lib data, but now we need this as lib data
					 * so assume that here we're doing for undo only...
					 */
					sima->gpd = restore_pointer_by_name(newmain, (ID *)sima->gpd, 1);
					sima->mask_info.mask = restore_pointer_by_name(newmain, (ID *)sima->mask_info.mask, 1);
				}
				else if (sl->spacetype == SPACE_SEQ) {
					SpaceSeq *sseq = (SpaceSeq *)sl;
					
					/* NOTE: pre-2.5, this was local data not lib data, but now we need this as lib data
					 * so assume that here we're doing for undo only...
					 */
					sseq->gpd = restore_pointer_by_name(newmain, (ID *)sseq->gpd, 1);
				}
				else if (sl->spacetype == SPACE_NLA) {
					SpaceNla *snla = (SpaceNla *)sl;
					bDopeSheet *ads = snla->ads;
					
					if (ads) {
						ads->source = restore_pointer_by_name(newmain, (ID *)ads->source, 1);
						
						if (ads->filter_grp)
							ads->filter_grp = restore_pointer_by_name(newmain, (ID *)ads->filter_grp, 0);
					}
				}
				else if (sl->spacetype == SPACE_TEXT) {
					SpaceText *st = (SpaceText *)sl;
					
					st->text = restore_pointer_by_name(newmain, (ID *)st->text, 1);
					if (st->text == NULL) st->text = newmain->text.first;
				}
				else if (sl->spacetype == SPACE_SCRIPT) {
					SpaceScript *scpt = (SpaceScript *)sl;
					
					scpt->script = restore_pointer_by_name(newmain, (ID *)scpt->script, 1);
					
					/*sc->script = NULL; - 2.45 set to null, better re-run the script */
					if (scpt->script) {
						SCRIPT_SET_NULL(scpt->script);
					}
				}
				else if (sl->spacetype == SPACE_OUTLINER) {
					SpaceOops *so= (SpaceOops *)sl;
					int a;
					
					so->search_tse.id = restore_pointer_by_name(newmain, so->search_tse.id, 0);
					
					if (so->treestore) {
						TreeStore *ts = so->treestore;
						TreeStoreElem *tselem = ts->data;
						for (a = 0; a < ts->usedelem; a++, tselem++) {
							tselem->id = restore_pointer_by_name(newmain, tselem->id, 0);
						}
					}
				}
				else if (sl->spacetype == SPACE_NODE) {
					SpaceNode *snode= (SpaceNode *)sl;
					
					snode->id = restore_pointer_by_name(newmain, snode->id, 1);
					snode->edittree = NULL;
					
					if (ELEM3(snode->treetype, NTREE_COMPOSIT, NTREE_SHADER, NTREE_TEXTURE)) {
						snode->nodetree = NULL;
						if (snode->id) {
							if (GS(snode->id->name)==ID_MA)
								snode->nodetree = ((Material *)snode->id)->nodetree;
							else if (GS(snode->id->name)==ID_SCE)
								snode->nodetree = ((Scene *)snode->id)->nodetree;
							else if (GS(snode->id->name)==ID_TE)
								snode->nodetree = ((Tex *)snode->id)->nodetree;
						}
					}
					else {
						snode->nodetree= restore_pointer_by_name(newmain, &snode->nodetree->id, 1);
					}
				}
				else if (sl->spacetype == SPACE_CLIP) {
					SpaceClip *sclip = (SpaceClip *)sl;
					
					sclip->clip = restore_pointer_by_name(newmain, (ID *)sclip->clip, 1);
					sclip->mask_info.mask = restore_pointer_by_name(newmain, (ID *)sclip->mask_info.mask, 1);
					
					sclip->scopes.ok = 0;
				}
				else if (sl->spacetype == SPACE_LOGIC) {
					SpaceLogic *slogic = (SpaceLogic *)sl;
					
					slogic->gpd = restore_pointer_by_name(newmain, (ID *)slogic->gpd, 1);
				}
			}
		}
	}

	/* update IDs stored in all possible clipboards */
	lib_link_clipboard_restore(newmain);
}

static void direct_link_region(FileData *fd, ARegion *ar, int spacetype)
{
	Panel *pa;

	link_list(fd, &ar->panels);

	for (pa = ar->panels.first; pa; pa = pa->next) {
		pa->paneltab = newdataadr(fd, pa->paneltab);
		pa->runtime_flag = 0;
		pa->activedata = NULL;
		pa->type = NULL;
	}
	
	ar->regiondata = newdataadr(fd, ar->regiondata);
	if (ar->regiondata) {
		if (spacetype == SPACE_VIEW3D) {
			RegionView3D *rv3d = ar->regiondata;
			
			rv3d->localvd = newdataadr(fd, rv3d->localvd);
			rv3d->clipbb = newdataadr(fd, rv3d->clipbb);
			
			rv3d->depths = NULL;
			rv3d->ri = NULL;
			rv3d->render_engine = NULL;
			rv3d->sms = NULL;
			rv3d->smooth_timer = NULL;
		}
	}
	
	ar->v2d.tab_offset = NULL;
	ar->v2d.tab_num = 0;
	ar->v2d.tab_cur = 0;
	ar->v2d.sms = NULL;
	ar->handlers.first = ar->handlers.last = NULL;
	ar->uiblocks.first = ar->uiblocks.last = NULL;
	ar->headerstr = NULL;
	ar->swinid = 0;
	ar->type = NULL;
	ar->swap = 0;
	ar->do_draw = FALSE;
	memset(&ar->drawrct, 0, sizeof(ar->drawrct));
}

/* for the saved 2.50 files without regiondata */
/* and as patch for 2.48 and older */
void blo_do_versions_view3d_split_250(View3D *v3d, ListBase *regions)
{
	ARegion *ar;
	
	for (ar = regions->first; ar; ar = ar->next) {
		if (ar->regiontype==RGN_TYPE_WINDOW && ar->regiondata==NULL) {
			RegionView3D *rv3d;
			
			rv3d = ar->regiondata = MEM_callocN(sizeof(RegionView3D), "region v3d patch");
			rv3d->persp = (char)v3d->persp;
			rv3d->view = (char)v3d->view;
			rv3d->dist = v3d->dist;
			copy_v3_v3(rv3d->ofs, v3d->ofs);
			copy_qt_qt(rv3d->viewquat, v3d->viewquat);
		}
	}
	
	/* this was not initialized correct always */
	if (v3d->twtype == 0)
		v3d->twtype = V3D_MANIP_TRANSLATE;
}

static void direct_link_screen(FileData *fd, bScreen *sc)
{
	ScrArea *sa;
	ScrVert *sv;
	ScrEdge *se;
	
	link_list(fd, &(sc->vertbase));
	link_list(fd, &(sc->edgebase));
	link_list(fd, &(sc->areabase));
	sc->regionbase.first = sc->regionbase.last= NULL;
	sc->context = NULL;
	
	sc->mainwin = sc->subwinactive= 0;	/* indices */
	sc->swap = 0;

	/* edges */
	for (se = sc->edgebase.first; se; se = se->next) {
		se->v1 = newdataadr(fd, se->v1);
		se->v2 = newdataadr(fd, se->v2);
		if ((intptr_t)se->v1 > (intptr_t)se->v2) {
			sv = se->v1;
			se->v1 = se->v2;
			se->v2 = sv;
		}
		
		if (se->v1 == NULL) {
			printf("error reading screen... file corrupt\n");
			se->v1 = se->v2;
		}
	}
	
	/* areas */
	for (sa = sc->areabase.first; sa; sa = sa->next) {
		SpaceLink *sl;
		ARegion *ar;
		
		link_list(fd, &(sa->spacedata));
		link_list(fd, &(sa->regionbase));
		
		sa->handlers.first = sa->handlers.last = NULL;
		sa->type = NULL;	/* spacetype callbacks */
		
		for (ar = sa->regionbase.first; ar; ar = ar->next)
			direct_link_region(fd, ar, sa->spacetype);
		
		/* accident can happen when read/save new file with older version */
		/* 2.50: we now always add spacedata for info */
		if (sa->spacedata.first==NULL) {
			SpaceInfo *sinfo= MEM_callocN(sizeof(SpaceInfo), "spaceinfo");
			sa->spacetype= sinfo->spacetype= SPACE_INFO;
			BLI_addtail(&sa->spacedata, sinfo);
		}
		/* add local view3d too */
		else if (sa->spacetype == SPACE_VIEW3D)
			blo_do_versions_view3d_split_250(sa->spacedata.first, &sa->regionbase);
		
		for (sl = sa->spacedata.first; sl; sl = sl->next) {
			link_list(fd, &(sl->regionbase));
			
			for (ar = sl->regionbase.first; ar; ar = ar->next)
				direct_link_region(fd, ar, sl->spacetype);
			
			if (sl->spacetype == SPACE_VIEW3D) {
				View3D *v3d= (View3D*) sl;
				BGpic *bgpic;
				
				v3d->flag |= V3D_INVALID_BACKBUF;
				
				link_list(fd, &v3d->bgpicbase);
				
				/* should be do_versions except this doesnt fit well there */
				if (v3d->bgpic) {
					bgpic = newdataadr(fd, v3d->bgpic);
					BLI_addtail(&v3d->bgpicbase, bgpic);
					v3d->bgpic = NULL;
				}
			
				for (bgpic = v3d->bgpicbase.first; bgpic; bgpic = bgpic->next)
					bgpic->iuser.ok = 1;
				
				if (v3d->gpd) {
					v3d->gpd = newdataadr(fd, v3d->gpd);
					direct_link_gpencil(fd, v3d->gpd);
				}
				v3d->localvd = newdataadr(fd, v3d->localvd);
				v3d->afterdraw_transp.first = v3d->afterdraw_transp.last = NULL;
				v3d->afterdraw_xray.first = v3d->afterdraw_xray.last = NULL;
				v3d->afterdraw_xraytransp.first = v3d->afterdraw_xraytransp.last = NULL;
				v3d->properties_storage = NULL;
				
				/* render can be quite heavy, set to wire on load */
				if (v3d->drawtype == OB_RENDER)
					v3d->drawtype = OB_WIRE;
				
				blo_do_versions_view3d_split_250(v3d, &sl->regionbase);
			}
			else if (sl->spacetype == SPACE_IPO) {
				SpaceIpo *sipo = (SpaceIpo *)sl;
				
				sipo->ads = newdataadr(fd, sipo->ads);
				sipo->ghostCurves.first = sipo->ghostCurves.last = NULL;
			}
			else if (sl->spacetype == SPACE_NLA) {
				SpaceNla *snla = (SpaceNla *)sl;
				
				snla->ads = newdataadr(fd, snla->ads);
			}
			else if (sl->spacetype == SPACE_OUTLINER) {
				SpaceOops *soops = (SpaceOops *) sl;
				
				soops->treestore = newdataadr(fd, soops->treestore);
				if (soops->treestore) {
					soops->treestore->data = newdataadr(fd, soops->treestore->data);
					/* we only saved what was used */
					soops->treestore->totelem = soops->treestore->usedelem;
					soops->storeflag |= SO_TREESTORE_CLEANUP;	// at first draw
				}
			}
			else if (sl->spacetype == SPACE_IMAGE) {
				SpaceImage *sima = (SpaceImage *)sl;
				
				sima->cumap = newdataadr(fd, sima->cumap);
				if (sima->cumap)
					direct_link_curvemapping(fd, sima->cumap);
				
				sima->iuser.scene = NULL;
				sima->iuser.ok = 1;
				sima->scopes.waveform_1 = NULL;
				sima->scopes.waveform_2 = NULL;
				sima->scopes.waveform_3 = NULL;
				sima->scopes.vecscope = NULL;
				sima->scopes.ok = 0;
				
				/* WARNING: gpencil data is no longer stored directly in sima after 2.5 
				 * so sacrifice a few old files for now to avoid crashes with new files!
				 * committed: r28002 */
#if 0
				sima->gpd = newdataadr(fd, sima->gpd);
				if (sima->gpd)
					direct_link_gpencil(fd, sima->gpd);
#endif
			}
			else if (sl->spacetype == SPACE_NODE) {
				SpaceNode *snode = (SpaceNode *)sl;
				
				if (snode->gpd) {
					snode->gpd = newdataadr(fd, snode->gpd);
					direct_link_gpencil(fd, snode->gpd);
				}
			}
			else if (sl->spacetype == SPACE_TIME) {
				SpaceTime *stime = (SpaceTime *)sl;
				stime->caches.first = stime->caches.last = NULL;
			}
			else if (sl->spacetype == SPACE_LOGIC) {
				SpaceLogic *slogic = (SpaceLogic *)sl;
				
				/* XXX: this is new stuff, which shouldn't be directly linking to gpd... */
				if (slogic->gpd) {
					slogic->gpd = newdataadr(fd, slogic->gpd);
					direct_link_gpencil(fd, slogic->gpd);
				}
			}
			else if (sl->spacetype == SPACE_SEQ) {
				/* grease pencil data is not a direct data and can't be linked from direct_link*
				 * functions, it should be linked from lib_link* functions instead
				 *
				 * otherwise it'll lead to lost grease data on open because it'll likely be
				 * read from file after all other users of grease pencil and newdataadr would
				 * simple return NULL here (sergey)
				 */
#if 0
				SpaceSeq *sseq = (SpaceSeq *)sl;
				if (sseq->gpd) {
					sseq->gpd = newdataadr(fd, sseq->gpd);
					direct_link_gpencil(fd, sseq->gpd);
				}
#endif
			}
			else if (sl->spacetype == SPACE_BUTS) {
				SpaceButs *sbuts = (SpaceButs *)sl;
				sbuts->path= NULL;
				sbuts->texuser= NULL;
			}
			else if (sl->spacetype == SPACE_CONSOLE) {
				SpaceConsole *sconsole = (SpaceConsole *)sl;
				ConsoleLine *cl, *cl_next;
				
				link_list(fd, &sconsole->scrollback);
				link_list(fd, &sconsole->history);
				
				//for (cl= sconsole->scrollback.first; cl; cl= cl->next)
				//	cl->line= newdataadr(fd, cl->line);
				
				/* comma expressions, (e.g. expr1, expr2, expr3) evaluate each expression,
				 * from left to right.  the right-most expression sets the result of the comma
				 * expression as a whole*/
				for (cl = sconsole->history.first; cl; cl = cl_next) {
					cl_next = cl->next;
					cl->line = newdataadr(fd, cl->line);
					if (cl->line) {
						/* the allocted length is not written, so reset here */
						cl->len_alloc = cl->len + 1;
					}
					else {
						BLI_remlink(&sconsole->history, cl);
						MEM_freeN(cl);
					}
				}
			}
			else if (sl->spacetype == SPACE_FILE) {
				SpaceFile *sfile = (SpaceFile *)sl;
				
				/* this sort of info is probably irrelevant for reloading...
				 * plus, it isn't saved to files yet!
				 */
				sfile->folders_prev = sfile->folders_next = NULL;
				sfile->files = NULL;
				sfile->layout = NULL;
				sfile->op = NULL;
				sfile->params = newdataadr(fd, sfile->params);
			}
		}
		
		sa->actionzones.first = sa->actionzones.last = NULL;
		
		sa->v1 = newdataadr(fd, sa->v1);
		sa->v2 = newdataadr(fd, sa->v2);
		sa->v3 = newdataadr(fd, sa->v3);
		sa->v4 = newdataadr(fd, sa->v4);
	}
}

/* ********** READ LIBRARY *************** */


static void direct_link_library(FileData *fd, Library *lib, Main *main)
{
	Main *newmain;
	
	for (newmain = fd->mainlist->first; newmain; newmain = newmain->next) {
		if (newmain->curlib) {
			if (BLI_path_cmp(newmain->curlib->filepath, lib->filepath) == 0) {
				BKE_reportf_wrap(fd->reports, RPT_WARNING,
				                 "Library '%s', '%s' had multiple instances, save and reload!",
				                 lib->name, lib->filepath);
				
				change_idid_adr(fd->mainlist, fd, lib, newmain->curlib);
//				change_idid_adr_fd(fd, lib, newmain->curlib);
				
				BLI_remlink(&main->library, lib);
				MEM_freeN(lib);
				
				
				return;
			}
		}
	}
	/* make sure we have full path in lib->filename */
	BLI_strncpy(lib->filepath, lib->name, sizeof(lib->name));
	cleanup_path(fd->relabase, lib->filepath);
	
//	printf("direct_link_library: name %s\n", lib->name);
//	printf("direct_link_library: filename %s\n", lib->filename);
	
	/* new main */
	newmain= MEM_callocN(sizeof(Main), "directlink");
	BLI_addtail(fd->mainlist, newmain);
	newmain->curlib = lib;
	
	lib->parent = NULL;
}

static void lib_link_library(FileData *UNUSED(fd), Main *main)
{
	Library *lib;
	for (lib = main->library.first; lib; lib = lib->id.next) {
		lib->id.us = 1;
	}
}

/* Always call this once you have loaded new library data to set the relative paths correctly in relation to the blend file */
static void fix_relpaths_library(const char *basepath, Main *main)
{
	Library *lib;
	/* BLO_read_from_memory uses a blank filename */
	if (basepath == NULL || basepath[0] == '\0') {
		for (lib = main->library.first; lib; lib= lib->id.next) {
			/* when loading a linked lib into a file which has not been saved,
			 * there is nothing we can be relative to, so instead we need to make
			 * it absolute. This can happen when appending an object with a relative
			 * link into an unsaved blend file. See [#27405].
			 * The remap relative option will make it relative again on save - campbell */
			if (BLI_path_is_rel(lib->name)) {
				BLI_strncpy(lib->name, lib->filepath, sizeof(lib->name));
			}
		}
	}
	else {
		for (lib = main->library.first; lib; lib = lib->id.next) {
			/* Libraries store both relative and abs paths, recreate relative paths,
			 * relative to the blend file since indirectly linked libs will be relative to their direct linked library */
			if (BLI_path_is_rel(lib->name)) {  /* if this is relative to begin with? */
				BLI_strncpy(lib->name, lib->filepath, sizeof(lib->name));
				BLI_path_rel(lib->name, basepath);
			}
		}
	}
}

/* ************ READ SPEAKER ***************** */

static void lib_link_speaker(FileData *fd, Main *main)
{
	Speaker *spk;
	
	for (spk = main->speaker.first; spk; spk = spk->id.next) {
		if (spk->id.flag & LIB_NEED_LINK) {
			if (spk->adt) lib_link_animdata(fd, &spk->id, spk->adt);
			
			spk->sound= newlibadr(fd, spk->id.lib, spk->sound);
			if (spk->sound) {
				spk->sound->id.us++;
			}
			
			spk->id.flag -= LIB_NEED_LINK;
		}
	}
}

static void direct_link_speaker(FileData *fd, Speaker *spk)
{
	spk->adt = newdataadr(fd, spk->adt);
	direct_link_animdata(fd, spk->adt);

#if 0
	spk->sound = newdataadr(fd, spk->sound);
	direct_link_sound(fd, spk->sound);
#endif
}

/* ************** READ SOUND ******************* */

static void direct_link_sound(FileData *fd, bSound *sound)
{
	sound->handle = NULL;
	sound->playback_handle = NULL;
	sound->waveform = NULL;

	// versioning stuff, if there was a cache, then we enable caching:
	if (sound->cache) {
		sound->flags |= SOUND_FLAGS_CACHING;
		sound->cache = NULL;
	}

	sound->packedfile = direct_link_packedfile(fd, sound->packedfile);
	sound->newpackedfile = direct_link_packedfile(fd, sound->newpackedfile);
}

static void lib_link_sound(FileData *fd, Main *main)
{
	bSound *sound;
	
	for (sound = main->sound.first; sound; sound = sound->id.next) {
		if (sound->id.flag & LIB_NEED_LINK) {
			sound->id.flag -= LIB_NEED_LINK;
			sound->ipo = newlibadr_us(fd, sound->id.lib, sound->ipo); // XXX depreceated - old animation system
			
			sound_load(main, sound);
		}
	}
}
/* ***************** READ GROUP *************** */

static void direct_link_group(FileData *fd, Group *group)
{
	link_list(fd, &group->gobject);
}

static void lib_link_group(FileData *fd, Main *main)
{
	Group *group;
	GroupObject *go;
	int add_us;
	
	for (group = main->group.first; group; group = group->id.next) {
		if (group->id.flag & LIB_NEED_LINK) {
			group->id.flag -= LIB_NEED_LINK;
			
			add_us = 0;
			
			for (go = group->gobject.first; go; go = go->next) {
				go->ob= newlibadr(fd, group->id.lib, go->ob);
				if (go->ob) {
					go->ob->flag |= OB_FROMGROUP;
					/* if group has an object, it increments user... */
					add_us = 1;
					if (go->ob->id.us == 0)
						go->ob->id.us = 1;
				}
			}
			if (add_us) group->id.us++;
			rem_from_group(group, NULL, NULL, NULL);	/* removes NULL entries */
		}
	}
}

/* ***************** READ MOVIECLIP *************** */

static void direct_link_movieReconstruction(FileData *fd, MovieTrackingReconstruction *reconstruction)
{
	reconstruction->cameras = newdataadr(fd, reconstruction->cameras);
}

static void direct_link_movieTracks(FileData *fd, ListBase *tracksbase)
{
	MovieTrackingTrack *track;
	
	link_list(fd, tracksbase);
	
	for (track = tracksbase->first; track; track = track->next) {
		track->markers = newdataadr(fd, track->markers);
	}
}

static void direct_link_movieclip(FileData *fd, MovieClip *clip)
{
	MovieTracking *tracking = &clip->tracking;
	MovieTrackingObject *object;

	clip->adt= newdataadr(fd, clip->adt);

	if (fd->movieclipmap) clip->cache = newmclipadr(fd, clip->cache);
	else clip->cache = NULL;

	if (fd->movieclipmap) clip->tracking.camera.intrinsics = newmclipadr(fd, clip->tracking.camera.intrinsics);
	else clip->tracking.camera.intrinsics = NULL;

	direct_link_movieTracks(fd, &tracking->tracks);
	direct_link_movieReconstruction(fd, &tracking->reconstruction);

	clip->tracking.act_track = newdataadr(fd, clip->tracking.act_track);

	clip->anim = NULL;
	clip->tracking_context = NULL;
	clip->tracking.stats = NULL;

	clip->tracking.stabilization.ok = 0;
	clip->tracking.stabilization.scaleibuf = NULL;
	clip->tracking.stabilization.rot_track = newdataadr(fd, clip->tracking.stabilization.rot_track);

	clip->tracking.dopesheet.ok = 0;
	clip->tracking.dopesheet.channels.first = clip->tracking.dopesheet.channels.last = NULL;

	link_list(fd, &tracking->objects);
	
	for (object = tracking->objects.first; object; object = object->next) {
		direct_link_movieTracks(fd, &object->tracks);
		direct_link_movieReconstruction(fd, &object->reconstruction);
	}
}

static void lib_link_movieTracks(FileData *fd, MovieClip *clip, ListBase *tracksbase)
{
	MovieTrackingTrack *track;

	for (track = tracksbase->first; track; track = track->next) {
		track->gpd = newlibadr_us(fd, clip->id.lib, track->gpd);
	}
}

static void lib_link_movieclip(FileData *fd, Main *main)
{
	MovieClip *clip;
	
	for (clip = main->movieclip.first; clip; clip = clip->id.next) {
		if (clip->id.flag & LIB_NEED_LINK) {
			MovieTracking *tracking = &clip->tracking;
			MovieTrackingObject *object;

			if (clip->adt)
				lib_link_animdata(fd, &clip->id, clip->adt);
			
			clip->gpd = newlibadr_us(fd, clip->id.lib, clip->gpd);
			
			lib_link_movieTracks(fd, clip, &tracking->tracks);

			for (object = tracking->objects.first; object; object = object->next) {
				lib_link_movieTracks(fd, clip, &object->tracks);
			}

			clip->id.flag -= LIB_NEED_LINK;
		}
	}
}

/* ***************** READ MOVIECLIP *************** */

static void direct_link_mask(FileData *fd, Mask *mask)
{
	MaskLayer *masklay;

	mask->adt = newdataadr(fd, mask->adt);

	link_list(fd, &mask->masklayers);

	for (masklay = mask->masklayers.first; masklay; masklay = masklay->next) {
		MaskSpline *spline;
		MaskLayerShape *masklay_shape;

		link_list(fd, &masklay->splines);

		for (spline = masklay->splines.first; spline; spline = spline->next) {
			int i;

			spline->points = newdataadr(fd, spline->points);

			for (i = 0; i < spline->tot_point; i++) {
				MaskSplinePoint *point = &spline->points[i];

				if (point->tot_uw)
					point->uw = newdataadr(fd, point->uw);
			}
		}

		link_list(fd, &masklay->splines_shapes);

		for (masklay_shape = masklay->splines_shapes.first; masklay_shape; masklay_shape = masklay_shape->next) {
			masklay_shape->data = newdataadr(fd, masklay_shape->data);
		}

		masklay->act_spline = newdataadr(fd, masklay->act_spline);
		masklay->act_point = newdataadr(fd, masklay->act_point);
	}
}

static void lib_link_mask_parent(FileData *fd, Mask *mask, MaskParent *parent)
{
	parent->id = newlibadr_us(fd, mask->id.lib, parent->id);
}

static void lib_link_mask(FileData *fd, Main *main)
{
	Mask *mask;

	mask = main->mask.first;
	while (mask) {
		if (mask->id.flag & LIB_NEED_LINK) {
			MaskLayer *masklay;

			if (mask->adt)
				lib_link_animdata(fd, &mask->id, mask->adt);

			for (masklay = mask->masklayers.first; masklay; masklay = masklay->next) {
				MaskSpline *spline;

				spline = masklay->splines.first;
				while (spline) {
					int i;

					for (i = 0; i < spline->tot_point; i++) {
						MaskSplinePoint *point = &spline->points[i];

						lib_link_mask_parent(fd, mask, &point->parent);
					}

					lib_link_mask_parent(fd, mask, &spline->parent);

					spline = spline->next;
				}
			}

			mask->id.flag -= LIB_NEED_LINK;
		}
		mask = mask->id.next;
	}
}

/* ************ READ LINE STYLE ***************** */

static void lib_link_linestyle(FileData *fd, Main *main)
{
	FreestyleLineStyle *linestyle;
	LineStyleModifier *m;

	linestyle = main->linestyle.first;
	while (linestyle) {
		if (linestyle->id.flag & LIB_NEED_LINK) {
			linestyle->id.flag -= LIB_NEED_LINK;

			if (linestyle->id.properties) IDP_LibLinkProperty(linestyle->id.properties, (fd->flags & FD_FLAGS_SWITCH_ENDIAN), fd);
			if (linestyle->adt) lib_link_animdata(fd, &linestyle->id, linestyle->adt);
			for (m = linestyle->color_modifiers.first; m; m = m->next) {
				switch (m->type) {
				case LS_MODIFIER_DISTANCE_FROM_OBJECT:
					{
						LineStyleColorModifier_DistanceFromObject *cm = (LineStyleColorModifier_DistanceFromObject *)m;
						cm->target = newlibadr(fd, linestyle->id.lib, cm->target);
					}
					break;
				}
			}
			for (m = linestyle->alpha_modifiers.first; m; m = m->next){
				switch (m->type) {
				case LS_MODIFIER_DISTANCE_FROM_OBJECT:
					{
						LineStyleAlphaModifier_DistanceFromObject *am = (LineStyleAlphaModifier_DistanceFromObject *)m;
						am->target = newlibadr(fd, linestyle->id.lib, am->target);
					}
					break;
				}
			}
			for (m = linestyle->thickness_modifiers.first; m; m = m->next){
				switch (m->type) {
				case LS_MODIFIER_DISTANCE_FROM_OBJECT:
					{
						LineStyleThicknessModifier_DistanceFromObject *tm = (LineStyleThicknessModifier_DistanceFromObject *)m;
						tm->target = newlibadr(fd, linestyle->id.lib, tm->target);
					}
					break;
				}
			}
		}
		linestyle = linestyle->id.next;
	}
}

static void direct_link_linestyle_color_modifier(FileData *fd, LineStyleModifier *modifier)
{
	switch (modifier->type) {
	case LS_MODIFIER_ALONG_STROKE:
		{
			LineStyleColorModifier_AlongStroke *m = (LineStyleColorModifier_AlongStroke *)modifier;
			m->color_ramp = newdataadr(fd, m->color_ramp);
		}
		break;
	case LS_MODIFIER_DISTANCE_FROM_CAMERA:
		{
			LineStyleColorModifier_DistanceFromCamera *m = (LineStyleColorModifier_DistanceFromCamera *)modifier;
			m->color_ramp = newdataadr(fd, m->color_ramp);
		}
		break;
	case LS_MODIFIER_DISTANCE_FROM_OBJECT:
		{
			LineStyleColorModifier_DistanceFromObject *m = (LineStyleColorModifier_DistanceFromObject *)modifier;
			m->color_ramp = newdataadr(fd, m->color_ramp);
		}
		break;
	case LS_MODIFIER_MATERIAL:
		{
			LineStyleColorModifier_Material *m = (LineStyleColorModifier_Material *)modifier;
			m->color_ramp = newdataadr(fd, m->color_ramp);
		}
		break;
	}
}

static void direct_link_linestyle_alpha_modifier(FileData *fd, LineStyleModifier *modifier)
{
	switch (modifier->type) {
	case LS_MODIFIER_ALONG_STROKE:
		{
			LineStyleAlphaModifier_AlongStroke *m = (LineStyleAlphaModifier_AlongStroke *)modifier;
			m->curve = newdataadr(fd, m->curve);
			direct_link_curvemapping(fd, m->curve);
		}
		break;
	case LS_MODIFIER_DISTANCE_FROM_CAMERA:
		{
			LineStyleAlphaModifier_DistanceFromCamera *m = (LineStyleAlphaModifier_DistanceFromCamera *)modifier;
			m->curve = newdataadr(fd, m->curve);
			direct_link_curvemapping(fd, m->curve);
		}
		break;
	case LS_MODIFIER_DISTANCE_FROM_OBJECT:
		{
			LineStyleAlphaModifier_DistanceFromObject *m = (LineStyleAlphaModifier_DistanceFromObject *)modifier;
			m->curve = newdataadr(fd, m->curve);
			direct_link_curvemapping(fd, m->curve);
		}
		break;
	case LS_MODIFIER_MATERIAL:
		{
			LineStyleAlphaModifier_Material *m = (LineStyleAlphaModifier_Material *)modifier;
			m->curve = newdataadr(fd, m->curve);
			direct_link_curvemapping(fd, m->curve);
		}
		break;
	}
}

static void direct_link_linestyle_thickness_modifier(FileData *fd, LineStyleModifier *modifier)
{
	switch (modifier->type) {
	case LS_MODIFIER_ALONG_STROKE:
		{
			LineStyleThicknessModifier_AlongStroke *m = (LineStyleThicknessModifier_AlongStroke *)modifier;
			m->curve = newdataadr(fd, m->curve);
			direct_link_curvemapping(fd, m->curve);
		}
		break;
	case LS_MODIFIER_DISTANCE_FROM_CAMERA:
		{
			LineStyleThicknessModifier_DistanceFromCamera *m = (LineStyleThicknessModifier_DistanceFromCamera *)modifier;
			m->curve = newdataadr(fd, m->curve);
			direct_link_curvemapping(fd, m->curve);
		}
		break;
	case LS_MODIFIER_DISTANCE_FROM_OBJECT:
		{
			LineStyleThicknessModifier_DistanceFromObject *m = (LineStyleThicknessModifier_DistanceFromObject *)modifier;
			m->curve = newdataadr(fd, m->curve);
			direct_link_curvemapping(fd, m->curve);
		}
		break;
	case LS_MODIFIER_MATERIAL:
		{
			LineStyleThicknessModifier_Material *m = (LineStyleThicknessModifier_Material *)modifier;
			m->curve = newdataadr(fd, m->curve);
			direct_link_curvemapping(fd, m->curve);
		}
		break;
	}
}

static void direct_link_linestyle_geometry_modifier(FileData *fd, LineStyleModifier *modifier)
{
}

static void direct_link_linestyle(FileData *fd, FreestyleLineStyle *linestyle)
{
	LineStyleModifier *modifier;

	linestyle->adt= newdataadr(fd, linestyle->adt);
	direct_link_animdata(fd, linestyle->adt);
	link_list(fd, &linestyle->color_modifiers);
	for(modifier=linestyle->color_modifiers.first; modifier; modifier= modifier->next)
		direct_link_linestyle_color_modifier(fd, modifier);
	link_list(fd, &linestyle->alpha_modifiers);
	for(modifier=linestyle->alpha_modifiers.first; modifier; modifier= modifier->next)
		direct_link_linestyle_alpha_modifier(fd, modifier);
	link_list(fd, &linestyle->thickness_modifiers);
	for(modifier=linestyle->thickness_modifiers.first; modifier; modifier= modifier->next)
		direct_link_linestyle_thickness_modifier(fd, modifier);
	link_list(fd, &linestyle->geometry_modifiers);
	for(modifier=linestyle->geometry_modifiers.first; modifier; modifier= modifier->next)
		direct_link_linestyle_geometry_modifier(fd, modifier);
}

/* ************** GENERAL & MAIN ******************** */


static const char *dataname(short id_code)
{
	switch (id_code) {
		case ID_OB: return "Data from OB";
		case ID_ME: return "Data from ME";
		case ID_IP: return "Data from IP";
		case ID_SCE: return "Data from SCE";
		case ID_MA: return "Data from MA";
		case ID_TE: return "Data from TE";
		case ID_CU: return "Data from CU";
		case ID_GR: return "Data from GR";
		case ID_AR: return "Data from AR";
		case ID_AC: return "Data from AC";
		case ID_LI: return "Data from LI";
		case ID_MB: return "Data from MB";
		case ID_IM: return "Data from IM";
		case ID_LT: return "Data from LT";
		case ID_LA: return "Data from LA";
		case ID_CA: return "Data from CA";
		case ID_KE: return "Data from KE";
		case ID_WO: return "Data from WO";
		case ID_SCR: return "Data from SCR";
		case ID_VF: return "Data from VF";
		case ID_TXT	: return "Data from TXT";
		case ID_SPK: return "Data from SPK";
		case ID_SO: return "Data from SO";
		case ID_NT: return "Data from NT";
		case ID_BR: return "Data from BR";
		case ID_PA: return "Data from PA";
		case ID_GD: return "Data from GD";
		case ID_MC: return "Data from MC";
		case ID_LS: return "Data from LS";
	}
	return "Data from Lib Block";
	
}

static BHead *read_data_into_oldnewmap(FileData *fd, BHead *bhead, const char *allocname)
{
	bhead = blo_nextbhead(fd, bhead);
	
	while (bhead && bhead->code==DATA) {
		void *data;
#if 0
		/* XXX DUMB DEBUGGING OPTION TO GIVE NAMES for guarded malloc errors */
		short *sp = fd->filesdna->structs[bhead->SDNAnr];
		char *tmp = malloc(100);
		allocname = fd->filesdna->types[ sp[0] ];
		strcpy(tmp, allocname);
		data = read_struct(fd, bhead, tmp);
#else
		data = read_struct(fd, bhead, allocname);
#endif
		
		if (data) {
			oldnewmap_insert(fd->datamap, bhead->old, data, 0);
		}
		
		bhead = blo_nextbhead(fd, bhead);
	}
	
	return bhead;
}

static BHead *read_libblock(FileData *fd, Main *main, BHead *bhead, int flag, ID **id_r)
{
	/* this routine reads a libblock and its direct data. Use link functions
	 * to connect it all
	 */
	ID *id;
	ListBase *lb;
	const char *allocname;
	
	/* read libblock */
	id = read_struct(fd, bhead, "lib block");
	if (id_r)
		*id_r = id;
	if (!id)
		return blo_nextbhead(fd, bhead);
	
	oldnewmap_insert(fd->libmap, bhead->old, id, bhead->code);	/* for ID_ID check */
	
	/* do after read_struct, for dna reconstruct */
	if (bhead->code == ID_ID) {
		lb = which_libbase(main, GS(id->name));
	}
	else {
		lb = which_libbase(main, bhead->code);
	}
	
	BLI_addtail(lb, id);
	
	/* clear first 8 bits */
	id->flag = (id->flag & 0xFF00) | flag | LIB_NEED_LINK;
	id->lib = main->curlib;
	if (id->flag & LIB_FAKEUSER) id->us= 1;
	else id->us = 0;
	id->icon_id = 0;
	id->flag &= ~(LIB_ID_RECALC|LIB_ID_RECALC_DATA);
	
	/* this case cannot be direct_linked: it's just the ID part */
	if (bhead->code == ID_ID) {
		return blo_nextbhead(fd, bhead);
	}
	
	/* need a name for the mallocN, just for debugging and sane prints on leaks */
	allocname = dataname(GS(id->name));
	
	/* read all data into fd->datamap */
	bhead = read_data_into_oldnewmap(fd, bhead, allocname);
	
	/* init pointers direct data */
	switch (GS(id->name)) {
		case ID_WM:
			direct_link_windowmanager(fd, (wmWindowManager *)id);
			break;
		case ID_SCR:
			direct_link_screen(fd, (bScreen *)id);
			break;
		case ID_SCE:
			direct_link_scene(fd, (Scene *)id);
			break;
		case ID_OB:
			direct_link_object(fd, (Object *)id);
			break;
		case ID_ME:
			direct_link_mesh(fd, (Mesh *)id);
			break;
		case ID_CU:
			direct_link_curve(fd, (Curve *)id);
			break;
		case ID_MB:
			direct_link_mball(fd, (MetaBall *)id);
			break;
		case ID_MA:
			direct_link_material(fd, (Material *)id);
			break;
		case ID_TE:
			direct_link_texture(fd, (Tex *)id);
			break;
		case ID_IM:
			direct_link_image(fd, (Image *)id);
			break;
		case ID_LA:
			direct_link_lamp(fd, (Lamp *)id);
			break;
		case ID_VF:
			direct_link_vfont(fd, (VFont *)id);
			break;
		case ID_TXT:
			direct_link_text(fd, (Text *)id);
			break;
		case ID_IP:
			direct_link_ipo(fd, (Ipo *)id);
			break;
		case ID_KE:
			direct_link_key(fd, (Key *)id);
			break;
		case ID_LT:
			direct_link_latt(fd, (Lattice *)id);
			break;
		case ID_WO:
			direct_link_world(fd, (World *)id);
			break;
		case ID_LI:
			direct_link_library(fd, (Library *)id, main);
			break;
		case ID_CA:
			direct_link_camera(fd, (Camera *)id);
			break;
		case ID_SPK:
			direct_link_speaker(fd, (Speaker *)id);
			break;
		case ID_SO:
			direct_link_sound(fd, (bSound *)id);
			break;
		case ID_GR:
			direct_link_group(fd, (Group *)id);
			break;
		case ID_AR:
			direct_link_armature(fd, (bArmature*)id);
			break;
		case ID_AC:
			direct_link_action(fd, (bAction*)id);
			break;
		case ID_NT:
			direct_link_nodetree(fd, (bNodeTree*)id);
			break;
		case ID_BR:
			direct_link_brush(fd, (Brush*)id);
			break;
		case ID_PA:
			direct_link_particlesettings(fd, (ParticleSettings*)id);
			break;
		case ID_SCRIPT:
			direct_link_script(fd, (Script*)id);
			break;
		case ID_GD:
			direct_link_gpencil(fd, (bGPdata *)id);
			break;
		case ID_MC:
			direct_link_movieclip(fd, (MovieClip *)id);
			break;
		case ID_MSK:
			direct_link_mask(fd, (Mask *)id);
			break;
		case ID_LS:
			direct_link_linestyle(fd, (FreestyleLineStyle *)id);
			break;
	}
	
	/*link direct data of ID properties*/
	if (id->properties) {
		id->properties = newdataadr(fd, id->properties);
		if (id->properties) { /* this case means the data was written incorrectly, it should not happen */
			IDP_DirectLinkProperty(id->properties, (fd->flags & FD_FLAGS_SWITCH_ENDIAN), fd);
		}
	}
	
	oldnewmap_free_unused(fd->datamap);
	oldnewmap_clear(fd->datamap);
	
	return (bhead);
}

/* note, this has to be kept for reading older files... */
/* also version info is written here */
static BHead *read_global(BlendFileData *bfd, FileData *fd, BHead *bhead)
{
	FileGlobal *fg = read_struct(fd, bhead, "Global");
	
	/* copy to bfd handle */
	bfd->main->subversionfile = fg->subversion;
	bfd->main->minversionfile = fg->minversion;
	bfd->main->minsubversionfile = fg->minsubversion;
	bfd->main->revision = fg->revision;
	
	bfd->winpos = fg->winpos;
	bfd->fileflags = fg->fileflags;
	bfd->displaymode = fg->displaymode;
	bfd->globalf = fg->globalf;
	BLI_strncpy(bfd->filename, fg->filename, sizeof(bfd->filename));
	
	if (G.fileflags & G_FILE_RECOVER)
		BLI_strncpy(fd->relabase, fg->filename, sizeof(fd->relabase));
	
	bfd->curscreen = fg->curscreen;
	bfd->curscene = fg->curscene;
	
	MEM_freeN(fg);
	
	fd->globalf = bfd->globalf;
	fd->fileflags = bfd->fileflags;
	
	return blo_nextbhead(fd, bhead);
}

/* note, this has to be kept for reading older files... */
static void link_global(FileData *fd, BlendFileData *bfd)
{
	bfd->curscreen = newlibadr(fd, NULL, bfd->curscreen);
	bfd->curscene = newlibadr(fd, NULL, bfd->curscene);
	// this happens in files older than 2.35
	if (bfd->curscene == NULL) {
		if (bfd->curscreen) bfd->curscene = bfd->curscreen->scene;
	}
}

/* deprecated, only keep this for readfile.c */
void convert_tface_mt(FileData *fd, Main *main)
{
	Main *gmain;
	
	/* this is a delayed do_version (so it can create new materials) */
	if (main->versionfile < 259 || (main->versionfile == 259 && main->subversionfile < 3)) {
		//XXX hack, material.c uses G.main all over the place, instead of main
		// temporarily set G.main to the current main
		gmain = G.main;
		G.main = main;
		
		if (!(do_version_tface(main, 1))) {
			BKE_report(fd->reports, RPT_WARNING, "Texface conversion problem. Error in console");
		}
		
		//XXX hack, material.c uses G.main allover the place, instead of main
		G.main = gmain;
	}
}

static void do_versions_nodetree_image_default_alpha_output(bNodeTree *ntree)
{
	bNode *node;
	bNodeSocket *sock;
	
	for (node = ntree->nodes.first; node; node = node->next) {
		if (ELEM(node->type, CMP_NODE_IMAGE, CMP_NODE_R_LAYERS)) {
			/* default Image output value should have 0 alpha */
			sock = node->outputs.first;
			((bNodeSocketValueRGBA *)(sock->default_value))->value[3] = 0.0f;
		}
	}
}

static void do_version_ntree_tex_mapping_260(void *UNUSED(data), ID *UNUSED(id), bNodeTree *ntree)
{
	bNode *node;

	for (node = ntree->nodes.first; node; node = node->next) {
		if (node->type == SH_NODE_MAPPING) {
			TexMapping *tex_mapping;
			
			tex_mapping= node->storage;
			tex_mapping->projx= PROJ_X;
			tex_mapping->projy= PROJ_Y;
			tex_mapping->projz= PROJ_Z;
		}
	}
}

static void do_versions_nodetree_convert_angle(bNodeTree *ntree)
{
	bNode *node;
	for (node=ntree->nodes.first; node; node=node->next) {
		if (node->type == CMP_NODE_ROTATE) {
			/* Convert degrees to radians. */
			bNodeSocket *sock = ((bNodeSocket*)node->inputs.first)->next;
			((bNodeSocketValueFloat*)sock->default_value)->value = DEG2RADF(((bNodeSocketValueFloat*)sock->default_value)->value);
		}
		else if (node->type == CMP_NODE_DBLUR) {
			/* Convert degrees to radians. */
			NodeDBlurData *ndbd= node->storage;
			ndbd->angle = DEG2RADF(ndbd->angle);
			ndbd->spin = DEG2RADF(ndbd->spin);
		}
		else if (node->type == CMP_NODE_DEFOCUS) {
			/* Convert degrees to radians. */
			NodeDefocus *nqd = node->storage;
			/* XXX DNA char to float conversion seems to map the char value into the [0.0f, 1.0f] range... */
			nqd->rotation = DEG2RADF(nqd->rotation*255.0f);
		}
		else if (node->type == CMP_NODE_CHROMA_MATTE) {
			/* Convert degrees to radians. */
			NodeChroma *ndc = node->storage;
			ndc->t1 = DEG2RADF(ndc->t1);
			ndc->t2 = DEG2RADF(ndc->t2);
		}
		else if (node->type == CMP_NODE_GLARE) {
			/* Convert degrees to radians. */
			NodeGlare *ndg = node->storage;
			/* XXX DNA char to float conversion seems to map the char value into the [0.0f, 1.0f] range... */
			ndg->angle_ofs = DEG2RADF(ndg->angle_ofs*255.0f);
		}
		/* XXX TexMapping struct is used by other nodes too (at least node_composite_mapValue),
		 *     but not the rot part...
		 */
		else if (node->type == SH_NODE_MAPPING) {
			/* Convert degrees to radians. */
			TexMapping *tmap = node->storage;
			tmap->rot[0] = DEG2RADF(tmap->rot[0]);
			tmap->rot[1] = DEG2RADF(tmap->rot[1]);
			tmap->rot[2] = DEG2RADF(tmap->rot[2]);
		}
	}
}

void do_versions_image_settings_2_60(Scene *sce)
{
	/* note: rd->subimtype is moved into individual settings now and no longer
	 * exists */
	RenderData *rd = &sce->r;
	ImageFormatData *imf = &sce->r.im_format;

	/* we know no data loss happens here, the old values were in char range */
	imf->imtype =   (char)rd->imtype;
	imf->planes =   (char)rd->planes;
	imf->compress = (char)rd->quality;
	imf->quality =  (char)rd->quality;

	/* default, was stored in multiple places, may override later */
	imf->depth = R_IMF_CHAN_DEPTH_8;

	/* openexr */
	imf->exr_codec = rd->quality & 7; /* strange but true! 0-4 are valid values, OPENEXR_COMPRESS */

	switch (imf->imtype) {
	case R_IMF_IMTYPE_OPENEXR:
		imf->depth =  (rd->subimtype & R_OPENEXR_HALF) ? R_IMF_CHAN_DEPTH_16 : R_IMF_CHAN_DEPTH_32;
		if (rd->subimtype & R_PREVIEW_JPG) {
			imf->flag |= R_IMF_FLAG_PREVIEW_JPG;
		}
		if (rd->subimtype & R_OPENEXR_ZBUF) {
			imf->flag |= R_IMF_FLAG_ZBUF;
		}
		break;
	case R_IMF_IMTYPE_TIFF:
		if (rd->subimtype & R_TIFF_16BIT) {
			imf->depth= R_IMF_CHAN_DEPTH_16;
		}
		break;
	case R_IMF_IMTYPE_JP2:
		if (rd->subimtype & R_JPEG2K_16BIT) {
			imf->depth= R_IMF_CHAN_DEPTH_16;
		}
		else if (rd->subimtype & R_JPEG2K_12BIT) {
			imf->depth= R_IMF_CHAN_DEPTH_12;
		}

		if (rd->subimtype & R_JPEG2K_YCC) {
			imf->jp2_flag |= R_IMF_JP2_FLAG_YCC;
		}
		if (rd->subimtype & R_JPEG2K_CINE_PRESET) {
			imf->jp2_flag |= R_IMF_JP2_FLAG_CINE_PRESET;
		}
		if (rd->subimtype & R_JPEG2K_CINE_48FPS) {
			imf->jp2_flag |= R_IMF_JP2_FLAG_CINE_48;
		}
		break;
	case R_IMF_IMTYPE_CINEON:
	case R_IMF_IMTYPE_DPX:
		if (rd->subimtype & R_CINEON_LOG) {
			imf->cineon_flag |= R_IMF_CINEON_FLAG_LOG;
		}
		break;
	}

}

/* socket use flags were only temporary before */
static void do_versions_nodetree_socket_use_flags_2_62(bNodeTree *ntree)
{
	bNode *node;
	bNodeSocket *sock;
	bNodeLink *link;
	
	for (node = ntree->nodes.first; node; node = node->next) {
		for (sock = node->inputs.first; sock; sock = sock->next)
			sock->flag &= ~SOCK_IN_USE;
		for (sock = node->outputs.first; sock; sock = sock->next)
			sock->flag &= ~SOCK_IN_USE;
	}
	for (sock = ntree->inputs.first; sock; sock = sock->next)
		sock->flag &= ~SOCK_IN_USE;
	for (sock = ntree->outputs.first; sock; sock = sock->next)
		sock->flag &= ~SOCK_IN_USE;
	
	for (link = ntree->links.first; link; link = link->next) {
		link->fromsock->flag |= SOCK_IN_USE;
		link->tosock->flag |= SOCK_IN_USE;
	}
}

static void do_versions_nodetree_multi_file_output_format_2_62_1(Scene *sce, bNodeTree *ntree)
{
	bNode *node;
	bNodeSocket *sock;
	
	for (node = ntree->nodes.first; node; node = node->next) {
		if (node->type == CMP_NODE_OUTPUT_FILE) {
			/* previous CMP_NODE_OUTPUT_FILE nodes get converted to multi-file outputs */
			NodeImageFile *old_data = node->storage;
			NodeImageMultiFile *nimf= MEM_callocN(sizeof(NodeImageMultiFile), "node image multi file");
			bNodeSocket *old_image = BLI_findlink(&node->inputs, 0);
			bNodeSocket *old_z = BLI_findlink(&node->inputs, 1);
			bNodeSocket *sock;
			char basepath[FILE_MAXDIR];
			char filename[FILE_MAXFILE];
			
			/* ugly, need to remove the old inputs list to avoid bad pointer checks when adding new sockets.
			 * sock->storage is expected to contain path info in ntreeCompositOutputFileAddSocket.
			 */
			node->inputs.first = node->inputs.last = NULL;
			
			node->storage = nimf;
			
			/* looks like storage data can be messed up somehow, stupid check here */
			if (old_data) {
				/* split off filename from the old path, to be used as socket sub-path */
				BLI_split_dirfile(old_data->name, basepath, filename, sizeof(basepath), sizeof(filename));
				
				BLI_strncpy(nimf->base_path, basepath, sizeof(nimf->base_path));
				nimf->format = old_data->im_format;
			}
			else {
				basepath[0] = '\0';
				BLI_strncpy(filename, old_image->name, sizeof(filename));
			}
			
			/* if z buffer is saved, change the image type to multilayer exr.
			 * XXX this is slightly messy, Z buffer was ignored before for anything but EXR and IRIS ...
			 * i'm just assuming here that IRIZ means IRIS with z buffer ...
			 */
			if (old_data && ELEM(old_data->im_format.imtype, R_IMF_IMTYPE_IRIZ, R_IMF_IMTYPE_OPENEXR)) {
				char sockpath[FILE_MAX];
				
				nimf->format.imtype = R_IMF_IMTYPE_MULTILAYER;
				
				BLI_snprintf(sockpath, sizeof(sockpath), "%s_Image", filename);
				sock = ntreeCompositOutputFileAddSocket(ntree, node, sockpath, &nimf->format);
				/* XXX later do_versions copies path from socket name, need to set this explicitely */
				BLI_strncpy(sock->name, sockpath, sizeof(sock->name));
				if (old_image->link) {
					old_image->link->tosock = sock;
					sock->link = old_image->link;
				}
				
				BLI_snprintf(sockpath, sizeof(sockpath), "%s_Z", filename);
				sock = ntreeCompositOutputFileAddSocket(ntree, node, sockpath, &nimf->format);
				/* XXX later do_versions copies path from socket name, need to set this explicitely */
				BLI_strncpy(sock->name, sockpath, sizeof(sock->name));
				if (old_z->link) {
					old_z->link->tosock = sock;
					sock->link = old_z->link;
				}
			}
			else {
				sock = ntreeCompositOutputFileAddSocket(ntree, node, filename, &nimf->format);
				/* XXX later do_versions copies path from socket name, need to set this explicitely */
				BLI_strncpy(sock->name, filename, sizeof(sock->name));
				if (old_image->link) {
					old_image->link->tosock = sock;
					sock->link = old_image->link;
				}
			}
			
			nodeRemoveSocket(ntree, node, old_image);
			nodeRemoveSocket(ntree, node, old_z);
			if (old_data)
				MEM_freeN(old_data);
		}
		else if (node->type==CMP_NODE_OUTPUT_MULTI_FILE__DEPRECATED) {
			NodeImageMultiFile *nimf = node->storage;
			
			/* CMP_NODE_OUTPUT_MULTI_FILE has been redeclared as CMP_NODE_OUTPUT_FILE */
			node->type = CMP_NODE_OUTPUT_FILE;
			
			/* initialize the node-wide image format from render data, if available */
			if (sce)
				nimf->format = sce->r.im_format;
			
			/* transfer render format toggle to node format toggle */
			for (sock=node->inputs.first; sock; sock=sock->next) {
				NodeImageMultiFileSocket *simf = sock->storage;
				simf->use_node_format = simf->use_render_format;
			}
			
			/* we do have preview now */
			node->flag |= NODE_PREVIEW;
		}
	}
}

/* blue and red are swapped pre 2.62.1, be sane (red == red) now! */
static void do_versions_mesh_mloopcol_swap_2_62_1(Mesh *me)
{
	CustomDataLayer *layer;
	MLoopCol *mloopcol;
	int a;
	int i;
	
	for (a = 0; a < me->ldata.totlayer; a++) {
		layer = &me->ldata.layers[a];
		
		if (layer->type == CD_MLOOPCOL) {
			mloopcol = (MLoopCol *)layer->data;
			for (i = 0; i < me->totloop; i++, mloopcol++) {
				SWAP(char, mloopcol->r, mloopcol->b);
			}
		}
	}
}

static void do_versions_nodetree_multi_file_output_path_2_63_1(bNodeTree *ntree)
{
	bNode *node;
	
	for (node=ntree->nodes.first; node; node=node->next) {
		if (node->type == CMP_NODE_OUTPUT_FILE) {
			bNodeSocket *sock;
			for (sock = node->inputs.first; sock; sock = sock->next) {
				NodeImageMultiFileSocket *input = sock->storage;
				/* input file path is stored in dedicated struct now instead socket name */
				BLI_strncpy(input->path, sock->name, sizeof(input->path));
			}
		}
	}
}

static void do_versions_nodetree_file_output_layers_2_64_5(bNodeTree *ntree)
{
	bNode *node;
	
	for (node=ntree->nodes.first; node; node=node->next) {
		if (node->type == CMP_NODE_OUTPUT_FILE) {
			bNodeSocket *sock;
			for (sock=node->inputs.first; sock; sock=sock->next) {
				NodeImageMultiFileSocket *input = sock->storage;
				
				/* multilayer names are stored as separate strings now,
				 * used the path string before, so copy it over.
				 */
				BLI_strncpy(input->layer, input->path, sizeof(input->layer));
				
				/* paths/layer names also have to be unique now, initial check */
				ntreeCompositOutputFileUniquePath(&node->inputs, sock, input->path, '_');
				ntreeCompositOutputFileUniqueLayer(&node->inputs, sock, input->layer, '_');
			}
		}
	}
}

static void do_versions_nodetree_image_layer_2_64_5(bNodeTree *ntree)
{
	bNode *node;
	
	for (node = ntree->nodes.first; node; node = node->next) {
		if (node->type == CMP_NODE_IMAGE) {
			bNodeSocket *sock;
			for (sock = node->outputs.first; sock; sock = sock->next) {
				NodeImageLayer *output = MEM_callocN(sizeof(NodeImageLayer), "node image layer");
				
				/* take pass index both from current storage ptr (actually an int) */
				output->pass_index = GET_INT_FROM_POINTER(sock->storage);
				
				/* replace socket data pointer */
				sock->storage = output;
			}
		}
	}
}

static void do_versions_nodetree_frame_2_64_6(bNodeTree *ntree)
{
	bNode *node;
	
	for (node=ntree->nodes.first; node; node=node->next) {
		if (node->type==NODE_FRAME) {
			/* initialize frame node storage data */
			if (node->storage == NULL) {
				NodeFrame *data = (NodeFrame *)MEM_callocN(sizeof(NodeFrame), "frame node storage");
				node->storage = data;
				
				/* copy current flags */
				data->flag = node->custom1;
				
				data->label_size = 20;
			}
		}
		
		/* initialize custom node color */
		node->color[0] = node->color[1] = node->color[2] = 0.608f;	/* default theme color */
	}
}

static void do_version_ntree_image_user_264(void *UNUSED(data), ID *UNUSED(id), bNodeTree *ntree)
{
	bNode *node;

	for (node = ntree->nodes.first; node; node = node->next) {
		if (ELEM(node->type, SH_NODE_TEX_IMAGE, SH_NODE_TEX_ENVIRONMENT)) {
			NodeTexImage *tex = node->storage;

			tex->iuser.frames= 1;
			tex->iuser.sfra= 1;
			tex->iuser.fie_ima= 2;
			tex->iuser.ok= 1;
		}
	}
}

static void do_version_ntree_dilateerode_264(void *UNUSED(data), ID *UNUSED(id), bNodeTree *ntree)
{
	bNode *node;

	for (node = ntree->nodes.first; node; node = node->next) {
		if (node->type == CMP_NODE_DILATEERODE) {
			if (node->storage == NULL) {
				NodeDilateErode *data = MEM_callocN(sizeof(NodeDilateErode), __func__);
				data->falloff = PROP_SMOOTH;
				node->storage = data;
			}
		}
	}
}

static void do_version_ntree_mask_264(void *UNUSED(data), ID *UNUSED(id), bNodeTree *ntree)
{
	bNode *node;

	for (node = ntree->nodes.first; node; node = node->next) {
		if (node->type == CMP_NODE_MASK) {
			if (node->storage == NULL) {
				NodeMask *data = MEM_callocN(sizeof(NodeMask), __func__);
				/* move settings into own struct */
				data->size_x = (int)node->custom3;
				data->size_y = (int)node->custom4;
				node->custom3 = 0.5f; /* default shutter */
				node->storage = data;
			}
		}
	}
}

static void do_version_ntree_keying_despill_balance(void *UNUSED(data), ID *UNUSED(id), bNodeTree *ntree)
{
	bNode *node;

	for (node = ntree->nodes.first; node; node = node->next) {
		if (node->type == CMP_NODE_KEYING) {
			NodeKeyingData *data = node->storage;

			if (data->despill_balance == 0.0f) {
				data->despill_balance = 0.5f;
			}
		}
	}
}

static void do_versions(FileData *fd, Library *lib, Main *main)
{
	/* WATCH IT!!!: pointers from libdata have not been converted */
	
	if (G.debug & G_DEBUG)
		printf("read file %s\n  Version %d sub %d svn r%d\n", fd->relabase, main->versionfile, main->subversionfile, main->revision);
	
	blo_do_versions_pre250(fd, lib, main);
	blo_do_versions_250(fd, lib, main);
	
	if (main->versionfile < 260) {
		{
			/* set default alpha value of Image outputs in image and render layer nodes to 0 */
			Scene *sce;
			bNodeTree *ntree;
			
			for (sce = main->scene.first; sce; sce = sce->id.next) {
				/* there are files with invalid audio_channels value, the real cause
				 * is unknown, but we fix it here anyway to avoid crashes */
				if (sce->r.ffcodecdata.audio_channels == 0)
					sce->r.ffcodecdata.audio_channels = 2;
				
				if (sce->nodetree)
					do_versions_nodetree_image_default_alpha_output(sce->nodetree);
			}

			for (ntree = main->nodetree.first; ntree; ntree = ntree->id.next)
				do_versions_nodetree_image_default_alpha_output(ntree);
		}
		
		{
			/* support old particle dupliobject rotation settings */
			ParticleSettings *part;
			
			for (part=main->particle.first; part; part=part->id.next) {
				if (ELEM(part->ren_as, PART_DRAW_OB, PART_DRAW_GR)) {
					part->draw |= PART_DRAW_ROTATE_OB;
					
					if (part->rotmode == 0)
						part->rotmode = PART_ROT_VEL;
				}
			}
		}
	}
	
	if (main->versionfile < 260 || (main->versionfile == 260 && main->subversionfile < 1)) {
		Object *ob;
		
		for (ob = main->object.first; ob; ob = ob->id.next) {
			ob->collision_boundtype= ob->boundtype;
		}
		
		{
			Camera *cam;
			for (cam = main->camera.first; cam; cam = cam->id.next) {
				if (cam->sensor_x < 0.01f)
					cam->sensor_x = DEFAULT_SENSOR_WIDTH;
				
				if (cam->sensor_y < 0.01f)
					cam->sensor_y = DEFAULT_SENSOR_HEIGHT;
			}
		}
	}
	
	if (main->versionfile < 260 || (main->versionfile == 260 && main->subversionfile < 2)) {
		bNodeTreeType *ntreetype = ntreeGetType(NTREE_SHADER);
		
		if (ntreetype && ntreetype->foreach_nodetree)
			ntreetype->foreach_nodetree(main, NULL, do_version_ntree_tex_mapping_260);
	}

	if (main->versionfile < 260 || (main->versionfile == 260 && main->subversionfile < 4)) {
		{
			/* Convert node angles to radians! */
			Scene *sce;
			Material *mat;
			bNodeTree *ntree;
			
			for (sce = main->scene.first; sce; sce = sce->id.next) {
				if (sce->nodetree)
					do_versions_nodetree_convert_angle(sce->nodetree);
			}
			
			for (mat = main->mat.first; mat; mat = mat->id.next) {
				if (mat->nodetree)
					do_versions_nodetree_convert_angle(mat->nodetree);
			}
			
			for (ntree = main->nodetree.first; ntree; ntree = ntree->id.next)
				do_versions_nodetree_convert_angle(ntree);
		}
		
		{
			/* Tomato compatibility code. */
			bScreen *sc;
			MovieClip *clip;
			
			for (sc = main->screen.first; sc; sc = sc->id.next) {
				ScrArea *sa;
				for (sa = sc->areabase.first; sa; sa = sa->next) {
					SpaceLink *sl;
					for (sl = sa->spacedata.first; sl; sl = sl->next) {
						if (sl->spacetype == SPACE_VIEW3D) {
							View3D *v3d= (View3D *)sl;
							if (v3d->bundle_size == 0.0f) {
								v3d->bundle_size = 0.2f;
								v3d->flag2 |= V3D_SHOW_RECONSTRUCTION;
							}
							
							if (v3d->bundle_drawtype == 0)
								v3d->bundle_drawtype = OB_PLAINAXES;
						}
						else if (sl->spacetype == SPACE_CLIP) {
							SpaceClip *sc = (SpaceClip *)sl;
							if (sc->scopes.track_preview_height == 0)
								sc->scopes.track_preview_height = 120;
						}
					}
				}
			}
			
			for (clip = main->movieclip.first; clip; clip = clip->id.next) {
				MovieTrackingTrack *track;
				
				if (clip->aspx < 1.0f) {
					clip->aspx = 1.0f;
					clip->aspy = 1.0f;
				}
				
				clip->proxy.build_tc_flag = IMB_TC_RECORD_RUN |
				                            IMB_TC_FREE_RUN |
				                            IMB_TC_INTERPOLATED_REC_DATE_FREE_RUN;
				
				if (clip->proxy.build_size_flag == 0)
					clip->proxy.build_size_flag = IMB_PROXY_25;
				
				if (clip->proxy.quality == 0)
					clip->proxy.quality = 90;
				
				if (clip->tracking.camera.pixel_aspect < 0.01f)
					clip->tracking.camera.pixel_aspect = 1.0f;
					
				track = clip->tracking.tracks.first;
				while (track) {
					if (track->minimum_correlation == 0.0f)
						track->minimum_correlation = 0.75f;

					track = track->next;
				}
			}
		}
	}
	
	if (main->versionfile < 260 || (main->versionfile == 260 && main->subversionfile < 6)) {
		Scene *sce;
		MovieClip *clip;
		bScreen *sc;
		
		for (sce = main->scene.first; sce; sce = sce->id.next) {
			do_versions_image_settings_2_60(sce);
		}
		
		for (clip= main->movieclip.first; clip; clip= clip->id.next) {
			MovieTrackingSettings *settings= &clip->tracking.settings;

			if (settings->default_pattern_size == 0.0f) {
				settings->default_motion_model = TRACK_MOTION_MODEL_TRANSLATION;
				settings->default_minimum_correlation = 0.75;
				settings->default_pattern_size = 11;
				settings->default_search_size = 51;
			}
		}
		
		for (sc = main->screen.first; sc; sc = sc->id.next) {
			ScrArea *sa;
			for (sa = sc->areabase.first; sa; sa = sa->next) {
				SpaceLink *sl;
				for (sl = sa->spacedata.first; sl; sl = sl->next) {
					if (sl->spacetype == SPACE_VIEW3D) {
						View3D *v3d = (View3D *)sl;
						v3d->flag2 &= ~V3D_RENDER_SHADOW;
					}
				}
			}
		}
		
		{
			Object *ob;
			for (ob = main->object.first; ob; ob = ob->id.next) {
				/* convert delta addition into delta scale */
				int i;
				for (i= 0; i < 3; i++) {
					if ( (ob->dsize[i] == 0.0f) || /* simple case, user never touched dsize */
					     (ob->size[i]  == 0.0f))   /* cant scale the dsize to give a non zero result, so fallback to 1.0f */
					{
						ob->dscale[i]= 1.0f;
					}
					else {
						ob->dscale[i]= (ob->size[i] + ob->dsize[i]) / ob->size[i];
					}
				}
			}
		}
	}
	/* sigh, this dscale vs dsize version patching was not done right, fix for fix,
	 * this intentionally checks an exact subversion, also note this was never in a release,
	 * at some point this could be removed. */
	else if (main->versionfile == 260 && main->subversionfile == 6) {
		Object *ob;
		for (ob = main->object.first; ob; ob = ob->id.next) {
			if (is_zero_v3(ob->dscale)) {
				fill_vn_fl(ob->dscale, 3, 1.0f);
			}
		}
	}
	
	if (main->versionfile < 260 || (main->versionfile == 260 && main->subversionfile < 8)) {
		Brush *brush;
		
		for (brush = main->brush.first; brush; brush = brush->id.next) {
			if (brush->sculpt_tool == SCULPT_TOOL_ROTATE)
				brush->alpha= 1.0f;
		}
	}

	if (main->versionfile < 261 || (main->versionfile == 261 && main->subversionfile < 1)) {
		{
			/* update use flags for node sockets (was only temporary before) */
			Scene *sce;
			Material *mat;
			Tex *tex;
			Lamp *lamp;
			World *world;
			bNodeTree *ntree;
			
			for (sce = main->scene.first; sce; sce = sce->id.next) {
				if (sce->nodetree)
					do_versions_nodetree_socket_use_flags_2_62(sce->nodetree);
			}
			
			for (mat = main->mat.first; mat; mat = mat->id.next) {
				if (mat->nodetree)
					do_versions_nodetree_socket_use_flags_2_62(mat->nodetree);
			}
			
			for (tex = main->tex.first; tex; tex = tex->id.next) {
				if (tex->nodetree)
					do_versions_nodetree_socket_use_flags_2_62(tex->nodetree);
			}
			
			for (lamp = main->lamp.first; lamp; lamp = lamp->id.next) {
				if (lamp->nodetree)
					do_versions_nodetree_socket_use_flags_2_62(lamp->nodetree);
			}
			
			for (world = main->world.first; world; world = world->id.next) {
				if (world->nodetree)
					do_versions_nodetree_socket_use_flags_2_62(world->nodetree);
			}
			
			for (ntree = main->nodetree.first; ntree; ntree = ntree->id.next) {
				do_versions_nodetree_socket_use_flags_2_62(ntree);
			}
		}
		{
			/* Initialize BGE exit key to esc key */
			Scene *scene;
			for (scene = main->scene.first; scene; scene = scene->id.next) {
				if (!scene->gm.exitkey)
					scene->gm.exitkey = 218; // Blender key code for ESC
			}
		}
		{
			MovieClip *clip;
			Object *ob;
			
			for (clip = main->movieclip.first; clip; clip = clip->id.next) {
				MovieTracking *tracking = &clip->tracking;
				MovieTrackingObject *tracking_object = tracking->objects.first;
				
				clip->proxy.build_tc_flag |= IMB_TC_RECORD_RUN_NO_GAPS;
				
				if (!tracking->settings.object_distance)
					tracking->settings.object_distance = 1.0f;
				
				if (tracking->objects.first == NULL)
					BKE_tracking_object_add(tracking, "Camera");
				
				while (tracking_object) {
					if (!tracking_object->scale)
						tracking_object->scale = 1.0f;
					
					tracking_object = tracking_object->next;
				}
			}
			
			for (ob = main->object.first; ob; ob = ob->id.next) {
				bConstraint *con;
				for (con = ob->constraints.first; con; con = con->next) {
					bConstraintTypeInfo *cti = constraint_get_typeinfo(con);
					
					if (!cti)
						continue;
					
					if (cti->type == CONSTRAINT_TYPE_OBJECTSOLVER) {
						bObjectSolverConstraint *data = (bObjectSolverConstraint *)con->data;
						
						if (data->invmat[3][3] == 0.0f)
							unit_m4(data->invmat);
					}
				}
			}
		}
		{
		/* Warn the user if he is using ["Text"] properties for Font objects */
			Object *ob;
			bProperty *prop;
			
			for (ob= main->object.first; ob; ob= ob->id.next) {
				if (ob->type == OB_FONT) {
					prop = get_ob_property(ob, "Text");
					if (prop) {
						BKE_reportf_wrap(fd->reports, RPT_WARNING,
						                 "Game property name conflict in object: \"%s\".\nText objects reserve the "
						                 "[\"Text\"] game property to change their content through Logic Bricks.",
						                 ob->id.name + 2);
					}
				}
			}
		}
	}
	
	if (main->versionfile < 261 || (main->versionfile == 261 && main->subversionfile < 2)) {
		{
			/* convert Camera Actuator values to defines */
			Object *ob;
			bActuator *act;
			for (ob = main->object.first; ob; ob= ob->id.next) {
				for (act= ob->actuators.first; act; act= act->next) {
					if (act->type == ACT_CAMERA) {
						bCameraActuator *ba= act->data;
					
						if (ba->axis==(float) 'x') ba->axis=OB_POSX;
						else if (ba->axis==(float)'y') ba->axis=OB_POSY;
						/* don't do an if/else to avoid imediate subversion bump*/
//					ba->axis=((ba->axis == (float) 'x')?OB_POSX_X:OB_POSY);
					}
				}
			}
		}
		
		{
			/* convert deprecated sculpt_paint_unified_* fields to
			 * UnifiedPaintSettings */
			Scene *scene;
			for (scene= main->scene.first; scene; scene= scene->id.next) {
				ToolSettings *ts= scene->toolsettings;
				UnifiedPaintSettings *ups= &ts->unified_paint_settings;
				ups->size= ts->sculpt_paint_unified_size;
				ups->unprojected_radius= ts->sculpt_paint_unified_unprojected_radius;
				ups->alpha= ts->sculpt_paint_unified_alpha;
				ups->flag= ts->sculpt_paint_settings;
			}
		}
	}

	if (main->versionfile < 261 || (main->versionfile == 261 && main->subversionfile < 3)) {
		{
			/* convert extended ascii to utf-8 for text editor */
			Text *text;
			for (text= main->text.first; text; text= text->id.next)
				if (!(text->flags & TXT_ISEXT)) {
					TextLine *tl;
					
					for (tl= text->lines.first; tl; tl= tl->next) {
						int added= txt_extended_ascii_as_utf8(&tl->line);
						tl->len+= added;
						
						/* reset cursor position if line was changed */
						if (added && tl == text->curl)
							text->curc = 0;
					}
				}
		}
		{
			/* set new dynamic paint values */
			Object *ob;
			for (ob = main->object.first; ob; ob = ob->id.next) {
				ModifierData *md;
				for (md= ob->modifiers.first; md; md= md->next) {
					if (md->type == eModifierType_DynamicPaint) {
						DynamicPaintModifierData *pmd = (DynamicPaintModifierData *)md;
						if (pmd->canvas) {
							DynamicPaintSurface *surface = pmd->canvas->surfaces.first;
							for (; surface; surface=surface->next) {
								surface->color_dry_threshold = 1.0f;
								surface->influence_scale = 1.0f;
								surface->radius_scale = 1.0f;
								surface->flags |= MOD_DPAINT_USE_DRYING;
							}
						}
					}
				}
			}
		}
	}
	
	if (main->versionfile < 262) {
		Object *ob;
		for (ob=main->object.first; ob; ob= ob->id.next) {
			ModifierData *md;
			
			for (md=ob->modifiers.first; md; md=md->next) {
				if (md->type==eModifierType_Cloth) {
					ClothModifierData *clmd = (ClothModifierData*) md;
					if (clmd->sim_parms)
						clmd->sim_parms->vel_damping = 1.0f;
				}
			}
		}
	}

	if (main->versionfile < 263) {
		/* set fluidsim rate. the version patch for this in 2.62 was wrong, so
		 * try to correct it, if rate is 0.0 that's likely not intentional */
		Object *ob;

		for (ob = main->object.first; ob; ob = ob->id.next) {
			ModifierData *md;
			for (md = ob->modifiers.first; md; md = md->next) {
				if (md->type == eModifierType_Fluidsim) {
					FluidsimModifierData *fmd = (FluidsimModifierData *)md;
					if (fmd->fss->animRate == 0.0f)
						fmd->fss->animRate = 1.0f;
				}
			}
		}
	}

	if (main->versionfile < 262 || (main->versionfile == 262 && main->subversionfile < 1)) {
		/* update use flags for node sockets (was only temporary before) */
		Scene *sce;
		bNodeTree *ntree;
		
		for (sce=main->scene.first; sce; sce=sce->id.next) {
			if (sce->nodetree)
				do_versions_nodetree_multi_file_output_format_2_62_1(sce, sce->nodetree);
		}
		
		/* XXX can't associate with scene for group nodes, image format will stay uninitialized */
		for (ntree=main->nodetree.first; ntree; ntree=ntree->id.next)
			do_versions_nodetree_multi_file_output_format_2_62_1(NULL, ntree);
	}

	/* only swap for pre-release bmesh merge which had MLoopCol red/blue swap */
	if (main->versionfile == 262 && main->subversionfile == 1) {
		{
			Mesh *me;
			for (me = main->mesh.first; me; me = me->id.next) {
				do_versions_mesh_mloopcol_swap_2_62_1(me);
			}
		}
	}

	if (main->versionfile < 262 || (main->versionfile == 262 && main->subversionfile < 2)) {
		/* Set new idname of keyingsets from their now "label-only" name. */
		Scene *scene;
		for (scene = main->scene.first; scene; scene = scene->id.next) {
			KeyingSet *ks;
			for (ks = scene->keyingsets.first; ks; ks = ks->next) {
				if (!ks->idname[0])
					BLI_strncpy(ks->idname, ks->name, sizeof(ks->idname));
			}
		}
	}
	
	if (main->versionfile < 262 || (main->versionfile == 262 && main->subversionfile < 3)) {
		Object *ob;
		ModifierData *md;
		
		for (ob = main->object.first; ob; ob = ob->id.next) {
			for (md = ob->modifiers.first; md; md = md->next) {
				if (md->type == eModifierType_Lattice) {
					LatticeModifierData *lmd = (LatticeModifierData *)md;
					lmd->strength = 1.0f;
				}
			}
		}
	}

	if (main->versionfile < 262 || (main->versionfile == 262 && main->subversionfile < 4)) {
		/* Read Viscosity presets from older files */
		Object *ob;

		for (ob = main->object.first; ob; ob = ob->id.next) {
			ModifierData *md;
			for (md = ob->modifiers.first; md; md = md->next) {
				if (md->type == eModifierType_Fluidsim) {
					FluidsimModifierData *fmd = (FluidsimModifierData *)md;
					if (fmd->fss->viscosityMode == 3) {
						fmd->fss->viscosityValue = 5.0;
						fmd->fss->viscosityExponent = 5;
					}
					else if (fmd->fss->viscosityMode == 4) {
						fmd->fss->viscosityValue = 2.0;
						fmd->fss->viscosityExponent = 3;
					}
				}
			}
		}
	}



	if (main->versionfile < 263) {
		/* Default for old files is to save particle rotations to pointcache */
		ParticleSettings *part;
		for (part = main->particle.first; part; part = part->id.next)
			part->flag |= PART_ROTATIONS;
		{
			/* Default for old files is to save particle rotations to pointcache */
			ParticleSettings *part;
			for (part = main->particle.first; part; part = part->id.next)
				part->flag |= PART_ROTATIONS;
		}
	}

	if (main->versionfile < 263 || (main->versionfile == 263 && main->subversionfile < 1)) {
		/* file output node paths are now stored in the file info struct instead socket name */
		Scene *sce;
		bNodeTree *ntree;
		
		for (sce = main->scene.first; sce; sce=sce->id.next)
			if (sce->nodetree)
				do_versions_nodetree_multi_file_output_path_2_63_1(sce->nodetree);
		for (ntree = main->nodetree.first; ntree; ntree=ntree->id.next)
			do_versions_nodetree_multi_file_output_path_2_63_1(ntree);
	}

	if (main->versionfile < 263 || (main->versionfile == 263 && main->subversionfile < 3)) {
		Scene *scene;
		Brush *brush;
		
		/* For weight paint, each brush now gets its own weight;
		 * unified paint settings also have weight. Update unified
		 * paint settings and brushes with a default weight value. */
		
		for (scene = main->scene.first; scene; scene = scene->id.next) {
			ToolSettings *ts = scene->toolsettings;
			if (ts) {
				ts->unified_paint_settings.weight = ts->vgroup_weight;
				ts->unified_paint_settings.flag |= UNIFIED_PAINT_WEIGHT;
			}
		}
		
		for (brush = main->brush.first; brush; brush = brush->id.next) {
			brush->weight = 0.5;
		}
	}
	
	if (main->versionfile < 263 || (main->versionfile == 263 && main->subversionfile < 2)) {
		bScreen *sc;
		
		for (sc = main->screen.first; sc; sc = sc->id.next) {
			ScrArea *sa;
			for (sa = sc->areabase.first; sa; sa = sa->next) {
				SpaceLink *sl;
				
				for (sl = sa->spacedata.first; sl; sl = sl->next) {
					if (sl->spacetype == SPACE_CLIP) {
						SpaceClip *sclip = (SpaceClip *)sl;
						ARegion *ar;
						int hide = FALSE;
						
						for (ar = sa->regionbase.first; ar; ar = ar->next) {
							if (ar->regiontype == RGN_TYPE_PREVIEW) {
								if (ar->alignment != RGN_ALIGN_NONE) {
									ar->flag |= RGN_FLAG_HIDDEN;
									ar->v2d.flag &= ~V2D_IS_INITIALISED;
									ar->alignment = RGN_ALIGN_NONE;
									
									hide = TRUE;
								}
							}
						}
						
						if (hide) {
							sclip->view = SC_VIEW_CLIP;
						}
					}
				}
			}
		}
	}
	
	if (main->versionfile < 263 || (main->versionfile == 263 && main->subversionfile < 4))
	{
		Lamp *la;
		Camera *cam;
		Curve *cu;
		
		for (la = main->lamp.first; la; la = la->id.next) {
			if (la->shadow_frustum_size == 0.0f)
				la->shadow_frustum_size= 10.0f;
		}
		
		for (cam = main->camera.first; cam; cam = cam->id.next) {
			if (cam->flag & CAM_PANORAMA) {
				cam->type = CAM_PANO;
				cam->flag &= ~CAM_PANORAMA;
			}
		}
		
		for (cu = main->curve.first; cu; cu = cu->id.next) {
			if (cu->bevfac2 == 0.0f) {
				cu->bevfac1 = 0.0f;
				cu->bevfac2 = 1.0f;
			}
		}
	}
	
	if (main->versionfile < 263 || (main->versionfile == 263 && main->subversionfile < 5))
	{
		{
			/* file output node paths are now stored in the file info struct instead socket name */
			Scene *sce;
			bNodeTree *ntree;
			
			for (sce = main->scene.first; sce; sce=sce->id.next) {
				if (sce->nodetree) {
					do_versions_nodetree_file_output_layers_2_64_5(sce->nodetree);
					do_versions_nodetree_image_layer_2_64_5(sce->nodetree);
				}
			}
			for (ntree = main->nodetree.first; ntree; ntree=ntree->id.next) {
				do_versions_nodetree_file_output_layers_2_64_5(ntree);
				do_versions_nodetree_image_layer_2_64_5(ntree);
			}
		}
	}

	if (main->versionfile < 263 || (main->versionfile == 263 && main->subversionfile < 6))
	{
		/* update use flags for node sockets (was only temporary before) */
		Scene *sce;
		Material *mat;
		Tex *tex;
		Lamp *lamp;
		World *world;
		bNodeTree *ntree;
		
		for (sce=main->scene.first; sce; sce=sce->id.next)
			if (sce->nodetree)
				do_versions_nodetree_frame_2_64_6(sce->nodetree);
		
		for (mat=main->mat.first; mat; mat=mat->id.next)
			if (mat->nodetree)
				do_versions_nodetree_frame_2_64_6(mat->nodetree);
		
		for (tex=main->tex.first; tex; tex=tex->id.next)
			if (tex->nodetree)
				do_versions_nodetree_frame_2_64_6(tex->nodetree);
		
		for (lamp=main->lamp.first; lamp; lamp=lamp->id.next)
			if (lamp->nodetree)
				do_versions_nodetree_frame_2_64_6(lamp->nodetree);
		
		for (world=main->world.first; world; world=world->id.next)
			if (world->nodetree)
				do_versions_nodetree_frame_2_64_6(world->nodetree);
		
		for (ntree=main->nodetree.first; ntree; ntree=ntree->id.next)
			do_versions_nodetree_frame_2_64_6(ntree);
	}

	if (main->versionfile < 263 || (main->versionfile == 263 && main->subversionfile < 7))
	{
		Object *ob;

		for (ob = main->object.first; ob; ob = ob->id.next) {
			ModifierData *md;
			for (md = ob->modifiers.first; md; md = md->next) {
				if (md->type == eModifierType_Smoke) {
					SmokeModifierData *smd = (SmokeModifierData *)md;
					if ((smd->type & MOD_SMOKE_TYPE_DOMAIN) && smd->domain) {
						int maxres = MAX3(smd->domain->res[0], smd->domain->res[1], smd->domain->res[2]);
						smd->domain->scale = smd->domain->dx * maxres;
						smd->domain->dx = 1.0f / smd->domain->scale;
					}
				}
			}
		}
	}


	if (main->versionfile < 263 || (main->versionfile == 263 && main->subversionfile < 8))
	{
		/* set new deactivation values for game settings */
		Scene *sce;

		for (sce = main->scene.first; sce; sce = sce->id.next) {
			/* Game Settings */
			sce->gm.lineardeactthreshold = 0.8f;
			sce->gm.angulardeactthreshold = 1.0f;
			sce->gm.deactivationtime = 2.0f;
		}
	}

	if (main->versionfile < 263 || (main->versionfile == 263 && main->subversionfile < 9)) {
		bNodeTreeType *ntreetype = ntreeGetType(NTREE_SHADER);
		
		if (ntreetype && ntreetype->foreach_nodetree)
			ntreetype->foreach_nodetree(main, NULL, do_version_ntree_image_user_264);
	}

	if (main->versionfile < 263 || (main->versionfile == 263 && main->subversionfile < 10)) {
		{
			Scene *scene;
			// composite redesign
			for (scene=main->scene.first; scene; scene=scene->id.next) {
				if (scene->nodetree) {
					if (scene->nodetree->chunksize == 0) {
						scene->nodetree->chunksize = 256;
					}
				}
			}
		}

		{
			bScreen *sc;

			for (sc = main->screen.first; sc; sc = sc->id.next) {
				ScrArea *sa;

				for (sa = sc->areabase.first; sa; sa = sa->next) {
					SpaceLink *sl;

					for (sl = sa->spacedata.first; sl; sl = sl->next) {
						if (sl->spacetype == SPACE_CLIP) {
							SpaceClip *sclip = (SpaceClip *)sl;

							if (sclip->around == 0) {
								sclip->around = V3D_CENTROID;
							}
						}
					}
				}
			}
		}

		{
			MovieClip *clip;

			for (clip = main->movieclip.first; clip; clip = clip->id.next) {
				clip->start_frame = 1;
			}
		}
	}

	if (main->versionfile < 263 || (main->versionfile == 263 && main->subversionfile < 11)) {
		MovieClip *clip;

		for (clip = main->movieclip.first; clip; clip = clip->id.next) {
			MovieTrackingTrack *track;

			track = clip->tracking.tracks.first;
			while (track) {
				int i;

				for (i = 0; i < track->markersnr; i++) {
					MovieTrackingMarker *marker = &track->markers[i];

					if (is_zero_v2(marker->pattern_corners[0]) && is_zero_v2(marker->pattern_corners[1]) &&
					    is_zero_v2(marker->pattern_corners[3]) && is_zero_v2(marker->pattern_corners[3]))
					{
						marker->pattern_corners[0][0] = track->pat_min[0];
						marker->pattern_corners[0][1] = track->pat_min[1];

						marker->pattern_corners[1][0] = track->pat_max[0];
						marker->pattern_corners[1][1] = track->pat_min[1];

						marker->pattern_corners[2][0] = track->pat_max[0];
						marker->pattern_corners[2][1] = track->pat_max[1];

						marker->pattern_corners[3][0] = track->pat_min[0];
						marker->pattern_corners[3][1] = track->pat_max[1];
					}

					if (is_zero_v2(marker->search_min) && is_zero_v2(marker->search_max)) {
						copy_v2_v2(marker->search_min, track->search_min);
						copy_v2_v2(marker->search_max, track->search_max);
					}
				}

				track = track->next;
			}
		}
	}

	if (main->versionfile < 263 || (main->versionfile == 263 && main->subversionfile < 12)) {
		Material *ma;

		for (ma = main->mat.first; ma; ma = ma->id.next)
			if (ma->strand_widthfade == 2.0f)
				ma->strand_widthfade = 0.0f;
	}

	if (main->versionfile < 263 || (main->versionfile == 263 && main->subversionfile < 13)) {
		bNodeTreeType *ntreetype = ntreeGetType(NTREE_COMPOSIT);

		if (ntreetype && ntreetype->foreach_nodetree)
			ntreetype->foreach_nodetree(main, NULL, do_version_ntree_dilateerode_264);
	}

	if (main->versionfile < 263 || (main->versionfile == 263 && main->subversionfile < 14)) {
		ParticleSettings *part;
		bNodeTreeType *ntreetype = ntreeGetType(NTREE_COMPOSIT);

		if (ntreetype && ntreetype->foreach_nodetree)
			ntreetype->foreach_nodetree(main, NULL, do_version_ntree_keying_despill_balance);

		/* keep compatibility for dupliobject particle size */
		for (part=main->particle.first; part; part=part->id.next)
			if (ELEM(part->ren_as, PART_DRAW_OB, PART_DRAW_GR))
				if ((part->draw & PART_DRAW_ROTATE_OB) == 0)
					part->draw |= PART_DRAW_NO_SCALE_OB;
	}

	if (main->versionfile < 263 || (main->versionfile == 263 && main->subversionfile < 17)) {
		bNodeTreeType *ntreetype = ntreeGetType(NTREE_COMPOSIT);

		if (ntreetype && ntreetype->foreach_nodetree)
			ntreetype->foreach_nodetree(main, NULL, do_version_ntree_mask_264);
	}

<<<<<<< HEAD
	/* default values in Freestyle settings */
	{
		Scene *sce;
		SceneRenderLayer *srl;
		FreestyleLineStyle *linestyle;

		for(sce = main->scene.first; sce; sce = sce->id.next) {
			if (sce->r.line_thickness_mode == 0) {
				sce->r.line_thickness_mode= R_LINE_THICKNESS_ABSOLUTE;
				sce->r.unit_line_thickness= 1.f;
			}
			for(srl= sce->r.layers.first; srl; srl= srl->next) {
				if (srl->freestyleConfig.mode == 0)
					srl->freestyleConfig.mode= FREESTYLE_CONTROL_EDITOR_MODE;
				if (srl->freestyleConfig.raycasting_algorithm == 0)
					srl->freestyleConfig.raycasting_algorithm= FREESTYLE_ALGO_CULLED_ADAPTIVE_CUMULATIVE;
			}
		}
		for(linestyle = main->linestyle.first; linestyle; linestyle = linestyle->id.next) {
			if (linestyle->thickness_position == 0) {
				linestyle->thickness_position= LS_THICKNESS_CENTER;
				linestyle->thickness_ratio= 0.5f;
			}
			if (linestyle->chaining == 0)
				linestyle->chaining= LS_CHAINING_PLAIN;
			if (linestyle->rounds == 0)
				linestyle->rounds= 3;
=======
	if (main->versionfile < 263 || (main->versionfile == 263 && main->subversionfile < 18)) {
		Scene *scene;

		for (scene = main->scene.first; scene; scene = scene->id.next) {
			if (scene->ed) {
				Sequence *seq;

				SEQ_BEGIN (scene->ed, seq)
				{
					Strip *strip = seq->strip;

					if (strip && strip->color_balance) {
						SequenceModifierData *smd;
						ColorBalanceModifierData *cbmd;

						smd = BKE_sequence_modifier_new(seq, NULL, seqModifierType_ColorBalance);
						cbmd = (ColorBalanceModifierData *) smd;

						cbmd->color_balance = *strip->color_balance;

						/* multiplication with color balance used is handled differently,
						 * so we need to move multiplication to modifier so files would be
						 * compatible
						 */
						cbmd->color_multiply = seq->mul;
						seq->mul = 1.0f;

						MEM_freeN(strip->color_balance);
						strip->color_balance = NULL;
					}
				}
				SEQ_END
			}
>>>>>>> a4257900
		}
	}

	/* WATCH IT!!!: pointers from libdata have not been converted yet here! */
	/* WATCH IT 2!: Userdef struct init has to be in editors/interface/resources.c! */

	/* don't forget to set version number in blender.c! */
}

#if 0 // XXX: disabled for now... we still don't have this in the right place in the loading code for it to work
static void do_versions_after_linking(FileData *fd, Library *lib, Main *main)
{
	/* old Animation System (using IPO's) needs to be converted to the new Animato system */
	if (main->versionfile < 250)
		do_versions_ipos_to_animato(main);
}
#endif

static void lib_link_all(FileData *fd, Main *main)
{
	oldnewmap_sort(fd);
	
	lib_link_windowmanager(fd, main);
	lib_link_screen(fd, main);
	lib_link_scene(fd, main);
	lib_link_object(fd, main);
	lib_link_curve(fd, main);
	lib_link_mball(fd, main);
	lib_link_material(fd, main);
	lib_link_texture(fd, main);
	lib_link_image(fd, main);
	lib_link_ipo(fd, main);		// XXX depreceated... still needs to be maintained for version patches still
	lib_link_key(fd, main);
	lib_link_world(fd, main);
	lib_link_lamp(fd, main);
	lib_link_latt(fd, main);
	lib_link_text(fd, main);
	lib_link_camera(fd, main);
	lib_link_speaker(fd, main);
	lib_link_sound(fd, main);
	lib_link_group(fd, main);
	lib_link_armature(fd, main);
	lib_link_action(fd, main);
	lib_link_vfont(fd, main);
	lib_link_nodetree(fd, main);	/* has to be done after scene/materials, this will verify group nodes */
	lib_link_brush(fd, main);
	lib_link_particlesettings(fd, main);
	lib_link_movieclip(fd, main);
	lib_link_mask(fd, main);
	lib_link_linestyle(fd, main);

	lib_link_mesh(fd, main);		/* as last: tpage images with users at zero */
	
	lib_link_library(fd, main);		/* only init users */
}

static void direct_link_keymapitem(FileData *fd, wmKeyMapItem *kmi)
{
	kmi->properties = newdataadr(fd, kmi->properties);
	if (kmi->properties)
		IDP_DirectLinkProperty(kmi->properties, (fd->flags & FD_FLAGS_SWITCH_ENDIAN), fd);
	kmi->ptr = NULL;
	kmi->flag &= ~KMI_UPDATE;
}

static BHead *read_userdef(BlendFileData *bfd, FileData *fd, BHead *bhead)
{
	UserDef *user;
	wmKeyMap *keymap;
	wmKeyMapItem *kmi;
	wmKeyMapDiffItem *kmdi;
	
	bfd->user = user= read_struct(fd, bhead, "user def");
	
	/* read all data into fd->datamap */
	bhead = read_data_into_oldnewmap(fd, bhead, "user def");
	
	if (user->keymaps.first) {
		/* backwards compatibility */
		user->user_keymaps= user->keymaps;
		user->keymaps.first= user->keymaps.last= NULL;
	}
	
	link_list(fd, &user->themes);
	link_list(fd, &user->user_keymaps);
	link_list(fd, &user->addons);
	
	for (keymap=user->user_keymaps.first; keymap; keymap=keymap->next) {
		keymap->modal_items= NULL;
		keymap->poll = NULL;
		keymap->flag &= ~KEYMAP_UPDATE;
		
		link_list(fd, &keymap->diff_items);
		link_list(fd, &keymap->items);
		
		for (kmdi=keymap->diff_items.first; kmdi; kmdi=kmdi->next) {
			kmdi->remove_item= newdataadr(fd, kmdi->remove_item);
			kmdi->add_item= newdataadr(fd, kmdi->add_item);
			
			if (kmdi->remove_item)
				direct_link_keymapitem(fd, kmdi->remove_item);
			if (kmdi->add_item)
				direct_link_keymapitem(fd, kmdi->add_item);
		}
		
		for (kmi=keymap->items.first; kmi; kmi=kmi->next)
			direct_link_keymapitem(fd, kmi);
	}
	
	// XXX
	user->uifonts.first = user->uifonts.last= NULL;
	
	link_list(fd, &user->uistyles);
	
	/* free fd->datamap again */
	oldnewmap_free_unused(fd->datamap);
	oldnewmap_clear(fd->datamap);
	
	return bhead;
}

BlendFileData *blo_read_file_internal(FileData *fd, const char *filepath)
{
	BHead *bhead = blo_firstbhead(fd);
	BlendFileData *bfd;
	ListBase mainlist = {NULL, NULL};
	
	bfd = MEM_callocN(sizeof(BlendFileData), "blendfiledata");
	bfd->main = MEM_callocN(sizeof(Main), "readfile_Main");
	BLI_addtail(&mainlist, bfd->main);
	fd->mainlist = &mainlist;
	
	bfd->main->versionfile = fd->fileversion;
	
	bfd->type = BLENFILETYPE_BLEND;
	BLI_strncpy(bfd->main->name, filepath, sizeof(bfd->main->name));

	while (bhead) {
		switch (bhead->code) {
		case DATA:
		case DNA1:
		case TEST: /* used as preview since 2.5x */
		case REND:
			bhead = blo_nextbhead(fd, bhead);
			break;
		case GLOB:
			bhead = read_global(bfd, fd, bhead);
			break;
		case USER:
			bhead = read_userdef(bfd, fd, bhead);
			break;
		case ENDB:
			bhead = NULL;
			break;
		
		case ID_LI:
			/* skip library datablocks in undo, this works together with
			 * BLO_read_from_memfile, where the old main->library is restored
			 * overwriting  the libraries from the memory file. previously
			 * it did not save ID_LI/ID_ID blocks in this case, but they are
			 * needed to make quit.blend recover them correctly. */
			if (fd->memfile)
				bhead = blo_nextbhead(fd, bhead);
			else
				bhead = read_libblock(fd, bfd->main, bhead, LIB_LOCAL, NULL);
			break;
		case ID_ID:
			/* same as above */
			if (fd->memfile)
				bhead = blo_nextbhead(fd, bhead);
			else
				/* always adds to the most recently loaded
				 * ID_LI block, see direct_link_library.
				 * this is part of the file format definition. */
				bhead = read_libblock(fd, mainlist.last, bhead, LIB_READ+LIB_EXTERN, NULL);
			break;
			
			/* in 2.50+ files, the file identifier for screens is patched, forward compatibility */
		case ID_SCRN:
			bhead->code = ID_SCR;
			/* deliberate pass on to default */
		default:
			bhead = read_libblock(fd, bfd->main, bhead, LIB_LOCAL, NULL);
		}
	}
	
	/* do before read_libraries, but skip undo case */
//	if (fd->memfile==NULL) (the mesh shuffle hacks don't work yet? ton)
		do_versions(fd, NULL, bfd->main);
	
	read_libraries(fd, &mainlist);
	
	blo_join_main(&mainlist);
	
	lib_link_all(fd, bfd->main);
	//do_versions_after_linking(fd, NULL, bfd->main); // XXX: not here (or even in this function at all)! this causes crashes on many files - Aligorith (July 04, 2010)
	lib_verify_nodetree(bfd->main, TRUE);
	fix_relpaths_library(fd->relabase, bfd->main); /* make all relative paths, relative to the open blend file */
	
	link_global(fd, bfd);	/* as last */
	
	return bfd;
}

/* ************* APPEND LIBRARY ************** */

struct BHeadSort {
	BHead *bhead;
	void *old;
};

static int verg_bheadsort(const void *v1, const void *v2)
{
	const struct BHeadSort *x1=v1, *x2=v2;
	
	if (x1->old > x2->old) return 1;
	else if (x1->old < x2->old) return -1;
	return 0;
}

static void sort_bhead_old_map(FileData *fd)
{
	BHead *bhead;
	struct BHeadSort *bhs;
	int tot = 0;
	
	for (bhead = blo_firstbhead(fd); bhead; bhead = blo_nextbhead(fd, bhead))
		tot++;
	
	fd->tot_bheadmap = tot;
	if (tot == 0) return;
	
	bhs = fd->bheadmap = MEM_mallocN(tot*sizeof(struct BHeadSort), STRINGIFY(BHeadSort));
	
	for (bhead = blo_firstbhead(fd); bhead; bhead = blo_nextbhead(fd, bhead), bhs++) {
		bhs->bhead = bhead;
		bhs->old = bhead->old;
	}
	
	qsort(fd->bheadmap, tot, sizeof(struct BHeadSort), verg_bheadsort);
}

static BHead *find_previous_lib(FileData *fd, BHead *bhead)
{
	/* skip library datablocks in undo, see comment in read_libblock */
	if (fd->memfile)
		return NULL;

	for (; bhead; bhead = blo_prevbhead(fd, bhead)) {
		if (bhead->code == ID_LI)
			break;
	}

	return bhead;
}

static BHead *find_bhead(FileData *fd, void *old)
{
#if 0
	BHead *bhead;
#endif
	struct BHeadSort *bhs, bhs_s;
	
	if (!old)
		return NULL;

	if (fd->bheadmap == NULL)
		sort_bhead_old_map(fd);
	
	bhs_s.old = old;
	bhs = bsearch(&bhs_s, fd->bheadmap, fd->tot_bheadmap, sizeof(struct BHeadSort), verg_bheadsort);

	if (bhs)
		return bhs->bhead;
	
#if 0
	for (bhead = blo_firstbhead(fd); bhead; bhead= blo_nextbhead(fd, bhead)) {
		if (bhead->old == old)
			return bhead;
	}
#endif

	return NULL;
}

char *bhead_id_name(FileData *fd, BHead *bhead)
{
	return ((char *)(bhead+1)) + fd->id_name_offs;
}

static ID *is_yet_read(FileData *fd, Main *mainvar, BHead *bhead)
{
	const char *idname= bhead_id_name(fd, bhead);
	/* which_libbase can be NULL, intentionally not using idname+2 */
	return BLI_findstring(which_libbase(mainvar, GS(idname)), idname, offsetof(ID, name));
}

static void expand_doit(FileData *fd, Main *mainvar, void *old)
{
	BHead *bhead;
	ID *id;
	
	bhead = find_bhead(fd, old);
	if (bhead) {
		/* from another library? */
		if (bhead->code == ID_ID) {
			BHead *bheadlib= find_previous_lib(fd, bhead);
			
			if (bheadlib) {
				Library *lib = read_struct(fd, bheadlib, "Library");
				Main *ptr = blo_find_main(fd, lib->name, fd->relabase);
				
				id = is_yet_read(fd, ptr, bhead);
				
				if (id == NULL) {
					read_libblock(fd, ptr, bhead, LIB_READ+LIB_INDIRECT, NULL);
					// commented because this can print way too much
					// if (G.debug & G_DEBUG) printf("expand_doit: other lib %s\n", lib->name);
					
					/* for outliner dependency only */
					ptr->curlib->parent = mainvar->curlib;
				}
				else {
					/* The line below was commented by Ton (I assume), when Hos did the merge from the orange branch. rev 6568
					 * This line is NEEDED, the case is that you have 3 blend files...
					 * user.blend, lib.blend and lib_indirect.blend - if user.blend already references a "tree" from
					 * lib_indirect.blend but lib.blend does too, linking in a Scene or Group from lib.blend can result in an
					 * empty without the dupli group referenced. Once you save and reload the group would appear. - Campbell */
					/* This crashes files, must look further into it */
					
					/* Update: the issue is that in file reading, the oldnewmap is OK, but for existing data, it has to be
					 * inserted in the map to be found! */
					
					/* Update: previously it was checking for id->flag & LIB_PRE_EXISTING, however that does not affect file
					 * reading. For file reading we may need to insert it into the libmap as well, because you might have
					 * two files indirectly linking the same datablock, and in that case we need this in the libmap for the
					 * fd of both those files.
					 *
					 * The crash that this check avoided earlier was because bhead->code wasn't properly passed in, making
					 * change_idid_adr not detect the mapping was for an ID_ID datablock. */
					oldnewmap_insert(fd->libmap, bhead->old, id, bhead->code);
					change_idid_adr_fd(fd, bhead->old, id);
					
					// commented because this can print way too much
					// if (G.debug & G_DEBUG) printf("expand_doit: already linked: %s lib: %s\n", id->name, lib->name);
				}
				
				MEM_freeN(lib);
			}
		}
		else {
			id = is_yet_read(fd, mainvar, bhead);
			if (id == NULL) {
				read_libblock(fd, mainvar, bhead, LIB_TESTIND, NULL);
			}
			else {
				/* this is actually only needed on UI call? when ID was already read before, and another append
				 * happens which invokes same ID... in that case the lookup table needs this entry */
				oldnewmap_insert(fd->libmap, bhead->old, id, bhead->code);
				// commented because this can print way too much
				// if (G.debug & G_DEBUG) printf("expand: already read %s\n", id->name);
			}
		}
	}
}



// XXX depreceated - old animation system
static void expand_ipo(FileData *fd, Main *mainvar, Ipo *ipo)
{
	IpoCurve *icu;
	for (icu = ipo->curve.first; icu; icu = icu->next) {
		if (icu->driver)
			expand_doit(fd, mainvar, icu->driver->ob);
	}
}

// XXX depreceated - old animation system
static void expand_constraint_channels(FileData *fd, Main *mainvar, ListBase *chanbase)
{
	bConstraintChannel *chan;
	for (chan = chanbase->first; chan; chan = chan->next) {
		expand_doit(fd, mainvar, chan->ipo);
	}
}

static void expand_fmodifiers(FileData *fd, Main *mainvar, ListBase *list)
{
	FModifier *fcm;
	
	for (fcm = list->first; fcm; fcm = fcm->next) {
		/* library data for specific F-Modifier types */
		switch (fcm->type) {
			case FMODIFIER_TYPE_PYTHON:
			{
				FMod_Python *data = (FMod_Python *)fcm->data;
				
				expand_doit(fd, mainvar, data->script);
			}
				break;
		}
	}
}

static void expand_fcurves(FileData *fd, Main *mainvar, ListBase *list)
{
	FCurve *fcu;
	
	for (fcu = list->first; fcu; fcu = fcu->next) {
		/* Driver targets if there is a driver */
		if (fcu->driver) {
			ChannelDriver *driver = fcu->driver;
			DriverVar *dvar;
			
			for (dvar = driver->variables.first; dvar; dvar = dvar->next) {
				DRIVER_TARGETS_LOOPER(dvar) 
				{
					// TODO: only expand those that are going to get used?
					expand_doit(fd, mainvar, dtar->id);
				}
				DRIVER_TARGETS_LOOPER_END
			}
		}
		
		/* F-Curve Modifiers */
		expand_fmodifiers(fd, mainvar, &fcu->modifiers);
	}
}

static void expand_action(FileData *fd, Main *mainvar, bAction *act)
{
	bActionChannel *chan;
	
	// XXX depreceated - old animation system --------------
	for (chan=act->chanbase.first; chan; chan=chan->next) {
		expand_doit(fd, mainvar, chan->ipo);
		expand_constraint_channels(fd, mainvar, &chan->constraintChannels);
	}
	// ---------------------------------------------------
	
	/* F-Curves in Action */
	expand_fcurves(fd, mainvar, &act->curves);
}

static void expand_keyingsets(FileData *fd, Main *mainvar, ListBase *list)
{
	KeyingSet *ks;
	KS_Path *ksp;
	
	/* expand the ID-pointers in KeyingSets's paths */
	for (ks = list->first; ks; ks = ks->next) {
		for (ksp = ks->paths.first; ksp; ksp = ksp->next) {
			expand_doit(fd, mainvar, ksp->id);
		}
	}
}

static void expand_animdata_nlastrips(FileData *fd, Main *mainvar, ListBase *list)
{
	NlaStrip *strip;
	
	for (strip= list->first; strip; strip= strip->next) {
		/* check child strips */
		expand_animdata_nlastrips(fd, mainvar, &strip->strips);
		
		/* check F-Curves */
		expand_fcurves(fd, mainvar, &strip->fcurves);
		
		/* check F-Modifiers */
		expand_fmodifiers(fd, mainvar, &strip->modifiers);
		
		/* relink referenced action */
		expand_doit(fd, mainvar, strip->act);
	}
}

static void expand_animdata(FileData *fd, Main *mainvar, AnimData *adt)
{
	NlaTrack *nlt;
	
	/* own action */
	expand_doit(fd, mainvar, adt->action);
	expand_doit(fd, mainvar, adt->tmpact);
	
	/* drivers - assume that these F-Curves have driver data to be in this list... */
	expand_fcurves(fd, mainvar, &adt->drivers);
	
	/* nla-data - referenced actions */
	for (nlt = adt->nla_tracks.first; nlt; nlt = nlt->next) 
		expand_animdata_nlastrips(fd, mainvar, &nlt->strips);
}	

static void expand_particlesettings(FileData *fd, Main *mainvar, ParticleSettings *part)
{
	int a;
	
	expand_doit(fd, mainvar, part->dup_ob);
	expand_doit(fd, mainvar, part->dup_group);
	expand_doit(fd, mainvar, part->eff_group);
	expand_doit(fd, mainvar, part->bb_ob);
	
	if (part->adt)
		expand_animdata(fd, mainvar, part->adt);
	
	for (a = 0; a < MAX_MTEX; a++) {
		if (part->mtex[a]) {
			expand_doit(fd, mainvar, part->mtex[a]->tex);
			expand_doit(fd, mainvar, part->mtex[a]->object);
		}
	}
}

static void expand_group(FileData *fd, Main *mainvar, Group *group)
{
	GroupObject *go;
	
	for (go = group->gobject.first; go; go = go->next) {
		expand_doit(fd, mainvar, go->ob);
	}
}

static void expand_key(FileData *fd, Main *mainvar, Key *key)
{
	expand_doit(fd, mainvar, key->ipo); // XXX depreceated - old animation system
	
	if (key->adt)
		expand_animdata(fd, mainvar, key->adt);
}

static void expand_nodetree(FileData *fd, Main *mainvar, bNodeTree *ntree)
{
	bNode *node;
	
	if (ntree->adt)
		expand_animdata(fd, mainvar, ntree->adt);
		
	if (ntree->gpd)
		expand_doit(fd, mainvar, ntree->gpd);
	
	for (node = ntree->nodes.first; node; node = node->next) {
		if (node->id && node->type != CMP_NODE_R_LAYERS)
			expand_doit(fd, mainvar, node->id);
	}

}

static void expand_texture(FileData *fd, Main *mainvar, Tex *tex)
{
	expand_doit(fd, mainvar, tex->ima);
	expand_doit(fd, mainvar, tex->ipo); // XXX depreceated - old animation system
	
	if (tex->adt)
		expand_animdata(fd, mainvar, tex->adt);
	
	if (tex->nodetree)
		expand_nodetree(fd, mainvar, tex->nodetree);
}

static void expand_brush(FileData *fd, Main *mainvar, Brush *brush)
{
	expand_doit(fd, mainvar, brush->mtex.tex);
	expand_doit(fd, mainvar, brush->clone.image);
}

static void expand_material(FileData *fd, Main *mainvar, Material *ma)
{
	int a;
	
	for (a = 0; a < MAX_MTEX; a++) {
		if (ma->mtex[a]) {
			expand_doit(fd, mainvar, ma->mtex[a]->tex);
			expand_doit(fd, mainvar, ma->mtex[a]->object);
		}
	}
	
	expand_doit(fd, mainvar, ma->ipo); // XXX depreceated - old animation system
	
	if (ma->adt)
		expand_animdata(fd, mainvar, ma->adt);
	
	if (ma->nodetree)
		expand_nodetree(fd, mainvar, ma->nodetree);
	
	if (ma->group)
		expand_doit(fd, mainvar, ma->group);
}

static void expand_lamp(FileData *fd, Main *mainvar, Lamp *la)
{
	int a;
	
	for (a = 0; a < MAX_MTEX; a++) {
		if (la->mtex[a]) {
			expand_doit(fd, mainvar, la->mtex[a]->tex);
			expand_doit(fd, mainvar, la->mtex[a]->object);
		}
	}
	
	expand_doit(fd, mainvar, la->ipo); // XXX depreceated - old animation system
	
	if (la->adt)
		expand_animdata(fd, mainvar, la->adt);
	
	if (la->nodetree)
		expand_nodetree(fd, mainvar, la->nodetree);
}

static void expand_lattice(FileData *fd, Main *mainvar, Lattice *lt)
{
	expand_doit(fd, mainvar, lt->ipo); // XXX depreceated - old animation system
	expand_doit(fd, mainvar, lt->key);
	
	if (lt->adt)
		expand_animdata(fd, mainvar, lt->adt);
}


static void expand_world(FileData *fd, Main *mainvar, World *wrld)
{
	int a;
	
	for (a = 0; a < MAX_MTEX; a++) {
		if (wrld->mtex[a]) {
			expand_doit(fd, mainvar, wrld->mtex[a]->tex);
			expand_doit(fd, mainvar, wrld->mtex[a]->object);
		}
	}
	
	expand_doit(fd, mainvar, wrld->ipo); // XXX depreceated - old animation system
	
	if (wrld->adt)
		expand_animdata(fd, mainvar, wrld->adt);
	
	if (wrld->nodetree)
		expand_nodetree(fd, mainvar, wrld->nodetree);
}


static void expand_mball(FileData *fd, Main *mainvar, MetaBall *mb)
{
	int a;
	
	for (a = 0; a < mb->totcol; a++) {
		expand_doit(fd, mainvar, mb->mat[a]);
	}
	
	if (mb->adt)
		expand_animdata(fd, mainvar, mb->adt);
}

static void expand_curve(FileData *fd, Main *mainvar, Curve *cu)
{
	int a;
	
	for (a = 0; a < cu->totcol; a++) {
		expand_doit(fd, mainvar, cu->mat[a]);
	}
	
	expand_doit(fd, mainvar, cu->vfont);
	expand_doit(fd, mainvar, cu->vfontb);	
	expand_doit(fd, mainvar, cu->vfonti);
	expand_doit(fd, mainvar, cu->vfontbi);
	expand_doit(fd, mainvar, cu->key);
	expand_doit(fd, mainvar, cu->ipo); // XXX depreceated - old animation system
	expand_doit(fd, mainvar, cu->bevobj);
	expand_doit(fd, mainvar, cu->taperobj);
	expand_doit(fd, mainvar, cu->textoncurve);
	
	if (cu->adt)
		expand_animdata(fd, mainvar, cu->adt);
}

static void expand_mesh(FileData *fd, Main *mainvar, Mesh *me)
{
	CustomDataLayer *layer;
	TFace *tf;
	int a, i;
	
	if (me->adt)
		expand_animdata(fd, mainvar, me->adt);
		
	for (a = 0; a < me->totcol; a++) {
		expand_doit(fd, mainvar, me->mat[a]);
	}
	
	expand_doit(fd, mainvar, me->key);
	expand_doit(fd, mainvar, me->texcomesh);
	
	if (me->tface) {
		tf = me->tface;
		for (i=0; i<me->totface; i++, tf++) {
			if (tf->tpage)
				expand_doit(fd, mainvar, tf->tpage);
		}
	}

	if (me->mface && !me->mpoly) {
		MTFace *mtf;

		for (a = 0; a < me->fdata.totlayer; a++) {
			layer = &me->fdata.layers[a];

			if (layer->type == CD_MTFACE) {
				mtf = (MTFace *) layer->data;
				for (i = 0; i < me->totface; i++, mtf++) {
					if (mtf->tpage)
						expand_doit(fd, mainvar, mtf->tpage);
				}
			}
		}
	}
	else {
		MTexPoly *mtp;

		for (a = 0; a < me->pdata.totlayer; a++) {
			layer = &me->pdata.layers[a];

			if (layer->type == CD_MTEXPOLY) {
				mtp = (MTexPoly *) layer->data;

				for (i = 0; i < me->totpoly; i++, mtp++) {
					if (mtp->tpage)
						expand_doit(fd, mainvar, mtp->tpage);
				}
			}
		}
	}
}

/* temp struct used to transport needed info to expand_constraint_cb() */
typedef struct tConstraintExpandData {
	FileData *fd;
	Main *mainvar;
} tConstraintExpandData;
/* callback function used to expand constraint ID-links */
static void expand_constraint_cb(bConstraint *UNUSED(con), ID **idpoin, short UNUSED(isReference), void *userdata)
{
	tConstraintExpandData *ced = (tConstraintExpandData *)userdata;
	expand_doit(ced->fd, ced->mainvar, *idpoin);
}

static void expand_constraints(FileData *fd, Main *mainvar, ListBase *lb)
{
	tConstraintExpandData ced;
	bConstraint *curcon;
	
	/* relink all ID-blocks used by the constraints */
	ced.fd = fd;
	ced.mainvar = mainvar;
	
	id_loop_constraints(lb, expand_constraint_cb, &ced);
	
	/* depreceated manual expansion stuff */
	for (curcon = lb->first; curcon; curcon = curcon->next) {
		if (curcon->ipo)
			expand_doit(fd, mainvar, curcon->ipo); // XXX depreceated - old animation system
	}
}

#if 0 /* Disabled as it doesn't actually do anything except recurse... */
static void expand_bones(FileData *fd, Main *mainvar, Bone *bone)
{
	Bone *curBone;
	
	for (curBone = bone->childbase.first; curBone; curBone=curBone->next) {
		expand_bones(fd, mainvar, curBone);
	}
}
#endif

static void expand_pose(FileData *fd, Main *mainvar, bPose *pose)
{
	bPoseChannel *chan;
	
	if (!pose)
		return;
	
	for (chan = pose->chanbase.first; chan; chan = chan->next) {
		expand_constraints(fd, mainvar, &chan->constraints);
		expand_doit(fd, mainvar, chan->custom);
	}
}

static void expand_armature(FileData *fd, Main *mainvar, bArmature *arm)
{	
	if (arm->adt)
		expand_animdata(fd, mainvar, arm->adt);
	
#if 0 /* Disabled as this currently only recurses down the chain doing nothing */
	{
		Bone *curBone;
		
		for (curBone = arm->bonebase.first; curBone; curBone=curBone->next) {
			expand_bones(fd, mainvar, curBone);
		}
	}
#endif
}

static void expand_object_expandModifiers(void *userData, Object *UNUSED(ob),
                                          ID **idpoin)
{
	struct { FileData *fd; Main *mainvar; } *data= userData;
	
	FileData *fd = data->fd;
	Main *mainvar = data->mainvar;
	
	expand_doit(fd, mainvar, *idpoin);
}

static void expand_object(FileData *fd, Main *mainvar, Object *ob)
{
	ParticleSystem *psys;
	bSensor *sens;
	bController *cont;
	bActuator *act;
	bActionStrip *strip;
	PartEff *paf;
	int a;
	
	expand_doit(fd, mainvar, ob->data);
	
	/* expand_object_expandModifier() */
	if (ob->modifiers.first) {
		struct { FileData *fd; Main *mainvar; } data;
		data.fd = fd;
		data.mainvar = mainvar;
		
		modifiers_foreachIDLink(ob, expand_object_expandModifiers, (void *)&data);
	}
	
	expand_pose(fd, mainvar, ob->pose);
	expand_doit(fd, mainvar, ob->poselib);
	expand_constraints(fd, mainvar, &ob->constraints);
	
	expand_doit(fd, mainvar, ob->gpd);
	
// XXX depreceated - old animation system (for version patching only) 
	expand_doit(fd, mainvar, ob->ipo);
	expand_doit(fd, mainvar, ob->action);
	
	expand_constraint_channels(fd, mainvar, &ob->constraintChannels);
	
	for (strip=ob->nlastrips.first; strip; strip=strip->next) {
		expand_doit(fd, mainvar, strip->object);
		expand_doit(fd, mainvar, strip->act);
		expand_doit(fd, mainvar, strip->ipo);
	}
// XXX depreceated - old animation system (for version patching only)
	
	if (ob->adt)
		expand_animdata(fd, mainvar, ob->adt);
	
	for (a = 0; a < ob->totcol; a++) {
		expand_doit(fd, mainvar, ob->mat[a]);
	}
	
	paf = blo_do_version_give_parteff_245(ob);
	if (paf && paf->group) 
		expand_doit(fd, mainvar, paf->group);
	
	if (ob->dup_group)
		expand_doit(fd, mainvar, ob->dup_group);
	
	if (ob->proxy)
		expand_doit(fd, mainvar, ob->proxy);
	if (ob->proxy_group)
		expand_doit(fd, mainvar, ob->proxy_group);
	
	for (psys = ob->particlesystem.first; psys; psys = psys->next)
		expand_doit(fd, mainvar, psys->part);
	
	for (sens = ob->sensors.first; sens; sens = sens->next) {
		if (sens->type == SENS_TOUCH) {
			bTouchSensor *ts = sens->data;
			expand_doit(fd, mainvar, ts->ma);
		}
		else if (sens->type == SENS_MESSAGE) {
			bMessageSensor *ms = sens->data;
			expand_doit(fd, mainvar, ms->fromObject);
		}
	}
	
	for (cont = ob->controllers.first; cont; cont = cont->next) {
		if (cont->type == CONT_PYTHON) {
			bPythonCont *pc = cont->data;
			expand_doit(fd, mainvar, pc->text);
		}
	}
	
	for (act = ob->actuators.first; act; act = act->next) {
		if (act->type == ACT_SOUND) {
			bSoundActuator *sa = act->data;
			expand_doit(fd, mainvar, sa->sound);
		}
		else if (act->type == ACT_CAMERA) {
			bCameraActuator *ca = act->data;
			expand_doit(fd, mainvar, ca->ob);
		}
		else if (act->type == ACT_EDIT_OBJECT) {
			bEditObjectActuator *eoa = act->data;
			if (eoa) {
				expand_doit(fd, mainvar, eoa->ob);
				expand_doit(fd, mainvar, eoa->me);
			}
		}
		else if (act->type == ACT_OBJECT) {
			bObjectActuator *oa = act->data;
			expand_doit(fd, mainvar, oa->reference);
		}
		else if (act->type == ACT_ADD_OBJECT) {
			bAddObjectActuator *aoa = act->data;
			expand_doit(fd, mainvar, aoa->ob);
		}
		else if (act->type == ACT_SCENE) {
			bSceneActuator *sa = act->data;
			expand_doit(fd, mainvar, sa->camera);
			expand_doit(fd, mainvar, sa->scene);
		}
		else if (act->type == ACT_2DFILTER) {
			bTwoDFilterActuator *tdfa = act->data;
			expand_doit(fd, mainvar, tdfa->text);
		}
		else if (act->type == ACT_ACTION) {
			bActionActuator *aa = act->data;
			expand_doit(fd, mainvar, aa->act);
		}
		else if (act->type == ACT_SHAPEACTION) {
			bActionActuator *aa = act->data;
			expand_doit(fd, mainvar, aa->act);
		}
		else if (act->type == ACT_PROPERTY) {
			bPropertyActuator *pa = act->data;
			expand_doit(fd, mainvar, pa->ob);
		}
		else if (act->type == ACT_MESSAGE) {
			bMessageActuator *ma = act->data;
			expand_doit(fd, mainvar, ma->toObject);
		}
		else if (act->type==ACT_PARENT) {
			bParentActuator *pa = act->data;
			expand_doit(fd, mainvar, pa->ob);
		}
		else if (act->type == ACT_ARMATURE) {
			bArmatureActuator *arma = act->data;
			expand_doit(fd, mainvar, arma->target);
		}
		else if (act->type == ACT_STEERING) {
			bSteeringActuator *sta = act->data;
			expand_doit(fd, mainvar, sta->target);
			expand_doit(fd, mainvar, sta->navmesh);
		}
	}
	
	if (ob->pd && ob->pd->tex)
		expand_doit(fd, mainvar, ob->pd->tex);
	
}

static void expand_scene(FileData *fd, Main *mainvar, Scene *sce)
{
	Base *base;
	SceneRenderLayer *srl;
	FreestyleLineSet *lineset;
	
	for (base = sce->base.first; base; base = base->next) {
		expand_doit(fd, mainvar, base->object);
	}
	expand_doit(fd, mainvar, sce->camera);
	expand_doit(fd, mainvar, sce->world);
	
	if (sce->adt)
		expand_animdata(fd, mainvar, sce->adt);
	expand_keyingsets(fd, mainvar, &sce->keyingsets);
	
	if (sce->set)
		expand_doit(fd, mainvar, sce->set);
	
	if (sce->nodetree)
		expand_nodetree(fd, mainvar, sce->nodetree);
	
	for (srl = sce->r.layers.first; srl; srl = srl->next) {
		expand_doit(fd, mainvar, srl->mat_override);
		expand_doit(fd, mainvar, srl->light_override);

		for (lineset = srl->freestyleConfig.linesets.first; lineset; lineset = lineset->next) {
			if (lineset->group)
				expand_doit(fd, mainvar, lineset->group);
			expand_doit(fd, mainvar, lineset->linestyle);
		}
	}
	
	if (sce->r.dometext)
		expand_doit(fd, mainvar, sce->gm.dome.warptext);
	
	if (sce->gpd)
		expand_doit(fd, mainvar, sce->gpd);
		
	if (sce->ed) {
		Sequence *seq;
		
		SEQ_BEGIN (sce->ed, seq)
		{
			if (seq->scene) expand_doit(fd, mainvar, seq->scene);
			if (seq->scene_camera) expand_doit(fd, mainvar, seq->scene_camera);
			if (seq->sound) expand_doit(fd, mainvar, seq->sound);
		}
		SEQ_END
	}

#ifdef DURIAN_CAMERA_SWITCH
	{
		TimeMarker *marker;
		
		for (marker = sce->markers.first; marker; marker = marker->next) {
			if (marker->camera) {
				expand_doit(fd, mainvar, marker->camera);
			}
		}
	}
#endif

	expand_doit(fd, mainvar, sce->clip);
}

static void expand_camera(FileData *fd, Main *mainvar, Camera *ca)
{
	expand_doit(fd, mainvar, ca->ipo); // XXX depreceated - old animation system
	
	if (ca->adt)
		expand_animdata(fd, mainvar, ca->adt);
}

static void expand_speaker(FileData *fd, Main *mainvar, Speaker *spk)
{
	expand_doit(fd, mainvar, spk->sound);

	if (spk->adt)
		expand_animdata(fd, mainvar, spk->adt);
}

static void expand_sound(FileData *fd, Main *mainvar, bSound *snd)
{
	expand_doit(fd, mainvar, snd->ipo); // XXX depreceated - old animation system
}

static void expand_movieclip(FileData *fd, Main *mainvar, MovieClip *clip)
{
	if (clip->adt)
		expand_animdata(fd, mainvar, clip->adt);
}

static void expand_mask_parent(FileData *fd, Main *mainvar, MaskParent *parent)
{
	if (parent->id) {
		expand_doit(fd, mainvar, parent->id);
	}
}

static void expand_mask(FileData *fd, Main *mainvar, Mask *mask)
{
	MaskLayer *mask_layer;

	if (mask->adt)
		expand_animdata(fd, mainvar, mask->adt);

	for (mask_layer = mask->masklayers.first; mask_layer; mask_layer = mask_layer->next) {
		MaskSpline *spline;

		for (spline = mask_layer->splines.first; spline; spline = spline->next) {
			int i;

			for (i = 0; i < spline->tot_point; i++) {
				MaskSplinePoint *point = &spline->points[i];

				expand_mask_parent(fd, mainvar, &point->parent);
			}

			expand_mask_parent(fd, mainvar, &spline->parent);
		}
	}
}

static void expand_linestyle(FileData *fd, Main *mainvar, FreestyleLineStyle *linestyle)
{
	LineStyleModifier *m;

	if (linestyle->adt)
		expand_animdata(fd, mainvar, linestyle->adt);
	for (m = linestyle->color_modifiers.first; m; m = m->next) {
		if (m->type == LS_MODIFIER_DISTANCE_FROM_OBJECT)
			expand_doit(fd, mainvar, ((LineStyleColorModifier_DistanceFromObject *)m)->target);
	}
	for (m = linestyle->alpha_modifiers.first; m; m = m->next){
		if (m->type == LS_MODIFIER_DISTANCE_FROM_OBJECT)
			expand_doit(fd, mainvar, ((LineStyleAlphaModifier_DistanceFromObject *)m)->target);
	}
	for (m = linestyle->thickness_modifiers.first; m; m = m->next){
		if (m->type == LS_MODIFIER_DISTANCE_FROM_OBJECT)
			expand_doit(fd, mainvar, ((LineStyleThicknessModifier_DistanceFromObject *)m)->target);
	}
}

static void expand_main(FileData *fd, Main *mainvar)
{
	ListBase *lbarray[MAX_LIBARRAY];
	ID *id;
	int a, do_it = TRUE;
	
	if (fd == NULL) return;
	
	while (do_it) {
		do_it = FALSE;
		
		a = set_listbasepointers(mainvar, lbarray);
		while (a--) {
			id= lbarray[a]->first;
			while (id) {
				if (id->flag & LIB_NEED_EXPAND) {
					switch (GS(id->name)) {
					case ID_OB:
						expand_object(fd, mainvar, (Object *)id);
						break;
					case ID_ME:
						expand_mesh(fd, mainvar, (Mesh *)id);
						break;
					case ID_CU:
						expand_curve(fd, mainvar, (Curve *)id);
						break;
					case ID_MB:
						expand_mball(fd, mainvar, (MetaBall *)id);
						break;
					case ID_SCE:
						expand_scene(fd, mainvar, (Scene *)id);
						break;
					case ID_MA:
						expand_material(fd, mainvar, (Material *)id);
						break;
					case ID_TE:
						expand_texture(fd, mainvar, (Tex *)id);
						break;
					case ID_WO:
						expand_world(fd, mainvar, (World *)id);
						break;
					case ID_LT:
						expand_lattice(fd, mainvar, (Lattice *)id);
						break;
					case ID_LA:
						expand_lamp(fd, mainvar, (Lamp *)id);
						break;
					case ID_KE:
						expand_key(fd, mainvar, (Key *)id);
						break;
					case ID_CA:
						expand_camera(fd, mainvar, (Camera *)id);
						break;
					case ID_SPK:
						expand_speaker(fd, mainvar, (Speaker *)id);
						break;
					case ID_SO:
						expand_sound(fd, mainvar, (bSound *)id);
						break;
					case ID_AR:
						expand_armature(fd, mainvar, (bArmature *)id);
						break;
					case ID_AC:
						expand_action(fd, mainvar, (bAction *)id); // XXX depreceated - old animation system
						break;
					case ID_GR:
						expand_group(fd, mainvar, (Group *)id);
						break;
					case ID_NT:
						expand_nodetree(fd, mainvar, (bNodeTree *)id);
						break;
					case ID_BR:
						expand_brush(fd, mainvar, (Brush *)id);
						break;
					case ID_IP:
						expand_ipo(fd, mainvar, (Ipo *)id); // XXX depreceated - old animation system
						break;
					case ID_PA:
						expand_particlesettings(fd, mainvar, (ParticleSettings *)id);
						break;
					case ID_MC:
						expand_movieclip(fd, mainvar, (MovieClip *)id);
						break;
					case ID_MSK:
						expand_mask(fd, mainvar, (Mask *)id);
						break;
					case ID_LS:
						expand_linestyle(fd, mainvar, (FreestyleLineStyle *)id);
						break;
					}
					
					do_it = TRUE;
					id->flag -= LIB_NEED_EXPAND;
					
				}
				id = id->next;
			}
		}
	}
}

static int object_in_any_scene(Main *mainvar, Object *ob)
{
	Scene *sce;
	
	for (sce= mainvar->scene.first; sce; sce= sce->id.next) {
		if (BKE_scene_base_find(sce, ob))
			return 1;
	}
	
	return 0;
}

static void give_base_to_objects(Main *mainvar, Scene *sce, Library *lib, const short idcode, const short is_link)
{
	Object *ob;
	Base *base;
	const short is_group_append = (is_link==FALSE && idcode==ID_GR);

	/* give all objects which are LIB_INDIRECT a base, or for a group when *lib has been set */
	for (ob = mainvar->object.first; ob; ob = ob->id.next) {
		if (ob->id.flag & LIB_INDIRECT) {
			/* IF below is quite confusing!
			 * if we are appending, but this object wasnt just added along with a group,
			 * then this is already used indirectly in the scene somewhere else and we didnt just append it.
			 *
			 * (ob->id.flag & LIB_PRE_EXISTING)==0 means that this is a newly appended object - Campbell */
			if (is_group_append==0 || (ob->id.flag & LIB_PRE_EXISTING)==0) {
				int do_it = FALSE;
				
				if (ob->id.us == 0) {
					do_it = TRUE;
				}
				else if (idcode==ID_GR) {
					if (ob->id.us==1 && is_link==FALSE && ob->id.lib==lib) {
						if ((ob->flag & OB_FROMGROUP) && object_in_any_scene(mainvar, ob)==0) {
							do_it = TRUE;
						}
					}
				}
				else {
					/* when appending, make sure any indirectly loaded objects
					 * get a base else they cant be accessed at all [#27437] */
					if (ob->id.us==1 && is_link==FALSE && ob->id.lib==lib) {
						/* we may be appending from a scene where we already
						 *  have a linked object which is not in any scene [#27616] */
						if ((ob->id.flag & LIB_PRE_EXISTING)==0) {
							if (object_in_any_scene(mainvar, ob)==0) {
								do_it = TRUE;
							}
						}
					}
				}
				
				if (do_it) {
					base = MEM_callocN(sizeof(Base), "add_ext_base");
					BLI_addtail(&(sce->base), base);
					base->lay = ob->lay;
					base->object = ob;
					base->flag = ob->flag;
					ob->id.us = 1;
					
					ob->id.flag -= LIB_INDIRECT;
					ob->id.flag |= LIB_EXTERN;
				}
			}
		}
	}
}

static void give_base_to_groups(Main *mainvar, Scene *scene)
{
	Group *group;
	
	/* give all objects which are LIB_INDIRECT a base, or for a group when *lib has been set */
	for (group = mainvar->group.first; group; group = group->id.next) {
		if (((group->id.flag & LIB_INDIRECT)==0 && (group->id.flag & LIB_PRE_EXISTING)==0)) {
			Base *base;
			
			/* BKE_object_add(...) messes with the selection */
			Object *ob = BKE_object_add_only_object(OB_EMPTY, group->id.name+2);
			ob->type = OB_EMPTY;
			ob->lay = scene->lay;
			
			/* assign the base */
			base = BKE_scene_base_add(scene, ob);
			base->flag |= SELECT;
			base->object->flag= base->flag;
			ob->recalc |= OB_RECALC_OB|OB_RECALC_DATA|OB_RECALC_TIME;
			scene->basact = base;
			
			/* assign the group */
			ob->dup_group = group;
			ob->transflag |= OB_DUPLIGROUP;
			rename_id(&ob->id, group->id.name+2);
			copy_v3_v3(ob->loc, scene->cursor);
		}
	}
}

/* returns true if the item was found
 * but it may already have already been appended/linked */
static ID *append_named_part(Main *mainl, FileData *fd, const char *idname, const short idcode)
{
	BHead *bhead;
	ID *id = NULL;
	int found = 0;

	for (bhead = blo_firstbhead(fd); bhead; bhead = blo_nextbhead(fd, bhead)) {
		if (bhead->code == idcode) {
			const char *idname_test= bhead_id_name(fd, bhead);
			
			if (strcmp(idname_test + 2, idname) == 0) {
				found = 1;
				id = is_yet_read(fd, mainl, bhead);
				if (id == NULL) {
					/* not read yet */
					read_libblock(fd, mainl, bhead, LIB_TESTEXT, &id);
					
					if (id) {
						/* sort by name in list */
						ListBase *lb = which_libbase(mainl, idcode);
						id_sort_by_name(lb, id);
					}
				}
				else {
					/* already linked */
					printf("append: already linked\n");
					oldnewmap_insert(fd->libmap, bhead->old, id, bhead->code);
					if (id->flag & LIB_INDIRECT) {
						id->flag -= LIB_INDIRECT;
						id->flag |= LIB_EXTERN;
					}
				}
				
				break;
			}
		}
		else if (bhead->code == ENDB) {
			break;
		}
	}
	
	/* if we found the id but the id is NULL, this is really bad */
	BLI_assert((found != 0) == (id != NULL));
	
	return (found) ? id : NULL;
}

static ID *append_named_part_ex(const bContext *C, Main *mainl, FileData *fd, const char *idname, const int idcode, const int flag)
{
	ID *id= append_named_part(mainl, fd, idname, idcode);

	if (id && (GS(id->name) == ID_OB)) {	/* loose object: give a base */
		Scene *scene = CTX_data_scene(C); /* can be NULL */
		if (scene) {
			Base *base;
			Object *ob;
			
			base= MEM_callocN(sizeof(Base), "app_nam_part");
			BLI_addtail(&scene->base, base);
			
			ob = (Object *)id;
			
			/* link at active layer (view3d->lay if in context, else scene->lay */
			if ((flag & FILE_ACTIVELAY)) {
				View3D *v3d = CTX_wm_view3d(C);
				ob->lay = v3d ? v3d->layact : scene->lay;
			}
			
			ob->mode = 0;
			base->lay = ob->lay;
			base->object = ob;
			ob->id.us++;
			
			if (flag & FILE_AUTOSELECT) {
				base->flag |= SELECT;
				base->object->flag = base->flag;
				/* do NOT make base active here! screws up GUI stuff, if you want it do it on src/ level */
			}
		}
	}
	
	return id;
}

ID *BLO_library_append_named_part(Main *mainl, BlendHandle** bh, const char *idname, const int idcode)
{
	FileData *fd = (FileData*)(*bh);
	return append_named_part(mainl, fd, idname, idcode);
}

ID *BLO_library_append_named_part_ex(const bContext *C, Main *mainl, BlendHandle** bh, const char *idname, const int idcode, const short flag)
{
	FileData *fd = (FileData*)(*bh);
	return append_named_part_ex(C, mainl, fd, idname, idcode, flag);
}

static void append_id_part(FileData *fd, Main *mainvar, ID *id, ID **id_r)
{
	BHead *bhead;
	
	for (bhead = blo_firstbhead(fd); bhead; bhead = blo_nextbhead(fd, bhead)) {
		if (bhead->code == GS(id->name)) {
			
			if (strcmp(id->name, bhead_id_name(fd, bhead))==0) {
				id->flag &= ~LIB_READ;
				id->flag |= LIB_NEED_EXPAND;
//				printf("read lib block %s\n", id->name);
				read_libblock(fd, mainvar, bhead, id->flag, id_r);
				
				break;
			}
		}
		else if (bhead->code==ENDB)
			break;
	}
}

/* common routine to append/link something from a library */

static Main *library_append_begin(Main *mainvar, FileData **fd, const char *filepath)
{
	Main *mainl;

	(*fd)->mainlist = MEM_callocN(sizeof(ListBase), "FileData.mainlist");
	
	/* make mains */
	blo_split_main((*fd)->mainlist, mainvar);
	
	/* which one do we need? */
	mainl = blo_find_main(*fd, filepath, G.main->name);
	
	/* needed for do_version */
	mainl->versionfile = (*fd)->fileversion;
	read_file_version(*fd, mainl);
	
	return mainl;
}

Main *BLO_library_append_begin(Main *mainvar, BlendHandle** bh, const char *filepath)
{
	FileData *fd = (FileData*)(*bh);
	return library_append_begin(mainvar, &fd, filepath);
}


/* Context == NULL signifies not to do any scene manipulation */
static void library_append_end(const bContext *C, Main *mainl, FileData **fd, int idcode, short flag)
{
	Main *mainvar;
	Library *curlib;
	
	/* make main consistent */
	expand_main(*fd, mainl);
	
	/* do this when expand found other libs */
	read_libraries(*fd, (*fd)->mainlist);
	
	curlib = mainl->curlib;
	
	/* make the lib path relative if required */
	if (flag & FILE_RELPATH) {
		/* use the full path, this could have been read by other library even */
		BLI_strncpy(curlib->name, curlib->filepath, sizeof(curlib->name));
		
		/* uses current .blend file as reference */
		BLI_path_rel(curlib->name, G.main->name);
	}
	
	blo_join_main((*fd)->mainlist);
	mainvar = (*fd)->mainlist->first;
	MEM_freeN((*fd)->mainlist);
	mainl = NULL; /* blo_join_main free's mainl, cant use anymore */
	
	lib_link_all(*fd, mainvar);
	lib_verify_nodetree(mainvar, FALSE);
	fix_relpaths_library(G.main->name, mainvar); /* make all relative paths, relative to the open blend file */
	
	if (C) {
		Scene *scene = CTX_data_scene(C);
		
		/* give a base to loose objects. If group append, do it for objects too */
		if (scene) {
			const short is_link = (flag & FILE_LINK) != 0;
			if (idcode == ID_SCE) {
				/* don't instance anything when linking in scenes, assume the scene its self instances the data */
			}
			else {
				give_base_to_objects(mainvar, scene, curlib, idcode, is_link);
				
				if (flag & FILE_GROUP_INSTANCE) {
					give_base_to_groups(mainvar, scene);
				}
			}
		}
		else {
			printf("library_append_end, scene is NULL (objects wont get bases)\n");
		}
	}
	/* has been removed... erm, why? s..ton) */
	/* 20040907: looks like they are give base already in append_named_part(); -Nathan L */
	/* 20041208: put back. It only linked direct, not indirect objects (ton) */
	
	/* patch to prevent switch_endian happens twice */
	if ((*fd)->flags & FD_FLAGS_SWITCH_ENDIAN) {
		blo_freefiledata(*fd);
		*fd = NULL;
	}	
}

void BLO_library_append_end(const bContext *C, struct Main *mainl, BlendHandle** bh, int idcode, short flag)
{
	FileData *fd = (FileData*)(*bh);
	library_append_end(C, mainl, &fd, idcode, flag);
	*bh = (BlendHandle*)fd;
}

void *BLO_library_read_struct(FileData *fd, BHead *bh, const char *blockname)
{
	return read_struct(fd, bh, blockname);
}

/* ************* READ LIBRARY ************** */

static int mainvar_count_libread_blocks(Main *mainvar)
{
	ListBase *lbarray[MAX_LIBARRAY];
	int a, tot = 0;
	
	a = set_listbasepointers(mainvar, lbarray);
	while (a--) {
		ID *id;
		
		for (id = lbarray[a]->first; id; id = id->next) {
			if (id->flag & LIB_READ)
				tot++;
		}
	}
	return tot;
}

static void read_libraries(FileData *basefd, ListBase *mainlist)
{
	Main *mainl = mainlist->first;
	Main *mainptr;
	ListBase *lbarray[MAX_LIBARRAY];
	int a, do_it = TRUE;
	
	while (do_it) {
		do_it = FALSE;
		
		/* test 1: read libdata */
		mainptr= mainl->next;
		while (mainptr) {
			int tot = mainvar_count_libread_blocks(mainptr);
			
			// printf("found LIB_READ %s\n", mainptr->curlib->name);
			if (tot) {
				FileData *fd = mainptr->curlib->filedata;
				
				if (fd == NULL) {
					/* printf and reports for now... its important users know this */
					BKE_reportf_wrap(basefd->reports, RPT_INFO,
					                 "read library:  '%s', '%s'",
					                 mainptr->curlib->filepath, mainptr->curlib->name);
					
					fd = blo_openblenderfile(mainptr->curlib->filepath, basefd->reports);

					/* allow typing in a new lib path */
					if (G.debug_value == -666) {
						while (fd == NULL) {
							char newlib_path[FILE_MAX] = {0};
							printf("Missing library...'\n");
							printf("	current file: %s\n", G.main->name);
							printf("	absolute lib: %s\n", mainptr->curlib->filepath);
							printf("	relative lib: %s\n", mainptr->curlib->name);
							printf("  enter a new path:\n");
							
							if (scanf("%s", newlib_path) > 0) {
								BLI_strncpy(mainptr->curlib->name, newlib_path, sizeof(mainptr->curlib->name));
								BLI_strncpy(mainptr->curlib->filepath, newlib_path, sizeof(mainptr->curlib->filepath));
								cleanup_path(G.main->name, mainptr->curlib->filepath);
								
								fd = blo_openblenderfile(mainptr->curlib->filepath, basefd->reports);

								if (fd) {
									fd->mainlist = mainlist;
									printf("found: '%s', party on macuno!\n", mainptr->curlib->filepath);
								}
							}
						}
					}
					
					if (fd) {
						/* share the mainlist, so all libraries are added immediately in a
						 * single list. it used to be that all FileData's had their own list,
						 * but with indirectly linking this meant we didn't catch duplicate
						 * libraries properly */
						fd->mainlist = mainlist;

						fd->reports = basefd->reports;
						
						if (fd->libmap)
							oldnewmap_free(fd->libmap);
						
						fd->libmap = oldnewmap_new();
						
						mainptr->curlib->filedata = fd;
						mainptr->versionfile=  fd->fileversion;
						
						/* subversion */
						read_file_version(fd, mainptr);
					}
					else mainptr->curlib->filedata = NULL;
					
					if (fd == NULL) {
						BKE_reportf_wrap(basefd->reports, RPT_ERROR,
						                 "Can't find lib '%s'",
						                 mainptr->curlib->filepath);
					}
				}
				if (fd) {
					do_it = TRUE;
					a = set_listbasepointers(mainptr, lbarray);
					while (a--) {
						ID *id = lbarray[a]->first;
						
						while (id) {
							ID *idn = id->next;
							if (id->flag & LIB_READ) {
								ID *realid = NULL;
								BLI_remlink(lbarray[a], id);
								
								append_id_part(fd, mainptr, id, &realid);
								if (!realid) {
									BKE_reportf_wrap(fd->reports, RPT_ERROR,
									                 "LIB ERROR: %s:'%s' missing from '%s'",
									                 BKE_idcode_to_name(GS(id->name)),
									                 id->name+2, mainptr->curlib->filepath);
								}
								
								change_idid_adr(mainlist, basefd, id, realid);
								
								MEM_freeN(id);
							}
							id = idn;
						}
					}
					
					expand_main(fd, mainptr);
				}
			}
			
			mainptr = mainptr->next;
		}
	}
	
	/* test if there are unread libblocks */
	for (mainptr = mainl->next; mainptr; mainptr = mainptr->next) {
		a = set_listbasepointers(mainptr, lbarray);
		while (a--) {
			ID *id, *idn = NULL;
			
			for (id = lbarray[a]->first; id; id = idn) {
				idn = id->next;
				if (id->flag & LIB_READ) {
					BLI_remlink(lbarray[a], id);
					BKE_reportf_wrap(basefd->reports, RPT_ERROR,
					                 "LIB ERROR: %s:'%s' unread libblock missing from '%s'",
					                 BKE_idcode_to_name(GS(id->name)), id->name + 2, mainptr->curlib->filepath);
					change_idid_adr(mainlist, basefd, id, NULL);
					
					MEM_freeN(id);
				}
			}
		}
	}
	
	/* do versions, link, and free */
	for (mainptr = mainl->next; mainptr; mainptr = mainptr->next) {
		/* some mains still have to be read, then
		 * versionfile is still zero! */
		if (mainptr->versionfile) {
			if (mainptr->curlib->filedata) // can be zero... with shift+f1 append
				do_versions(mainptr->curlib->filedata, mainptr->curlib, mainptr);
			else
				do_versions(basefd, NULL, mainptr);
		}
		
		if (mainptr->curlib->filedata)
			lib_link_all(mainptr->curlib->filedata, mainptr);
		
		if (mainptr->curlib->filedata) blo_freefiledata(mainptr->curlib->filedata);
		mainptr->curlib->filedata = NULL;
	}
}


/* reading runtime */

BlendFileData *blo_read_blendafterruntime(int file, const char *name, int actualsize, ReportList *reports)
{
	BlendFileData *bfd = NULL;
	FileData *fd = filedata_new();
	fd->filedes = file;
	fd->buffersize = actualsize;
	fd->read = fd_read_from_file;
	
	/* needed for library_append and read_libraries */
	BLI_strncpy(fd->relabase, name, sizeof(fd->relabase));
	
	fd = blo_decode_and_check(fd, reports);
	if (!fd)
		return NULL;
	
	fd->reports = reports;
	bfd = blo_read_file_internal(fd, "");
	blo_freefiledata(fd);
	
	return bfd;
}<|MERGE_RESOLUTION|>--- conflicted
+++ resolved
@@ -8059,35 +8059,6 @@
 			ntreetype->foreach_nodetree(main, NULL, do_version_ntree_mask_264);
 	}
 
-<<<<<<< HEAD
-	/* default values in Freestyle settings */
-	{
-		Scene *sce;
-		SceneRenderLayer *srl;
-		FreestyleLineStyle *linestyle;
-
-		for(sce = main->scene.first; sce; sce = sce->id.next) {
-			if (sce->r.line_thickness_mode == 0) {
-				sce->r.line_thickness_mode= R_LINE_THICKNESS_ABSOLUTE;
-				sce->r.unit_line_thickness= 1.f;
-			}
-			for(srl= sce->r.layers.first; srl; srl= srl->next) {
-				if (srl->freestyleConfig.mode == 0)
-					srl->freestyleConfig.mode= FREESTYLE_CONTROL_EDITOR_MODE;
-				if (srl->freestyleConfig.raycasting_algorithm == 0)
-					srl->freestyleConfig.raycasting_algorithm= FREESTYLE_ALGO_CULLED_ADAPTIVE_CUMULATIVE;
-			}
-		}
-		for(linestyle = main->linestyle.first; linestyle; linestyle = linestyle->id.next) {
-			if (linestyle->thickness_position == 0) {
-				linestyle->thickness_position= LS_THICKNESS_CENTER;
-				linestyle->thickness_ratio= 0.5f;
-			}
-			if (linestyle->chaining == 0)
-				linestyle->chaining= LS_CHAINING_PLAIN;
-			if (linestyle->rounds == 0)
-				linestyle->rounds= 3;
-=======
 	if (main->versionfile < 263 || (main->versionfile == 263 && main->subversionfile < 18)) {
 		Scene *scene;
 
@@ -8121,7 +8092,36 @@
 				}
 				SEQ_END
 			}
->>>>>>> a4257900
+		}
+	}
+
+	/* default values in Freestyle settings */
+	{
+		Scene *sce;
+		SceneRenderLayer *srl;
+		FreestyleLineStyle *linestyle;
+
+		for(sce = main->scene.first; sce; sce = sce->id.next) {
+			if (sce->r.line_thickness_mode == 0) {
+				sce->r.line_thickness_mode= R_LINE_THICKNESS_ABSOLUTE;
+				sce->r.unit_line_thickness= 1.f;
+			}
+			for(srl= sce->r.layers.first; srl; srl= srl->next) {
+				if (srl->freestyleConfig.mode == 0)
+					srl->freestyleConfig.mode= FREESTYLE_CONTROL_EDITOR_MODE;
+				if (srl->freestyleConfig.raycasting_algorithm == 0)
+					srl->freestyleConfig.raycasting_algorithm= FREESTYLE_ALGO_CULLED_ADAPTIVE_CUMULATIVE;
+			}
+		}
+		for(linestyle = main->linestyle.first; linestyle; linestyle = linestyle->id.next) {
+			if (linestyle->thickness_position == 0) {
+				linestyle->thickness_position= LS_THICKNESS_CENTER;
+				linestyle->thickness_ratio= 0.5f;
+			}
+			if (linestyle->chaining == 0)
+				linestyle->chaining= LS_CHAINING_PLAIN;
+			if (linestyle->rounds == 0)
+				linestyle->rounds= 3;
 		}
 	}
 
