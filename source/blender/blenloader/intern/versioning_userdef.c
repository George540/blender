/* SPDX-License-Identifier: GPL-2.0-or-later */

/** \file
 * \ingroup blenloader
 *
 * Version patch user preferences.
 */
#define DNA_DEPRECATED_ALLOW
#include <string.h>

#include "BLI_listbase.h"
#include "BLI_math.h"
#include "BLI_string.h"
#include "BLI_utildefines.h"

#include "DNA_anim_types.h"
#include "DNA_collection_types.h"
#include "DNA_curve_types.h"
#include "DNA_scene_types.h"
#include "DNA_space_types.h"
#include "DNA_userdef_types.h"
#include "DNA_windowmanager_types.h"

#include "BKE_addon.h"
#include "BKE_blender_version.h"
#include "BKE_colorband.h"
#include "BKE_idprop.h"
#include "BKE_keyconfig.h"
#include "BKE_main.h"
#include "BKE_preferences.h"

#include "BLO_readfile.h"

#include "BLT_translation.h"

#include "GPU_platform.h"

#include "MEM_guardedalloc.h"

#include "readfile.h" /* Own include. */

#include "WM_types.h"
#include "wm_event_types.h"

/* Don't use translation strings in versioning!
 * These depend on the preferences already being read.
 * If this is important we can set the translations as part of versioning preferences,
 * however that should only be done if there are important use-cases. */
#if 0
#  include "BLT_translation.h"
#else
#  define N_(msgid) msgid
#endif

/* For versioning we only ever want to manipulate preferences passed in. */
#define U BLI_STATIC_ASSERT(false, "Global 'U' not allowed, only use arguments passed in!")

static void do_versions_theme(const UserDef *userdef, bTheme *btheme)
{

#define USER_VERSION_ATLEAST(ver, subver) MAIN_VERSION_ATLEAST(userdef, ver, subver)
#define FROM_DEFAULT_V4_UCHAR(member) copy_v4_v4_uchar(btheme->member, U_theme_default.member)

  if (!USER_VERSION_ATLEAST(300, 41)) {
    memcpy(btheme, &U_theme_default, sizeof(*btheme));
  }

  /* Again reset the theme, but only if stored with an early 3.1 alpha version. Some changes were
   * done in the release branch and then merged into the 3.1 branch (master). So the previous reset
   * wouldn't work for people who saved their preferences with a 3.1 build meanwhile. But we still
   * don't want to reset theme changes stored in the eventual 3.0 release once opened in a 3.1
   * build. */
  if (userdef->versionfile > 300 && !USER_VERSION_ATLEAST(301, 1)) {
    memcpy(btheme, &U_theme_default, sizeof(*btheme));
  }

  if (!USER_VERSION_ATLEAST(301, 2)) {
    FROM_DEFAULT_V4_UCHAR(space_sequencer.mask);
  }

  if (!USER_VERSION_ATLEAST(302, 8)) {
    btheme->space_node.grid_levels = U_theme_default.space_node.grid_levels;
  }

  if (!USER_VERSION_ATLEAST(302, 9)) {
    FROM_DEFAULT_V4_UCHAR(space_sequencer.list);
    FROM_DEFAULT_V4_UCHAR(space_sequencer.list_title);
    FROM_DEFAULT_V4_UCHAR(space_sequencer.list_text);
    FROM_DEFAULT_V4_UCHAR(space_sequencer.list_text_hi);
  }

  if (!USER_VERSION_ATLEAST(303, 6)) {
    btheme->tui.wcol_view_item = U_theme_default.tui.wcol_view_item;
  }

  if (!USER_VERSION_ATLEAST(306, 3)) {
    FROM_DEFAULT_V4_UCHAR(space_view3d.face_retopology);
  }

  if (!USER_VERSION_ATLEAST(306, 8)) {
    FROM_DEFAULT_V4_UCHAR(space_node.node_zone_simulation);
    FROM_DEFAULT_V4_UCHAR(space_action.simulated_frames);
  }
  /**
   * Versioning code until next subversion bump goes here.
   *
   * \note Be sure to check when bumping the version:
   * - #blo_do_versions_userdef in this file.
   * - "versioning_{BLENDER_VERSION}.c"
   *
   * \note Keep this message at the bottom of the function.
   */
  {
    /* Keep this block, even when empty. */
<<<<<<< HEAD
    FROM_DEFAULT_V4_UCHAR(space_node.node_zone_simulation);
    /* TODO version bump. */
    btheme->space_assets = btheme->space_file;
    btheme->tui.wcol_view_item = U_theme_default.tui.wcol_view_item;
=======
>>>>>>> 143ca272
  }

#undef FROM_DEFAULT_V4_UCHAR

#undef USER_VERSION_ATLEAST
}

/** #UserDef.flag */
#define USER_LMOUSESELECT (1 << 14) /* deprecated */

static void do_version_select_mouse(UserDef *userdef, wmKeyMapItem *kmi)
{
  /* Remove select/action mouse from user defined keymaps. */
  enum {
    ACTIONMOUSE = 0x0005,
    SELECTMOUSE = 0x0006,
    EVT_TWEAK_A = 0x5005,
    EVT_TWEAK_S = 0x5006,
  };
  const bool left = (userdef->flag & USER_LMOUSESELECT) != 0;

  switch (kmi->type) {
    case SELECTMOUSE:
      kmi->type = (left) ? LEFTMOUSE : RIGHTMOUSE;
      break;
    case ACTIONMOUSE:
      kmi->type = (left) ? RIGHTMOUSE : LEFTMOUSE;
      break;
    case EVT_TWEAK_S:
      kmi->type = (left) ? LEFTMOUSE : RIGHTMOUSE;
      kmi->val = KM_CLICK_DRAG;
      break;
    case EVT_TWEAK_A:
      kmi->type = (left) ? RIGHTMOUSE : LEFTMOUSE;
      kmi->val = KM_CLICK_DRAG;
      break;
    default:
      break;
  }
}

static bool keymap_item_has_invalid_wm_context_data_path(wmKeyMapItem *kmi,
                                                         void *UNUSED(user_data))
{
  if (STRPREFIX(kmi->idname, "WM_OT_context_") && kmi->properties) {
    IDProperty *idprop = IDP_GetPropertyFromGroup(kmi->properties, "data_path");
    if (idprop && (idprop->type == IDP_STRING) && STRPREFIX(idprop->data.pointer, "(null)")) {
      return true;
    }
  }
  return false;
}

/** Tweak event types have been removed, replace with click-drag. */
static bool keymap_item_update_tweak_event(wmKeyMapItem *kmi, void *UNUSED(user_data))
{
  /* Tweak events for L M R mouse-buttons. */
  enum {
    EVT_TWEAK_L = 0x5002,
    EVT_TWEAK_M = 0x5003,
    EVT_TWEAK_R = 0x5004,
  };
  switch (kmi->type) {
    case EVT_TWEAK_L:
      kmi->type = LEFTMOUSE;
      break;
    case EVT_TWEAK_M:
      kmi->type = MIDDLEMOUSE;
      break;
    case EVT_TWEAK_R:
      kmi->type = RIGHTMOUSE;
      break;
    default:
      kmi->direction = KM_ANY;
      return false;
  }

  if (kmi->val >= KM_DIRECTION_N && kmi->val <= KM_DIRECTION_NW) {
    kmi->direction = kmi->val;
  }
  else {
    kmi->direction = KM_ANY;
  }
  kmi->val = KM_CLICK_DRAG;
  return false;
}

void blo_do_versions_userdef(UserDef *userdef)
{
  /* #UserDef & #Main happen to have the same struct member. */
#define USER_VERSION_ATLEAST(ver, subver) MAIN_VERSION_ATLEAST(userdef, ver, subver)

  /* the UserDef struct is not corrected with do_versions() .... ugh! */
  if (userdef->menuthreshold1 == 0) {
    userdef->menuthreshold1 = 5;
    userdef->menuthreshold2 = 2;
  }
  if (userdef->mixbufsize == 0) {
    userdef->mixbufsize = 2048;
  }
  if (userdef->autokey_mode == 0) {
    /* 'add/replace' but not on */
    userdef->autokey_mode = 2;
  }
  if (userdef->savetime <= 0) {
    userdef->savetime = 1;
    // XXX      error(STRINGIFY(BLENDER_STARTUP_FILE)" is buggy, please consider removing it.\n");
  }
  if (userdef->gizmo_size == 0) {
    userdef->gizmo_size = 75;
    userdef->gizmo_flag |= USER_GIZMO_DRAW;
  }
  if (userdef->pad_rot_angle == 0.0f) {
    userdef->pad_rot_angle = 15.0f;
  }

  /* graph editor - unselected F-Curve visibility */
  if (userdef->fcu_inactive_alpha == 0) {
    userdef->fcu_inactive_alpha = 0.25f;
  }

  if (!USER_VERSION_ATLEAST(192, 0)) {
    strcpy(userdef->sounddir, "/");
  }

  /* patch to set Dupli Armature */
  if (!USER_VERSION_ATLEAST(220, 0)) {
    userdef->dupflag |= USER_DUP_ARM;
  }

  /* added seam, normal color, undo */
  if (!USER_VERSION_ATLEAST(235, 0)) {
    userdef->uiflag |= USER_GLOBALUNDO;
    if (userdef->undosteps == 0) {
      userdef->undosteps = 32;
    }
  }
  if (!USER_VERSION_ATLEAST(236, 0)) {
    /* illegal combo... */
    if (userdef->flag & USER_LMOUSESELECT) {
      userdef->flag &= ~USER_TWOBUTTONMOUSE;
    }
  }
  if (!USER_VERSION_ATLEAST(240, 0)) {
    userdef->uiflag |= USER_PLAINMENUS;
  }
  if (!USER_VERSION_ATLEAST(242, 0)) {
    /* set defaults for 3D View rotating axis indicator */
    /* since size can't be set to 0, this indicates it's not saved in startup.blend */
    if (userdef->rvisize == 0) {
      userdef->rvisize = 15;
      userdef->rvibright = 8;
      userdef->uiflag |= USER_SHOW_GIZMO_NAVIGATE;
    }
  }
  if (!USER_VERSION_ATLEAST(244, 0)) {
    /* set default number of recently-used files (if not set) */
    if (userdef->recent_files == 0) {
      userdef->recent_files = 10;
    }
  }
  if (!USER_VERSION_ATLEAST(245, 3)) {
    if (userdef->coba_weight.tot == 0) {
      BKE_colorband_init(&userdef->coba_weight, true);
    }
  }
  if (!USER_VERSION_ATLEAST(245, 3)) {
    userdef->flag |= USER_ADD_VIEWALIGNED | USER_ADD_EDITMODE;
  }
  if (!USER_VERSION_ATLEAST(250, 0)) {
    /* adjust grease-pencil distances */
    userdef->gp_manhattandist = 1;
    userdef->gp_euclideandist = 2;

    /* adjust default interpolation for new IPO-curves */
    userdef->ipo_new = BEZT_IPO_BEZ;
  }

  if (!USER_VERSION_ATLEAST(250, 3)) {
    /* new audio system */
    if (userdef->audiochannels == 0) {
      userdef->audiochannels = 2;
    }
    if (userdef->audioformat == 0) {
      userdef->audioformat = 0x24;
    }
    if (userdef->audiorate == 0) {
      userdef->audiorate = 48000;
    }
  }

  if (!USER_VERSION_ATLEAST(250, 8)) {
    wmKeyMap *km;

    for (km = userdef->user_keymaps.first; km; km = km->next) {
      if (STREQ(km->idname, "Armature_Sketch")) {
        strcpy(km->idname, "Armature Sketch");
      }
      else if (STREQ(km->idname, "View3D")) {
        strcpy(km->idname, "3D View");
      }
      else if (STREQ(km->idname, "View3D Generic")) {
        strcpy(km->idname, "3D View Generic");
      }
      else if (STREQ(km->idname, "EditMesh")) {
        strcpy(km->idname, "Mesh");
      }
      else if (STREQ(km->idname, "UVEdit")) {
        strcpy(km->idname, "UV Editor");
      }
      else if (STREQ(km->idname, "Animation_Channels")) {
        strcpy(km->idname, "Animation Channels");
      }
      else if (STREQ(km->idname, "GraphEdit Keys")) {
        strcpy(km->idname, "Graph Editor");
      }
      else if (STREQ(km->idname, "GraphEdit Generic")) {
        strcpy(km->idname, "Graph Editor Generic");
      }
      else if (STREQ(km->idname, "Action_Keys")) {
        strcpy(km->idname, "Dopesheet");
      }
      else if (STREQ(km->idname, "NLA Data")) {
        strcpy(km->idname, "NLA Editor");
      }
      else if (STREQ(km->idname, "Node Generic")) {
        strcpy(km->idname, "Node Editor");
      }
      else if (STREQ(km->idname, "Logic Generic")) {
        strcpy(km->idname, "Logic Editor");
      }
      else if (STREQ(km->idname, "File")) {
        strcpy(km->idname, "File Browser");
      }
      else if (STREQ(km->idname, "FileMain")) {
        strcpy(km->idname, "File Browser Main");
      }
      else if (STREQ(km->idname, "FileButtons")) {
        strcpy(km->idname, "File Browser Buttons");
      }
      else if (STREQ(km->idname, "Buttons Generic")) {
        strcpy(km->idname, "Property Editor");
      }
    }
  }

  if (!USER_VERSION_ATLEAST(252, 3)) {
    if (userdef->flag & USER_LMOUSESELECT) {
      userdef->flag &= ~USER_TWOBUTTONMOUSE;
    }
  }
  if (!USER_VERSION_ATLEAST(252, 4)) {
    /* default new handle type is auto handles */
    userdef->keyhandles_new = HD_AUTO;
  }

  if (!USER_VERSION_ATLEAST(257, 0)) {
    /* Clear #AUTOKEY_FLAG_ONLYKEYINGSET flag from user-preferences,
     * so that it doesn't linger around from old configurations like a ghost. */
    userdef->autokey_flag &= ~AUTOKEY_FLAG_ONLYKEYINGSET;
  }

  if (!USER_VERSION_ATLEAST(260, 3)) {
    /* if new keyframes handle default is stuff "auto", make it "auto-clamped" instead
     * was changed in 260 as part of GSoC11, but version patch was wrong
     */
    if (userdef->keyhandles_new == HD_AUTO) {
      userdef->keyhandles_new = HD_AUTO_ANIM;
    }
  }

  if (!USER_VERSION_ATLEAST(267, 0)) {

    /* GL Texture Garbage Collection */
    if (userdef->textimeout == 0) {
      userdef->texcollectrate = 60;
      userdef->textimeout = 120;
    }
    if (userdef->memcachelimit <= 0) {
      userdef->memcachelimit = 32;
    }
    if (userdef->dbl_click_time == 0) {
      userdef->dbl_click_time = 350;
    }
    if (userdef->v2d_min_gridsize == 0) {
      userdef->v2d_min_gridsize = 35;
    }
    if (userdef->widget_unit == 0) {
      userdef->widget_unit = 20;
    }
    if (userdef->anisotropic_filter <= 0) {
      userdef->anisotropic_filter = 1;
    }

    if (userdef->ndof_sensitivity == 0.0f) {
      userdef->ndof_sensitivity = 1.0f;
      userdef->ndof_flag = (NDOF_LOCK_HORIZON | NDOF_SHOULD_PAN | NDOF_SHOULD_ZOOM |
                            NDOF_SHOULD_ROTATE);
    }

    if (userdef->ndof_orbit_sensitivity == 0.0f) {
      userdef->ndof_orbit_sensitivity = userdef->ndof_sensitivity;

      if (!(userdef->flag & USER_TRACKBALL)) {
        userdef->ndof_flag |= NDOF_TURNTABLE;
      }
    }
  }

  if (!USER_VERSION_ATLEAST(269, 4)) {
    userdef->walk_navigation.mouse_speed = 1.0f;
    userdef->walk_navigation.walk_speed = 2.5f; /* m/s */
    userdef->walk_navigation.walk_speed_factor = 5.0f;
    userdef->walk_navigation.view_height = 1.6f;   /* m */
    userdef->walk_navigation.jump_height = 0.4f;   /* m */
    userdef->walk_navigation.teleport_time = 0.2f; /* s */
  }

  if (!USER_VERSION_ATLEAST(271, 5)) {
    userdef->pie_menu_radius = 100;
    userdef->pie_menu_threshold = 12;
    userdef->pie_animation_timeout = 6;
  }

  if (!USER_VERSION_ATLEAST(275, 2)) {
    userdef->ndof_deadzone = 0.1;
  }

  if (!USER_VERSION_ATLEAST(275, 4)) {
    userdef->node_margin = 80;
  }

  if (!USER_VERSION_ATLEAST(278, 6)) {
    /* Clear preference flags for re-use. */
    userdef->flag &= ~(USER_FLAG_NUMINPUT_ADVANCED | USER_FLAG_UNUSED_2 | USER_FLAG_UNUSED_3 |
                       USER_FLAG_UNUSED_6 | USER_FLAG_UNUSED_7 | USER_FLAG_UNUSED_9 |
                       USER_DEVELOPER_UI);
    userdef->uiflag &= ~(USER_HEADER_BOTTOM);
    userdef->transopts &= ~(USER_TR_UNUSED_2 | USER_TR_UNUSED_3 | USER_TR_UNUSED_4 |
                            USER_TR_UNUSED_6 | USER_TR_UNUSED_7);

    userdef->uiflag |= USER_LOCK_CURSOR_ADJUST;
  }

  if (!USER_VERSION_ATLEAST(280, 20)) {
    userdef->gpu_viewport_quality = 0.6f;

    /* Reset theme, old themes will not be compatible with minor version updates from now on. */
    LISTBASE_FOREACH (bTheme *, btheme, &userdef->themes) {
      memcpy(btheme, &U_theme_default, sizeof(*btheme));
    }

    /* Annotations - new layer color
     * Replace anything that used to be set if it looks like was left
     * on the old default (i.e. black), which most users used
     */
    if ((userdef->gpencil_new_layer_col[3] < 0.1f) || (userdef->gpencil_new_layer_col[0] < 0.1f)) {
      /* - New color matches the annotation pencil icon
       * - Non-full alpha looks better!
       */
      ARRAY_SET_ITEMS(userdef->gpencil_new_layer_col, 0.38f, 0.61f, 0.78f, 0.9f);
    }
  }

  if (!USER_VERSION_ATLEAST(280, 31)) {
    /* Remove select/action mouse from user defined keymaps. */
    LISTBASE_FOREACH (wmKeyMap *, keymap, &userdef->user_keymaps) {
      LISTBASE_FOREACH (wmKeyMapDiffItem *, kmdi, &keymap->diff_items) {
        if (kmdi->remove_item) {
          do_version_select_mouse(userdef, kmdi->remove_item);
        }
        if (kmdi->add_item) {
          do_version_select_mouse(userdef, kmdi->add_item);
        }
      }

      LISTBASE_FOREACH (wmKeyMapItem *, kmi, &keymap->items) {
        do_version_select_mouse(userdef, kmi);
      }
    }
  }

  if (!USER_VERSION_ATLEAST(280, 33)) {
    /* Enable GLTF addon by default. */
    BKE_addon_ensure(&userdef->addons, "io_scene_gltf2");

    userdef->pressure_threshold_max = 1.0f;
  }

  if (!USER_VERSION_ATLEAST(280, 35)) {
    /* Preserve RMB select setting after moving to Python and changing default value. */
    if (USER_VERSION_ATLEAST(280, 32) || !(userdef->flag & USER_LMOUSESELECT)) {
      BKE_keyconfig_pref_set_select_mouse(userdef, 1, false);
    }

    userdef->flag &= ~USER_LMOUSESELECT;
  }

  if (!USER_VERSION_ATLEAST(280, 38)) {
    copy_v4_fl4(userdef->light_param[0].vec, -0.580952, 0.228571, 0.781185, 0.0);
    copy_v4_fl4(userdef->light_param[0].col, 0.900000, 0.900000, 0.900000, 1.000000);
    copy_v4_fl4(userdef->light_param[0].spec, 0.318547, 0.318547, 0.318547, 1.000000);
    userdef->light_param[0].flag = 1;
    userdef->light_param[0].smooth = 0.1;

    copy_v4_fl4(userdef->light_param[1].vec, 0.788218, 0.593482, -0.162765, 0.0);
    copy_v4_fl4(userdef->light_param[1].col, 0.267115, 0.269928, 0.358840, 1.000000);
    copy_v4_fl4(userdef->light_param[1].spec, 0.090838, 0.090838, 0.090838, 1.000000);
    userdef->light_param[1].flag = 1;
    userdef->light_param[1].smooth = 0.25;

    copy_v4_fl4(userdef->light_param[2].vec, 0.696472, -0.696472, -0.172785, 0.0);
    copy_v4_fl4(userdef->light_param[2].col, 0.293216, 0.304662, 0.401968, 1.000000);
    copy_v4_fl4(userdef->light_param[2].spec, 0.069399, 0.020331, 0.020331, 1.000000);
    userdef->light_param[2].flag = 1;
    userdef->light_param[2].smooth = 0.4;

    copy_v4_fl4(userdef->light_param[3].vec, 0.021053, -0.989474, 0.143173, 0.0);
    copy_v4_fl4(userdef->light_param[3].col, 0.0, 0.0, 0.0, 1.0);
    copy_v4_fl4(userdef->light_param[3].spec, 0.072234, 0.082253, 0.162642, 1.000000);
    userdef->light_param[3].flag = 1;
    userdef->light_param[3].smooth = 0.7;

    copy_v3_fl3(userdef->light_ambient, 0.025000, 0.025000, 0.025000);

    userdef->flag &= ~(USER_FLAG_UNUSED_4);

    userdef->uiflag &= ~(USER_HEADER_FROM_PREF | USER_UIFLAG_UNUSED_12 | USER_UIFLAG_UNUSED_22);
  }

  if (!USER_VERSION_ATLEAST(280, 41)) {
    if (userdef->pie_tap_timeout == 0) {
      userdef->pie_tap_timeout = 20;
    }
  }

  if (!USER_VERSION_ATLEAST(280, 44)) {
    userdef->uiflag &= ~(USER_NO_MULTITOUCH_GESTURES | USER_UIFLAG_UNUSED_1);
    userdef->uiflag2 &= ~(USER_UIFLAG2_UNUSED_0);
    userdef->gp_settings &= ~(GP_PAINT_UNUSED_0);
  }

  if (!USER_VERSION_ATLEAST(280, 50)) {
    /* 3ds is no longer enabled by default and not ported yet. */
    BKE_addon_remove_safe(&userdef->addons, "io_scene_3ds");
  }

  if (!USER_VERSION_ATLEAST(280, 51)) {
    userdef->move_threshold = 2;
  }

  if (!USER_VERSION_ATLEAST(280, 58)) {
    if (userdef->image_draw_method != IMAGE_DRAW_METHOD_GLSL) {
      userdef->image_draw_method = IMAGE_DRAW_METHOD_AUTO;
    }
  }

  /* Patch to set dupli light-probes and grease-pencil. */
  if (!USER_VERSION_ATLEAST(280, 58)) {
    userdef->dupflag |= USER_DUP_LIGHTPROBE;
    userdef->dupflag |= USER_DUP_GPENCIL;
  }

  if (!USER_VERSION_ATLEAST(280, 60)) {
    const float GPU_VIEWPORT_QUALITY_FXAA = 0.10f;
    const float GPU_VIEWPORT_QUALITY_TAA8 = 0.25f;
    const float GPU_VIEWPORT_QUALITY_TAA16 = 0.6f;
    const float GPU_VIEWPORT_QUALITY_TAA32 = 0.8f;

    if (userdef->gpu_viewport_quality <= GPU_VIEWPORT_QUALITY_FXAA) {
      userdef->viewport_aa = SCE_DISPLAY_AA_OFF;
    }
    else if (userdef->gpu_viewport_quality <= GPU_VIEWPORT_QUALITY_TAA8) {
      userdef->viewport_aa = SCE_DISPLAY_AA_FXAA;
    }
    else if (userdef->gpu_viewport_quality <= GPU_VIEWPORT_QUALITY_TAA16) {
      userdef->viewport_aa = SCE_DISPLAY_AA_SAMPLES_8;
    }
    else if (userdef->gpu_viewport_quality <= GPU_VIEWPORT_QUALITY_TAA32) {
      userdef->viewport_aa = SCE_DISPLAY_AA_SAMPLES_16;
    }
    else {
      userdef->viewport_aa = SCE_DISPLAY_AA_SAMPLES_32;
    }
  }

  if (!USER_VERSION_ATLEAST(280, 62)) {
    if (userdef->vbotimeout == 0) {
      userdef->vbocollectrate = 60;
      userdef->vbotimeout = 120;
    }

    if (userdef->lookdev_sphere_size == 0) {
      userdef->lookdev_sphere_size = 150;
    }

    userdef->pref_flag |= USER_PREF_FLAG_SAVE;
  }

  if (!USER_VERSION_ATLEAST(280, 73)) {
    userdef->drag_threshold = 30;
    userdef->drag_threshold_mouse = 3;
    userdef->drag_threshold_tablet = 10;
  }

  if (!USER_VERSION_ATLEAST(281, 9)) {
    /* X3D is no longer enabled by default. */
    BKE_addon_remove_safe(&userdef->addons, "io_scene_x3d");
  }

  if (!USER_VERSION_ATLEAST(281, 12)) {
    userdef->render_display_type = USER_RENDER_DISPLAY_WINDOW;
    userdef->filebrowser_display_type = USER_TEMP_SPACE_DISPLAY_WINDOW;
  }

  if (!USER_VERSION_ATLEAST(281, 13)) {
    userdef->auto_smoothing_new = FCURVE_SMOOTH_CONT_ACCEL;

    if (userdef->file_space_data.display_type == FILE_DEFAULTDISPLAY) {
      memcpy(
          &userdef->file_space_data, &U_default.file_space_data, sizeof(userdef->file_space_data));
    }
  }

  if (!USER_VERSION_ATLEAST(281, 16)) {
    BKE_keyconfig_pref_filter_items(userdef,
                                    &((struct wmKeyConfigFilterItemParams){
                                        .check_item = true,
                                        .check_diff_item_add = true,
                                    }),
                                    keymap_item_has_invalid_wm_context_data_path,
                                    NULL);
  }

  if (!USER_VERSION_ATLEAST(282, 1)) {
    userdef->file_space_data.filter_id = U_default.file_space_data.filter_id;
  }

  if (!USER_VERSION_ATLEAST(282, 4)) {
    if (userdef->view_rotate_sensitivity_turntable == 0.0f) {
      userdef->view_rotate_sensitivity_turntable = DEG2RADF(0.4f);
      userdef->view_rotate_sensitivity_trackball = 1.0f;
    }
    if (userdef->scrollback == 0) {
      userdef->scrollback = U_default.scrollback;
    }

    /* Enable Overlay Engine Smooth Wire by default */
    userdef->gpu_flag |= USER_GPU_FLAG_OVERLAY_SMOOTH_WIRE;
  }

  if (!USER_VERSION_ATLEAST(283, 13)) {
    /* If Translations is off then language should default to English. */
    if ((userdef->transopts & USER_DOTRANSLATE_DEPRECATED) == 0) {
      userdef->language = ULANGUAGE_ENGLISH;
    }
    /* Clear this deprecated flag. */
    userdef->transopts &= ~USER_DOTRANSLATE_DEPRECATED;
  }

  if (!USER_VERSION_ATLEAST(290, 7)) {
    userdef->statusbar_flag = STATUSBAR_SHOW_VERSION;
  }

  if (!USER_VERSION_ATLEAST(291, 1)) {
    if (userdef->collection_instance_empty_size == 0) {
      userdef->collection_instance_empty_size = 1.0f;
    }
  }

  if (!USER_VERSION_ATLEAST(292, 3)) {
    if (userdef->pixelsize == 0.0f) {
      userdef->pixelsize = 1.0f;
    }
    /* Clear old userdef flag for "Camera Parent Lock". */
    userdef->uiflag &= ~USER_UIFLAG_UNUSED_3;
  }

  if (!USER_VERSION_ATLEAST(292, 9)) {
    if (BLI_listbase_is_empty(&userdef->asset_libraries)) {
      BKE_preferences_asset_library_default_add(userdef);
    }
  }

  if (!USER_VERSION_ATLEAST(293, 1)) {
    /* This rename was made after 2.93.0, harmless to run when it's not needed. */
    const char *replace_table[][2] = {
        {"blender", "Blender"},
        {"blender_27x", "Blender_27x"},
        {"industry_compatible", "Industry_Compatible"},
    };
    const int replace_table_len = ARRAY_SIZE(replace_table);

    BLI_str_replace_table_exact(
        userdef->keyconfigstr, sizeof(userdef->keyconfigstr), replace_table, replace_table_len);
    LISTBASE_FOREACH (wmKeyConfigPref *, kpt, &userdef->user_keyconfig_prefs) {
      BLI_str_replace_table_exact(
          kpt->idname, sizeof(kpt->idname), replace_table, replace_table_len);
    }
  }

  if (!USER_VERSION_ATLEAST(293, 12)) {
    if (userdef->gizmo_size_navigate_v3d == 0) {
      userdef->gizmo_size_navigate_v3d = 80;
    }

    userdef->sequencer_proxy_setup = USER_SEQ_PROXY_SETUP_AUTOMATIC;
  }

  if (!USER_VERSION_ATLEAST(293, 13)) {
    BKE_addon_ensure(&userdef->addons, "pose_library");
  }

  if (!USER_VERSION_ATLEAST(300, 21)) {
    /* Deprecated userdef->flag USER_SAVE_PREVIEWS */
    userdef->file_preview_type = (userdef->flag & USER_FLAG_UNUSED_5) ? USER_FILE_PREVIEW_AUTO :
                                                                        USER_FILE_PREVIEW_NONE;
    /* Clear for reuse. */
    userdef->flag &= ~USER_FLAG_UNUSED_5;
  }

  if (!USER_VERSION_ATLEAST(300, 38)) {
    /* Patch to set Dupli Lattice/Camera/Speaker. */
    userdef->dupflag |= USER_DUP_LATTICE;
    userdef->dupflag |= USER_DUP_CAMERA;
    userdef->dupflag |= USER_DUP_SPEAKER;
  }

  if (!USER_VERSION_ATLEAST(300, 40)) {
    /* Rename the default asset library from "Default" to "User Library". This isn't bullet proof
     * since it doesn't handle translations and ignores user changes. But this was an alpha build
     * (experimental) feature and the name is just for display in the UI anyway. So it doesn't have
     * to work perfectly at all. */
    LISTBASE_FOREACH (bUserAssetLibrary *, asset_library, &userdef->asset_libraries) {
      /* Ignores translations, since that would depend on the current preferences (global `U`). */
      if (STREQ(asset_library->name, "Default")) {
        BKE_preferences_asset_library_name_set(
            userdef, asset_library, BKE_PREFS_ASSET_LIBRARY_DEFAULT_NAME);
      }
    }
  }

  if (!USER_VERSION_ATLEAST(300, 40)) {
    LISTBASE_FOREACH (uiStyle *, style, &userdef->uistyles) {
      const int default_title_points = 11; /* UI_DEFAULT_TITLE_POINTS */
      style->paneltitle.points = default_title_points;
      style->grouplabel.points = default_title_points;
    }
  }

  if (!USER_VERSION_ATLEAST(300, 43)) {
    userdef->ndof_flag |= NDOF_CAMERA_PAN_ZOOM;
  }

  if (!USER_VERSION_ATLEAST(302, 5)) {
    BKE_keyconfig_pref_filter_items(userdef,
                                    &((struct wmKeyConfigFilterItemParams){
                                        .check_item = true,
                                        .check_diff_item_add = true,
                                    }),
                                    keymap_item_update_tweak_event,
                                    NULL);
  }

  if (!USER_VERSION_ATLEAST(302, 11)) {
    userdef->dupflag |= USER_DUP_CURVES | USER_DUP_POINTCLOUD;
  }

  /* Set GPU backend to OpenGL. */
  if (!USER_VERSION_ATLEAST(305, 5)) {
#ifdef __APPLE__
    userdef->gpu_backend = GPU_BACKEND_METAL;
#else
    userdef->gpu_backend = GPU_BACKEND_OPENGL;
#endif
  }

  if (!USER_VERSION_ATLEAST(305, 10)) {
    LISTBASE_FOREACH (bUserAssetLibrary *, asset_library, &userdef->asset_libraries) {
      asset_library->import_method = ASSET_IMPORT_APPEND_REUSE;
    }
  }

  if (!USER_VERSION_ATLEAST(306, 2)) {
    userdef->animation_flag |= USER_ANIM_HIGH_QUALITY_DRAWING;
  }

  if (!USER_VERSION_ATLEAST(306, 4)) {
    /* Increase the number of recently-used files if using the old default value. */
    if (userdef->recent_files == 10) {
      userdef->recent_files = 20;
    }
  }

  if (!USER_VERSION_ATLEAST(306, 5)) {
    if (userdef->pythondir_legacy[0]) {
      bUserScriptDirectory *script_dir = MEM_callocN(sizeof(*script_dir),
                                                     "Versioning user script path");

      STRNCPY(script_dir->dir_path, userdef->pythondir_legacy);
      STRNCPY(script_dir->name, DATA_("Untitled"));
      BLI_addhead(&userdef->script_directories, script_dir);
    }
  }

  if (!USER_VERSION_ATLEAST(306, 6)) {
    LISTBASE_FOREACH (bUserAssetLibrary *, asset_library, &userdef->asset_libraries) {
      asset_library->flag |= ASSET_LIBRARY_RELATIVE_PATH;
    }
  }

  /**
   * Versioning code until next subversion bump goes here.
   *
   * \note Be sure to check when bumping the version:
   * - #do_versions_theme in this file.
   * - "versioning_{BLENDER_VERSION}.c"
   *
   * \note Keep this message at the bottom of the function.
   */
  {
    /* Keep this block, even when empty. */
  }

  LISTBASE_FOREACH (bTheme *, btheme, &userdef->themes) {
    do_versions_theme(userdef, btheme);
  }
#undef USER_VERSION_ATLEAST
}

void BLO_sanitize_experimental_features_userpref_blend(UserDef *userdef)
{
  /* User preference experimental settings are only supported in alpha builds.
   * This prevents users corrupting data and relying on API that may change.
   *
   * If user preferences are saved this will be stored in disk as expected.
   * This only starts to take effect when there is a release branch (on beta).
   *
   * At that time master already has its version bumped so its user preferences
   * are not touched by these settings. */

  if (BKE_blender_version_is_alpha()) {
    return;
  }

  MEMSET_STRUCT_AFTER(&userdef->experimental, 0, SANITIZE_AFTER_HERE);
}

#undef USER_LMOUSESELECT<|MERGE_RESOLUTION|>--- conflicted
+++ resolved
@@ -112,13 +112,9 @@
    */
   {
     /* Keep this block, even when empty. */
-<<<<<<< HEAD
-    FROM_DEFAULT_V4_UCHAR(space_node.node_zone_simulation);
     /* TODO version bump. */
     btheme->space_assets = btheme->space_file;
     btheme->tui.wcol_view_item = U_theme_default.tui.wcol_view_item;
-=======
->>>>>>> 143ca272
   }
 
 #undef FROM_DEFAULT_V4_UCHAR
