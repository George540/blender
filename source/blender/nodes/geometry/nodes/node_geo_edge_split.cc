/* SPDX-License-Identifier: GPL-2.0-or-later */

#include "BLI_array_utils.hh"
#include "BLI_task.hh"

#include "DNA_mesh_types.h"

#include "BKE_attribute_math.hh"
#include "BKE_mesh.h"
#include "BKE_mesh_mapping.h"
#include "BKE_mesh_runtime.h"

#include "node_geometry_util.hh"

namespace blender::nodes::node_geo_edge_split_cc {

static void node_declare(NodeDeclarationBuilder &b)
{
  b.add_input<decl::Geometry>(N_("Mesh")).supported_type(GEO_COMPONENT_TYPE_MESH);
  b.add_input<decl::Bool>(N_("Selection")).default_value(true).hide_value().supports_field();
  b.add_output<decl::Geometry>(N_("Mesh"));
}

/* Naively checks if the first vertices and the second vertices are the same. */
static inline bool naive_edges_equal(const MEdge &edge1, const MEdge &edge2)
{
  return edge1.v1 == edge2.v1 && edge1.v2 == edge2.v2;
}

static void add_new_vertices(Mesh &mesh, const Span<int> new_to_old_verts_map)
{
  CustomData_realloc(&mesh.vdata, mesh.totvert, mesh.totvert + new_to_old_verts_map.size());
  mesh.totvert += new_to_old_verts_map.size();

  MutableAttributeAccessor attributes = mesh.attributes_for_write();
  for (const AttributeIDRef &id : attributes.all_ids()) {
    if (attributes.lookup_meta_data(id)->domain != ATTR_DOMAIN_POINT) {
      continue;
    }
    GSpanAttributeWriter attribute = attributes.lookup_for_write_span(id);
    if (!attribute) {
      continue;
    }

    attribute_math::convert_to_static_type(attribute.span.type(), [&](auto dummy) {
      using T = decltype(dummy);
      MutableSpan<T> span = attribute.span.typed<T>();
      const Span<T> old_data = span.drop_back(new_to_old_verts_map.size());
      MutableSpan<T> new_data = span.take_back(new_to_old_verts_map.size());
      array_utils::gather(old_data, new_to_old_verts_map, new_data);
    });

    attribute.finish();
  }
}

static void add_new_edges(Mesh &mesh,
                          const Span<MEdge> new_edges,
                          const Span<int> new_to_old_edges_map)
{
  MutableAttributeAccessor attributes = mesh.attributes_for_write();

  /* Store a copy of the IDs locally since we will remove the existing attributes which
   * can also free the names, since the API does not provide pointer stability. */
  Vector<std::string> named_ids;
  Vector<WeakAnonymousAttributeID> anonymous_ids;
  for (const AttributeIDRef &id : attributes.all_ids()) {
    if (attributes.lookup_meta_data(id)->domain != ATTR_DOMAIN_EDGE) {
      continue;
    }
    if (!id.should_be_kept()) {
      continue;
    }
    if (id.is_named()) {
      named_ids.append(id.name());
    }
    else {
      anonymous_ids.append(WeakAnonymousAttributeID(&id.anonymous_id()));
    }
  }
  Vector<AttributeIDRef> local_edge_ids;
  for (const StringRef name : named_ids) {
    local_edge_ids.append(name);
  }
  for (const WeakAnonymousAttributeID &id : anonymous_ids) {
    local_edge_ids.append(id.get());
  }

  /* Build new arrays for the copied edge attributes. Unlike vertices, new edges aren't all at the
   * end of the array, so just copying to the new edges would overwrite old values when they were
   * still needed. */
  struct NewAttributeData {
    const AttributeIDRef &local_id;
    const CPPType &type;
    void *array;
  };
  Vector<NewAttributeData> dst_attributes;
  for (const AttributeIDRef &id : local_edge_ids) {
    GAttributeReader attribute = attributes.lookup(id);
    if (!attribute) {
      continue;
    }

    const CPPType &type = attribute.varray.type();
    void *new_data = MEM_malloc_arrayN(new_edges.size(), type.size(), __func__);

    attribute_math::convert_to_static_type(type, [&](auto dummy) {
      using T = decltype(dummy);
      const VArray<T> src = attribute.varray.typed<T>();
      MutableSpan<T> dst(static_cast<T *>(new_data), new_edges.size());
      array_utils::gather(src, new_to_old_edges_map, dst);
    });

    /* Free the original attribute as soon as possible to lower peak memory usage. */
    attributes.remove(id);
    dst_attributes.append({id, type, new_data});
  }

  CustomData_free(&mesh.edata, mesh.totedge);
  mesh.totedge = new_edges.size();
  CustomData_add_layer(&mesh.edata, CD_MEDGE, CD_CONSTRUCT, nullptr, mesh.totedge);
  mesh.edges_for_write().copy_from(new_edges);

  for (NewAttributeData &new_data : dst_attributes) {
    attributes.add(new_data.local_id,
                   ATTR_DOMAIN_EDGE,
                   bke::cpp_type_to_custom_data_type(new_data.type),
                   bke::AttributeInitMoveArray(new_data.array));
  }
}

/**
 * Merge the new_edge into the original edge.
 *
 * NOTE: This function is very specific to the situation and makes a lot of assumptions.
 */
static void merge_edges(const int orig_edge_i,
                        const int new_edge_i,
                        MutableSpan<MLoop> new_loops,
                        Vector<Vector<int>> &edge_to_loop_map,
                        Vector<MEdge> &new_edges,
                        Vector<int> &new_to_old_edges_map)
{
  /* Merge back into the original edge by undoing the topology changes. */
  BLI_assert(edge_to_loop_map[new_edge_i].size() == 1);
  const int loop_i = edge_to_loop_map[new_edge_i][0];
  new_loops[loop_i].e = orig_edge_i;

  /* We are putting the last edge in the location of new_edge in all the maps, to remove
   * new_edge efficiently. We have to update the topology information for this last edge
   * though. Essentially we are replacing every instance of last_edge_i with new_edge_i. */
  const int last_edge_i = new_edges.size() - 1;
  if (last_edge_i != new_edge_i) {
    BLI_assert(edge_to_loop_map[last_edge_i].size() == 1);
    const int last_edge_loop_i = edge_to_loop_map[last_edge_i][0];
    new_loops[last_edge_loop_i].e = new_edge_i;
  }

<<<<<<< HEAD
  BMeshFromMeshParams bmesh_from_mesh_params{};
  bmesh_from_mesh_params.cd_mask_extra.vmask = CD_MASK_ORIGINDEX;
  bmesh_from_mesh_params.cd_mask_extra.emask = CD_MASK_ORIGINDEX;
  bmesh_from_mesh_params.cd_mask_extra.pmask = CD_MASK_ORIGINDEX;
  BM_mesh_bm_from_me(nullptr, bm, &mesh, &bmesh_from_mesh_params);
=======
  /* We can now safely swap-remove. */
  new_edges.remove_and_reorder(new_edge_i);
  edge_to_loop_map.remove_and_reorder(new_edge_i);
  new_to_old_edges_map.remove_and_reorder(new_edge_i);
}
>>>>>>> ce16fa0f

/**
 * Replace the vertex of an edge with a new one, and update the connected loops.
 *
 * NOTE: This only updates the loops containing the edge and the old vertex. It should therefore
 * also be called on the adjacent edge.
 */
static void swap_vertex_of_edge(MEdge &edge,
                                const int old_vert,
                                const int new_vert,
                                MutableSpan<MLoop> loops,
                                const Span<int> connected_loops)
{
  if (edge.v1 == old_vert) {
    edge.v1 = new_vert;
  }
  else if (edge.v2 == old_vert) {
    edge.v2 = new_vert;
  }
  else {
    BLI_assert_unreachable();
  }

  for (const int loop_i : connected_loops) {
    if (loops[loop_i].v == old_vert) {
      loops[loop_i].v = new_vert;
    }
    /* The old vertex is on the loop containing the adjacent edge. Since this function is also
     * called on the adjacent edge, we don't replace it here. */
  }
}

/** Split the vertex into duplicates so that each fan has a different vertex. */
static void split_vertex_per_fan(const int vertex,
                                 const int start_offset,
                                 const int orig_verts_num,
                                 const Span<int> fans,
                                 const Span<int> fan_sizes,
                                 const Span<Vector<int>> edge_to_loop_map,
                                 MutableSpan<MEdge> new_edges,
                                 MutableSpan<MLoop> new_loops,
                                 MutableSpan<int> new_to_old_verts_map)
{
  int fan_start = 0;
  /* We don't need to create a new vertex for the last fan. That fan can just be connected to the
   * original vertex. */
  for (const int i : fan_sizes.index_range().drop_back(1)) {
    const int new_vert_i = start_offset + i;
    new_to_old_verts_map[new_vert_i - orig_verts_num] = vertex;

    for (const int edge_i : fans.slice(fan_start, fan_sizes[i])) {
      swap_vertex_of_edge(
          new_edges[edge_i], vertex, new_vert_i, new_loops, edge_to_loop_map[edge_i]);
    }
    fan_start += fan_sizes[i];
  }
}

/**
 * Get the index of the adjacent edge to a loop connected to a vertex. In other words, for the
 * given polygon return the unique edge connected to the given vertex and not on the given loop.
 */
static int adjacent_edge(Span<MLoop> loops, const int loop_i, const MPoly &poly, const int vertex)
{
  const int adjacent_loop_i = (loops[loop_i].v == vertex) ?
                                  bke::mesh_topology::previous_poly_loop(poly, loop_i) :
                                  bke::mesh_topology::next_poly_loop(poly, loop_i);
  return loops[adjacent_loop_i].e;
}

/**
 * Calculate the disjoint fans connected to the vertex, where a fan is a group of edges connected
 * through polygons. The connected_edges vector is rearranged in such a way that edges in the same
 * fan are grouped together. The r_fans_sizes Vector gives the sizes of the different fans, and can
 * be used to retreive the fans from connected_edges.
 */
static void calc_vertex_fans(const int vertex,
                             const Span<MLoop> new_loops,
                             const Span<MPoly> polys,
                             const Span<Vector<int>> edge_to_loop_map,
                             const Span<int> loop_to_poly_map,
                             MutableSpan<int> connected_edges,
                             Vector<int> &r_fan_sizes)
{
  if (connected_edges.size() <= 1) {
    r_fan_sizes.append(connected_edges.size());
    return;
  }

  Vector<int> search_edges;
  int total_found_edges_num = 0;
  int fan_size = 0;
  const int total_edge_num = connected_edges.size();
  /* Iteratively go through the connected edges. The front contains already handled edges, while
   * the back contains unhandled edges. */
  while (true) {
    /* This edge has not been visited yet. */
    int curr_i = total_found_edges_num;
    int curr_edge_i = connected_edges[curr_i];

    /* Gather all the edges in this fan. */
    while (true) {
      fan_size++;

      /* Add adjacent edges to search stack. */
      for (const int loop_i : edge_to_loop_map[curr_edge_i]) {
        const int adjacent_edge_i = adjacent_edge(
            new_loops, loop_i, polys[loop_to_poly_map[loop_i]], vertex);

        /* Find out if this edge was visited already. */
        int i = curr_i + 1;
        for (; i < total_edge_num; i++) {
          if (connected_edges[i] == adjacent_edge_i) {
            break;
          }
        }
        if (i == total_edge_num) {
          /* Already visited this edge. */
          continue;
        }
        search_edges.append(adjacent_edge_i);
        curr_i++;
        std::swap(connected_edges[curr_i], connected_edges[i]);
      }

      if (search_edges.is_empty()) {
        break;
      }

      curr_edge_i = search_edges.pop_last();
    }
    /* We have now collected all the edges in this fan. */
    total_found_edges_num += fan_size;
    BLI_assert(total_found_edges_num <= total_edge_num);
    r_fan_sizes.append(fan_size);
    if (total_found_edges_num == total_edge_num) {
      /* We have found all the edges, so this final batch must be the last connected fan. */
      break;
    }
    fan_size = 0;
  }
}

/**
 * Splits the edge into duplicates, so that each edge is connected to one poly.
 */
static void split_edge_per_poly(const int edge_i,
                                const int new_edge_start,
                                MutableSpan<Vector<int>> edge_to_loop_map,
                                MutableSpan<MLoop> new_loops,
                                MutableSpan<MEdge> new_edges,
                                MutableSpan<int> new_to_old_edges_map)
{
  if (edge_to_loop_map[edge_i].size() <= 1) {
    return;
  }
  int new_edge_index = new_edge_start;
  for (const int loop_i : edge_to_loop_map[edge_i].as_span().drop_front(1)) {
    const MEdge new_edge(new_edges[edge_i]);
    new_edges[new_edge_index] = new_edge;
    new_to_old_edges_map[new_edge_index] = edge_i;
    edge_to_loop_map[new_edge_index].append({loop_i});
    new_loops[loop_i].e = new_edge_index;
    new_edge_index++;
  }
  /* Only the first loop is now connected to this edge. */
  edge_to_loop_map[edge_i].resize(1);
}

static void mesh_edge_split(Mesh &mesh, const IndexMask mask)
{
  /* Flag vertices that need to be split. */
  Array<bool> should_split_vert(mesh.totvert, false);
  const Span<MEdge> edges = mesh.edges();
  for (const int edge_i : mask) {
    const MEdge edge = edges[edge_i];
    should_split_vert[edge.v1] = true;
    should_split_vert[edge.v2] = true;
  }

  /* Precalculate topology info. */
  Array<Vector<int>> vert_to_edge_map = bke::mesh_topology::build_vert_to_edge_map(edges,
                                                                                   mesh.totvert);
  Vector<Vector<int>> edge_to_loop_map = bke::mesh_topology::build_edge_to_loop_map_resizable(
      mesh.loops(), mesh.totedge);
  Array<int> loop_to_poly_map = bke::mesh_topology::build_loop_to_poly_map(mesh.polys(),
                                                                           mesh.totloop);

  /* Store offsets, so we can split edges in parallel. */
  Array<int> edge_offsets(edges.size());
  Array<int> num_edge_duplicates(edges.size());
  int new_edges_size = edges.size();
  for (const int edge : mask) {
    edge_offsets[edge] = new_edges_size;
    /* We add duplicates of the edge for each poly (except the first). */
    const int num_connected_loops = edge_to_loop_map[edge].size();
    const int num_duplicates = std::max(0, num_connected_loops - 1);
    new_edges_size += num_duplicates;
    num_edge_duplicates[edge] = num_duplicates;
  }

  const Span<MPoly> polys = mesh.polys();

  MutableSpan<MLoop> loops = mesh.loops_for_write();
  Vector<MEdge> new_edges(new_edges_size);
  new_edges.as_mutable_span().take_front(edges.size()).copy_from(edges);

  edge_to_loop_map.resize(new_edges_size);

  /* Used for transferring attributes. */
  Vector<int> new_to_old_edges_map(IndexRange(new_edges.size()).as_span());

  /* Step 1: Split the edges. */
  threading::parallel_for(mask.index_range(), 512, [&](IndexRange range) {
    for (const int mask_i : range) {
      const int edge_i = mask[mask_i];
      split_edge_per_poly(
          edge_i, edge_offsets[edge_i], edge_to_loop_map, loops, new_edges, new_to_old_edges_map);
    }
  });

  /* Step 1.5: Update topology information (can't parallelize). */
  for (const int edge_i : mask) {
    const MEdge &edge = edges[edge_i];
    for (const int duplicate_i : IndexRange(edge_offsets[edge_i], num_edge_duplicates[edge_i])) {
      vert_to_edge_map[edge.v1].append(duplicate_i);
      vert_to_edge_map[edge.v2].append(duplicate_i);
    }
  }

  /* Step 2: Calculate vertex fans. */
  Array<Vector<int>> vertex_fan_sizes(mesh.totvert);
  threading::parallel_for(IndexRange(mesh.totvert), 512, [&](IndexRange range) {
    for (const int vert : range) {
      if (!should_split_vert[vert]) {
        continue;
      }
      calc_vertex_fans(vert,
                       loops,
                       polys,
                       edge_to_loop_map,
                       loop_to_poly_map,
                       vert_to_edge_map[vert],
                       vertex_fan_sizes[vert]);
    }
  });

  /* Step 2.5: Calculate offsets for next step. */
  Array<int> vert_offsets(mesh.totvert);
  int total_verts_num = mesh.totvert;
  for (const int vert : IndexRange(mesh.totvert)) {
    if (!should_split_vert[vert]) {
      continue;
    }
    vert_offsets[vert] = total_verts_num;
    /* We only create a new vertex for each fan different from the first. */
    total_verts_num += vertex_fan_sizes[vert].size() - 1;
  }

  /* Step 3: Split the vertices.
   * Build a map from each new vertex to an old vertex to use for transferring attributes later. */
  const int new_verts_num = total_verts_num - mesh.totvert;
  Array<int> new_to_old_verts_map(new_verts_num);
  threading::parallel_for(IndexRange(mesh.totvert), 512, [&](IndexRange range) {
    for (const int vert : range) {
      if (!should_split_vert[vert]) {
        continue;
      }
      split_vertex_per_fan(vert,
                           vert_offsets[vert],
                           mesh.totvert,
                           vert_to_edge_map[vert],
                           vertex_fan_sizes[vert],
                           edge_to_loop_map,
                           new_edges,
                           loops,
                           new_to_old_verts_map);
    }
  });

  /* Step 4: Deduplicate edges. We loop backwards so we can use remove_and_reorder. Although this
   * does look bad (3 nested loops), in practice the inner loops are very small. For most meshes,
   * there are at most 2 polygons connected to each edge, and hence you'll only get at most 1
   * duplicate per edge. */
  for (int mask_i = mask.size() - 1; mask_i >= 0; mask_i--) {
    const int edge = mask[mask_i];
    int start_of_duplicates = edge_offsets[edge];
    int end_of_duplicates = start_of_duplicates + num_edge_duplicates[edge] - 1;
    for (int duplicate = end_of_duplicates; duplicate >= start_of_duplicates; duplicate--) {
      if (naive_edges_equal(new_edges[edge], new_edges[duplicate])) {
        merge_edges(edge, duplicate, loops, edge_to_loop_map, new_edges, new_to_old_edges_map);
        break;
      }
      for (int other = start_of_duplicates; other < duplicate; other++) {
        if (naive_edges_equal(new_edges[other], new_edges[duplicate])) {
          merge_edges(other, duplicate, loops, edge_to_loop_map, new_edges, new_to_old_edges_map);
          break;
        }
      }
    }
  }

  /* Step 5: Resize the mesh to add the new vertices and rebuild the edges. */
  add_new_vertices(mesh, new_to_old_verts_map);
  add_new_edges(mesh, new_edges, new_to_old_edges_map);

  BKE_mesh_tag_edges_split(&mesh);
}

static void node_geo_exec(GeoNodeExecParams params)
{
  GeometrySet geometry_set = params.extract_input<GeometrySet>("Mesh");

  const Field<bool> selection_field = params.extract_input<Field<bool>>("Selection");

  geometry_set.modify_geometry_sets([&](GeometrySet &geometry_set) {
    if (const Mesh *mesh = geometry_set.get_mesh_for_read()) {

      bke::MeshFieldContext field_context{*mesh, ATTR_DOMAIN_EDGE};
      fn::FieldEvaluator selection_evaluator{field_context, mesh->totedge};
      selection_evaluator.set_selection(selection_field);
      selection_evaluator.evaluate();
      const IndexMask mask = selection_evaluator.get_evaluated_selection_as_mask();
      if (mask.is_empty()) {
        return;
      }

      mesh_edge_split(*geometry_set.get_mesh_for_write(), mask);
    }
  });

  params.set_output("Mesh", std::move(geometry_set));
}

}  // namespace blender::nodes::node_geo_edge_split_cc

void register_node_type_geo_edge_split()
{
  namespace file_ns = blender::nodes::node_geo_edge_split_cc;

  static bNodeType ntype;

  geo_node_type_base(&ntype, GEO_NODE_SPLIT_EDGES, "Split Edges", NODE_CLASS_GEOMETRY);
  ntype.geometry_node_execute = file_ns::node_geo_exec;
  ntype.declare = file_ns::node_declare;
  nodeRegisterType(&ntype);
}<|MERGE_RESOLUTION|>--- conflicted
+++ resolved
@@ -156,19 +156,11 @@
     new_loops[last_edge_loop_i].e = new_edge_i;
   }
 
-<<<<<<< HEAD
-  BMeshFromMeshParams bmesh_from_mesh_params{};
-  bmesh_from_mesh_params.cd_mask_extra.vmask = CD_MASK_ORIGINDEX;
-  bmesh_from_mesh_params.cd_mask_extra.emask = CD_MASK_ORIGINDEX;
-  bmesh_from_mesh_params.cd_mask_extra.pmask = CD_MASK_ORIGINDEX;
-  BM_mesh_bm_from_me(nullptr, bm, &mesh, &bmesh_from_mesh_params);
-=======
   /* We can now safely swap-remove. */
   new_edges.remove_and_reorder(new_edge_i);
   edge_to_loop_map.remove_and_reorder(new_edge_i);
   new_to_old_edges_map.remove_and_reorder(new_edge_i);
 }
->>>>>>> ce16fa0f
 
 /**
  * Replace the vertex of an edge with a new one, and update the connected loops.
