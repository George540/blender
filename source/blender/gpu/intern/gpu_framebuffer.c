/*
 * ***** BEGIN GPL LICENSE BLOCK *****
 *
 * This program is free software; you can redistribute it and/or
 * modify it under the terms of the GNU General Public License
 * as published by the Free Software Foundation; either version 2
 * of the License, or (at your option) any later version.
 *
 * This program is distributed in the hope that it will be useful,
 * but WITHOUT ANY WARRANTY; without even the implied warranty of
 * MERCHANTABILITY or FITNESS FOR A PARTICULAR PURPOSE.  See the
 * GNU General Public License for more details.
 *
 * You should have received a copy of the GNU General Public License
 * along with this program; if not, write to the Free Software Foundation,
 * Inc., 51 Franklin Street, Fifth Floor, Boston, MA 02110-1301, USA.
 *
 * The Original Code is Copyright (C) 2005 Blender Foundation.
 * All rights reserved.
 *
 * The Original Code is: all of this file.
 *
 * Contributor(s): Brecht Van Lommel.
 *
 * ***** END GPL LICENSE BLOCK *****
 */

#include "MEM_guardedalloc.h"

#include "BLI_blenlib.h"
#include "BLI_threads.h"
#include "BLI_utildefines.h"
#include "BLI_math_base.h"

#include "BKE_global.h"

#include "GPU_batch.h"
#include "GPU_draw.h"
#include "GPU_extensions.h"
#include "GPU_framebuffer.h"
#include "GPU_matrix.h"
#include "GPU_shader.h"
#include "GPU_texture.h"

static ThreadLocal(GLuint) g_currentfb;

typedef enum {
	GPU_FB_DEPTH_ATTACHMENT = 0,
	GPU_FB_DEPTH_STENCIL_ATTACHMENT,
	GPU_FB_COLOR_ATTACHMENT0,
	GPU_FB_COLOR_ATTACHMENT1,
	GPU_FB_COLOR_ATTACHMENT2,
	GPU_FB_COLOR_ATTACHMENT3,
	GPU_FB_COLOR_ATTACHMENT4,
	/* Number of maximum output slots.
	 * We support 5 outputs for now (usually we wouldn't need more to preserve fill rate). */
	/* Keep in mind that GL max is GL_MAX_DRAW_BUFFERS and is at least 8, corresponding to
	 * the maximum number of COLOR attachments specified by glDrawBuffers. */
	GPU_FB_MAX_ATTACHEMENT
} GPUAttachmentType;

#define GPU_FB_MAX_COLOR_ATTACHMENT (GPU_FB_MAX_ATTACHEMENT - GPU_FB_COLOR_ATTACHMENT0)

#define GPU_FB_DIRTY_DRAWBUFFER (1 << 15)

#define GPU_FB_ATTACHEMENT_IS_DIRTY(flag, type) ((flag & (1 << type)) != 0)
#define GPU_FB_ATTACHEMENT_SET_DIRTY(flag, type) (flag |= (1 << type))

struct GPUFrameBuffer {
	GLuint object;
	GPUAttachment attachments[GPU_FB_MAX_ATTACHEMENT];
	uint16_t dirty_flag;
	int width, height;
	bool multisample;
	/* TODO Check that we always use the right context when binding
	 * (FBOs are not shared accross ogl contexts). */
	// void *ctx;
};

static GLenum convert_attachment_type_to_gl(GPUAttachmentType type)
{
	static const GLenum table[] = {
		[GPU_FB_DEPTH_ATTACHMENT] = GL_DEPTH_ATTACHMENT,
		[GPU_FB_DEPTH_STENCIL_ATTACHMENT] = GL_DEPTH_STENCIL_ATTACHMENT,
		[GPU_FB_COLOR_ATTACHMENT0] = GL_COLOR_ATTACHMENT0,
		[GPU_FB_COLOR_ATTACHMENT1] = GL_COLOR_ATTACHMENT1,
		[GPU_FB_COLOR_ATTACHMENT2] = GL_COLOR_ATTACHMENT2,
		[GPU_FB_COLOR_ATTACHMENT3] = GL_COLOR_ATTACHMENT3,
		[GPU_FB_COLOR_ATTACHMENT4] = GL_COLOR_ATTACHMENT4
	};
	return table[type];
}

static GPUAttachmentType attachment_type_from_tex(GPUTexture *tex, int slot)
{
	switch (GPU_texture_format(tex)) {
		case GPU_DEPTH_COMPONENT32F:
		case GPU_DEPTH_COMPONENT24:
		case GPU_DEPTH_COMPONENT16:
			return GPU_FB_DEPTH_ATTACHMENT;
		case GPU_DEPTH24_STENCIL8:
			return GPU_FB_DEPTH_STENCIL_ATTACHMENT;
		default:
			return GPU_FB_COLOR_ATTACHMENT0 + slot;
	}
}

static GLenum convert_buffer_bits_to_gl(GPUFrameBufferBits bits)
{
	GLbitfield mask = 0;
	mask |= (bits & GPU_DEPTH_BIT) ? GL_DEPTH_BUFFER_BIT : 0;
	mask |= (bits & GPU_STENCIL_BIT) ? GL_STENCIL_BUFFER_BIT : 0;
	mask |= (bits & GPU_COLOR_BIT) ? GL_COLOR_BUFFER_BIT : 0;
	return mask;
}

static GPUTexture *framebuffer_get_depth_tex(GPUFrameBuffer *fb)
{
	if (fb->attachments[GPU_FB_DEPTH_ATTACHMENT].tex)
		return fb->attachments[GPU_FB_DEPTH_ATTACHMENT].tex;
	else
		return fb->attachments[GPU_FB_DEPTH_STENCIL_ATTACHMENT].tex;;
}

static GPUTexture *framebuffer_get_color_tex(GPUFrameBuffer *fb, int slot)
{
	return fb->attachments[GPU_FB_COLOR_ATTACHMENT0 + slot].tex;
}

static void gpu_print_framebuffer_error(GLenum status, char err_out[256])
{
	const char *format = "GPUFrameBuffer: framebuffer status %s\n";
	const char *err = "unknown";

#define format_status(X) \
	case GL_FRAMEBUFFER_##X: err = "GL_FRAMEBUFFER_"#X; \
		break;

	switch (status) {
		/* success */
		format_status(COMPLETE)
		/* errors shared by OpenGL desktop & ES */
		format_status(INCOMPLETE_ATTACHMENT)
		format_status(INCOMPLETE_MISSING_ATTACHMENT)
		format_status(UNSUPPORTED)
#if 0 /* for OpenGL ES only */
		format_status(INCOMPLETE_DIMENSIONS)
#else /* for desktop GL only */
		format_status(INCOMPLETE_DRAW_BUFFER)
		format_status(INCOMPLETE_READ_BUFFER)
		format_status(INCOMPLETE_MULTISAMPLE)
		format_status(UNDEFINED)
#endif
	}

#undef format_status

	if (err_out) {
		BLI_snprintf(err_out, 256, format, err);
	}
	else {
		fprintf(stderr, format, err);
	}
}

/* GPUFrameBuffer */

GPUFrameBuffer *GPU_framebuffer_create(void)
{
	/* We generate the FB object later at first use in order to
	 * create the framebuffer in the right opengl context. */
	return MEM_callocN(sizeof(GPUFrameBuffer), "GPUFrameBuffer");;
}

static void gpu_framebuffer_init(GPUFrameBuffer *fb)
{
	glGenFramebuffers(1, &fb->object);
}

void GPU_framebuffer_free(GPUFrameBuffer *fb)
{
	for (GPUAttachmentType type = 0; type < GPU_FB_MAX_ATTACHEMENT; type++) {
		if (fb->attachments[type].tex != NULL) {
			GPU_framebuffer_texture_detach(fb, fb->attachments[type].tex);
		}
	}
<<<<<<< HEAD
=======

	fb = MEM_callocN(sizeof(GPUFrameBuffer), "GPUFrameBuffer");
	glGenFramebuffersEXT(1, &fb->object);
>>>>>>> 6654e109

	/* This restores the framebuffer if it was bound */
	glDeleteFramebuffers(1, &fb->object);

	if (g_currentfb == fb->object) {
		g_currentfb = 0;
	}

<<<<<<< HEAD
	MEM_freeN(fb);
=======
	/* make sure no read buffer is enabled, so completeness check will not fail. We set those at binding time */
	glBindFramebufferEXT(GL_FRAMEBUFFER_EXT, fb->object);
	glReadBuffer(GL_NONE);
	glDrawBuffer(GL_NONE);
	glBindFramebufferEXT(GL_FRAMEBUFFER_EXT, 0);

	return fb;
>>>>>>> 6654e109
}

/* ---------- Attach ----------- */

static void gpu_framebuffer_texture_attach_ex(GPUFrameBuffer *fb, GPUTexture *tex, int slot, int layer, int mip)
{
	if (slot >= GPU_FB_MAX_COLOR_ATTACHMENT) {
		fprintf(stderr,
		        "Attaching to index %d framebuffer slot unsupported. "
		        "Use at most %d\n", slot, GPU_FB_MAX_COLOR_ATTACHMENT);
		return;
	}

	GPUAttachmentType type = attachment_type_from_tex(tex, slot);
	GPUAttachment *attachment = &fb->attachments[type];

<<<<<<< HEAD
	if ((attachment->tex == tex) &&
	    (attachment->mip == mip) &&
	    (attachment->layer == layer))
	{
		return; /* Exact same texture already bound here. */
	}
	else if (attachment->tex != NULL) {
		GPU_framebuffer_texture_detach(fb, attachment->tex);
	}
=======
	/* Clean glError buffer. */
	while (glGetError() != GL_NO_ERROR) {}

	glFramebufferTexture2DEXT(GL_FRAMEBUFFER_EXT, attachment,
		GPU_texture_target(tex), GPU_texture_opengl_bindcode(tex), 0);

	error = glGetError();
>>>>>>> 6654e109

	if (attachment->tex == NULL) {
		GPU_texture_attach_framebuffer(tex, fb, type);
	}

	attachment->tex = tex;
	attachment->mip = mip;
	attachment->layer = layer;
	GPU_FB_ATTACHEMENT_SET_DIRTY(fb->dirty_flag, type);
}

void GPU_framebuffer_texture_attach(GPUFrameBuffer *fb, GPUTexture *tex, int slot, int mip)
{
	gpu_framebuffer_texture_attach_ex(fb, tex, slot, -1, mip);
}

void GPU_framebuffer_texture_layer_attach(GPUFrameBuffer *fb, GPUTexture *tex, int slot, int layer, int mip)
{
	/* NOTE: We could support 1D ARRAY texture. */
	BLI_assert(GPU_texture_target(tex) == GL_TEXTURE_2D_ARRAY);
	gpu_framebuffer_texture_attach_ex(fb, tex, slot, layer, mip);
}

void GPU_framebuffer_texture_cubeface_attach(GPUFrameBuffer *fb, GPUTexture *tex, int slot, int face, int mip)
{
	BLI_assert(GPU_texture_cube(tex));
	gpu_framebuffer_texture_attach_ex(fb, tex, slot, face, mip);
}

/* ---------- Detach ----------- */

void GPU_framebuffer_texture_detach_slot(GPUFrameBuffer *fb, GPUTexture *tex, int type)
{
	GPUAttachment *attachment = &fb->attachments[type];

	if (attachment->tex != tex) {
		fprintf(stderr,
		        "Warning, attempting to detach Texture %p from framebuffer %p "
		        "but texture is not attached.\n", tex, fb);
		return;
	}

	attachment->tex = NULL;
	GPU_FB_ATTACHEMENT_SET_DIRTY(fb->dirty_flag, type);
}

void GPU_framebuffer_texture_detach(GPUFrameBuffer *fb, GPUTexture *tex)
{
	GPUAttachmentType type = GPU_texture_detach_framebuffer(tex, fb);
	GPU_framebuffer_texture_detach_slot(fb, tex, type);
}

/* ---------- Config (Attach & Detach) ----------- */

/**
 * First GPUAttachment in *config is always the depth/depth_stencil buffer.
 * Following GPUAttachments are color buffers.
 * Setting GPUAttachment.mip to -1 will leave the texture in this slot.
 * Setting GPUAttachment.tex to NULL will detach the texture in this slot.
 **/
void GPU_framebuffer_config_array(GPUFrameBuffer *fb, const GPUAttachment *config, int config_ct)
{
	if (config[0].tex) {
		BLI_assert(GPU_texture_depth(config[0].tex));
		gpu_framebuffer_texture_attach_ex(fb, config[0].tex, 0, config[0].layer, config[0].mip);
	}
	else if (config[0].mip == -1) {
		/* Leave texture attached */
	}
	else if (fb->attachments[GPU_FB_DEPTH_ATTACHMENT].tex != NULL) {
		GPU_framebuffer_texture_detach(fb, fb->attachments[GPU_FB_DEPTH_ATTACHMENT].tex);
	}
	else if (fb->attachments[GPU_FB_DEPTH_STENCIL_ATTACHMENT].tex != NULL) {
		GPU_framebuffer_texture_detach(fb, fb->attachments[GPU_FB_DEPTH_STENCIL_ATTACHMENT].tex);
	}

	int slot = 0;
	for (int i = 1; i < config_ct; ++i, ++slot) {
		if (config[i].tex != NULL) {
			BLI_assert(GPU_texture_depth(config[i].tex) == false);
			gpu_framebuffer_texture_attach_ex(fb, config[i].tex, slot, config[i].layer, config[i].mip);
		}
		else if (config[i].mip != -1) {
			GPUTexture *tex = framebuffer_get_color_tex(fb, slot);
			if (tex != NULL) {
				GPU_framebuffer_texture_detach(fb, tex);
			}
		}
	}
}

/* ---------- Bind / Restore ----------- */

static void gpu_framebuffer_attachment_attach(GPUAttachment *attach, GPUAttachmentType attach_type)
{
	int tex_bind = GPU_texture_opengl_bindcode(attach->tex);
	GLenum gl_attachment = convert_attachment_type_to_gl(attach_type);

	if (attach->layer > -1) {
		if (GPU_texture_cube(attach->tex)) {
			glFramebufferTexture2D(GL_FRAMEBUFFER, gl_attachment, GL_TEXTURE_CUBE_MAP_POSITIVE_X + attach->layer,
			                       tex_bind, attach->mip);
		}
		else {
			glFramebufferTextureLayer(GL_FRAMEBUFFER, gl_attachment, tex_bind, attach->mip, attach->layer);
		}
	}
	else {
<<<<<<< HEAD
		glFramebufferTexture(GL_FRAMEBUFFER, gl_attachment, tex_bind, attach->mip);
=======
		/* last bound prevails here, better allow explicit control here too */
		glDrawBuffer(GL_COLOR_ATTACHMENT0_EXT + fb_attachment);
		glReadBuffer(GL_COLOR_ATTACHMENT0_EXT + fb_attachment);
	}

	if (GPU_texture_target(tex) == GL_TEXTURE_2D_MULTISAMPLE) {
		glEnable(GL_MULTISAMPLE);
>>>>>>> 6654e109
	}
}

static void gpu_framebuffer_attachment_detach(GPUAttachment *UNUSED(attachment), GPUAttachmentType attach_type)
{
	GLenum gl_attachment = convert_attachment_type_to_gl(attach_type);
	glFramebufferTexture(GL_FRAMEBUFFER, gl_attachment, 0, 0);
}

static void gpu_framebuffer_update_attachments(GPUFrameBuffer *fb)
{
<<<<<<< HEAD
	GLenum gl_attachments[GPU_FB_MAX_COLOR_ATTACHMENT];
	int numslots = 0;

	BLI_assert(g_currentfb == fb->object);

	/* Update attachments */
	for (GPUAttachmentType type = 0; type < GPU_FB_MAX_ATTACHEMENT; ++type) {

		if (type >= GPU_FB_COLOR_ATTACHMENT0) {
			if (fb->attachments[type].tex) {
				gl_attachments[numslots] = convert_attachment_type_to_gl(type);
			}
			else {
				gl_attachments[numslots] = GL_NONE;
			}
=======
	int numslots = 0, i;
	GLenum attachments[4];

	if (!fb->colortex[slot]) {
		fprintf(stderr, "Error, framebuffer slot empty!\n");
		return;
	}

	for (i = 0; i < 4; i++) {
		if (fb->colortex[i]) {
			attachments[numslots] = GL_COLOR_ATTACHMENT0_EXT + i;
>>>>>>> 6654e109
			numslots++;
		}

		if (GPU_FB_ATTACHEMENT_IS_DIRTY(fb->dirty_flag, type) == false) {
			continue;
		}
		else if (fb->attachments[type].tex != NULL) {
			gpu_framebuffer_attachment_attach(&fb->attachments[type], type);

			fb->multisample = (GPU_texture_samples(fb->attachments[type].tex) > 0);
			fb->width = GPU_texture_width(fb->attachments[type].tex);
			fb->height = GPU_texture_height(fb->attachments[type].tex);
		}
		else {
			gpu_framebuffer_attachment_detach(&fb->attachments[type], type);
		}
	}
<<<<<<< HEAD
	fb->dirty_flag = 0;
=======

	/* push attributes */
	glPushAttrib(GL_ENABLE_BIT | GL_VIEWPORT_BIT);
	glDisable(GL_SCISSOR_TEST);
>>>>>>> 6654e109

	/* Update draw buffers (color targets)
	 * This state is saved in the FBO */
	if (numslots)
		glDrawBuffers(numslots, gl_attachments);
	else
		glDrawBuffer(GL_NONE);
}

void GPU_framebuffer_bind(GPUFrameBuffer *fb)
{
	if (fb->object == 0)
		gpu_framebuffer_init(fb);

	if (g_currentfb != fb->object)
		glBindFramebuffer(GL_FRAMEBUFFER, fb->object);

	g_currentfb = fb->object;

	if (fb->dirty_flag != 0)
		gpu_framebuffer_update_attachments(fb);

	/* TODO manually check for errors? */
#if 0
	char err_out[256];
	if (!GPU_framebuffer_check_valid(fb, err_out)) {
		printf("Invalid %s\n", err_out);
	}
#endif

	if (fb->multisample)
		glEnable(GL_MULTISAMPLE);

	glViewport(0, 0, fb->width, fb->height);
}

void GPU_framebuffer_restore(void)
{
	if (g_currentfb != 0) {
		glBindFramebuffer(GL_FRAMEBUFFER, 0);
		g_currentfb = 0;
	}
}

bool GPU_framebuffer_bound(GPUFrameBuffer *fb)
{
	return (fb->object == g_currentfb) && (fb->object != 0);
}

unsigned int GPU_framebuffer_current_get(void)
{
	return g_currentfb;
}

bool GPU_framebuffer_check_valid(GPUFrameBuffer *fb, char err_out[256])
{
<<<<<<< HEAD
	if (!GPU_framebuffer_bound(fb))
		GPU_framebuffer_bind(fb);

	GLenum status = glCheckFramebufferStatus(GL_FRAMEBUFFER);

	if (status != GL_FRAMEBUFFER_COMPLETE) {
=======
	GLenum status;

	glBindFramebufferEXT(GL_FRAMEBUFFER_EXT, fb->object);
	GG.currentfb = fb->object;

	/* Clean glError buffer. */
	while (glGetError() != GL_NO_ERROR) {}

	status = glCheckFramebufferStatusEXT(GL_FRAMEBUFFER_EXT);

	if (status != GL_FRAMEBUFFER_COMPLETE_EXT) {
>>>>>>> 6654e109
		GPU_framebuffer_restore();
		gpu_print_framebuffer_error(status, err_out);
		return false;
	}

	return true;
}

/* ---------- Framebuffer Operations ----------- */

#define CHECK_FRAMEBUFFER_IS_BOUND(_fb) \
	BLI_assert(GPU_framebuffer_bound(_fb)); \
	UNUSED_VARS_NDEBUG(_fb);

/* Needs to be done after binding. */
void GPU_framebuffer_viewport_set(GPUFrameBuffer *fb, int x, int y, int w, int h)
{
	CHECK_FRAMEBUFFER_IS_BOUND(fb);

	glViewport(x, y, w, h);
}

void GPU_framebuffer_clear(
        GPUFrameBuffer *fb, GPUFrameBufferBits buffers,
        const float clear_col[4], float clear_depth, unsigned int clear_stencil)
{
	CHECK_FRAMEBUFFER_IS_BOUND(fb);

	if (buffers & GPU_COLOR_BIT) {
		glColorMask(GL_TRUE, GL_TRUE, GL_TRUE, GL_TRUE);
		glClearColor(clear_col[0], clear_col[1], clear_col[2], clear_col[3]);
	}
	if (buffers & GPU_DEPTH_BIT) {
		glDepthMask(GL_TRUE);
		glClearDepth(clear_depth);
	}
	if (buffers & GPU_STENCIL_BIT) {
		glStencilMask(clear_stencil);
	}

	GLbitfield mask = convert_buffer_bits_to_gl(buffers);
	glClear(mask);
}

void GPU_framebuffer_read_depth(GPUFrameBuffer *fb, int x, int y, int w, int h, float *data)
{
	CHECK_FRAMEBUFFER_IS_BOUND(fb);

	GLenum type = GL_DEPTH_COMPONENT;
	glReadBuffer(GL_COLOR_ATTACHMENT0); /* This is OK! */
	glReadPixels(x, y, w, h, type, GL_FLOAT, data);
}

void GPU_framebuffer_read_color(
        GPUFrameBuffer *fb, int x, int y, int w, int h, int channels, int slot, float *data)
{
	CHECK_FRAMEBUFFER_IS_BOUND(fb);

	GLenum type;
	switch (channels) {
		case 1: type = GL_RED; break;
		case 2: type = GL_RG; break;
		case 3: type = GL_RGB; break;
		case 4: type = GL_RGBA;	break;
		default:
			BLI_assert(false && "wrong number of read channels");
			return;
	}
	glReadBuffer(GL_COLOR_ATTACHMENT0 + slot);
	glReadPixels(x, y, w, h, type, GL_FLOAT, data);
}

/* read_slot and write_slot are only used for color buffers. */
void GPU_framebuffer_blit(
        GPUFrameBuffer *fb_read, int read_slot,
        GPUFrameBuffer *fb_write, int write_slot,
        GPUFrameBufferBits blit_buffers)
{
	BLI_assert(blit_buffers != 0);

	GLuint prev_fb = g_currentfb;

	/* Framebuffers must be up to date. This simplify this function. */
	if (fb_read->dirty_flag != 0 || fb_read->object == 0) {
		GPU_framebuffer_bind(fb_read);
	}
	if (fb_write->dirty_flag != 0 || fb_write->object == 0) {
		GPU_framebuffer_bind(fb_write);
	}

<<<<<<< HEAD
	const bool do_color = (blit_buffers & GPU_COLOR_BIT);
	const bool do_depth = (blit_buffers & GPU_DEPTH_BIT);
	const bool do_stencil = (blit_buffers & GPU_STENCIL_BIT);

	GPUTexture *read_tex = (do_depth || do_stencil)
	                       ? framebuffer_get_depth_tex(fb_read)
	                       : framebuffer_get_color_tex(fb_read, read_slot);
	GPUTexture *write_tex = (do_depth || do_stencil)
	                        ? framebuffer_get_depth_tex(fb_write)
	                        : framebuffer_get_color_tex(fb_write, read_slot);

	if (do_depth) {
		BLI_assert(GPU_texture_depth(read_tex) && GPU_texture_depth(write_tex));
		BLI_assert(GPU_texture_format(read_tex) == GPU_texture_format(write_tex));
	}
	if (do_stencil) {
		BLI_assert(GPU_texture_stencil(read_tex) && GPU_texture_stencil(write_tex));
		BLI_assert(GPU_texture_format(read_tex) == GPU_texture_format(write_tex));
	}
	if (GPU_texture_samples(write_tex) != 0 ||
	    GPU_texture_samples(read_tex) != 0)
	{
		/* Can only blit multisample textures to another texture of the same size. */
		BLI_assert((fb_read->width == fb_write->width) &&
		           (fb_read->height == fb_write->height));
	}

	glBindFramebuffer(GL_READ_FRAMEBUFFER, fb_read->object);
	glBindFramebuffer(GL_DRAW_FRAMEBUFFER, fb_write->object);

	if (do_color) {
		glReadBuffer(GL_COLOR_ATTACHMENT0 + read_slot);
		glDrawBuffer(GL_COLOR_ATTACHMENT0 + write_slot);
		/* XXX we messed with the glDrawBuffer, this will reset the
		 * glDrawBuffers the next time we bind fb_write. */
		fb_write->dirty_flag = GPU_FB_DIRTY_DRAWBUFFER;
	}

	GLbitfield mask = convert_buffer_bits_to_gl(blit_buffers);

	glBlitFramebuffer(0, 0, fb_read->width, fb_read->height,
	                  0, 0, fb_write->width, fb_write->height,
	                  mask, GL_NEAREST);

	/* Restore previous framebuffer */
	if (fb_write->object == prev_fb) {
		GPU_framebuffer_bind(fb_write); /* To update drawbuffers */
	}
	else {
		glBindFramebuffer(GL_FRAMEBUFFER, prev_fb);
		g_currentfb = prev_fb;
	}
}

/**
 * Use this if you need to custom downsample your texture and use the previous mip level as input.
 * This function only takes care of the correct texture handling. It execute the callback for each texture level.
 **/
void GPU_framebuffer_recursive_downsample(
        GPUFrameBuffer *fb, int max_lvl,
        void (*callback)(void *userData, int level), void *userData)
{
	/* Framebuffer must be up to date and bound. This simplify this function. */
	if (g_currentfb != fb->object || fb->dirty_flag != 0 || fb->object == 0) {
		GPU_framebuffer_bind(fb);
	}
	/* HACK: We make the framebuffer appear not bound in order to
	 * not trigger any error in GPU_texture_bind().  */
	GLuint prev_fb = g_currentfb;
	g_currentfb = 0;

	int i;
	int current_dim[2] = {fb->width, fb->height};
	for (i = 1; i < max_lvl + 1; i++) {
		/* calculate next viewport size */
		current_dim[0] = max_ii(current_dim[0] / 2, 1);
		current_dim[1] = max_ii(current_dim[1] / 2, 1);

		for (GPUAttachmentType type = 0; type < GPU_FB_MAX_ATTACHEMENT; ++type) {
			if (fb->attachments[type].tex != NULL) {
				/* bind next level for rendering but first restrict fetches only to previous level */
				GPUTexture *tex = fb->attachments[type].tex;
				GPU_texture_bind(tex, 0);
				glTexParameteri(GPU_texture_target(tex), GL_TEXTURE_BASE_LEVEL, i - 1);
				glTexParameteri(GPU_texture_target(tex), GL_TEXTURE_MAX_LEVEL, i - 1);
				GPU_texture_unbind(tex);
				/* copy attachment and replace miplevel. */
				GPUAttachment attachment = fb->attachments[type];
				attachment.mip = i;
				gpu_framebuffer_attachment_attach(&attachment, type);
			}
		}
=======
	scale_uniform = GPU_shader_get_uniform(blur_shader, "ScaleU");
	texture_source_uniform = GPU_shader_get_uniform(blur_shader, "textureSource");

	/* Blurring horizontally */

	/* We do the bind ourselves rather than using GPU_framebuffer_texture_bind() to avoid
	 * pushing unnecessary matrices onto the OpenGL stack. */
	glBindFramebufferEXT(GL_FRAMEBUFFER_EXT, blurfb->object);
	glDrawBuffer(GL_COLOR_ATTACHMENT0_EXT);

	/* avoid warnings from texture binding */
	GG.currentfb = blurfb->object;

	GPU_shader_bind(blur_shader);
	GPU_shader_uniform_vector(blur_shader, scale_uniform, 2, 1, scaleh);
	GPU_shader_uniform_texture(blur_shader, texture_source_uniform, tex);
	glViewport(0, 0, GPU_texture_width(blurtex), GPU_texture_height(blurtex));

	/* Preparing to draw quad */
	glMatrixMode(GL_TEXTURE);
	glLoadIdentity();
	glMatrixMode(GL_PROJECTION);
	glLoadIdentity();
	glMatrixMode(GL_MODELVIEW);
	glLoadIdentity();

	glDisable(GL_DEPTH_TEST);

	GPU_texture_bind(tex, 0);

	/* Drawing quad */
	glBegin(GL_QUADS);
	glTexCoord2d(0, 0); glVertex2f(1, 1);
	glTexCoord2d(1, 0); glVertex2f(-1, 1);
	glTexCoord2d(1, 1); glVertex2f(-1, -1);
	glTexCoord2d(0, 1); glVertex2f(1, -1);
	glEnd();

	/* Blurring vertically */

	glBindFramebufferEXT(GL_FRAMEBUFFER_EXT, fb->object);
	glDrawBuffer(GL_COLOR_ATTACHMENT0_EXT);

	GG.currentfb = fb->object;

	glViewport(0, 0, GPU_texture_width(tex), GPU_texture_height(tex));
	GPU_shader_uniform_vector(blur_shader, scale_uniform, 2, 1, scalev);
	GPU_shader_uniform_texture(blur_shader, texture_source_uniform, blurtex);
	GPU_texture_bind(blurtex, 0);
>>>>>>> 6654e109

		BLI_assert(GL_FRAMEBUFFER_COMPLETE == glCheckFramebufferStatus(GL_FRAMEBUFFER));

		glViewport(0, 0, current_dim[0], current_dim[1]);
		callback(userData, i);

		if (current_dim[0] == 1 && current_dim[1] == 1)
			break;
	}

	for (GPUAttachmentType type = 0; type < GPU_FB_MAX_ATTACHEMENT; ++type) {
		if (fb->attachments[type].tex != NULL) {
			/* reset mipmap level range */
			GPUTexture *tex = fb->attachments[type].tex;
			GPU_texture_bind(tex, 0);
			glTexParameteri(GPU_texture_target(tex), GL_TEXTURE_BASE_LEVEL, 0);
			glTexParameteri(GPU_texture_target(tex), GL_TEXTURE_MAX_LEVEL, i - 1);
			GPU_texture_unbind(tex);
			/* Reattach original level */
			/* NOTE: This is not necessary but this makes the FBO config
			 *       remain in sync with the GPUFrameBuffer config. */
			gpu_framebuffer_attachment_attach(&fb->attachments[type], type);
		}
	}

	g_currentfb = prev_fb;
}

/* GPUOffScreen */

struct GPUOffScreen {
	GPUFrameBuffer *fb;
	GPUTexture *color;
	GPUTexture *depth;
};

GPUOffScreen *GPU_offscreen_create(int width, int height, int samples, bool depth, bool high_bitdepth, char err_out[256])
{
	GPUOffScreen *ofs;

	ofs = MEM_callocN(sizeof(GPUOffScreen), "GPUOffScreen");

	ofs->color = GPU_texture_create_2D_multisample(width, height,
	        (high_bitdepth) ? GPU_RGBA16F : GPU_RGBA8, NULL, samples, err_out);

	if (depth) {
		ofs->depth = GPU_texture_create_2D_multisample(width, height, GPU_DEPTH24_STENCIL8, NULL, samples, err_out);
	}

	if ((depth && !ofs->depth) || !ofs->color) {
		GPU_offscreen_free(ofs);
		return NULL;
	}

	gpuPushAttrib(GPU_VIEWPORT_BIT);

	GPU_framebuffer_ensure_config(&ofs->fb, {
		GPU_ATTACHMENT_TEXTURE(ofs->depth),
		GPU_ATTACHMENT_TEXTURE(ofs->color)
	});

<<<<<<< HEAD
	/* check validity at the very end! */
	if (!GPU_framebuffer_check_valid(ofs->fb, err_out)) {
		GPU_offscreen_free(ofs);
		gpuPopAttrib();
		return NULL;		
=======
	if (!GPU_framebuffer_texture_attach(ofs->fb, ofs->color, 0, err_out)) {
		GPU_offscreen_free(ofs);
		return NULL;
	}

	/* check validity at the very end! */
	if (!GPU_framebuffer_check_valid(ofs->fb, err_out)) {
		GPU_offscreen_free(ofs);
		return NULL;
>>>>>>> 6654e109
	}

	GPU_framebuffer_restore();

	gpuPopAttrib();

	return ofs;
}

void GPU_offscreen_free(GPUOffScreen *ofs)
{
	if (ofs->fb)
		GPU_framebuffer_free(ofs->fb);
	if (ofs->color)
		GPU_texture_free(ofs->color);
	if (ofs->depth)
		GPU_texture_free(ofs->depth);

	MEM_freeN(ofs);
}

void GPU_offscreen_bind(GPUOffScreen *ofs, bool save)
{
	if (save) {
		gpuPushAttrib(GPU_SCISSOR_BIT | GPU_VIEWPORT_BIT);
	}
	glDisable(GL_SCISSOR_TEST);
	GPU_framebuffer_bind(ofs->fb);
}

void GPU_offscreen_unbind(GPUOffScreen *UNUSED(ofs), bool restore)
{
	GPU_framebuffer_restore();
	if (restore) {
		gpuPopAttrib();
	}
}

void GPU_offscreen_draw_to_screen(GPUOffScreen *ofs, int x, int y)
{
	const int w = GPU_texture_width(ofs->color);
	const int h = GPU_texture_height(ofs->color);

	glBindFramebuffer(GL_READ_FRAMEBUFFER, ofs->fb->object);
	GLenum status = glCheckFramebufferStatus(GL_READ_FRAMEBUFFER);

	if (status == GL_FRAMEBUFFER_COMPLETE) {
		glBlitFramebuffer(0, 0, w, h, x, y, x + w, y + h, GL_COLOR_BUFFER_BIT, GL_NEAREST);
	}
	else {
		gpu_print_framebuffer_error(status, NULL);
	}

	glBindFramebuffer(GL_READ_FRAMEBUFFER, 0);
}

void GPU_offscreen_read_pixels(GPUOffScreen *ofs, int type, void *pixels)
{
	const int w = GPU_texture_width(ofs->color);
	const int h = GPU_texture_height(ofs->color);

	BLI_assert(type == GL_UNSIGNED_BYTE || type == GL_FLOAT);

	if (GPU_texture_target(ofs->color) == GL_TEXTURE_2D_MULTISAMPLE) {
		/* For a multi-sample texture,
		 * we need to create an intermediate buffer to blit to,
		 * before its copied using 'glReadPixels' */
		GLuint fbo_blit = 0;
		GLuint tex_blit = 0;

		/* create texture for new 'fbo_blit' */
		glGenTextures(1, &tex_blit);
		glBindTexture(GL_TEXTURE_2D, tex_blit);
		glTexImage2D(GL_TEXTURE_2D, 0, (type == GL_FLOAT) ? GL_RGBA16F : GL_RGBA8,
		             w, h, 0, GL_RGBA, type, 0);

		/* write into new single-sample buffer */
		glGenFramebuffers(1, &fbo_blit);
		glBindFramebuffer(GL_DRAW_FRAMEBUFFER, fbo_blit);
		glFramebufferTexture2D(GL_DRAW_FRAMEBUFFER, GL_COLOR_ATTACHMENT0,
		                       GL_TEXTURE_2D, tex_blit, 0);

		GLenum status = glCheckFramebufferStatus(GL_DRAW_FRAMEBUFFER);
		if (status != GL_FRAMEBUFFER_COMPLETE) {
			goto finally;
		}

		/* perform the copy */
		glBlitFramebuffer(0, 0, w, h, 0, 0, w, h, GL_COLOR_BUFFER_BIT, GL_NEAREST);

		/* read the results */
		glBindFramebuffer(GL_READ_FRAMEBUFFER, fbo_blit);
		glReadPixels(0, 0, w, h, GL_RGBA, type, pixels);

		/* restore the original frame-bufer */
		glBindFramebuffer(GL_FRAMEBUFFER, ofs->fb->object);

finally:
		/* cleanup */
		glDeleteTextures(1, &tex_blit);
		glDeleteFramebuffers(1, &fbo_blit);
	}
	else {
		glReadPixels(0, 0, w, h, GL_RGBA, type, pixels);
	}
}

int GPU_offscreen_width(const GPUOffScreen *ofs)
{
	return GPU_texture_width(ofs->color);
}

int GPU_offscreen_height(const GPUOffScreen *ofs)
{
	return GPU_texture_height(ofs->color);
}

GPUTexture *GPU_offscreen_color_texture(const GPUOffScreen *ofs)
{
	return ofs->color;
}

/* only to be used by viewport code! */
void GPU_offscreen_viewport_data_get(
        GPUOffScreen *ofs,
        GPUFrameBuffer **r_fb, GPUTexture **r_color, GPUTexture **r_depth)
{
	*r_fb = ofs->fb;
	*r_color = ofs->color;
	*r_depth = ofs->depth;
}<|MERGE_RESOLUTION|>--- conflicted
+++ resolved
@@ -184,12 +184,6 @@
 			GPU_framebuffer_texture_detach(fb, fb->attachments[type].tex);
 		}
 	}
-<<<<<<< HEAD
-=======
-
-	fb = MEM_callocN(sizeof(GPUFrameBuffer), "GPUFrameBuffer");
-	glGenFramebuffersEXT(1, &fb->object);
->>>>>>> 6654e109
 
 	/* This restores the framebuffer if it was bound */
 	glDeleteFramebuffers(1, &fb->object);
@@ -198,17 +192,7 @@
 		g_currentfb = 0;
 	}
 
-<<<<<<< HEAD
 	MEM_freeN(fb);
-=======
-	/* make sure no read buffer is enabled, so completeness check will not fail. We set those at binding time */
-	glBindFramebufferEXT(GL_FRAMEBUFFER_EXT, fb->object);
-	glReadBuffer(GL_NONE);
-	glDrawBuffer(GL_NONE);
-	glBindFramebufferEXT(GL_FRAMEBUFFER_EXT, 0);
-
-	return fb;
->>>>>>> 6654e109
 }
 
 /* ---------- Attach ----------- */
@@ -225,7 +209,6 @@
 	GPUAttachmentType type = attachment_type_from_tex(tex, slot);
 	GPUAttachment *attachment = &fb->attachments[type];
 
-<<<<<<< HEAD
 	if ((attachment->tex == tex) &&
 	    (attachment->mip == mip) &&
 	    (attachment->layer == layer))
@@ -235,15 +218,6 @@
 	else if (attachment->tex != NULL) {
 		GPU_framebuffer_texture_detach(fb, attachment->tex);
 	}
-=======
-	/* Clean glError buffer. */
-	while (glGetError() != GL_NO_ERROR) {}
-
-	glFramebufferTexture2DEXT(GL_FRAMEBUFFER_EXT, attachment,
-		GPU_texture_target(tex), GPU_texture_opengl_bindcode(tex), 0);
-
-	error = glGetError();
->>>>>>> 6654e109
 
 	if (attachment->tex == NULL) {
 		GPU_texture_attach_framebuffer(tex, fb, type);
@@ -352,17 +326,7 @@
 		}
 	}
 	else {
-<<<<<<< HEAD
 		glFramebufferTexture(GL_FRAMEBUFFER, gl_attachment, tex_bind, attach->mip);
-=======
-		/* last bound prevails here, better allow explicit control here too */
-		glDrawBuffer(GL_COLOR_ATTACHMENT0_EXT + fb_attachment);
-		glReadBuffer(GL_COLOR_ATTACHMENT0_EXT + fb_attachment);
-	}
-
-	if (GPU_texture_target(tex) == GL_TEXTURE_2D_MULTISAMPLE) {
-		glEnable(GL_MULTISAMPLE);
->>>>>>> 6654e109
 	}
 }
 
@@ -374,7 +338,6 @@
 
 static void gpu_framebuffer_update_attachments(GPUFrameBuffer *fb)
 {
-<<<<<<< HEAD
 	GLenum gl_attachments[GPU_FB_MAX_COLOR_ATTACHMENT];
 	int numslots = 0;
 
@@ -390,19 +353,6 @@
 			else {
 				gl_attachments[numslots] = GL_NONE;
 			}
-=======
-	int numslots = 0, i;
-	GLenum attachments[4];
-
-	if (!fb->colortex[slot]) {
-		fprintf(stderr, "Error, framebuffer slot empty!\n");
-		return;
-	}
-
-	for (i = 0; i < 4; i++) {
-		if (fb->colortex[i]) {
-			attachments[numslots] = GL_COLOR_ATTACHMENT0_EXT + i;
->>>>>>> 6654e109
 			numslots++;
 		}
 
@@ -420,14 +370,7 @@
 			gpu_framebuffer_attachment_detach(&fb->attachments[type], type);
 		}
 	}
-<<<<<<< HEAD
 	fb->dirty_flag = 0;
-=======
-
-	/* push attributes */
-	glPushAttrib(GL_ENABLE_BIT | GL_VIEWPORT_BIT);
-	glDisable(GL_SCISSOR_TEST);
->>>>>>> 6654e109
 
 	/* Update draw buffers (color targets)
 	 * This state is saved in the FBO */
@@ -484,26 +427,12 @@
 
 bool GPU_framebuffer_check_valid(GPUFrameBuffer *fb, char err_out[256])
 {
-<<<<<<< HEAD
 	if (!GPU_framebuffer_bound(fb))
 		GPU_framebuffer_bind(fb);
 
 	GLenum status = glCheckFramebufferStatus(GL_FRAMEBUFFER);
 
 	if (status != GL_FRAMEBUFFER_COMPLETE) {
-=======
-	GLenum status;
-
-	glBindFramebufferEXT(GL_FRAMEBUFFER_EXT, fb->object);
-	GG.currentfb = fb->object;
-
-	/* Clean glError buffer. */
-	while (glGetError() != GL_NO_ERROR) {}
-
-	status = glCheckFramebufferStatusEXT(GL_FRAMEBUFFER_EXT);
-
-	if (status != GL_FRAMEBUFFER_COMPLETE_EXT) {
->>>>>>> 6654e109
 		GPU_framebuffer_restore();
 		gpu_print_framebuffer_error(status, err_out);
 		return false;
@@ -594,7 +523,6 @@
 		GPU_framebuffer_bind(fb_write);
 	}
 
-<<<<<<< HEAD
 	const bool do_color = (blit_buffers & GPU_COLOR_BIT);
 	const bool do_depth = (blit_buffers & GPU_DEPTH_BIT);
 	const bool do_stencil = (blit_buffers & GPU_STENCIL_BIT);
@@ -687,57 +615,6 @@
 				gpu_framebuffer_attachment_attach(&attachment, type);
 			}
 		}
-=======
-	scale_uniform = GPU_shader_get_uniform(blur_shader, "ScaleU");
-	texture_source_uniform = GPU_shader_get_uniform(blur_shader, "textureSource");
-
-	/* Blurring horizontally */
-
-	/* We do the bind ourselves rather than using GPU_framebuffer_texture_bind() to avoid
-	 * pushing unnecessary matrices onto the OpenGL stack. */
-	glBindFramebufferEXT(GL_FRAMEBUFFER_EXT, blurfb->object);
-	glDrawBuffer(GL_COLOR_ATTACHMENT0_EXT);
-
-	/* avoid warnings from texture binding */
-	GG.currentfb = blurfb->object;
-
-	GPU_shader_bind(blur_shader);
-	GPU_shader_uniform_vector(blur_shader, scale_uniform, 2, 1, scaleh);
-	GPU_shader_uniform_texture(blur_shader, texture_source_uniform, tex);
-	glViewport(0, 0, GPU_texture_width(blurtex), GPU_texture_height(blurtex));
-
-	/* Preparing to draw quad */
-	glMatrixMode(GL_TEXTURE);
-	glLoadIdentity();
-	glMatrixMode(GL_PROJECTION);
-	glLoadIdentity();
-	glMatrixMode(GL_MODELVIEW);
-	glLoadIdentity();
-
-	glDisable(GL_DEPTH_TEST);
-
-	GPU_texture_bind(tex, 0);
-
-	/* Drawing quad */
-	glBegin(GL_QUADS);
-	glTexCoord2d(0, 0); glVertex2f(1, 1);
-	glTexCoord2d(1, 0); glVertex2f(-1, 1);
-	glTexCoord2d(1, 1); glVertex2f(-1, -1);
-	glTexCoord2d(0, 1); glVertex2f(1, -1);
-	glEnd();
-
-	/* Blurring vertically */
-
-	glBindFramebufferEXT(GL_FRAMEBUFFER_EXT, fb->object);
-	glDrawBuffer(GL_COLOR_ATTACHMENT0_EXT);
-
-	GG.currentfb = fb->object;
-
-	glViewport(0, 0, GPU_texture_width(tex), GPU_texture_height(tex));
-	GPU_shader_uniform_vector(blur_shader, scale_uniform, 2, 1, scalev);
-	GPU_shader_uniform_texture(blur_shader, texture_source_uniform, blurtex);
-	GPU_texture_bind(blurtex, 0);
->>>>>>> 6654e109
 
 		BLI_assert(GL_FRAMEBUFFER_COMPLETE == glCheckFramebufferStatus(GL_FRAMEBUFFER));
 
@@ -799,23 +676,11 @@
 		GPU_ATTACHMENT_TEXTURE(ofs->color)
 	});
 
-<<<<<<< HEAD
 	/* check validity at the very end! */
 	if (!GPU_framebuffer_check_valid(ofs->fb, err_out)) {
 		GPU_offscreen_free(ofs);
 		gpuPopAttrib();
-		return NULL;		
-=======
-	if (!GPU_framebuffer_texture_attach(ofs->fb, ofs->color, 0, err_out)) {
-		GPU_offscreen_free(ofs);
 		return NULL;
-	}
-
-	/* check validity at the very end! */
-	if (!GPU_framebuffer_check_valid(ofs->fb, err_out)) {
-		GPU_offscreen_free(ofs);
-		return NULL;
->>>>>>> 6654e109
 	}
 
 	GPU_framebuffer_restore();
