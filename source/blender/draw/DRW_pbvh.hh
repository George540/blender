/* SPDX-FileCopyrightText: 2022 Blender Authors
 *
 * SPDX-License-Identifier: GPL-2.0-or-later */

/** \file
 * \ingroup draw
 */

#pragma once

/* Needed for BKE_ccg.h. */
#include "BLI_assert.h"
#include "BLI_bitmap.h"
#include "BLI_math_vector_types.hh"
#include "BLI_offset_indices.hh"
#include "BLI_set.hh"
#include "BLI_span.hh"

#include "BKE_ccg.h"
#include "BKE_dyntopo_set.hh"

class PBVHAttrReq;
struct GPUBatch;
struct PBVHNode;
struct PBVHBatches;
struct PBVHGPUFormat;
struct GSet;
struct DMFlagMat;
struct Mesh;
struct MLoopTri;
struct CustomData;
struct SubdivCCG;
struct BMesh;
<<<<<<< HEAD
struct BMVert;
=======
>>>>>>> f97580f6
struct BMFace;

struct PBVH_GPU_Args {
  int pbvh_type;

  BMesh *bm;
  const Mesh *me;
  blender::MutableSpan<blender::float3> vert_positions;
  blender::OffsetIndices<int> faces;
  blender::Span<int> corner_verts;
  blender::Span<int> corner_edges;
  int mesh_verts_num, mesh_faces_num, mesh_grids_num;
  const CustomData *vert_data;
  const CustomData *loop_data;
  const CustomData *face_data;
  blender::Span<blender::float3> vert_normals;
  blender::Span<blender::float3> face_normals;

  const char *active_color;
  const char *render_color;

  int face_sets_color_seed, face_sets_color_default;

  SubdivCCG *subdiv_ccg;
  const DMFlagMat *grid_flag_mats;
  blender::Span<int> grid_indices;
  CCGKey ccg_key;
  CCGElem **grids;
  BLI_bitmap **grid_hidden;

  blender::Span<int> prim_indices;

  const bool *hide_poly;

  blender::Span<MLoopTri> mlooptri;
  blender::Span<int> looptri_faces;
  PBVHNode *node;

<<<<<<< HEAD
  /* Debug mode to show original coordinates instead of vertex positions. */
  bool show_orig;

=======
  /* BMesh. */
  const blender::Set<BMFace *, 0> *bm_faces;
>>>>>>> f97580f6
  int cd_mask_layer;
  struct PBVHTriBuf *tribuf, *tri_buffers;
  int tot_tri_buffers, updategen;
  blender::Span<blender::float3> origco, origno;

  blender::bke::dyntopo::DyntopoSet<BMFace> *bm_faces;
  blender::bke::dyntopo::DyntopoSet<BMVert> *bm_unique_verts;
  blender::bke::dyntopo::DyntopoSet<BMVert> *bm_other_verts;
};

void DRW_pbvh_node_update(PBVHBatches *batches, const PBVH_GPU_Args &args);
void DRW_pbvh_update_pre(PBVHBatches *batches, const PBVH_GPU_Args &args);

void DRW_pbvh_node_gpu_flush(PBVHBatches *batches);
PBVHBatches *DRW_pbvh_node_create(const PBVH_GPU_Args &args);
void DRW_pbvh_node_free(PBVHBatches *batches);
GPUBatch *DRW_pbvh_tris_get(PBVHBatches *batches,
                            PBVHAttrReq *attrs,
                            int attrs_num,
                            const PBVH_GPU_Args &args,
                            int *r_prim_count,
                            bool do_coarse_grids);
GPUBatch *DRW_pbvh_lines_get(PBVHBatches *batches,
                             PBVHAttrReq *attrs,
                             int attrs_num,
                             const PBVH_GPU_Args &args,
                             int *r_prim_count,
                             bool do_coarse_grids);<|MERGE_RESOLUTION|>--- conflicted
+++ resolved
@@ -31,10 +31,7 @@
 struct CustomData;
 struct SubdivCCG;
 struct BMesh;
-<<<<<<< HEAD
 struct BMVert;
-=======
->>>>>>> f97580f6
 struct BMFace;
 
 struct PBVH_GPU_Args {
@@ -73,14 +70,10 @@
   blender::Span<int> looptri_faces;
   PBVHNode *node;
 
-<<<<<<< HEAD
   /* Debug mode to show original coordinates instead of vertex positions. */
   bool show_orig;
 
-=======
   /* BMesh. */
-  const blender::Set<BMFace *, 0> *bm_faces;
->>>>>>> f97580f6
   int cd_mask_layer;
   struct PBVHTriBuf *tribuf, *tri_buffers;
   int tot_tri_buffers, updategen;
