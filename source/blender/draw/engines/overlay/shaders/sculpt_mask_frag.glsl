--- conflicted
+++ resolved
@@ -1,21 +1,12 @@
-uniform float faceSetsOpacity;
 uniform float faceSetsPatSeed;
 uniform float faceSetsPatScale;
 uniform bool useMoire;
-
-<<<<<<< HEAD
-flat in vec3 faceset_color;
-in float mask_color;
-
-out vec4 fragColor;
 
 float tent(float f)
 {
   return 1.0 - abs(fract(f) - 0.5) * 2.0;
 }
 
-=======
->>>>>>> 8d9d5da1
 void main()
 {
   vec3 final_color = faceset_color;
