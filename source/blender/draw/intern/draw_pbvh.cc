/* SPDX-FileCopyrightText: 2005 Blender Authors
 *
 * SPDX-License-Identifier: GPL-2.0-or-later */

/** \file
 * \ingroup gpu
 *
 * PBVH drawing.
 * Embeds GPU meshes inside of PBVH nodes, used by mesh sculpt mode.
 */

#include <algorithm>
#include <climits>
#include <cstddef>
#include <cstdlib>
#include <cstring>
#include <string>
#include <vector>

#include "MEM_guardedalloc.h"

#include "BLI_bitmap.h"
#include "BLI_function_ref.hh"
#include "BLI_ghash.h"
#include "BLI_index_range.hh"
#include "BLI_map.hh"
#include "BLI_math_color.h"
#include "BLI_math_vector_types.hh"
#include "BLI_string.h"
#include "BLI_string_ref.hh"
#include "BLI_timeit.hh"
#include "BLI_utildefines.h"
#include "BLI_vector.hh"

#include "DNA_mesh_types.h"

#include "BKE_DerivedMesh.hh"
#include "BKE_attribute.hh"
#include "BKE_attribute_math.hh"
#include "BKE_ccg.h"
#include "BKE_customdata.hh"
#include "BKE_mesh.hh"
#include "BKE_paint.hh"
#include "BKE_pbvh_api.hh"
#include "BKE_subdiv_ccg.hh"

#include "GPU_batch.h"

#include "DRW_engine.h"
#include "DRW_pbvh.hh"

#include "attribute_convert.hh"
#include "bmesh.hh"
#include "draw_pbvh.hh"
#include "gpu_private.h"

#define MAX_PBVH_BATCH_KEY 512
#define MAX_PBVH_VBOS 16

namespace blender::draw::pbvh {

static bool pbvh_attr_supported(const AttributeRequest &request)
{
  if (std::holds_alternative<CustomRequest>(request)) {
    return true;
  }
  const GenericRequest &attr = std::get<GenericRequest>(request);
  if (!ELEM(attr.domain, bke::AttrDomain::Point, bke::AttrDomain::Face, bke::AttrDomain::Corner)) {
    /* PBVH drawing does not support edge domain attributes. */
    return false;
  }
  bool type_supported = false;
  bke::attribute_math::convert_to_static_type(attr.type, [&](auto dummy) {
    using T = decltype(dummy);
    using Converter = AttributeConverter<T>;
    using VBOType = typename Converter::VBOType;
    if constexpr (!std::is_void_v<VBOType>) {
      type_supported = true;
    }
  });
  return type_supported;
}

static std::string calc_request_key(const AttributeRequest &request)
{
  char buf[512];
  if (const CustomRequest *request_type = std::get_if<CustomRequest>(&request)) {
    SNPRINTF(buf, "%d:%d:", int(*request_type) + CD_NUMTYPES, 0);
  }
  else {
    const GenericRequest &attr = std::get<GenericRequest>(request);
    const StringRefNull name = attr.name;
    const bke::AttrDomain domain = attr.domain;
    const eCustomDataType data_type = attr.type;
    SNPRINTF(buf, "%d:%d:%s", int(data_type), int(domain), name.c_str());
  }
  return buf;
}

struct PBVHVbo {
  AttributeRequest request;
  GPUVertBuf *vert_buf = nullptr;
  std::string key;

  PBVHVbo(const AttributeRequest &request) : request(request)
  {
    key = calc_request_key(request);
  }

  void clear_data()
  {
    GPU_vertbuf_clear(vert_buf);
  }
};

inline short4 normal_float_to_short(const float3 &value)
{
  short3 result;
  normal_float_to_short_v3(result, value);
  return short4(result.x, result.y, result.z, 0);
}

template<typename T>
void extract_data_vert_faces(const PBVH_GPU_Args &args, const Span<T> attribute, GPUVertBuf &vbo)
{
  using Converter = AttributeConverter<T>;
  using VBOType = typename Converter::VBOType;
  const Span<int> corner_verts = args.corner_verts;
  const Span<int3> corner_tris = args.corner_tris;
  const Span<int> tri_faces = args.tri_faces;
  const Span<bool> hide_poly = args.hide_poly;

  VBOType *data = static_cast<VBOType *>(GPU_vertbuf_get_data(&vbo));
  for (const int tri_i : args.prim_indices) {
    if (!hide_poly.is_empty() && hide_poly[tri_faces[tri_i]]) {
      continue;
    }
    for (int i : IndexRange(3)) {
      const int vert = corner_verts[corner_tris[tri_i][i]];
      *data = Converter::convert(attribute[vert]);
      data++;
    }
  }
}

template<typename T>
void extract_data_face_faces(const PBVH_GPU_Args &args, const Span<T> attribute, GPUVertBuf &vbo)
{
  using Converter = AttributeConverter<T>;
  using VBOType = typename Converter::VBOType;

  const Span<int> tri_faces = args.tri_faces;
  const Span<bool> hide_poly = args.hide_poly;

  VBOType *data = static_cast<VBOType *>(GPU_vertbuf_get_data(&vbo));
  for (const int tri_i : args.prim_indices) {
    const int face = tri_faces[tri_i];
    if (!hide_poly.is_empty() && hide_poly[face]) {
      continue;
    }
    std::fill_n(data, 3, Converter::convert(attribute[face]));
    data += 3;
  }
}

template<typename T>
void extract_data_corner_faces(const PBVH_GPU_Args &args, const Span<T> attribute, GPUVertBuf &vbo)
{
  using Converter = AttributeConverter<T>;
  using VBOType = typename Converter::VBOType;

  const Span<int3> corner_tris = args.corner_tris;
  const Span<int> tri_faces = args.tri_faces;
  const Span<bool> hide_poly = args.hide_poly;

  VBOType *data = static_cast<VBOType *>(GPU_vertbuf_get_data(&vbo));
  for (const int tri_i : args.prim_indices) {
    if (!hide_poly.is_empty() && hide_poly[tri_faces[tri_i]]) {
      continue;
    }
    for (int i : IndexRange(3)) {
      const int corner = corner_tris[tri_i][i];
      *data = Converter::convert(attribute[corner]);
      data++;
    }
  }
}

template<typename T> const T &bmesh_cd_vert_get(const BMVert &vert, const int offset)
{
  return *static_cast<const T *>(POINTER_OFFSET(vert.head.data, offset));
}

template<typename T> const T &bmesh_cd_loop_get(const BMLoop &loop, const int offset)
{
  return *static_cast<const T *>(POINTER_OFFSET(loop.head.data, offset));
}

template<typename T> const T &bmesh_cd_face_get(const BMFace &face, const int offset)
{
  return *static_cast<const T *>(POINTER_OFFSET(face.head.data, offset));
}

template<typename T>
void extract_data_vert_bmesh(const PBVH_GPU_Args &args,
                             const int cd_offset,
                             GPUVertBuf &vbo,
                             PBVHTriBuf *tribuf)
{
  using Converter = AttributeConverter<T>;
  using VBOType = typename Converter::VBOType;
  VBOType *data = static_cast<VBOType *>(GPU_vertbuf_get_data(&vbo));

  for (int i : tribuf->loops.index_range()) {
    const BMLoop *l = reinterpret_cast<BMLoop *>(tribuf->loops[i]);
    *data++ = Converter::convert(bmesh_cd_vert_get<T>(*l->v, cd_offset));
  }
}

template<typename T>
void extract_data_face_bmesh(const PBVH_GPU_Args &args,
                             const int cd_offset,
                             GPUVertBuf &vbo,
                             PBVHTriBuf *tribuf)
{
  using Converter = AttributeConverter<T>;
  using VBOType = typename Converter::VBOType;
  VBOType *data = static_cast<VBOType *>(GPU_vertbuf_get_data(&vbo));

  for (int i : tribuf->loops.index_range()) {
    const BMLoop *l = reinterpret_cast<BMLoop *>(tribuf->loops[i]);
    std::fill_n(data, 1, Converter::convert(bmesh_cd_face_get<T>(*l->f, cd_offset)));
    data += 1;
  }
}

template<typename T>
void extract_data_corner_bmesh(const PBVH_GPU_Args &args,
                               const int cd_offset,
                               GPUVertBuf &vbo,
                               PBVHTriBuf *tribuf)
{
  using Converter = AttributeConverter<T>;
  using VBOType = typename Converter::VBOType;
  VBOType *data = static_cast<VBOType *>(GPU_vertbuf_get_data(&vbo));

  for (int i : tribuf->loops.index_range()) {
    const BMLoop *l = reinterpret_cast<BMLoop *>(tribuf->loops[i]);

    *data++ = Converter::convert(bmesh_cd_loop_get<T>(*l, cd_offset));
  }
}

struct PBVHBatch {
  Vector<int> vbos;
  GPUBatch *tris = nullptr, *lines = nullptr;
  int tris_count = 0, lines_count = 0;
  /* Coarse multi-resolution, will use full-sized VBOs only index buffer changes. */
  bool is_coarse = false;

  void sort_vbos(Vector<PBVHVbo> &master_vbos)
  {
    struct cmp {
      Vector<PBVHVbo> &master_vbos;

      cmp(Vector<PBVHVbo> &_master_vbos) : master_vbos(_master_vbos) {}

      bool operator()(const int &a, const int &b)
      {
        return master_vbos[a].key < master_vbos[b].key;
      }
    };

    std::sort(vbos.begin(), vbos.end(), cmp(master_vbos));
  }

  std::string build_key(Vector<PBVHVbo> &master_vbos)
  {
    std::string key = "";

    if (is_coarse) {
      key += "c:";
    }

    sort_vbos(master_vbos);

    for (int vbo_i : vbos) {
      key += master_vbos[vbo_i].key + ":";
    }

    return key;
  }
};

static const CustomData *get_cdata(bke::AttrDomain domain, const PBVH_GPU_Args &args)
{
  switch (domain) {
    case bke::AttrDomain::Point:
      return args.vert_data;
    case bke::AttrDomain::Corner:
      return args.corner_data;
    case bke::AttrDomain::Face:
      return args.face_data;
    default:
      return nullptr;
  }
}

struct PBVHBatches {
  Vector<PBVHVbo> vbos;
  Map<std::string, PBVHBatch> batches;
  GPUIndexBuf *tri_index = nullptr;
  GPUIndexBuf *lines_index = nullptr;
  int faces_count = 0; /* Used by PBVH_BMESH and PBVH_GRIDS */
  int tris_count = 0, lines_count = 0;
  bool needs_tri_index = false;

  int material_index = 0;

  /* Stuff for displaying coarse multires grids. */
  GPUIndexBuf *tri_index_coarse = nullptr;
  GPUIndexBuf *lines_index_coarse = nullptr;
  int coarse_level = 0; /* Coarse multires depth. */
  int tris_count_coarse = 0, lines_count_coarse = 0;

  int count_faces(const PBVH_GPU_Args &args)
  {
    int count = 0;

    switch (args.pbvh_type) {
      case PBVH_FACES: {
        if (!args.hide_poly.is_empty()) {
          for (const int tri_i : args.prim_indices) {
            if (!args.hide_poly[args.tri_faces[tri_i]]) {
              count++;
            }
          }
        }
        else {
          count = args.prim_indices.size();
        }
        break;
      }
      case PBVH_GRIDS: {
        count = bke::pbvh::count_grid_quads(args.subdiv_ccg->grid_hidden,
                                            args.grid_indices,
                                            args.ccg_key.grid_size,
                                            args.ccg_key.grid_size);

        break;
      }
      case PBVH_BMESH: {
        for (const BMFace *f : *args.bm_faces) {
          if (!BM_elem_flag_test(f, BM_ELEM_HIDDEN)) {
            count++;
          }
        }
      }
    }

    return count;
  }

  PBVHBatches(const PBVH_GPU_Args &args)
  {
    faces_count = count_faces(args);

    if (args.pbvh_type == PBVH_BMESH) {
      tris_count = faces_count;
    }
  }

  ~PBVHBatches()
  {
    for (PBVHBatch &batch : batches.values()) {
      GPU_BATCH_DISCARD_SAFE(batch.tris);
      GPU_BATCH_DISCARD_SAFE(batch.lines);
    }

    for (PBVHVbo &vbo : vbos) {
      GPU_vertbuf_discard(vbo.vert_buf);
    }

    GPU_INDEXBUF_DISCARD_SAFE(tri_index);
    GPU_INDEXBUF_DISCARD_SAFE(lines_index);
    GPU_INDEXBUF_DISCARD_SAFE(tri_index_coarse);
    GPU_INDEXBUF_DISCARD_SAFE(lines_index_coarse);
  }

  std::string build_key(const Span<AttributeRequest> requests, bool do_coarse_grids)
  {
    PBVHBatch batch;
    Vector<PBVHVbo> vbos;

    for (const int i : requests.index_range()) {
      const AttributeRequest &request = requests[i];
      if (!pbvh_attr_supported(request)) {
        continue;
      }
      vbos.append_as(request);
      batch.vbos.append(i);
    }

    batch.is_coarse = do_coarse_grids;
    return batch.build_key(vbos);
  }

  int ensure_vbo(const AttributeRequest &request, const PBVH_GPU_Args &args)
  {
    for (const int i : vbos.index_range()) {
      if (this->vbos[i].request == request) {
        return i;
      }
    }
    return this->create_vbo(request, args);
  }

  PBVHBatch &ensure_batch(const Span<AttributeRequest> requests,
                          const PBVH_GPU_Args &args,
                          bool do_coarse_grids)
  {
    std::string key = this->build_key(requests, do_coarse_grids);
    if (PBVHBatch *batch = batches.lookup_ptr(key)) {
      return *batch;
    }
    return batches.lookup_or_add(std::move(key), create_batch(requests, args, do_coarse_grids));
  }

  void fill_vbo_normal_faces(const PBVH_GPU_Args &args, GPUVertBuf &vert_buf)
  {
    const bke::AttributeAccessor attributes = args.mesh->attributes();
    const VArraySpan sharp_faces = *attributes.lookup<bool>("sharp_face", bke::AttrDomain::Face);

    short4 *data = static_cast<short4 *>(GPU_vertbuf_get_data(&vert_buf));

    short4 face_no;
    int last_face = -1;
    for (const int tri_i : args.prim_indices) {
      const int face_i = args.tri_faces[tri_i];
      if (!args.hide_poly.is_empty() && args.hide_poly[face_i]) {
        continue;
      }
      if (!sharp_faces.is_empty() && sharp_faces[face_i]) {
        if (face_i != last_face) {
          face_no = normal_float_to_short(args.face_normals[face_i]);
          last_face = face_i;
        }
        std::fill_n(data, 3, face_no);
        data += 3;
      }
      else {
        for (const int i : IndexRange(3)) {
          const int vert = args.corner_verts[args.corner_tris[tri_i][i]];
          *data = normal_float_to_short(args.vert_normals[vert]);
          data++;
        }
      }
    }
  }

  void fill_vbo_grids_intern(
      PBVHVbo &vbo,
      const PBVH_GPU_Args &args,
      FunctionRef<void(FunctionRef<void(int x, int y, int grid_index, CCGElem *elems[4], int i)>
                           func)> foreach_grids)
  {
    uint vert_per_grid = square_i(args.ccg_key.grid_size - 1) * 4;
    uint vert_count = args.grid_indices.size() * vert_per_grid;

    int existing_num = GPU_vertbuf_get_vertex_len(vbo.vert_buf);
    void *existing_data = GPU_vertbuf_get_data(vbo.vert_buf);

    if (existing_data == nullptr || existing_num != vert_count) {
      /* Allocate buffer if not allocated yet or size changed. */
      GPU_vertbuf_data_alloc(vbo.vert_buf, vert_count);
    }

    GPUVertBufRaw access;
    GPU_vertbuf_attr_get_raw_data(vbo.vert_buf, 0, &access);

    if (const CustomRequest *request_type = std::get_if<CustomRequest>(&vbo.request)) {
      switch (*request_type) {
        case CustomRequest::Position: {
          foreach_grids([&](int /*x*/, int /*y*/, int /*grid_index*/, CCGElem *elems[4], int i) {
            float *co = CCG_elem_co(&args.ccg_key, elems[i]);

            *static_cast<float3 *>(GPU_vertbuf_raw_step(&access)) = co;
          });
          break;
        }
        case CustomRequest::Normal: {
          const Span<int> grid_to_face_map = args.subdiv_ccg->grid_to_face_map;
          const bke::AttributeAccessor attributes = args.mesh->attributes();
          const VArraySpan sharp_faces = *attributes.lookup<bool>("sharp_face",
                                                                  bke::AttrDomain::Face);

          foreach_grids([&](int /*x*/, int /*y*/, int grid_index, CCGElem *elems[4], int /*i*/) {
            float3 no(0.0f, 0.0f, 0.0f);

            const bool smooth = !(!sharp_faces.is_empty() &&
                                  sharp_faces[grid_to_face_map[grid_index]]);

            if (smooth) {
              no = CCG_elem_no(&args.ccg_key, elems[0]);
            }
            else {
              normal_quad_v3(no,
                             CCG_elem_co(&args.ccg_key, elems[3]),
                             CCG_elem_co(&args.ccg_key, elems[2]),
                             CCG_elem_co(&args.ccg_key, elems[1]),
                             CCG_elem_co(&args.ccg_key, elems[0]));
            }

            short sno[3];

            normal_float_to_short_v3(sno, no);

            *static_cast<short3 *>(GPU_vertbuf_raw_step(&access)) = sno;
          });
          break;
        }
        case CustomRequest::Mask: {
          if (args.ccg_key.has_mask) {
            foreach_grids([&](int /*x*/, int /*y*/, int /*grid_index*/, CCGElem *elems[4], int i) {
              float *mask = CCG_elem_mask(&args.ccg_key, elems[i]);

              *static_cast<float *>(GPU_vertbuf_raw_step(&access)) = *mask;
            });
          }
          else {
            MutableSpan(static_cast<float *>(GPU_vertbuf_get_data(vbo.vert_buf)),
                        GPU_vertbuf_get_vertex_len(vbo.vert_buf))
                .fill(0.0f);
          }
          break;
        }
        case CustomRequest::FaceSet: {
          const bke::AttributeAccessor attributes = args.mesh->attributes();
          if (const VArray<int> face_sets = *attributes.lookup<int>(".sculpt_face_set",
                                                                    bke::AttrDomain::Face))
          {
            const VArraySpan<int> face_sets_span(face_sets);
            foreach_grids(
                [&](int /*x*/, int /*y*/, int grid_index, CCGElem * /*elems*/[4], int /*i*/) {
                  uchar face_set_color[4] = {UCHAR_MAX, UCHAR_MAX, UCHAR_MAX, UCHAR_MAX};

                  const int face_index = BKE_subdiv_ccg_grid_to_face_index(*args.subdiv_ccg,
                                                                           grid_index);
                  const int fset = face_sets_span[face_index];

                  /* Skip for the default color Face Set to render it white. */
                  if (fset != args.face_sets_color_default) {
                    BKE_paint_face_set_overlay_color_get(
                        fset, args.face_sets_color_seed, face_set_color);
                  }

                  *static_cast<uchar4 *>(GPU_vertbuf_raw_step(&access)) = face_set_color;
                });
          }
          else {
            const uchar white[4] = {UCHAR_MAX, UCHAR_MAX, UCHAR_MAX};
            foreach_grids(
                [&](int /*x*/, int /*y*/, int /*grid_index*/, CCGElem * /*elems*/[4], int /*i*/) {
                  *static_cast<uchar4 *>(GPU_vertbuf_raw_step(&access)) = white;
                });
          }
          break;
        }
      }
    }
    else {
      const eCustomDataType type = std::get<GenericRequest>(vbo.request).type;
      bke::attribute_math::convert_to_static_type(type, [&](auto dummy) {
        using T = decltype(dummy);
        using Converter = AttributeConverter<T>;
        using VBOType = typename Converter::VBOType;
        std::fill_n(static_cast<VBOType *>(GPU_vertbuf_get_data(vbo.vert_buf)),
                    GPU_vertbuf_get_vertex_len(vbo.vert_buf),
                    VBOType());
      });
    }
  }

  void fill_vbo_grids(PBVHVbo &vbo, const PBVH_GPU_Args &args)
  {
    int gridsize = args.ccg_key.grid_size;

    uint totgrid = args.grid_indices.size();

    auto foreach_solid =
        [&](FunctionRef<void(int x, int y, int grid_index, CCGElem *elems[4], int i)> func) {
          for (int i = 0; i < totgrid; i++) {
            const int grid_index = args.grid_indices[i];

            CCGElem *grid = args.grids[grid_index];

            for (int y = 0; y < gridsize - 1; y++) {
              for (int x = 0; x < gridsize - 1; x++) {
                CCGElem *elems[4] = {
                    CCG_grid_elem(&args.ccg_key, grid, x, y),
                    CCG_grid_elem(&args.ccg_key, grid, x + 1, y),
                    CCG_grid_elem(&args.ccg_key, grid, x + 1, y + 1),
                    CCG_grid_elem(&args.ccg_key, grid, x, y + 1),
                };

                func(x, y, grid_index, elems, 0);
                func(x + 1, y, grid_index, elems, 1);
                func(x + 1, y + 1, grid_index, elems, 2);
                func(x, y + 1, grid_index, elems, 3);
              }
            }
          }
        };

    auto foreach_indexed =
        [&](FunctionRef<void(int x, int y, int grid_index, CCGElem *elems[4], int i)> func) {
          for (int i = 0; i < totgrid; i++) {
            const int grid_index = args.grid_indices[i];

            CCGElem *grid = args.grids[grid_index];

            for (int y = 0; y < gridsize; y++) {
              for (int x = 0; x < gridsize; x++) {
                CCGElem *elems[4] = {
                    CCG_grid_elem(&args.ccg_key, grid, x, y),
                    CCG_grid_elem(&args.ccg_key, grid, min_ii(x + 1, gridsize - 1), y),
                    CCG_grid_elem(&args.ccg_key,
                                  grid,
                                  min_ii(x + 1, gridsize - 1),
                                  min_ii(y + 1, gridsize - 1)),
                    CCG_grid_elem(&args.ccg_key, grid, x, min_ii(y + 1, gridsize - 1)),
                };

                func(x, y, grid_index, elems, 0);
              }
            }
          }
        };

    if (needs_tri_index) {
      fill_vbo_grids_intern(vbo, args, foreach_indexed);
    }
    else {
      fill_vbo_grids_intern(vbo, args, foreach_solid);
    }
  }

  void fill_vbo_faces(PBVHVbo &vbo, const PBVH_GPU_Args &args)
  {
    const int totvert = this->count_faces(args) * 3;

    int existing_num = GPU_vertbuf_get_vertex_len(vbo.vert_buf);
    void *existing_data = GPU_vertbuf_get_data(vbo.vert_buf);

    if (existing_data == nullptr || existing_num != totvert) {
      /* Allocate buffer if not allocated yet or size changed. */
      GPU_vertbuf_data_alloc(vbo.vert_buf, totvert);
    }

    GPUVertBuf &vert_buf = *vbo.vert_buf;

    const bke::AttributeAccessor attributes = args.mesh->attributes();

    if (const CustomRequest *request_type = std::get_if<CustomRequest>(&vbo.request)) {
      switch (*request_type) {
        case CustomRequest::Position: {
          extract_data_vert_faces<float3>(args, args.vert_positions, vert_buf);
          break;
        }
        case CustomRequest::Normal: {
          fill_vbo_normal_faces(args, vert_buf);
          break;
        }
        case CustomRequest::Mask: {
          float *data = static_cast<float *>(GPU_vertbuf_get_data(&vert_buf));
          if (const VArray<float> mask = *attributes.lookup<float>(".sculpt_mask",
                                                                   bke::AttrDomain::Point)) {
            const VArraySpan<float> mask_span(mask);
            const Span<int> corner_verts = args.corner_verts;
            const Span<int3> corner_tris = args.corner_tris;
            const Span<int> tri_faces = args.tri_faces;
            const Span<bool> hide_poly = args.hide_poly;

            for (const int tri_i : args.prim_indices) {
              if (!hide_poly.is_empty() && hide_poly[tri_faces[tri_i]]) {
                continue;
              }
              for (int i : IndexRange(3)) {
                const int vert = corner_verts[corner_tris[tri_i][i]];
                *data = mask_span[vert];
                data++;
              }
            }
          }
          else {
            MutableSpan(data, totvert).fill(0);
          }
          break;
        }
        case CustomRequest::FaceSet: {
          uchar4 *data = static_cast<uchar4 *>(GPU_vertbuf_get_data(vbo.vert_buf));
          if (const VArray<int> face_sets = *attributes.lookup<int>(".sculpt_face_set",
                                                                    bke::AttrDomain::Face))
          {
            const VArraySpan<int> face_sets_span(face_sets);
            int last_face = -1;
            uchar4 fset_color(UCHAR_MAX);

            for (const int tri_i : args.prim_indices) {
              if (!args.hide_poly.is_empty() && args.hide_poly[args.tri_faces[tri_i]]) {
                continue;
              }
              const int face_i = args.tri_faces[tri_i];
              if (last_face != face_i) {
                last_face = face_i;

                const int fset = face_sets_span[face_i];

                if (fset != args.face_sets_color_default) {
                  BKE_paint_face_set_overlay_color_get(
                      fset, args.face_sets_color_seed, fset_color);
                }
                else {
                  /* Skip for the default color face set to render it white. */
                  fset_color[0] = fset_color[1] = fset_color[2] = UCHAR_MAX;
                }
              }
              std::fill_n(data, 3, fset_color);
              data += 3;
            }
          }
          else {
            MutableSpan(data, totvert).fill(uchar4(255));
          }
          break;
        }
      }
    }
    else {
      const bke::AttributeAccessor attributes = args.mesh->attributes();
      const GenericRequest &request = std::get<GenericRequest>(vbo.request);
      const StringRef name = request.name;
      const bke::AttrDomain domain = request.domain;
      const eCustomDataType data_type = request.type;
      const GVArraySpan attribute = *attributes.lookup_or_default(name, domain, data_type);
      bke::attribute_math::convert_to_static_type(data_type, [&](auto dummy) {
        using T = decltype(dummy);
        switch (domain) {
          case bke::AttrDomain::Point:
            extract_data_vert_faces<T>(args, attribute.typed<T>(), vert_buf);
            break;
          case bke::AttrDomain::Face:
            extract_data_face_faces<T>(args, attribute.typed<T>(), vert_buf);
            break;
          case bke::AttrDomain::Corner:
            extract_data_corner_faces<T>(args, attribute.typed<T>(), vert_buf);
            break;
          default:
            BLI_assert_unreachable();
        }
      });
    }
  }

  void gpu_flush()
  {
    for (PBVHVbo &vbo : vbos) {
      if (vbo.vert_buf && GPU_vertbuf_get_data(vbo.vert_buf)) {
        GPU_vertbuf_use(vbo.vert_buf);
      }
    }
  }

  void update(const PBVH_GPU_Args &args)
  {
    if (!lines_index) {
      create_index(args);
    }
    for (PBVHVbo &vbo : vbos) {
      fill_vbo(vbo, args);
    }
  }

  PBVHTriBuf *get_bmesh_tribuf(const PBVH_GPU_Args &args)
  {
    if (args.tri_buffers && this->material_index < args.tot_tri_buffers) {
      return args.tri_buffers + this->material_index;
    }

    return args.tribuf;
  }

  void fill_vbo_bmesh(PBVHVbo &vbo, const PBVH_GPU_Args &args)
  {
    faces_count = tris_count = count_faces(args);

    PBVHTriBuf *tribuf = get_bmesh_tribuf(args);

    int existing_num = GPU_vertbuf_get_vertex_len(vbo.vert_buf);
    void *existing_data = GPU_vertbuf_get_data(vbo.vert_buf);

    int vert_count = tribuf->loops.size();

    if (existing_data == nullptr || existing_num != vert_count) {
      /* Allocate buffer if not allocated yet or size changed. */
      GPU_vertbuf_data_alloc(vbo.vert_buf, vert_count);
    }

    GPUVertBufRaw access;
    GPU_vertbuf_attr_get_raw_data(vbo.vert_buf, 0, &access);

#if 0 /* Enable to fuzz GPU data (to check for over-allocation). */
    existing_data = GPU_vertbuf_get_data(vbo.vert_buf);
    uchar *c = static_cast<uchar *>(existing_data);
    for (int i : IndexRange(vert_count * access.stride)) {
      *c++ = i & 255;
    }
#endif

<<<<<<< HEAD
    if (vbo.type == CD_PBVH_CO_TYPE) {
      float3 *data = static_cast<float3 *>(GPU_vertbuf_get_data(vbo.vert_buf));
      for (int i : tribuf->loops.index_range()) {
        BMLoop *l = reinterpret_cast<BMLoop *>(tribuf->loops[i]);
        *data++ = l->v->co;
      }
    }
    else if (vbo.type == CD_PBVH_NO_TYPE) {
      short4 *data = static_cast<short4 *>(GPU_vertbuf_get_data(vbo.vert_buf));

      for (int i : tribuf->loops.index_range()) {
        BMLoop *l = reinterpret_cast<BMLoop *>(tribuf->loops[i]);

        short no[3];
        bool smooth = BM_elem_flag_test(l->f, BM_ELEM_SMOOTH);

        if (!smooth) {
          normal_float_to_short_v3(no, l->f->no);
          *static_cast<short3 *>(GPU_vertbuf_raw_step(&access)) = no;
          return;
        }

        /* Deal with normal splitting.  We do not (yet) implement
         * the full autosmoothing functionality here, we just check
         * for marked sharp edges.
         */
        float3 fno = {};

        /* Find start of normal span. */
        BMLoop *l2 = l;
        do {
          l2 = l2->prev;

          if (l2->radial_next == l2 || !(l2->e->head.hflag & BM_ELEM_SMOOTH)) {
            break;
          }

          l2 = l2->radial_next;

          if (l2->v != l->v) {
            l2 = l2->next->next;
          }
        } while (l2 != l);

        /* No split edges. */
        if (l2 == l) {
          normal_float_to_short_v3(no, l->v->no);
          *static_cast<short3 *>(GPU_vertbuf_raw_step(&access)) = no;
          return;
        }

        /* Iterate over normal span */
        int j = 0;
        while (1) {
          fno += l2->f->no;

          if (j++ > 1000) {
            printf("%s: infinite loop error.\n", __func__);
            break;
          }

          l2 = l2->v == l->v ? l2->prev : l2->next;
          l2 = l2->radial_next;

          if (l2 == l2->radial_next || !(l2->e->head.hflag & BM_ELEM_SMOOTH)) {
            break;
          }
        }
        normalize_v3(fno);

        normal_float_to_short_v3(no, fno);
        *data = no;
        data++;
      }
    }
    else if (vbo.type == CD_PBVH_MASK_TYPE) {
      const int cd_offset = args.cd_mask_layer;
      if (cd_offset != -1) {
        float *data = static_cast<float *>(GPU_vertbuf_get_data(vbo.vert_buf));

        for (int i : tribuf->loops.index_range()) {
          BMLoop *l = reinterpret_cast<BMLoop *>(tribuf->loops[i]);
          *data++ = bmesh_cd_vert_get<float>(*l->v, cd_offset);
        }
      }
      else {
        MutableSpan(static_cast<float *>(GPU_vertbuf_get_data(vbo.vert_buf)),
                    GPU_vertbuf_get_vertex_len(vbo.vert_buf))
            .fill(0.0f);
      }
    }
    else if (vbo.type == CD_PBVH_FSET_TYPE) {
      BLI_assert(vbo.domain == ATTR_DOMAIN_FACE);

      const int cd_offset = CustomData_get_offset_named(
          &args.bm->pdata, CD_PROP_INT32, ".sculpt_face_set");

      uchar4 *data = static_cast<uchar4 *>(GPU_vertbuf_get_data(vbo.vert_buf));
      if (cd_offset != -1) {
        for (int i : tribuf->loops.index_range()) {
          BMLoop *l = reinterpret_cast<BMLoop *>(tribuf->loops[i]);
          BMFace *f = l->f;
=======
    if (const CustomRequest *request_type = std::get_if<CustomRequest>(&vbo.request)) {
      switch (*request_type) {
        case CustomRequest::Position: {
          float3 *data = static_cast<float3 *>(GPU_vertbuf_get_data(vbo.vert_buf));
          for (const BMFace *f : *args.bm_faces) {
            if (BM_elem_flag_test(f, BM_ELEM_HIDDEN)) {
              continue;
            }
            const BMLoop *l = f->l_first;
            *data = l->prev->v->co;
            data++;
            *data = l->v->co;
            data++;
            *data = l->next->v->co;
            data++;
          }
          break;
        }
        case CustomRequest::Normal: {
          short4 *data = static_cast<short4 *>(GPU_vertbuf_get_data(vbo.vert_buf));
          for (const BMFace *f : *args.bm_faces) {
            if (BM_elem_flag_test(f, BM_ELEM_HIDDEN)) {
              continue;
            }
            if (BM_elem_flag_test(f, BM_ELEM_SMOOTH)) {
              const BMLoop *l = f->l_first;
              *data = normal_float_to_short(l->prev->v->no);
              data++;
              *data = normal_float_to_short(l->v->no);
              data++;
              *data = normal_float_to_short(l->next->v->no);
              data++;
            }
            else {
              std::fill_n(data, 3, normal_float_to_short(f->no));
              data += 3;
            }
          }
          break;
        }
        case CustomRequest::Mask: {
          const int cd_offset = args.cd_mask_layer;
          if (cd_offset != -1) {
            float *data = static_cast<float *>(GPU_vertbuf_get_data(vbo.vert_buf));

            for (const BMFace *f : *args.bm_faces) {
              if (BM_elem_flag_test(f, BM_ELEM_HIDDEN)) {
                continue;
              }
              const BMLoop *l = f->l_first;
              *data = bmesh_cd_vert_get<float>(*l->prev->v, cd_offset);
              data++;
              *data = bmesh_cd_vert_get<float>(*l->v, cd_offset);
              data++;
              *data = bmesh_cd_vert_get<float>(*l->next->v, cd_offset);
              data++;
            }
          }
          else {
            MutableSpan(static_cast<float *>(GPU_vertbuf_get_data(vbo.vert_buf)),
                        GPU_vertbuf_get_vertex_len(vbo.vert_buf))
                .fill(0.0f);
          }
          break;
        }
        case CustomRequest::FaceSet: {
          const int cd_offset = CustomData_get_offset_named(
              &args.bm->pdata, CD_PROP_INT32, ".sculpt_face_set");

          uchar4 *data = static_cast<uchar4 *>(GPU_vertbuf_get_data(vbo.vert_buf));
          if (cd_offset != -1) {
            for (const BMFace *f : *args.bm_faces) {
              if (BM_elem_flag_test(f, BM_ELEM_HIDDEN)) {
                continue;
              }
>>>>>>> fcbb94ed

              const int fset = bmesh_cd_face_get<int>(*f, cd_offset);

              uchar4 fset_color;
              if (fset != args.face_sets_color_default) {
                BKE_paint_face_set_overlay_color_get(fset, args.face_sets_color_seed, fset_color);
              }
              else {
                /* Skip for the default color face set to render it white. */
                fset_color[0] = fset_color[1] = fset_color[2] = UCHAR_MAX;
              }
              std::fill_n(data, 3, fset_color);
              data += 3;
            }
            break;
          }
          else {
            MutableSpan(data, GPU_vertbuf_get_vertex_len(vbo.vert_buf)).fill(uchar4(255));
          }
<<<<<<< HEAD
          std::fill_n(data, 1, fset_color);
          data += 1;
=======
>>>>>>> fcbb94ed
        }
      }
    }
    else {
      const GenericRequest &request = std::get<GenericRequest>(vbo.request);
      const StringRefNull name = request.name;
      const bke::AttrDomain domain = request.domain;
      const eCustomDataType data_type = request.type;
      const CustomData &custom_data = *get_cdata(domain, args);
      const int cd_offset = CustomData_get_offset_named(&custom_data, data_type, name.c_str());
      bke::attribute_math::convert_to_static_type(data_type, [&](auto dummy) {
        using T = decltype(dummy);
<<<<<<< HEAD
        switch (vbo.domain) {
          case ATTR_DOMAIN_POINT:
            extract_data_vert_bmesh<T>(args, cd_offset, *vbo.vert_buf, tribuf);
            break;
          case ATTR_DOMAIN_FACE:
            extract_data_face_bmesh<T>(args, cd_offset, *vbo.vert_buf, tribuf);
            break;
          case ATTR_DOMAIN_CORNER:
            extract_data_corner_bmesh<T>(args, cd_offset, *vbo.vert_buf, tribuf);
=======
        switch (domain) {
          case bke::AttrDomain::Point:
            extract_data_vert_bmesh<T>(args, cd_offset, *vbo.vert_buf);
            break;
          case bke::AttrDomain::Face:
            extract_data_face_bmesh<T>(args, cd_offset, *vbo.vert_buf);
            break;
          case bke::AttrDomain::Corner:
            extract_data_corner_bmesh<T>(args, cd_offset, *vbo.vert_buf);
>>>>>>> fcbb94ed
            break;
          default:
            BLI_assert_unreachable();
        }
      });
    }
  }

  void fill_vbo(PBVHVbo &vbo, const PBVH_GPU_Args &args)
  {
    switch (args.pbvh_type) {
      case PBVH_FACES:
        fill_vbo_faces(vbo, args);
        break;
      case PBVH_GRIDS:
        fill_vbo_grids(vbo, args);
        break;
      case PBVH_BMESH:
        fill_vbo_bmesh(vbo, args);
        break;
    }
  }

  int create_vbo(const AttributeRequest &request, const PBVH_GPU_Args &args)
  {

    GPUVertFormat format;
    GPU_vertformat_clear(&format);
    if (const CustomRequest *request_type = std::get_if<CustomRequest>(&request)) {
      switch (*request_type) {
        case CustomRequest::Position:
          GPU_vertformat_attr_add(&format, "pos", GPU_COMP_F32, 3, GPU_FETCH_FLOAT);
          break;
        case CustomRequest::Normal:
          GPU_vertformat_attr_add(&format, "nor", GPU_COMP_I16, 3, GPU_FETCH_INT_TO_FLOAT_UNIT);
          break;
        case CustomRequest::Mask:
          GPU_vertformat_attr_add(&format, "msk", GPU_COMP_F32, 1, GPU_FETCH_FLOAT);
          break;
        case CustomRequest::FaceSet:
          GPU_vertformat_attr_add(&format, "fset", GPU_COMP_U8, 3, GPU_FETCH_INT_TO_FLOAT_UNIT);
          break;
      }
    }
    else {
      const GenericRequest &attr = std::get<GenericRequest>(request);
      const StringRefNull name = attr.name;
      const bke::AttrDomain domain = attr.domain;
      const eCustomDataType data_type = attr.type;

      format = draw::init_format_for_attribute(data_type, "data");

      const CustomData *cdata = get_cdata(domain, args);

      bool is_render, is_active;
      const char *prefix = "a";

      if (CD_TYPE_AS_MASK(data_type) & CD_MASK_COLOR_ALL) {
        prefix = "c";
        is_active = StringRef(args.active_color) == name;
        is_render = StringRef(args.render_color) == name;
      }
      if (data_type == CD_PROP_FLOAT2) {
        prefix = "u";
        is_active = StringRef(CustomData_get_active_layer_name(cdata, data_type)) == name;
        is_render = StringRef(CustomData_get_render_layer_name(cdata, data_type)) == name;
      }

      DRW_cdlayer_attr_aliases_add(&format, prefix, data_type, name.c_str(), is_render, is_active);
    }

    vbos.append_as(request);
    vbos.last().vert_buf = GPU_vertbuf_create_with_format_ex(&format, GPU_USAGE_STATIC);
    fill_vbo(vbos.last(), args);

    return vbos.index_range().last();
  }

  void update_pre(const PBVH_GPU_Args &args)
  {
    if (args.pbvh_type == PBVH_BMESH) {
      int count = count_faces(args);

      if (faces_count != count) {
        for (PBVHVbo &vbo : vbos) {
          vbo.clear_data();
        }

        GPU_INDEXBUF_DISCARD_SAFE(tri_index);
        GPU_INDEXBUF_DISCARD_SAFE(lines_index);
        GPU_INDEXBUF_DISCARD_SAFE(tri_index_coarse);
        GPU_INDEXBUF_DISCARD_SAFE(lines_index_coarse);

        tri_index = lines_index = tri_index_coarse = lines_index_coarse = nullptr;
        faces_count = tris_count = count;
      }
    }
  }

  void create_index_faces(const PBVH_GPU_Args &args)
  {
    const bke::AttributeAccessor attributes = args.mesh->attributes();
    const VArray material_indices = *attributes.lookup_or_default<int>(
        "material_index", bke::AttrDomain::Face, 0);
    material_index = material_indices[args.tri_faces[args.prim_indices.first()]];

    const Span<int2> edges = args.mesh->edges();

    /* Calculate number of edges. */
    int edge_count = 0;
    for (const int tri_i : args.prim_indices) {
      const int face_i = args.tri_faces[tri_i];
      if (!args.hide_poly.is_empty() && args.hide_poly[face_i]) {
        continue;
      }

      const int3 real_edges = bke::mesh::corner_tri_get_real_edges(
          edges, args.corner_verts, args.corner_edges, args.corner_tris[tri_i]);

      if (real_edges[0] != -1) {
        edge_count++;
      }
      if (real_edges[1] != -1) {
        edge_count++;
      }
      if (real_edges[2] != -1) {
        edge_count++;
      }
    }

    GPUIndexBufBuilder elb_lines;
    GPU_indexbuf_init(&elb_lines, GPU_PRIM_LINES, edge_count * 2, INT_MAX);

    int vertex_i = 0;
    for (const int tri_i : args.prim_indices) {
      const int face_i = args.tri_faces[tri_i];
      if (!args.hide_poly.is_empty() && args.hide_poly[face_i]) {
        continue;
      }

      const int3 real_edges = bke::mesh::corner_tri_get_real_edges(
          edges, args.corner_verts, args.corner_edges, args.corner_tris[tri_i]);

      if (real_edges[0] != -1) {
        GPU_indexbuf_add_line_verts(&elb_lines, vertex_i, vertex_i + 1);
      }
      if (real_edges[1] != -1) {
        GPU_indexbuf_add_line_verts(&elb_lines, vertex_i + 1, vertex_i + 2);
      }
      if (real_edges[2] != -1) {
        GPU_indexbuf_add_line_verts(&elb_lines, vertex_i + 2, vertex_i);
      }

      vertex_i += 3;
    }

    lines_index = GPU_indexbuf_build(&elb_lines);
  }
  void create_index_bmesh_lines(const PBVH_GPU_Args &args)
  {
    PBVHTriBuf *tribuf = get_bmesh_tribuf(args);

    GPUIndexBufBuilder elb_lines;
    GPU_indexbuf_init(&elb_lines, GPU_PRIM_LINES, tribuf->edges.size(), INT_MAX);

    int edges_size = tribuf->edges.size();
    for (int i = 0; i < edges_size; i += 2) {
      int v1 = tribuf->edges[i], v2 = tribuf->edges[i + 1];
      GPU_indexbuf_add_line_verts(&elb_lines, v1, v2);
    }

    lines_index = GPU_indexbuf_build(&elb_lines);
    lines_count = tribuf->edges.size() * 2;
  }

  void create_index_bmesh_faces(const PBVH_GPU_Args &args)
  {
    PBVHTriBuf *tribuf = get_bmesh_tribuf(args);

    GPUIndexBufBuilder elb_tris;
    GPU_indexbuf_init(&elb_tris, GPU_PRIM_TRIS, tribuf->tris.size(), tribuf->verts.size());
    needs_tri_index = true;

    for (int i = 0; i < tribuf->tris.size(); i++) {
      PBVHTri *tri = &tribuf->tris[i];
      GPU_indexbuf_add_tri_verts(&elb_tris, tri->v[0], tri->v[1], tri->v[2]);
    }

    tris_count = tribuf->tris.size();
    tri_index = GPU_indexbuf_build(&elb_tris);
  }

  void create_index_bmesh(const PBVH_GPU_Args &args, bool need_lines)
  {
    if (!tri_index) {
      create_index_bmesh_faces(args);
    }

    if (need_lines && !lines_count && lines_index) {
      GPU_INDEXBUF_DISCARD_SAFE(lines_index);
      lines_index = nullptr;
    }

    if (!lines_index) {
      if (need_lines) {
        create_index_bmesh_lines(args);
      }
      else {
        GPUIndexBufBuilder elb_lines;
        GPU_indexbuf_init(&elb_lines, GPU_PRIM_LINES, 0, INT_MAX);

        lines_index = GPU_indexbuf_build(&elb_lines);
        lines_count = 0;
      }
    }
  }

  void create_index_grids(const PBVH_GPU_Args &args, bool do_coarse)
  {
    const bke::AttributeAccessor attributes = args.mesh->attributes();
    const VArraySpan sharp_faces = *attributes.lookup<bool>("sharp_face", bke::AttrDomain::Face);
    const VArray material_indices = *attributes.lookup_or_default<int>(
        "material_index", bke::AttrDomain::Face, 0);
    const BitGroupVector<> &grid_hidden = args.subdiv_ccg->grid_hidden;
    const Span<int> grid_to_face_map = args.subdiv_ccg->grid_to_face_map;

    material_index = material_indices[BKE_subdiv_ccg_grid_to_face_index(
        *args.subdiv_ccg, args.grid_indices.first())];

    needs_tri_index = true;
    int gridsize = args.ccg_key.grid_size;
    int display_gridsize = gridsize;
    int totgrid = args.grid_indices.size();
    int skip = 1;

    const int display_level = do_coarse ? coarse_level : args.ccg_key.level;

    if (display_level < args.ccg_key.level) {
      display_gridsize = (1 << display_level) + 1;
      skip = 1 << (args.ccg_key.level - display_level - 1);
    }

    for (const int grid_index : args.grid_indices) {
      bool smooth = !(!sharp_faces.is_empty() && sharp_faces[grid_to_face_map[grid_index]]);
      if (!grid_hidden.is_empty()) {
        const BoundedBitSpan gh = grid_hidden[grid_index];
        for (int y = 0; y < gridsize - 1; y += skip) {
          for (int x = 0; x < gridsize - 1; x += skip) {
            if (paint_is_grid_face_hidden(gh, gridsize, x, y)) {
              /* Skip hidden faces by just setting smooth to true. */
              smooth = true;
              goto outer_loop_break;
            }
          }
        }
      }

    outer_loop_break:

      if (!smooth) {
        needs_tri_index = false;
        break;
      }
    }

    GPUIndexBufBuilder elb, elb_lines;

    const CCGKey *key = &args.ccg_key;

    uint visible_quad_len = bke::pbvh::count_grid_quads(
        grid_hidden, args.grid_indices, key->grid_size, display_gridsize);

    GPU_indexbuf_init(&elb, GPU_PRIM_TRIS, 2 * visible_quad_len, INT_MAX);
    GPU_indexbuf_init(&elb_lines,
                      GPU_PRIM_LINES,
                      2 * totgrid * display_gridsize * (display_gridsize - 1),
                      INT_MAX);

    if (needs_tri_index) {
      uint offset = 0;
      const uint grid_vert_len = gridsize * gridsize;
      for (int i = 0; i < totgrid; i++, offset += grid_vert_len) {
        uint v0, v1, v2, v3;
        bool grid_visible = false;

        const BoundedBitSpan gh = grid_hidden.is_empty() ? BoundedBitSpan() :
                                                           grid_hidden[args.grid_indices[i]];

        for (int j = 0; j < gridsize - skip; j += skip) {
          for (int k = 0; k < gridsize - skip; k += skip) {
            /* Skip hidden grid face */
            if (!gh.is_empty() && paint_is_grid_face_hidden(gh, gridsize, k, j)) {
              continue;
            }
            /* Indices in a Clockwise QUAD disposition. */
            v0 = offset + j * gridsize + k;
            v1 = offset + j * gridsize + k + skip;
            v2 = offset + (j + skip) * gridsize + k + skip;
            v3 = offset + (j + skip) * gridsize + k;

            GPU_indexbuf_add_tri_verts(&elb, v0, v2, v1);
            GPU_indexbuf_add_tri_verts(&elb, v0, v3, v2);

            GPU_indexbuf_add_line_verts(&elb_lines, v0, v1);
            GPU_indexbuf_add_line_verts(&elb_lines, v0, v3);

            if (j / skip + 2 == display_gridsize) {
              GPU_indexbuf_add_line_verts(&elb_lines, v2, v3);
            }
            grid_visible = true;
          }

          if (grid_visible) {
            GPU_indexbuf_add_line_verts(&elb_lines, v1, v2);
          }
        }
      }
    }
    else {
      uint offset = 0;
      const uint grid_vert_len = square_uint(gridsize - 1) * 4;

      for (int i = 0; i < totgrid; i++, offset += grid_vert_len) {
        bool grid_visible = false;
        const BoundedBitSpan gh = grid_hidden.is_empty() ? BoundedBitSpan() :
                                                           grid_hidden[args.grid_indices[i]];

        uint v0, v1, v2, v3;
        for (int j = 0; j < gridsize - skip; j += skip) {
          for (int k = 0; k < gridsize - skip; k += skip) {
            /* Skip hidden grid face */
            if (!gh.is_empty() && paint_is_grid_face_hidden(gh, gridsize, k, j)) {
              continue;
            }

            v0 = (j * (gridsize - 1) + k) * 4;

            if (skip > 1) {
              v1 = (j * (gridsize - 1) + k + skip - 1) * 4;
              v2 = ((j + skip - 1) * (gridsize - 1) + k + skip - 1) * 4;
              v3 = ((j + skip - 1) * (gridsize - 1) + k) * 4;
            }
            else {
              v1 = v2 = v3 = v0;
            }

            /* VBO data are in a Clockwise QUAD disposition.  Note
             * that vertices might be in different quads if we're
             * building a coarse index buffer.
             */
            v0 += offset;
            v1 += offset + 1;
            v2 += offset + 2;
            v3 += offset + 3;

            GPU_indexbuf_add_tri_verts(&elb, v0, v2, v1);
            GPU_indexbuf_add_tri_verts(&elb, v0, v3, v2);

            GPU_indexbuf_add_line_verts(&elb_lines, v0, v1);
            GPU_indexbuf_add_line_verts(&elb_lines, v0, v3);

            if ((j / skip) + 2 == display_gridsize) {
              GPU_indexbuf_add_line_verts(&elb_lines, v2, v3);
            }
            grid_visible = true;
          }

          if (grid_visible) {
            GPU_indexbuf_add_line_verts(&elb_lines, v1, v2);
          }
        }
      }
    }

    if (do_coarse) {
      tri_index_coarse = GPU_indexbuf_build(&elb);
      lines_index_coarse = GPU_indexbuf_build(&elb_lines);
      tris_count_coarse = visible_quad_len;
      lines_count_coarse = totgrid * display_gridsize * (display_gridsize - 1);
    }
    else {
      tri_index = GPU_indexbuf_build(&elb);
      lines_index = GPU_indexbuf_build(&elb_lines);
    }
  }

  void create_index(const PBVH_GPU_Args &args)
  {
    switch (args.pbvh_type) {
      case PBVH_FACES:
        create_index_faces(args);
        break;
      case PBVH_BMESH:
        create_index_bmesh(args, true);
        break;
      case PBVH_GRIDS:
        create_index_grids(args, false);

        if (args.ccg_key.level > coarse_level) {
          create_index_grids(args, true);
        }

        break;
    }

    for (PBVHBatch &batch : batches.values()) {
      if (tri_index) {
        GPU_batch_elembuf_set(batch.tris, tri_index, false);
      }
      else {
        /* Still flag the batch as dirty even if we're using the default index layout. */
        batch.tris->flag |= GPU_BATCH_DIRTY;
      }

      if (lines_index) {
        GPU_batch_elembuf_set(batch.lines, lines_index, false);
      }
    }
  }

  PBVHBatch create_batch(const Span<AttributeRequest> requests,
                         const PBVH_GPU_Args &args,
                         bool do_coarse_grids)
  {
    if (!lines_index) {
      create_index(args);
    }

    PBVHBatch batch;

    batch.tris = GPU_batch_create(GPU_PRIM_TRIS,
                                  nullptr,
                                  /* can be nullptr if buffer is empty */
                                  do_coarse_grids ? tri_index_coarse : tri_index);
    batch.tris_count = do_coarse_grids ? tris_count_coarse : tris_count;
    batch.is_coarse = do_coarse_grids;

    if (lines_index) {
      batch.lines = GPU_batch_create(
          GPU_PRIM_LINES, nullptr, do_coarse_grids ? lines_index_coarse : lines_index);
      batch.lines_count = do_coarse_grids ? lines_count_coarse : lines_count;
    }

    for (const AttributeRequest &request : requests) {
      if (!pbvh_attr_supported(request)) {
        continue;
      }
      const int i = this->ensure_vbo(request, args);
      batch.vbos.append(i);
      const PBVHVbo &vbo = this->vbos[i];

      GPU_batch_vertbuf_add(batch.tris, vbo.vert_buf, false);
      if (batch.lines) {
        GPU_batch_vertbuf_add(batch.lines, vbo.vert_buf, false);
      }
    }

    return batch;
  }
};

void node_update(PBVHBatches *batches, const PBVH_GPU_Args &args)
{
  batches->update(args);
}

void node_gpu_flush(PBVHBatches *batches)
{
  batches->gpu_flush();
}

PBVHBatches *node_create(const PBVH_GPU_Args &args)
{
  PBVHBatches *batches = new PBVHBatches(args);
  return batches;
}

void node_free(PBVHBatches *batches)
{
  delete batches;
}

GPUBatch *tris_get(PBVHBatches *batches,
                   const Span<AttributeRequest> attrs,
                   const PBVH_GPU_Args &args,
                   bool do_coarse_grids)
{
  do_coarse_grids &= args.pbvh_type == PBVH_GRIDS;
  PBVHBatch &batch = batches->ensure_batch(attrs, args, do_coarse_grids);
  return batch.tris;
}

GPUBatch *lines_get(PBVHBatches *batches,
                    const Span<AttributeRequest> attrs,
                    const PBVH_GPU_Args &args,
                    bool do_coarse_grids)
{
  do_coarse_grids &= args.pbvh_type == PBVH_GRIDS;
  PBVHBatch &batch = batches->ensure_batch(attrs, args, do_coarse_grids);
  return batch.lines;
}

void update_pre(PBVHBatches *batches, const PBVH_GPU_Args &args)
{
  batches->update_pre(args);
}

int material_index_get(PBVHBatches *batches)
{
  return batches->material_index;
}

}  // namespace blender::draw::pbvh<|MERGE_RESOLUTION|>--- conflicted
+++ resolved
@@ -202,52 +202,66 @@
 }
 
 template<typename T>
-void extract_data_vert_bmesh(const PBVH_GPU_Args &args,
-                             const int cd_offset,
-                             GPUVertBuf &vbo,
-                             PBVHTriBuf *tribuf)
+void extract_data_vert_bmesh(const PBVH_GPU_Args &args, const int cd_offset, GPUVertBuf &vbo)
 {
   using Converter = AttributeConverter<T>;
   using VBOType = typename Converter::VBOType;
   VBOType *data = static_cast<VBOType *>(GPU_vertbuf_get_data(&vbo));
 
-  for (int i : tribuf->loops.index_range()) {
-    const BMLoop *l = reinterpret_cast<BMLoop *>(tribuf->loops[i]);
-    *data++ = Converter::convert(bmesh_cd_vert_get<T>(*l->v, cd_offset));
+  for (const PBVHTri &tri : args.tribuf->tris) {
+    BMFace *f = reinterpret_cast<BMFace *>(tri.f.i);
+    if (BM_elem_flag_test(f, BM_ELEM_HIDDEN)) {
+      continue;
+    }
+
+    BMVert *v1 = reinterpret_cast<BMVert *>(args.tribuf->verts[tri.v[0]].i);
+    BMVert *v2 = reinterpret_cast<BMVert *>(args.tribuf->verts[tri.v[1]].i);
+    BMVert *v3 = reinterpret_cast<BMVert *>(args.tribuf->verts[tri.v[2]].i);
+
+    *data++ = Converter::convert(bmesh_cd_vert_get<T>(*v1, cd_offset));
+    *data++ = Converter::convert(bmesh_cd_vert_get<T>(*v2, cd_offset));
+    *data++ = Converter::convert(bmesh_cd_vert_get<T>(*v3, cd_offset));
   }
 }
 
 template<typename T>
-void extract_data_face_bmesh(const PBVH_GPU_Args &args,
-                             const int cd_offset,
-                             GPUVertBuf &vbo,
-                             PBVHTriBuf *tribuf)
+void extract_data_face_bmesh(const PBVH_GPU_Args &args, const int cd_offset, GPUVertBuf &vbo)
 {
   using Converter = AttributeConverter<T>;
   using VBOType = typename Converter::VBOType;
   VBOType *data = static_cast<VBOType *>(GPU_vertbuf_get_data(&vbo));
 
-  for (int i : tribuf->loops.index_range()) {
-    const BMLoop *l = reinterpret_cast<BMLoop *>(tribuf->loops[i]);
-    std::fill_n(data, 1, Converter::convert(bmesh_cd_face_get<T>(*l->f, cd_offset)));
-    data += 1;
+  for (const PBVHTri &tri : args.tribuf->tris) {
+    BMFace *f = reinterpret_cast<BMFace *>(tri.f.i);
+    if (BM_elem_flag_test(f, BM_ELEM_HIDDEN)) {
+      continue;
+    }
+
+    std::fill_n(data, 3, Converter::convert(bmesh_cd_face_get<T>(*f, cd_offset)));
+    data += 3;
   }
 }
 
 template<typename T>
-void extract_data_corner_bmesh(const PBVH_GPU_Args &args,
-                               const int cd_offset,
-                               GPUVertBuf &vbo,
-                               PBVHTriBuf *tribuf)
+void extract_data_corner_bmesh(const PBVH_GPU_Args &args, const int cd_offset, GPUVertBuf &vbo)
 {
   using Converter = AttributeConverter<T>;
   using VBOType = typename Converter::VBOType;
   VBOType *data = static_cast<VBOType *>(GPU_vertbuf_get_data(&vbo));
 
-  for (int i : tribuf->loops.index_range()) {
-    const BMLoop *l = reinterpret_cast<BMLoop *>(tribuf->loops[i]);
-
-    *data++ = Converter::convert(bmesh_cd_loop_get<T>(*l, cd_offset));
+  for (const PBVHTri &tri : args.tribuf->tris) {
+    BMFace *f = reinterpret_cast<BMFace *>(tri.f.i);
+    if (BM_elem_flag_test(f, BM_ELEM_HIDDEN)) {
+      continue;
+    }
+
+    BMLoop *l1 = reinterpret_cast<BMLoop *>(tri.l[0]);
+    BMLoop *l2 = reinterpret_cast<BMLoop *>(tri.l[1]);
+    BMLoop *l3 = reinterpret_cast<BMLoop *>(tri.l[2]);
+
+    *data++ = Converter::convert(bmesh_cd_loop_get<T>(*l1, cd_offset));
+    *data++ = Converter::convert(bmesh_cd_loop_get<T>(*l2, cd_offset));
+    *data++ = Converter::convert(bmesh_cd_loop_get<T>(*l3, cd_offset));
   }
 }
 
@@ -350,11 +364,7 @@
         break;
       }
       case PBVH_BMESH: {
-        for (const BMFace *f : *args.bm_faces) {
-          if (!BM_elem_flag_test(f, BM_ELEM_HIDDEN)) {
-            count++;
-          }
-        }
+        return args.tribuf->tris.size();
       }
     }
 
@@ -781,25 +791,15 @@
     }
   }
 
-  PBVHTriBuf *get_bmesh_tribuf(const PBVH_GPU_Args &args)
-  {
-    if (args.tri_buffers && this->material_index < args.tot_tri_buffers) {
-      return args.tri_buffers + this->material_index;
-    }
-
-    return args.tribuf;
-  }
-
   void fill_vbo_bmesh(PBVHVbo &vbo, const PBVH_GPU_Args &args)
   {
     faces_count = tris_count = count_faces(args);
-
-    PBVHTriBuf *tribuf = get_bmesh_tribuf(args);
 
     int existing_num = GPU_vertbuf_get_vertex_len(vbo.vert_buf);
     void *existing_data = GPU_vertbuf_get_data(vbo.vert_buf);
 
-    int vert_count = tribuf->loops.size();
+    int vert_count = tris_count * 3;
+    const PBVHTriBuf *tribuf = args.tribuf;
 
     if (existing_data == nullptr || existing_num != vert_count) {
       /* Allocate buffer if not allocated yet or size changed. */
@@ -817,148 +817,112 @@
     }
 #endif
 
-<<<<<<< HEAD
-    if (vbo.type == CD_PBVH_CO_TYPE) {
-      float3 *data = static_cast<float3 *>(GPU_vertbuf_get_data(vbo.vert_buf));
-      for (int i : tribuf->loops.index_range()) {
-        BMLoop *l = reinterpret_cast<BMLoop *>(tribuf->loops[i]);
-        *data++ = l->v->co;
-      }
-    }
-    else if (vbo.type == CD_PBVH_NO_TYPE) {
-      short4 *data = static_cast<short4 *>(GPU_vertbuf_get_data(vbo.vert_buf));
-
-      for (int i : tribuf->loops.index_range()) {
-        BMLoop *l = reinterpret_cast<BMLoop *>(tribuf->loops[i]);
-
-        short no[3];
-        bool smooth = BM_elem_flag_test(l->f, BM_ELEM_SMOOTH);
-
-        if (!smooth) {
-          normal_float_to_short_v3(no, l->f->no);
-          *static_cast<short3 *>(GPU_vertbuf_raw_step(&access)) = no;
-          return;
-        }
-
-        /* Deal with normal splitting.  We do not (yet) implement
-         * the full autosmoothing functionality here, we just check
-         * for marked sharp edges.
-         */
-        float3 fno = {};
-
-        /* Find start of normal span. */
-        BMLoop *l2 = l;
-        do {
-          l2 = l2->prev;
-
-          if (l2->radial_next == l2 || !(l2->e->head.hflag & BM_ELEM_SMOOTH)) {
-            break;
-          }
-
-          l2 = l2->radial_next;
-
-          if (l2->v != l->v) {
-            l2 = l2->next->next;
-          }
-        } while (l2 != l);
-
-        /* No split edges. */
-        if (l2 == l) {
-          normal_float_to_short_v3(no, l->v->no);
-          *static_cast<short3 *>(GPU_vertbuf_raw_step(&access)) = no;
-          return;
-        }
-
-        /* Iterate over normal span */
-        int j = 0;
-        while (1) {
-          fno += l2->f->no;
-
-          if (j++ > 1000) {
-            printf("%s: infinite loop error.\n", __func__);
-            break;
-          }
-
-          l2 = l2->v == l->v ? l2->prev : l2->next;
-          l2 = l2->radial_next;
-
-          if (l2 == l2->radial_next || !(l2->e->head.hflag & BM_ELEM_SMOOTH)) {
-            break;
-          }
-        }
-        normalize_v3(fno);
-
-        normal_float_to_short_v3(no, fno);
-        *data = no;
-        data++;
-      }
-    }
-    else if (vbo.type == CD_PBVH_MASK_TYPE) {
-      const int cd_offset = args.cd_mask_layer;
-      if (cd_offset != -1) {
-        float *data = static_cast<float *>(GPU_vertbuf_get_data(vbo.vert_buf));
-
-        for (int i : tribuf->loops.index_range()) {
-          BMLoop *l = reinterpret_cast<BMLoop *>(tribuf->loops[i]);
-          *data++ = bmesh_cd_vert_get<float>(*l->v, cd_offset);
-        }
-      }
-      else {
-        MutableSpan(static_cast<float *>(GPU_vertbuf_get_data(vbo.vert_buf)),
-                    GPU_vertbuf_get_vertex_len(vbo.vert_buf))
-            .fill(0.0f);
-      }
-    }
-    else if (vbo.type == CD_PBVH_FSET_TYPE) {
-      BLI_assert(vbo.domain == ATTR_DOMAIN_FACE);
-
-      const int cd_offset = CustomData_get_offset_named(
-          &args.bm->pdata, CD_PROP_INT32, ".sculpt_face_set");
-
-      uchar4 *data = static_cast<uchar4 *>(GPU_vertbuf_get_data(vbo.vert_buf));
-      if (cd_offset != -1) {
-        for (int i : tribuf->loops.index_range()) {
-          BMLoop *l = reinterpret_cast<BMLoop *>(tribuf->loops[i]);
-          BMFace *f = l->f;
-=======
     if (const CustomRequest *request_type = std::get_if<CustomRequest>(&vbo.request)) {
       switch (*request_type) {
         case CustomRequest::Position: {
           float3 *data = static_cast<float3 *>(GPU_vertbuf_get_data(vbo.vert_buf));
-          for (const BMFace *f : *args.bm_faces) {
+          for (const PBVHTri &tri : tribuf->tris) {
+            BMFace *f = reinterpret_cast<BMFace *>(tri.f.i);
             if (BM_elem_flag_test(f, BM_ELEM_HIDDEN)) {
               continue;
             }
-            const BMLoop *l = f->l_first;
-            *data = l->prev->v->co;
-            data++;
-            *data = l->v->co;
-            data++;
-            *data = l->next->v->co;
-            data++;
+
+            *data++ = reinterpret_cast<BMVert *>(tribuf->verts[tri.v[0]].i)->co;
+            *data++ = reinterpret_cast<BMVert *>(tribuf->verts[tri.v[1]].i)->co;
+            *data++ = reinterpret_cast<BMVert *>(tribuf->verts[tri.v[2]].i)->co;
           }
           break;
         }
         case CustomRequest::Normal: {
           short4 *data = static_cast<short4 *>(GPU_vertbuf_get_data(vbo.vert_buf));
-          for (const BMFace *f : *args.bm_faces) {
+#if 1
+          for (const PBVHTri &tri : tribuf->tris) {
+            BMFace *f = reinterpret_cast<BMFace *>(tri.f.i);
             if (BM_elem_flag_test(f, BM_ELEM_HIDDEN)) {
               continue;
             }
+
             if (BM_elem_flag_test(f, BM_ELEM_SMOOTH)) {
-              const BMLoop *l = f->l_first;
-              *data = normal_float_to_short(l->prev->v->no);
-              data++;
-              *data = normal_float_to_short(l->v->no);
-              data++;
-              *data = normal_float_to_short(l->next->v->no);
-              data++;
+              *data++ = normal_float_to_short(
+                  reinterpret_cast<BMVert *>(tribuf->verts[tri.v[0]].i)->no);
+              *data++ = normal_float_to_short(
+                  reinterpret_cast<BMVert *>(tribuf->verts[tri.v[1]].i)->no);
+              *data++ = normal_float_to_short(
+                  reinterpret_cast<BMVert *>(tribuf->verts[tri.v[2]].i)->no);
             }
             else {
               std::fill_n(data, 3, normal_float_to_short(f->no));
               data += 3;
             }
           }
+#else
+          short4 *data = static_cast<short4 *>(GPU_vertbuf_get_data(vbo.vert_buf));
+
+          for (int i : tribuf->loops.index_range()) {
+            BMLoop *l = reinterpret_cast<BMLoop *>(tribuf->loops[i]);
+
+            short no[3];
+            bool smooth = BM_elem_flag_test(l->f, BM_ELEM_SMOOTH);
+
+            if (!smooth) {
+              normal_float_to_short_v3(no, l->f->no);
+              *static_cast<short3 *>(GPU_vertbuf_raw_step(&access)) = no;
+              return;
+            }
+
+            /* Deal with normal splitting.  We do not (yet) implement
+             * the full autosmoothing functionality here, we just check
+             * for marked sharp edges.
+             */
+            float3 fno = {};
+
+            /* Find start of normal span. */
+            BMLoop *l2 = l;
+            do {
+              l2 = l2->prev;
+
+              if (l2->radial_next == l2 || !(l2->e->head.hflag & BM_ELEM_SMOOTH)) {
+                break;
+              }
+
+              l2 = l2->radial_next;
+
+              if (l2->v != l->v) {
+                l2 = l2->next->next;
+              }
+            } while (l2 != l);
+
+            /* No split edges. */
+            if (l2 == l) {
+              normal_float_to_short_v3(no, l->v->no);
+              *static_cast<short3 *>(GPU_vertbuf_raw_step(&access)) = no;
+              return;
+            }
+
+            /* Iterate over normal span */
+            int j = 0;
+            while (1) {
+              fno += l2->f->no;
+
+              if (j++ > 1000) {
+                printf("%s: infinite loop error.\n", __func__);
+                break;
+              }
+
+              l2 = l2->v == l->v ? l2->prev : l2->next;
+              l2 = l2->radial_next;
+
+              if (l2 == l2->radial_next || !(l2->e->head.hflag & BM_ELEM_SMOOTH)) {
+                break;
+              }
+            }
+            normalize_v3(fno);
+
+            normal_float_to_short_v3(no, fno);
+            *data = no;
+            data++;
+          }
+#endif
           break;
         }
         case CustomRequest::Mask: {
@@ -966,17 +930,19 @@
           if (cd_offset != -1) {
             float *data = static_cast<float *>(GPU_vertbuf_get_data(vbo.vert_buf));
 
-            for (const BMFace *f : *args.bm_faces) {
+            for (const PBVHTri &tri : tribuf->tris) {
+              BMFace *f = reinterpret_cast<BMFace *>(tri.f.i);
               if (BM_elem_flag_test(f, BM_ELEM_HIDDEN)) {
                 continue;
               }
-              const BMLoop *l = f->l_first;
-              *data = bmesh_cd_vert_get<float>(*l->prev->v, cd_offset);
-              data++;
-              *data = bmesh_cd_vert_get<float>(*l->v, cd_offset);
-              data++;
-              *data = bmesh_cd_vert_get<float>(*l->next->v, cd_offset);
-              data++;
+
+              BMVert *v1 = reinterpret_cast<BMVert *>(tribuf->verts[tri.v[0]].i);
+              BMVert *v2 = reinterpret_cast<BMVert *>(tribuf->verts[tri.v[1]].i);
+              BMVert *v3 = reinterpret_cast<BMVert *>(tribuf->verts[tri.v[2]].i);
+
+              *data++ = bmesh_cd_vert_get<float>(*v1, cd_offset);
+              *data++ = bmesh_cd_vert_get<float>(*v2, cd_offset);
+              *data++ = bmesh_cd_vert_get<float>(*v3, cd_offset);
             }
           }
           else {
@@ -992,11 +958,11 @@
 
           uchar4 *data = static_cast<uchar4 *>(GPU_vertbuf_get_data(vbo.vert_buf));
           if (cd_offset != -1) {
-            for (const BMFace *f : *args.bm_faces) {
+            for (const PBVHTri &tri : tribuf->tris) {
+              BMFace *f = reinterpret_cast<BMFace *>(tri.f.i);
               if (BM_elem_flag_test(f, BM_ELEM_HIDDEN)) {
                 continue;
               }
->>>>>>> fcbb94ed
 
               const int fset = bmesh_cd_face_get<int>(*f, cd_offset);
 
@@ -1016,11 +982,6 @@
           else {
             MutableSpan(data, GPU_vertbuf_get_vertex_len(vbo.vert_buf)).fill(uchar4(255));
           }
-<<<<<<< HEAD
-          std::fill_n(data, 1, fset_color);
-          data += 1;
-=======
->>>>>>> fcbb94ed
         }
       }
     }
@@ -1033,17 +994,6 @@
       const int cd_offset = CustomData_get_offset_named(&custom_data, data_type, name.c_str());
       bke::attribute_math::convert_to_static_type(data_type, [&](auto dummy) {
         using T = decltype(dummy);
-<<<<<<< HEAD
-        switch (vbo.domain) {
-          case ATTR_DOMAIN_POINT:
-            extract_data_vert_bmesh<T>(args, cd_offset, *vbo.vert_buf, tribuf);
-            break;
-          case ATTR_DOMAIN_FACE:
-            extract_data_face_bmesh<T>(args, cd_offset, *vbo.vert_buf, tribuf);
-            break;
-          case ATTR_DOMAIN_CORNER:
-            extract_data_corner_bmesh<T>(args, cd_offset, *vbo.vert_buf, tribuf);
-=======
         switch (domain) {
           case bke::AttrDomain::Point:
             extract_data_vert_bmesh<T>(args, cd_offset, *vbo.vert_buf);
@@ -1053,7 +1003,6 @@
             break;
           case bke::AttrDomain::Corner:
             extract_data_corner_bmesh<T>(args, cd_offset, *vbo.vert_buf);
->>>>>>> fcbb94ed
             break;
           default:
             BLI_assert_unreachable();
@@ -1212,63 +1161,29 @@
 
     lines_index = GPU_indexbuf_build(&elb_lines);
   }
-  void create_index_bmesh_lines(const PBVH_GPU_Args &args)
-  {
-    PBVHTriBuf *tribuf = get_bmesh_tribuf(args);
-
+
+  void create_index_bmesh(const PBVH_GPU_Args &args)
+  {
     GPUIndexBufBuilder elb_lines;
-    GPU_indexbuf_init(&elb_lines, GPU_PRIM_LINES, tribuf->edges.size(), INT_MAX);
-
-    int edges_size = tribuf->edges.size();
-    for (int i = 0; i < edges_size; i += 2) {
-      int v1 = tribuf->edges[i], v2 = tribuf->edges[i + 1];
-      GPU_indexbuf_add_line_verts(&elb_lines, v1, v2);
+    GPU_indexbuf_init(&elb_lines, GPU_PRIM_LINES, tris_count * 3 * 2, INT_MAX);
+
+    int v_index = 0;
+    lines_count = 0;
+
+    for (const BMFace *f : *args.bm_faces) {
+      if (BM_elem_flag_test(f, BM_ELEM_HIDDEN)) {
+        continue;
+      }
+
+      GPU_indexbuf_add_line_verts(&elb_lines, v_index, v_index + 1);
+      GPU_indexbuf_add_line_verts(&elb_lines, v_index + 1, v_index + 2);
+      GPU_indexbuf_add_line_verts(&elb_lines, v_index + 2, v_index);
+
+      lines_count += 3;
+      v_index += 3;
     }
 
     lines_index = GPU_indexbuf_build(&elb_lines);
-    lines_count = tribuf->edges.size() * 2;
-  }
-
-  void create_index_bmesh_faces(const PBVH_GPU_Args &args)
-  {
-    PBVHTriBuf *tribuf = get_bmesh_tribuf(args);
-
-    GPUIndexBufBuilder elb_tris;
-    GPU_indexbuf_init(&elb_tris, GPU_PRIM_TRIS, tribuf->tris.size(), tribuf->verts.size());
-    needs_tri_index = true;
-
-    for (int i = 0; i < tribuf->tris.size(); i++) {
-      PBVHTri *tri = &tribuf->tris[i];
-      GPU_indexbuf_add_tri_verts(&elb_tris, tri->v[0], tri->v[1], tri->v[2]);
-    }
-
-    tris_count = tribuf->tris.size();
-    tri_index = GPU_indexbuf_build(&elb_tris);
-  }
-
-  void create_index_bmesh(const PBVH_GPU_Args &args, bool need_lines)
-  {
-    if (!tri_index) {
-      create_index_bmesh_faces(args);
-    }
-
-    if (need_lines && !lines_count && lines_index) {
-      GPU_INDEXBUF_DISCARD_SAFE(lines_index);
-      lines_index = nullptr;
-    }
-
-    if (!lines_index) {
-      if (need_lines) {
-        create_index_bmesh_lines(args);
-      }
-      else {
-        GPUIndexBufBuilder elb_lines;
-        GPU_indexbuf_init(&elb_lines, GPU_PRIM_LINES, 0, INT_MAX);
-
-        lines_index = GPU_indexbuf_build(&elb_lines);
-        lines_count = 0;
-      }
-    }
   }
 
   void create_index_grids(const PBVH_GPU_Args &args, bool do_coarse)
@@ -1447,7 +1362,7 @@
         create_index_faces(args);
         break;
       case PBVH_BMESH:
-        create_index_bmesh(args, true);
+        create_index_bmesh(args);
         break;
       case PBVH_GRIDS:
         create_index_grids(args, false);
