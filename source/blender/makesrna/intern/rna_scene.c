/*
 * ***** BEGIN GPL LICENSE BLOCK *****
 *
 * This program is free software; you can redistribute it and/or
 * modify it under the terms of the GNU General Public License
 * as published by the Free Software Foundation; either version 2
 * of the License, or (at your option) any later version.
 *
 * This program is distributed in the hope that it will be useful,
 * but WITHOUT ANY WARRANTY; without even the implied warranty of
 * MERCHANTABILITY or FITNESS FOR A PARTICULAR PURPOSE.  See the
 * GNU General Public License for more details.
 *
 * You should have received a copy of the GNU General Public License
 * along with this program; if not, write to the Free Software Foundation,
 * Inc., 51 Franklin Street, Fifth Floor, Boston, MA 02110-1301, USA.
 *
 * Contributor(s): Blender Foundation (2008).
 *
 * ***** END GPL LICENSE BLOCK *****
 */

/** \file blender/makesrna/intern/rna_scene.c
 *  \ingroup RNA
 */


#include <stdlib.h>

#include "RNA_define.h"
#include "RNA_enum_types.h"

#include "rna_internal.h"

#include "DNA_group_types.h"
#include "DNA_modifier_types.h"
#include "DNA_particle_types.h"
#include "DNA_scene_types.h"
#include "DNA_userdef_types.h"
#include "BLI_math.h"

/* Include for Bake Options */
#include "RE_engine.h"
#include "RE_pipeline.h"

#ifdef WITH_QUICKTIME
#include "quicktime_export.h"
#  ifdef WITH_AUDASPACE
#    include "AUD_Space.h"
#  endif
#endif

#ifdef WITH_FFMPEG
#include "BKE_writeffmpeg.h"
#include <libavcodec/avcodec.h> 
#include <libavformat/avformat.h>
#endif

#include "ED_render.h"

#include "WM_api.h"
#include "WM_types.h"

#include "BLI_threads.h"

EnumPropertyItem snap_target_items[] = {
	{SCE_SNAP_TARGET_CLOSEST, "CLOSEST", 0, "Closest", "Snap closest point onto target"},
	{SCE_SNAP_TARGET_CENTER, "CENTER", 0, "Center", "Snap center onto target"},
	{SCE_SNAP_TARGET_MEDIAN, "MEDIAN", 0, "Median", "Snap median onto target"},
	{SCE_SNAP_TARGET_ACTIVE, "ACTIVE", 0, "Active", "Snap active onto target"},
	{0, NULL, 0, NULL, NULL}};
	
EnumPropertyItem proportional_falloff_items[] ={
	{PROP_SMOOTH, "SMOOTH", ICON_SMOOTHCURVE, "Smooth", "Smooth falloff"},
	{PROP_SPHERE, "SPHERE", ICON_SPHERECURVE, "Sphere", "Spherical falloff"},
	{PROP_ROOT, "ROOT", ICON_ROOTCURVE, "Root", "Root falloff"},
	{PROP_SHARP, "SHARP", ICON_SHARPCURVE, "Sharp", "Sharp falloff"},
	{PROP_LIN, "LINEAR", ICON_LINCURVE, "Linear", "Linear falloff"},
	{PROP_CONST, "CONSTANT", ICON_NOCURVE, "Constant", "Constant falloff"},
	{PROP_RANDOM, "RANDOM", ICON_RNDCURVE, "Random", "Random falloff"},
	{0, NULL, 0, NULL, NULL}};


EnumPropertyItem proportional_editing_items[] = {
	{PROP_EDIT_OFF, "DISABLED", ICON_PROP_OFF, "Disable", "Proportional Editing disabled"},
	{PROP_EDIT_ON, "ENABLED", ICON_PROP_ON, "Enable", "Proportional Editing enabled"},
	{PROP_EDIT_CONNECTED, "CONNECTED", ICON_PROP_CON, "Connected", "Proportional Editing using connected geometry only"},
	{0, NULL, 0, NULL, NULL}};

/* keep for operators, not used here */
EnumPropertyItem mesh_select_mode_items[] = {
	{SCE_SELECT_VERTEX, "VERTEX", ICON_VERTEXSEL, "Vertex", "Vertex selection mode"},
	{SCE_SELECT_EDGE, "EDGE", ICON_EDGESEL, "Edge", "Edge selection mode"},
	{SCE_SELECT_FACE, "FACE", ICON_FACESEL, "Face", "Face selection mode"},
	{0, NULL, 0, NULL, NULL}};

EnumPropertyItem snap_element_items[] = {
	{SCE_SNAP_MODE_INCREMENT, "INCREMENT", ICON_SNAP_INCREMENT, "Increment", "Snap to increments of grid"},
	{SCE_SNAP_MODE_VERTEX, "VERTEX", ICON_SNAP_VERTEX, "Vertex", "Snap to vertices"},
	{SCE_SNAP_MODE_EDGE, "EDGE", ICON_SNAP_EDGE, "Edge", "Snap to edges"},
	{SCE_SNAP_MODE_FACE, "FACE", ICON_SNAP_FACE, "Face", "Snap to faces"},
	{SCE_SNAP_MODE_VOLUME, "VOLUME", ICON_SNAP_VOLUME, "Volume", "Snap to volume"},
	{0, NULL, 0, NULL, NULL}};

EnumPropertyItem image_type_items[] = {
	{0, "", 0, "Image", NULL},
	{R_BMP, "BMP", ICON_FILE_IMAGE, "BMP", "Output image in bitmap format"},
#ifdef WITH_DDS
	{R_DDS, "DDS", ICON_FILE_IMAGE, "DDS", "Output image in DDS format"},
#endif
	{R_IRIS, "IRIS", ICON_FILE_IMAGE, "Iris", "Output image in (old!) SGI IRIS format"},
	{R_PNG, "PNG", ICON_FILE_IMAGE, "PNG", "Output image in PNG format"},
	{R_JPEG90, "JPEG", ICON_FILE_IMAGE, "JPEG", "Output image in JPEG format"},
#ifdef WITH_OPENJPEG
	{R_JP2, "JPEG2000", ICON_FILE_IMAGE, "JPEG 2000", "Output image in JPEG 2000 format"},
#endif
	{R_TARGA, "TARGA", ICON_FILE_IMAGE, "Targa", "Output image in Targa format"},
	{R_RAWTGA, "TARGA_RAW", ICON_FILE_IMAGE, "Targa Raw", "Output image in uncompressed Targa format"},
	{0, "", 0, " ", NULL},
#ifdef WITH_CINEON
	{R_CINEON, "CINEON", ICON_FILE_IMAGE, "Cineon", "Output image in Cineon format"},
	{R_DPX, "DPX",ICON_FILE_IMAGE, "DPX", "Output image in DPX format"},
#endif
#ifdef WITH_OPENEXR
	{R_MULTILAYER, "MULTILAYER", ICON_FILE_IMAGE, "MultiLayer", "Output image in multilayer OpenEXR format"},
	{R_OPENEXR, "OPEN_EXR", ICON_FILE_IMAGE, "OpenEXR", "Output image in OpenEXR format"},
#endif
#ifdef WITH_HDR
	{R_RADHDR, "HDR", ICON_FILE_IMAGE, "Radiance HDR", "Output image in Radiance HDR format"},
#endif
#ifdef WITH_TIFF
	{R_TIFF, "TIFF", ICON_FILE_IMAGE, "TIFF", "Output image in TIFF format"},
#endif
	{0, "", 0, "Movie", NULL},
#ifdef _WIN32
	{R_AVICODEC, "AVICODEC", ICON_FILE_MOVIE, "AVI Codec", "Output video in AVI format"}, // XXX Missing codec menu
#endif
	{R_AVIJPEG, "AVI_JPEG", ICON_FILE_MOVIE, "AVI JPEG", "Output video in AVI JPEG format"},
	{R_AVIRAW, "AVI_RAW", ICON_FILE_MOVIE, "AVI Raw", "Output video in AVI Raw format"},
#ifdef WITH_FRAMESERVER
	{R_FRAMESERVER, "FRAMESERVER", ICON_FILE_SCRIPT, "Frame Server", "Output image to a frameserver"},
#endif
#ifdef WITH_FFMPEG
	{R_H264, "H264", ICON_FILE_MOVIE, "H.264", "Output video in H.264 format"},
	{R_FFMPEG, "FFMPEG", ICON_FILE_MOVIE, "MPEG", "Output video in MPEG format"},
	{R_THEORA, "THEORA", ICON_FILE_MOVIE, "Ogg Theora", "Output video in Ogg format"},
#endif
#ifdef WITH_QUICKTIME
#	ifdef USE_QTKIT
	{R_QUICKTIME, "QUICKTIME_QTKIT", ICON_FILE_MOVIE, "QuickTime", "Output video in Quicktime format"},
#	else
	{R_QUICKTIME, "QUICKTIME_CARBON", ICON_FILE_MOVIE, "QuickTime", "Output video in Quicktime format"},
#	endif
#endif
#ifdef WITH_FFMPEG
	{R_XVID, "XVID", ICON_FILE_MOVIE, "Xvid", "Output video in Xvid format"},
#endif
	{0, NULL, 0, NULL, NULL}};

EnumPropertyItem image_color_mode_items[] ={
	{R_PLANESBW, "BW", 0, "BW", "Images get saved in 8 bits grayscale (only PNG, JPEG, TGA, TIF)"},
	{R_PLANES24, "RGB", 0, "RGB", "Images are saved with RGB (color) data"},
	{R_PLANES32, "RGBA", 0, "RGBA", "Images are saved with RGB and Alpha data (if supported)"},
	{0, NULL, 0, NULL, NULL}};

#ifdef RNA_RUNTIME

#include "DNA_anim_types.h"
#include "DNA_node_types.h"
#include "DNA_object_types.h"
#include "DNA_mesh_types.h"

#include "RNA_access.h"

#include "MEM_guardedalloc.h"

#include "BLI_threads.h"
#include "BLI_editVert.h"

#include "BKE_context.h"
#include "BKE_global.h"
#include "BKE_image.h"
#include "BKE_main.h"
#include "BKE_node.h"
#include "BKE_pointcache.h"
#include "BKE_scene.h"
#include "BKE_depsgraph.h"
#include "BKE_image.h"
#include "BKE_mesh.h"
#include "BKE_sound.h"
#include "BKE_screen.h"
#include "BKE_sequencer.h"
#include "BKE_animsys.h"

#include "WM_api.h"

#include "ED_info.h"
#include "ED_node.h"
#include "ED_view3d.h"
#include "ED_mesh.h"
#include "ED_keyframing.h"

#include "RE_engine.h"

static int rna_Scene_object_bases_lookup_string(PointerRNA *ptr, const char *key, PointerRNA *r_ptr)
{
	Scene *scene= (Scene*)ptr->data;
	Base *base;

	for(base= scene->base.first; base; base= base->next) {
		if(strncmp(base->object->id.name+2, key, sizeof(base->object->id.name)-2)==0) {
			*r_ptr= rna_pointer_inherit_refine(ptr, &RNA_ObjectBase, base);
			return TRUE;
		}
	}

	return FALSE;
}

static PointerRNA rna_Scene_objects_get(CollectionPropertyIterator *iter)
{
	ListBaseIterator *internal= iter->internal;

	/* we are actually iterating a Base list, so override get */
	return rna_pointer_inherit_refine(&iter->parent, &RNA_Object, ((Base*)internal->link)->object);
}

static Base *rna_Scene_object_link(Scene *scene, bContext *C, ReportList *reports, Object *ob)
{
	Scene *scene_act= CTX_data_scene(C);
	Base *base;

	if (object_in_scene(ob, scene)) {
		BKE_reportf(reports, RPT_ERROR, "Object \"%s\" is already in scene \"%s\"", ob->id.name+2, scene->id.name+2);
		return NULL;
	}

	base= scene_add_base(scene, ob);
	id_us_plus(&ob->id);

	/* this is similar to what object_add_type and add_object do */
	base->lay= scene->lay;

	/* when linking to an inactive scene dont touch the layer */
	if(scene == scene_act)
		ob->lay= base->lay;

	ob->recalc |= OB_RECALC_OB|OB_RECALC_DATA|OB_RECALC_TIME;

	/* slows down importers too much, run scene.update() */
	/* DAG_scene_sort(G.main, scene); */

	WM_main_add_notifier(NC_SCENE|ND_OB_ACTIVE, scene);

	return base;
}

static void rna_Scene_object_unlink(Scene *scene, ReportList *reports, Object *ob)
{
	Base *base= object_in_scene(ob, scene);
	if (!base) {
		BKE_reportf(reports, RPT_ERROR, "Object '%s' is not in this scene '%s'", ob->id.name+2, scene->id.name+2);
		return;
	}
	if (base==scene->basact && ob->mode != OB_MODE_OBJECT) {
		BKE_reportf(reports, RPT_ERROR, "Object '%s' must be in 'Object Mode' to unlink", ob->id.name+2);
		return;
	}
	if(scene->basact==base) {
		scene->basact= NULL;
	}

	BLI_remlink(&scene->base, base);
	MEM_freeN(base);

	ob->id.us--;

	/* needed otherwise the depgraph will contain free'd objects which can crash, see [#20958] */
	DAG_scene_sort(G.main, scene);
	DAG_ids_flush_update(G.main, 0);

	WM_main_add_notifier(NC_SCENE|ND_OB_ACTIVE, scene);
}

static void rna_Scene_skgen_etch_template_set(PointerRNA *ptr, PointerRNA value)
{
	ToolSettings *ts = (ToolSettings*)ptr->data;
	if(value.data && ((Object*)value.data)->type == OB_ARMATURE)
		ts->skgen_template = value.data;
	else
		ts->skgen_template = NULL;
}

static PointerRNA rna_Scene_active_object_get(PointerRNA *ptr)
{
	Scene *scene= (Scene*)ptr->data;
	return rna_pointer_inherit_refine(ptr, &RNA_Object, scene->basact ? scene->basact->object : NULL);
}

static void rna_Scene_active_object_set(PointerRNA *ptr, PointerRNA value)
{
	Scene *scene= (Scene*)ptr->data;
	if(value.data)
		scene->basact= object_in_scene((Object*)value.data, scene);
	else
		scene->basact= NULL;
}

static void rna_Scene_set_set(PointerRNA *ptr, PointerRNA value)
{
	Scene *scene= (Scene*)ptr->data;
	Scene *set= (Scene*)value.data;
	Scene *nested_set;

	for(nested_set= set; nested_set; nested_set= nested_set->set) {
		if(nested_set==scene)
			return;
	}

	scene->set= set;
}

static void rna_Scene_layer_set(PointerRNA *ptr, const int *values)
{
	Scene *scene= (Scene*)ptr->data;

	scene->lay= ED_view3d_scene_layer_set(scene->lay, values, &scene->layact);
}

static void rna_Scene_view3d_update(Main *bmain, Scene *UNUSED(scene_unused), PointerRNA *ptr)
{
	Scene *scene= (Scene*)ptr->data;

	BKE_screen_view3d_main_sync(&bmain->screen, scene);
}

static void rna_Scene_layer_update(Main *bmain, Scene *scene, PointerRNA *ptr)
{
	rna_Scene_view3d_update(bmain, scene, ptr);
	DAG_on_visible_update(bmain, FALSE);
}

static void rna_Scene_fps_update(Main *UNUSED(bmain), Scene *scene, PointerRNA *UNUSED(ptr))
{
	sound_update_fps(scene);
	seq_update_sound_bounds_all(scene);
}

static void rna_Scene_listener_update(Main *UNUSED(bmain), Scene *scene, PointerRNA *UNUSED(ptr))
{
	sound_update_scene_listener(scene);
}

static void rna_Scene_volume_set(PointerRNA *ptr, float value)
{
	Scene *scene= (Scene*)(ptr->data);

	scene->audio.volume = value;
	if(scene->sound_scene)
		sound_set_scene_volume(scene, value);
}

static void rna_Scene_framelen_update(Main *UNUSED(bmain), Scene *scene, PointerRNA *UNUSED(ptr))
{	
	scene->r.framelen= (float)scene->r.framapto/(float)scene->r.images;
}


static void rna_Scene_current_frame_set(PointerRNA *ptr, int value)
{
	Scene *data= (Scene*)ptr->data;
	
	/* if negative frames aren't allowed, then we can't use them */
	FRAMENUMBER_MIN_CLAMP(value);
	data->r.cfra= value;
}

static void rna_Scene_start_frame_set(PointerRNA *ptr, int value)
{
	Scene *data= (Scene*)ptr->data;
	/* MINFRAME not MINAFRAME, since some output formats can't taken negative frames */
	CLAMP(value, MINFRAME, data->r.efra); 
	data->r.sfra= value;
}

static void rna_Scene_end_frame_set(PointerRNA *ptr, int value)
{
	Scene *data= (Scene*)ptr->data;
	CLAMP(value, data->r.sfra, MAXFRAME);
	data->r.efra= value;
}

static void rna_Scene_use_preview_range_set(PointerRNA *ptr, int value)
{
	Scene *data= (Scene*)ptr->data;
	
	if (value) {
		/* copy range from scene if not set before */
		if ((data->r.psfra == data->r.pefra) && (data->r.psfra == 0)) {
			data->r.psfra= data->r.sfra;
			data->r.pefra= data->r.efra;
		}
		
		data->r.flag |= SCER_PRV_RANGE;
	}
	else
		data->r.flag &= ~SCER_PRV_RANGE;
}


static void rna_Scene_preview_range_start_frame_set(PointerRNA *ptr, int value)
{
	Scene *data= (Scene*)ptr->data;
	
	/* check if enabled already */
	if ((data->r.flag & SCER_PRV_RANGE) == 0) {
		/* set end of preview range to end frame, then clamp as per normal */
		// TODO: or just refuse to set instead?
		data->r.pefra= data->r.efra;
	}
	
	/* now set normally */
	CLAMP(value, MINAFRAME, data->r.pefra);
	data->r.psfra= value;
}

static void rna_Scene_preview_range_end_frame_set(PointerRNA *ptr, int value)
{
	Scene *data= (Scene*)ptr->data;
	
	/* check if enabled already */
	if ((data->r.flag & SCER_PRV_RANGE) == 0) {
		/* set start of preview range to start frame, then clamp as per normal */
		// TODO: or just refuse to set instead?
		data->r.psfra= data->r.sfra; 
	}
	
	/* now set normally */
	CLAMP(value, data->r.psfra, MAXFRAME);
	data->r.pefra= value;
}

static void rna_Scene_frame_update(Main *bmain, Scene *UNUSED(current_scene), PointerRNA *ptr)
{
	Scene *scene= (Scene*)ptr->id.data;
	sound_seek_scene(bmain, scene);
}

static PointerRNA rna_Scene_active_keying_set_get(PointerRNA *ptr)
{
	Scene *scene= (Scene *)ptr->data;
	return rna_pointer_inherit_refine(ptr, &RNA_KeyingSet, ANIM_scene_get_active_keyingset(scene));
}

static void rna_Scene_active_keying_set_set(PointerRNA *ptr, PointerRNA value)
{
	Scene *scene= (Scene *)ptr->data;
	KeyingSet *ks= (KeyingSet*)value.data;
	
	scene->active_keyingset= ANIM_scene_get_keyingset_index(scene, ks);
}

/* get KeyingSet index stuff for list of Keying Sets editing UI
 *	- active_keyingset-1 since 0 is reserved for 'none'
 *	- don't clamp, otherwise can never set builtins types as active... 
 */
static int rna_Scene_active_keying_set_index_get(PointerRNA *ptr)
{
	Scene *scene= (Scene *)ptr->data; 	
	return scene->active_keyingset-1;
}

/* get KeyingSet index stuff for list of Keying Sets editing UI
 *	- value+1 since 0 is reserved for 'none'
 */
static void rna_Scene_active_keying_set_index_set(PointerRNA *ptr, int value) 
{
	Scene *scene= (Scene *)ptr->data; 
	scene->active_keyingset= value+1; 	 
}

// XXX: evil... builtin_keyingsets is defined in keyingsets.c!
// TODO: make API function to retrieve this...
extern ListBase builtin_keyingsets;

static void rna_Scene_all_keyingsets_begin(CollectionPropertyIterator *iter, PointerRNA *ptr)
{
	Scene *scene= (Scene*)ptr->data;
	
	/* start going over the scene KeyingSets first, while we still have pointer to it 
	 * but only if we have any Keying Sets to use...
	 */
	if (scene->keyingsets.first)
		rna_iterator_listbase_begin(iter, &scene->keyingsets, NULL);
	else
		rna_iterator_listbase_begin(iter, &builtin_keyingsets, NULL);
}

static void rna_Scene_all_keyingsets_next(CollectionPropertyIterator *iter)
{
	ListBaseIterator *internal= iter->internal;
	KeyingSet *ks= (KeyingSet*)internal->link;
	
	/* if we've run out of links in Scene list, jump over to the builtins list unless we're there already */
	if ((ks->next == NULL) && (ks != builtin_keyingsets.last))
		internal->link= (Link*)builtin_keyingsets.first;
	else
		internal->link= (Link*)ks->next;
		
	iter->valid= (internal->link != NULL);
}


static char *rna_RenderSettings_path(PointerRNA *UNUSED(ptr))
{
	return BLI_sprintfN("render");
}

static int rna_RenderSettings_threads_get(PointerRNA *ptr)
{
	RenderData *rd= (RenderData*)ptr->data;

	if(rd->mode & R_FIXED_THREADS)
		return rd->threads;
	else
		return BLI_system_thread_count();
}

static int rna_RenderSettings_is_movie_fomat_get(PointerRNA *ptr)
{
	RenderData *rd= (RenderData*)ptr->data;
	return BKE_imtype_is_movie(rd->imtype);
}

static int rna_RenderSettings_save_buffers_get(PointerRNA *ptr)
{
	RenderData *rd= (RenderData*)ptr->data;
	if(rd->mode & R_BORDER)
		return 0;
	else
		return (rd->scemode & (R_EXR_TILE_FILE|R_FULL_SAMPLE)) != 0;
}

static int rna_RenderSettings_full_sample_get(PointerRNA *ptr)
{
	RenderData *rd= (RenderData*)ptr->data;

	return (rd->scemode & R_FULL_SAMPLE) && !(rd->mode & R_BORDER);
}

static void rna_RenderSettings_file_format_set(PointerRNA *ptr, int value)
{
	RenderData *rd= (RenderData*)ptr->data;

	rd->imtype= value;
#ifdef WITH_FFMPEG
	ffmpeg_verify_image_type(rd);
#endif
#ifdef WITH_QUICKTIME
	quicktime_verify_image_type(rd);
#endif
}

static int rna_SceneRender_file_ext_length(PointerRNA *ptr)
{
	RenderData *rd= (RenderData*)ptr->data;
	char ext[8];
	ext[0]= '\0';
	BKE_add_image_extension(ext, rd->imtype);
	return strlen(ext);
}

static void rna_SceneRender_file_ext_get(PointerRNA *ptr, char *str)
{
	RenderData *rd= (RenderData*)ptr->data;
	str[0]= '\0';
	BKE_add_image_extension(str, rd->imtype);
}

void rna_RenderSettings_jpeg2k_preset_update(RenderData *rd)
{
	rd->subimtype &= ~(R_JPEG2K_12BIT|R_JPEG2K_16BIT | R_JPEG2K_CINE_PRESET|R_JPEG2K_CINE_48FPS);
	
	switch(rd->jp2_depth) {
	case 8:		break;
	case 12:	rd->subimtype |= R_JPEG2K_12BIT; break;
	case 16:	rd->subimtype |= R_JPEG2K_16BIT; break;
	}
	
	switch(rd->jp2_preset) {
	case 1: rd->subimtype |= R_JPEG2K_CINE_PRESET;						break;
	case 2: rd->subimtype |= R_JPEG2K_CINE_PRESET|R_JPEG2K_CINE_48FPS;	break;
	case 3: rd->subimtype |= R_JPEG2K_CINE_PRESET;						break;
	case 4: rd->subimtype |= R_JPEG2K_CINE_PRESET;						break;
	case 5: rd->subimtype |= R_JPEG2K_CINE_PRESET|R_JPEG2K_CINE_48FPS;	break;
	case 6: rd->subimtype |= R_JPEG2K_CINE_PRESET;						break;
	case 7: rd->subimtype |= R_JPEG2K_CINE_PRESET|R_JPEG2K_CINE_48FPS;	break;
	}
}

#ifdef WITH_OPENJPEG
static void rna_RenderSettings_jpeg2k_preset_set(PointerRNA *ptr, int value)
{
	RenderData *rd= (RenderData*)ptr->data;
	rd->jp2_preset= value;
	rna_RenderSettings_jpeg2k_preset_update(rd);
}

static void rna_RenderSettings_jpeg2k_depth_set(PointerRNA *ptr, int value)
{
	RenderData *rd= (RenderData*)ptr->data;
	rd->jp2_depth= value;
	rna_RenderSettings_jpeg2k_preset_update(rd);
}
#endif

#ifdef WITH_QUICKTIME
static int rna_RenderSettings_qtcodecsettings_codecType_get(PointerRNA *ptr)
{
	RenderData *rd= (RenderData*)ptr->data;
	
	return quicktime_rnatmpvalue_from_videocodectype(rd->qtcodecsettings.codecType);
}

static void rna_RenderSettings_qtcodecsettings_codecType_set(PointerRNA *ptr, int value)
{
	RenderData *rd= (RenderData*)ptr->data;

	rd->qtcodecsettings.codecType = quicktime_videocodecType_from_rnatmpvalue(value);
}

static EnumPropertyItem *rna_RenderSettings_qtcodecsettings_codecType_itemf(bContext *C, PointerRNA *ptr,
                                                                            PropertyRNA *UNUSED(prop), int *free)
{
	EnumPropertyItem *item= NULL;
	EnumPropertyItem tmp = {0, "", 0, "", ""};
	QuicktimeCodecTypeDesc *codecTypeDesc;
	int i=1, totitem= 0;
	char id[5];
	
	for(i=0;i<quicktime_get_num_videocodecs();i++) {
		codecTypeDesc = quicktime_get_videocodecType_desc(i);
		if (!codecTypeDesc) break;
		
		tmp.value= codecTypeDesc->rnatmpvalue;
		*((int*)id) = codecTypeDesc->codecType;
		id[4] = 0;
		tmp.identifier= id; 
		tmp.name= codecTypeDesc->codecName;
		RNA_enum_item_add(&item, &totitem, &tmp);
	}
	
	RNA_enum_item_end(&item, &totitem);
	*free= 1;
	
	return item;	
}

#ifdef USE_QTKIT
static int rna_RenderSettings_qtcodecsettings_audiocodecType_get(PointerRNA *ptr)
{
	RenderData *rd= (RenderData*)ptr->data;
	
	return quicktime_rnatmpvalue_from_audiocodectype(rd->qtcodecsettings.audiocodecType);
}

static void rna_RenderSettings_qtcodecsettings_audiocodecType_set(PointerRNA *ptr, int value)
{
	RenderData *rd= (RenderData*)ptr->data;
	
	rd->qtcodecsettings.audiocodecType = quicktime_audiocodecType_from_rnatmpvalue(value);
}

static EnumPropertyItem *rna_RenderSettings_qtcodecsettings_audiocodecType_itemf(bContext *C, PointerRNA *ptr,
                                                                                 PropertyRNA *UNUSED(prop), int *free)
{
	EnumPropertyItem *item= NULL;
	EnumPropertyItem tmp = {0, "", 0, "", ""};
	QuicktimeCodecTypeDesc *codecTypeDesc;
	int i=1, totitem= 0;
	
	for(i=0;i<quicktime_get_num_audiocodecs();i++) {
		codecTypeDesc = quicktime_get_audiocodecType_desc(i);
		if (!codecTypeDesc) break;
		
		tmp.value= codecTypeDesc->rnatmpvalue;
		tmp.identifier= codecTypeDesc->codecName; 
		tmp.name= codecTypeDesc->codecName;
		RNA_enum_item_add(&item, &totitem, &tmp);
	}
	
	RNA_enum_item_end(&item, &totitem);
	*free= 1;
	
	return item;	
}	
#endif
#endif

static int rna_RenderSettings_active_layer_index_get(PointerRNA *ptr)
{
	RenderData *rd= (RenderData*)ptr->data;
	return rd->actlay;
}

static void rna_RenderSettings_active_layer_index_set(PointerRNA *ptr, int value)
{
	RenderData *rd= (RenderData*)ptr->data;
	rd->actlay= value;
}

static void rna_RenderSettings_active_layer_index_range(PointerRNA *ptr, int *min, int *max)
{
	RenderData *rd= (RenderData*)ptr->data;

	*min= 0;
	*max= BLI_countlist(&rd->layers)-1;
	*max= MAX2(0, *max);
}

static PointerRNA rna_RenderSettings_active_layer_get(PointerRNA *ptr)
{
	RenderData *rd= (RenderData*)ptr->data;
	SceneRenderLayer *srl = BLI_findlink(&rd->layers, rd->actlay);
	
	return rna_pointer_inherit_refine(ptr, &RNA_SceneRenderLayer, srl);
}

static void rna_RenderSettings_active_layer_set(PointerRNA *ptr, PointerRNA value)
{
	RenderData *rd= (RenderData*)ptr->data;
	SceneRenderLayer *srl= (SceneRenderLayer*)value.data;
	const int index= BLI_findindex(&rd->layers, srl);
	if (index != -1) rd->actlay= index;
}

static void rna_RenderSettings_engine_set(PointerRNA *ptr, int value)
{
	RenderData *rd= (RenderData*)ptr->data;
	RenderEngineType *type= BLI_findlink(&R_engines, value);

	if(type)
		BLI_strncpy_utf8(rd->engine, type->idname, sizeof(rd->engine));
}

static EnumPropertyItem *rna_RenderSettings_engine_itemf(bContext *UNUSED(C), PointerRNA *UNUSED(ptr),
                                                         PropertyRNA *UNUSED(prop), int *free)
{
	RenderEngineType *type;
	EnumPropertyItem *item= NULL;
	EnumPropertyItem tmp = {0, "", 0, "", ""};
	int a=0, totitem= 0;

	for(type=R_engines.first; type; type=type->next, a++) {
		tmp.value= a;
		tmp.identifier= type->idname;
		tmp.name= type->name;
		RNA_enum_item_add(&item, &totitem, &tmp);
	}
	
	RNA_enum_item_end(&item, &totitem);
	*free= 1;

	return item;
}

static int rna_RenderSettings_engine_get(PointerRNA *ptr)
{
	RenderData *rd= (RenderData*)ptr->data;
	RenderEngineType *type;
	int a= 0;

	for(type=R_engines.first; type; type=type->next, a++)
		if(strcmp(type->idname, rd->engine) == 0)
			return a;
	
	return 0;
}

static void rna_RenderSettings_engine_update(Main *bmain, Scene *UNUSED(unused), PointerRNA *UNUSED(ptr))
{
	ED_render_engine_changed(bmain);
}

static void rna_Scene_glsl_update(Main *UNUSED(bmain), Scene *UNUSED(scene), PointerRNA *ptr)
{
	Scene *scene= (Scene*)ptr->id.data;

	DAG_id_tag_update(&scene->id, 0);
}

static void rna_RenderSettings_color_management_update(Main *bmain, Scene *UNUSED(scene), PointerRNA *ptr)
{
	/* reset image nodes */
	Scene *scene= (Scene*)ptr->id.data;
	bNodeTree *ntree=scene->nodetree;
	bNode *node;
	
	if(ntree && scene->use_nodes) {
		/* XXX images are freed here, stop render and preview threads, until Image is threadsafe */
		WM_jobs_stop_all(bmain->wm.first);
		
		for (node=ntree->nodes.first; node; node=node->next) {
			if (ELEM(node->type, CMP_NODE_VIEWER, CMP_NODE_IMAGE)) {
				ED_node_changed_update(&scene->id, node);
				WM_main_add_notifier(NC_NODE|NA_EDITED, node);
				
				if (node->type == CMP_NODE_IMAGE)
					BKE_image_signal((Image *)node->id, NULL, IMA_SIGNAL_RELOAD);
			}
		}
	}

	rna_Scene_glsl_update(bmain, scene, ptr);
}

static void rna_SceneRenderLayer_name_set(PointerRNA *ptr, const char *value)
{
	Scene *scene= (Scene*)ptr->id.data;
	SceneRenderLayer *rl= (SceneRenderLayer*)ptr->data;
	BLI_strncpy_utf8(rl->name, value, sizeof(rl->name));
	BLI_uniquename(&scene->r.layers, rl, "RenderLayer", '.', offsetof(SceneRenderLayer, name), sizeof(rl->name));

	if(scene->nodetree) {
		bNode *node;
		int index= BLI_findindex(&scene->r.layers, rl);

		for(node= scene->nodetree->nodes.first; node; node= node->next) {
			if(node->type==CMP_NODE_R_LAYERS && node->id==NULL) {
				if(node->custom1==index)
					BLI_strncpy(node->name, rl->name, NODE_MAXSTR);
			}
		}
	}
}

static int rna_RenderSettings_multiple_engines_get(PointerRNA *UNUSED(ptr))
{
	return (BLI_countlist(&R_engines) > 1);
}

static int rna_RenderSettings_use_shading_nodes_get(PointerRNA *ptr)
{
	Scene *scene= (Scene*)ptr->id.data;
	return scene_use_new_shading_nodes(scene);
}

static int rna_RenderSettings_use_game_engine_get(PointerRNA *ptr)
{
	RenderData *rd= (RenderData*)ptr->data;
	RenderEngineType *type;

	for(type=R_engines.first; type; type=type->next)
		if(strcmp(type->idname, rd->engine) == 0)
			return (type->flag & RE_GAME);
	
	return 0;
}

static void rna_SceneRenderLayer_layer_set(PointerRNA *ptr, const int *values)
{
	SceneRenderLayer *rl= (SceneRenderLayer*)ptr->data;
	rl->lay= ED_view3d_scene_layer_set(rl->lay, values, NULL);
}

static void rna_SceneRenderLayer_pass_update(Main *UNUSED(bmain), Scene *UNUSED(scene), PointerRNA *ptr)
{
	Scene *scene= (Scene*)ptr->id.data;

	if(scene->nodetree)
		ntreeCompositForceHidden(scene->nodetree, scene);
}

static void rna_Scene_use_nodes_set(PointerRNA *ptr, int value)
{
	Scene *scene= (Scene*)ptr->data;

	scene->use_nodes= value;
	if(scene->use_nodes && scene->nodetree==NULL)
		ED_node_composit_default(scene);
}

static void rna_Physics_update(Main *UNUSED(bmain), Scene *UNUSED(scene), PointerRNA *ptr)
{
	Scene *scene= (Scene*)ptr->id.data;
	Base *base;

	for(base = scene->base.first; base; base=base->next)
		BKE_ptcache_object_reset(scene, base->object, PTCACHE_RESET_DEPSGRAPH);
}

static void rna_Scene_editmesh_select_mode_set(PointerRNA *ptr, const int *value)
{
	Scene *scene= (Scene*)ptr->id.data;
	ToolSettings *ts = (ToolSettings*)ptr->data;
	int flag = (value[0] ? SCE_SELECT_VERTEX:0) | (value[1] ? SCE_SELECT_EDGE:0) | (value[2] ? SCE_SELECT_FACE:0);

	if(flag) {
		ts->selectmode = flag;

		if(scene->basact) {
			Mesh *me= get_mesh(scene->basact->object);
			if(me && me->edit_mesh && me->edit_mesh->selectmode != flag) {
				me->edit_mesh->selectmode= flag;
				EM_selectmode_set(me->edit_mesh);
			}
		}
	}
}

static void rna_Scene_editmesh_select_mode_update(Main *UNUSED(bmain), Scene *scene, PointerRNA *UNUSED(ptr))
{
	Mesh *me= NULL;

	if(scene->basact) {
		me= get_mesh(scene->basact->object);
		if(me && me->edit_mesh==NULL)
			me= NULL;
	}

	WM_main_add_notifier(NC_GEOM|ND_SELECT, me);
	WM_main_add_notifier(NC_SCENE|ND_TOOLSETTINGS, NULL);
}

static void object_simplify_update(Object *ob)
{
	ModifierData *md;
	ParticleSystem *psys;

	for(md=ob->modifiers.first; md; md=md->next)
		if(ELEM3(md->type, eModifierType_Subsurf, eModifierType_Multires, eModifierType_ParticleSystem))
			ob->recalc |= OB_RECALC_DATA|PSYS_RECALC_CHILD;

	for(psys=ob->particlesystem.first; psys; psys=psys->next)
		psys->recalc |= PSYS_RECALC_CHILD;
	
	if(ob->dup_group) {
		GroupObject *gob;

		for(gob=ob->dup_group->gobject.first; gob; gob=gob->next)
			object_simplify_update(gob->ob);
	}
}

static void rna_Scene_use_simplify_update(Main *bmain, Scene *scene, PointerRNA *UNUSED(ptr))
{
	Scene *sce_iter;
	Base *base;

	for(SETLOOPER(scene, sce_iter, base))
		object_simplify_update(base->object);
	
	DAG_ids_flush_update(bmain, 0);
	WM_main_add_notifier(NC_GEOM|ND_DATA, NULL);
}

static void rna_Scene_simplify_update(Main *bmain, Scene *scene, PointerRNA *ptr)
{
	if(scene->r.mode & R_SIMPLIFY)
		rna_Scene_use_simplify_update(bmain, scene, ptr);
}

static int rna_Scene_use_audio_get(PointerRNA *ptr)
{
	Scene *scene= (Scene*)ptr->data;
	return scene->audio.flag & AUDIO_MUTE;
}

static void rna_Scene_use_audio_set(PointerRNA *ptr, int value)
{
	Scene *scene= (Scene*)ptr->data;

	if(value)
		scene->audio.flag |= AUDIO_MUTE;
	else
		scene->audio.flag &= ~AUDIO_MUTE;

	sound_mute_scene(scene, value);
}

static int rna_Scene_sync_mode_get(PointerRNA *ptr)
{
	Scene *scene= (Scene*)ptr->data;
	if(scene->audio.flag & AUDIO_SYNC)
		return AUDIO_SYNC;
	return scene->flag & SCE_FRAME_DROP;
}

static void rna_Scene_sync_mode_set(PointerRNA *ptr, int value)
{
	Scene *scene= (Scene*)ptr->data;

	if(value == AUDIO_SYNC)
		scene->audio.flag |= AUDIO_SYNC;
	else if(value == SCE_FRAME_DROP)
	{
		scene->audio.flag &= ~AUDIO_SYNC;
		scene->flag |= SCE_FRAME_DROP;
	}
	else
	{
		scene->audio.flag &= ~AUDIO_SYNC;
		scene->flag &= ~SCE_FRAME_DROP;
	}
}

static int rna_GameSettings_auto_start_get(PointerRNA *UNUSED(ptr))
{
	if (G.fileflags & G_FILE_AUTOPLAY)
		return 1;

	return 0;
}

static void rna_GameSettings_auto_start_set(PointerRNA *UNUSED(ptr), int value)
{
	if(value)
		G.fileflags |= G_FILE_AUTOPLAY;
	else
		G.fileflags &= ~G_FILE_AUTOPLAY;
}


static TimeMarker *rna_TimeLine_add(Scene *scene, const char name[])
{
	TimeMarker *marker = MEM_callocN(sizeof(TimeMarker), "TimeMarker");
	marker->flag= SELECT;
	marker->frame= 1;
	BLI_strncpy_utf8(marker->name, name, sizeof(marker->name));
	BLI_addtail(&scene->markers, marker);
	return marker;
}

static void rna_TimeLine_remove(Scene *scene, ReportList *reports, TimeMarker *marker)
{
	if (!BLI_remlink_safe(&scene->markers, marker)) {
		BKE_reportf(reports, RPT_ERROR, "TimelineMarker '%s' not found in scene '%s'", marker->name, scene->id.name+2);
		return;
	}

	/* XXX, invalidates PyObject */
	MEM_freeN(marker);
}

static KeyingSet *rna_Scene_keying_set_new(Scene *sce, ReportList *reports, const char name[])
{
	KeyingSet *ks= NULL;

	/* call the API func, and set the active keyingset index */
	ks= BKE_keyingset_add(&sce->keyingsets, name, KEYINGSET_ABSOLUTE, 0);
	
	if (ks) {
		sce->active_keyingset= BLI_countlist(&sce->keyingsets);
		return ks;
	}
	else {
		BKE_report(reports, RPT_ERROR, "Keying Set could not be added");
		return NULL;
	}
}

static void rna_SceneCamera_update(Main *UNUSED(bmain), Scene *UNUSED(scene), PointerRNA *ptr)
{
	Scene *scene= (Scene*)ptr->id.data;
	Object *camera= scene->camera;

	if(camera)
		DAG_id_tag_update(&camera->id, 0);
}

/* note: without this, when Multi-Paint is activated/deactivated, the colors
 * will not change right away when multiple bones are selected, this function
 * is not for general use and only for the few cases where changing scene
 * settings and NOT for general purpose updates, possibly this should be
 * given its own notifier. */
static void rna_Scene_update_active_object_data(Main *UNUSED(bmain), Scene *scene, PointerRNA *UNUSED(ptr))
{
	Object *ob= OBACT;
	if(ob) {
		DAG_id_tag_update(&ob->id, OB_RECALC_DATA);
		WM_main_add_notifier(NC_OBJECT|ND_DRAW, &ob->id);
	}
}

static void rna_SceneCamera_update(Main *UNUSED(bmain), Scene *UNUSED(scene), PointerRNA *ptr)
{
	Scene *scene= (Scene*)ptr->id.data;
	Object *camera= scene->camera;

	if(camera)
		DAG_id_tag_update(&camera->id, 0);
}

#else

static void rna_def_transform_orientation(BlenderRNA *brna)
{
	StructRNA *srna;
	PropertyRNA *prop;

	const int matrix_dimsize[]= {3, 3};
	
	srna= RNA_def_struct(brna, "TransformOrientation", NULL);
	
	prop= RNA_def_property(srna, "matrix", PROP_FLOAT, PROP_MATRIX);
	RNA_def_property_float_sdna(prop, NULL, "mat");
	RNA_def_property_multi_array(prop, 2, matrix_dimsize);
	RNA_def_property_update(prop, NC_SPACE|ND_SPACE_VIEW3D, NULL);
	
	prop= RNA_def_property(srna, "name", PROP_STRING, PROP_NONE);
	RNA_def_property_string_sdna(prop, NULL, "name");
	RNA_def_struct_name_property(srna, prop);
	RNA_def_property_update(prop, NC_SPACE|ND_SPACE_VIEW3D, NULL);
}

static void rna_def_tool_settings(BlenderRNA  *brna)
{
	StructRNA *srna;
	PropertyRNA *prop;

	static EnumPropertyItem uv_select_mode_items[] = {
		{UV_SELECT_VERTEX, "VERTEX", ICON_UV_VERTEXSEL, "Vertex", "Vertex selection mode"},
		{UV_SELECT_EDGE, "EDGE", ICON_UV_EDGESEL, "Edge", "Edge selection mode"},
		{UV_SELECT_FACE, "FACE", ICON_UV_FACESEL, "Face", "Face selection mode"},
		{UV_SELECT_ISLAND, "ISLAND", ICON_UV_ISLANDSEL, "Island", "Island selection mode"},
		{0, NULL, 0, NULL, NULL}};
	
	/* the construction of this enum is quite special - everything is stored as bitflags, 
	 * with 1st position only for for on/off (and exposed as boolean), while others are mutually 
	 * exclusive options but which will only have any effect when autokey is enabled
	 */
	static EnumPropertyItem auto_key_items[] = {
		{AUTOKEY_MODE_NORMAL & ~AUTOKEY_ON, "ADD_REPLACE_KEYS", 0, "Add & Replace", ""},
		{AUTOKEY_MODE_EDITKEYS & ~AUTOKEY_ON, "REPLACE_KEYS", 0, "Replace", ""},
		{0, NULL, 0, NULL, NULL}};

	static EnumPropertyItem retarget_roll_items[] = {
		{SK_RETARGET_ROLL_NONE, "NONE", 0, "None", "Don't adjust roll"},
		{SK_RETARGET_ROLL_VIEW, "VIEW", 0, "View", "Roll bones to face the view"},
		{SK_RETARGET_ROLL_JOINT, "JOINT", 0, "Joint", "Roll bone to original joint plane offset"},
		{0, NULL, 0, NULL, NULL}};
	
	static EnumPropertyItem sketch_convert_items[] = {
		{SK_CONVERT_CUT_FIXED, "FIXED", 0, "Fixed", "Subdivide stroke in fixed number of bones"},
		{SK_CONVERT_CUT_LENGTH, "LENGTH", 0, "Length", "Subdivide stroke in bones of specific length"},
		{SK_CONVERT_CUT_ADAPTATIVE, "ADAPTIVE", 0, "Adaptive",
		                            "Subdivide stroke adaptively, with more subdivision in curvier parts"},
		{SK_CONVERT_RETARGET, "RETARGET", 0, "Retarget", "Retarget template bone chain to stroke"},
		{0, NULL, 0, NULL, NULL}};

	static EnumPropertyItem edge_tag_items[] = {
		{EDGE_MODE_SELECT, "SELECT", 0, "Select", ""},
		{EDGE_MODE_TAG_SEAM, "SEAM", 0, "Tag Seam", ""},
		{EDGE_MODE_TAG_SHARP, "SHARP", 0, "Tag Sharp", ""},
		{EDGE_MODE_TAG_CREASE, "CREASE", 0, "Tag Crease", ""},
		{EDGE_MODE_TAG_BEVEL, "BEVEL", 0, "Tag Bevel", ""},
		{0, NULL, 0, NULL, NULL}};

	srna= RNA_def_struct(brna, "ToolSettings", NULL);
	RNA_def_struct_ui_text(srna, "Tool Settings", "");
	
	prop= RNA_def_property(srna, "sculpt", PROP_POINTER, PROP_NONE);
	RNA_def_property_struct_type(prop, "Sculpt");
	RNA_def_property_ui_text(prop, "Sculpt", "");
	
	prop = RNA_def_property(srna, "use_auto_normalize", PROP_BOOLEAN, PROP_NONE);
	RNA_def_property_boolean_sdna(prop, NULL, "auto_normalize", 1);
	RNA_def_property_ui_text(prop, "WPaint Auto-Normalize",
	                         "Ensure all bone-deforming vertex groups add up "
	                         "to 1.0 while weight painting");
	RNA_def_property_update(prop, 0, "rna_Scene_update_active_object_data");

	prop = RNA_def_property(srna, "use_multipaint", PROP_BOOLEAN, PROP_NONE);
	RNA_def_property_boolean_sdna(prop, NULL, "multipaint", 1);
	RNA_def_property_ui_text(prop, "WPaint Multi-Paint",
	                         "Paint across all selected bones while "
	                         "weight painting");
	RNA_def_property_update(prop, 0, "rna_Scene_update_active_object_data");

	prop= RNA_def_property(srna, "vertex_paint", PROP_POINTER, PROP_NONE);
	RNA_def_property_pointer_sdna(prop, NULL, "vpaint");
	RNA_def_property_ui_text(prop, "Vertex Paint", "");

	prop= RNA_def_property(srna, "weight_paint", PROP_POINTER, PROP_NONE);
	RNA_def_property_pointer_sdna(prop, NULL, "wpaint");
	RNA_def_property_ui_text(prop, "Weight Paint", "");

	prop= RNA_def_property(srna, "image_paint", PROP_POINTER, PROP_NONE);
	RNA_def_property_pointer_sdna(prop, NULL, "imapaint");
	RNA_def_property_ui_text(prop, "Image Paint", "");

	prop= RNA_def_property(srna, "particle_edit", PROP_POINTER, PROP_NONE);
	RNA_def_property_pointer_sdna(prop, NULL, "particle");
	RNA_def_property_ui_text(prop, "Particle Edit", "");

	/* Transform */
	prop= RNA_def_property(srna, "proportional_edit", PROP_ENUM, PROP_NONE);
	RNA_def_property_enum_sdna(prop, NULL, "proportional");
	RNA_def_property_enum_items(prop, proportional_editing_items);
	RNA_def_property_ui_text(prop, "Proportional Editing",
	                         "Proportional Editing mode, allows transforms with distance fall-off");
	RNA_def_property_update(prop, NC_SCENE|ND_TOOLSETTINGS, NULL); /* header redraw */

	prop= RNA_def_property(srna, "use_proportional_edit_objects", PROP_BOOLEAN, PROP_NONE);
	RNA_def_property_boolean_sdna(prop, NULL, "proportional_objects", 0);
	RNA_def_property_ui_text(prop, "Proportional Editing Objects", "Proportional editing object mode");
	RNA_def_property_ui_icon(prop, ICON_PROP_OFF, 1);
	RNA_def_property_update(prop, NC_SCENE|ND_TOOLSETTINGS, NULL); /* header redraw */

	prop= RNA_def_property(srna, "proportional_edit_falloff", PROP_ENUM, PROP_NONE);
	RNA_def_property_enum_sdna(prop, NULL, "prop_mode");
	RNA_def_property_enum_items(prop, proportional_falloff_items);
	RNA_def_property_ui_text(prop, "Proportional Editing Falloff", "Falloff type for proportional editing mode");
	RNA_def_property_update(prop, NC_SCENE|ND_TOOLSETTINGS, NULL); /* header redraw */

	prop= RNA_def_property(srna, "proportional_size", PROP_FLOAT, PROP_DISTANCE);
	RNA_def_property_float_sdna(prop, NULL, "proportional_size");
	RNA_def_property_ui_text(prop, "Proportional Size", "Display size for proportional editing circle");
	RNA_def_property_range(prop, 0.00001, 5000.0);
	
	prop= RNA_def_property(srna, "normal_size", PROP_FLOAT, PROP_DISTANCE);
	RNA_def_property_float_sdna(prop, NULL, "normalsize");
	RNA_def_property_ui_text(prop, "Normal Size", "Display size for normals in the 3D view");
	RNA_def_property_range(prop, 0.00001, 1000.0);
	RNA_def_property_ui_range(prop, 0.01, 10.0, 10.0, 2);
	RNA_def_property_update(prop, NC_GEOM|ND_DATA, NULL);

	prop= RNA_def_property(srna, "use_mesh_automerge", PROP_BOOLEAN, PROP_NONE);
	RNA_def_property_boolean_sdna(prop, NULL, "automerge", 0);
	RNA_def_property_ui_text(prop, "AutoMerge Editing", "Automatically merge vertices moved to the same location");

	prop= RNA_def_property(srna, "use_snap", PROP_BOOLEAN, PROP_NONE);
	RNA_def_property_boolean_sdna(prop, NULL, "snap_flag", SCE_SNAP);
	RNA_def_property_ui_text(prop, "Snap", "Snap during transform");
	RNA_def_property_ui_icon(prop, ICON_SNAP_OFF, 1);
	RNA_def_property_update(prop, NC_SCENE|ND_TOOLSETTINGS, NULL); /* header redraw */

	prop= RNA_def_property(srna, "use_snap_align_rotation", PROP_BOOLEAN, PROP_NONE);
	RNA_def_property_boolean_sdna(prop, NULL, "snap_flag", SCE_SNAP_ROTATE);
	RNA_def_property_ui_text(prop, "Snap Align Rotation", "Align rotation with the snapping target");
	RNA_def_property_ui_icon(prop, ICON_SNAP_NORMAL, 0);
	RNA_def_property_update(prop, NC_SCENE|ND_TOOLSETTINGS, NULL); /* header redraw */

	prop= RNA_def_property(srna, "snap_element", PROP_ENUM, PROP_NONE);
	RNA_def_property_enum_sdna(prop, NULL, "snap_mode");
	RNA_def_property_enum_items(prop, snap_element_items);
	RNA_def_property_ui_text(prop, "Snap Element", "Type of element to snap to");
	RNA_def_property_update(prop, NC_SCENE|ND_TOOLSETTINGS, NULL); /* header redraw */

	prop= RNA_def_property(srna, "snap_target", PROP_ENUM, PROP_NONE);
	RNA_def_property_enum_sdna(prop, NULL, "snap_target");
	RNA_def_property_enum_items(prop, snap_target_items);
	RNA_def_property_ui_text(prop, "Snap Target", "Which part to snap onto the target");
	RNA_def_property_update(prop, NC_SCENE|ND_TOOLSETTINGS, NULL); /* header redraw */

	prop= RNA_def_property(srna, "use_snap_peel_object", PROP_BOOLEAN, PROP_NONE);
	RNA_def_property_boolean_sdna(prop, NULL, "snap_flag", SCE_SNAP_PEEL_OBJECT);
	RNA_def_property_ui_text(prop, "Snap Peel Object", "Consider objects as whole when finding volume center");
	RNA_def_property_ui_icon(prop, ICON_SNAP_PEEL_OBJECT, 0);
	RNA_def_property_update(prop, NC_SCENE|ND_TOOLSETTINGS, NULL); /* header redraw */
	
	prop= RNA_def_property(srna, "use_snap_project", PROP_BOOLEAN, PROP_NONE);
	RNA_def_property_boolean_sdna(prop, NULL, "snap_flag", SCE_SNAP_PROJECT);
	RNA_def_property_ui_text(prop, "Project Individual Elements",
	                         "Project individual elements on the surface of other objects");
	RNA_def_property_ui_icon(prop, ICON_RETOPO, 0);
	RNA_def_property_update(prop, NC_SCENE|ND_TOOLSETTINGS, NULL); /* header redraw */

	prop= RNA_def_property(srna, "use_snap_self", PROP_BOOLEAN, PROP_NONE);
	RNA_def_property_boolean_negative_sdna(prop, NULL, "snap_flag", SCE_SNAP_NO_SELF);
	RNA_def_property_ui_text(prop, "Project to Self", "Snap onto itself (editmode)");
	RNA_def_property_ui_icon(prop, ICON_ORTHO, 0);
	RNA_def_property_update(prop, NC_SCENE|ND_TOOLSETTINGS, NULL); /* header redraw */
	
	/* Grease Pencil */
	prop = RNA_def_property(srna, "use_grease_pencil_sessions", PROP_BOOLEAN, PROP_NONE);
	RNA_def_property_boolean_sdna(prop, NULL, "gpencil_flags", GP_TOOL_FLAG_PAINTSESSIONS_ON);
	RNA_def_property_ui_text(prop, "Use Sketching Sessions", "Allow drawing multiple strokes at a time with Grease Pencil");
	RNA_def_property_update(prop, NC_SCENE|ND_TOOLSETTINGS, NULL); // xxx: need toolbar to be redrawn...
	
	/* Auto Keying */
	prop= RNA_def_property(srna, "use_keyframe_insert_auto", PROP_BOOLEAN, PROP_NONE);
	RNA_def_property_boolean_sdna(prop, NULL, "autokey_mode", AUTOKEY_ON);
	RNA_def_property_ui_text(prop, "Auto Keying", "Automatic keyframe insertion for Objects and Bones");
	RNA_def_property_ui_icon(prop, ICON_REC, 0);
	
	prop= RNA_def_property(srna, "auto_keying_mode", PROP_ENUM, PROP_NONE);
	RNA_def_property_enum_bitflag_sdna(prop, NULL, "autokey_mode");
	RNA_def_property_enum_items(prop, auto_key_items);
	RNA_def_property_ui_text(prop, "Auto-Keying Mode", "Mode of automatic keyframe insertion for Objects and Bones");
	
	prop= RNA_def_property(srna, "use_record_with_nla", PROP_BOOLEAN, PROP_NONE);
	RNA_def_property_boolean_sdna(prop, NULL, "autokey_flag", ANIMRECORD_FLAG_WITHNLA);
	RNA_def_property_ui_text(prop, "Layered",
	                         "Add a new NLA Track + Strip for every loop/pass made over the animation "
	                         "to allow non-destructive tweaking");
	
	prop= RNA_def_property(srna, "use_keyframe_insert_keyingset", PROP_BOOLEAN, PROP_NONE);
	RNA_def_property_boolean_sdna(prop, NULL, "autokey_flag", AUTOKEY_FLAG_ONLYKEYINGSET);
	RNA_def_property_ui_text(prop, "Auto Keyframe Insert Keying Set",
	                         "Automatic keyframe insertion using active Keying Set only");
	RNA_def_property_ui_icon(prop, ICON_KEYINGSET, 0);
	
	/* UV */
	prop= RNA_def_property(srna, "uv_select_mode", PROP_ENUM, PROP_NONE);
	RNA_def_property_enum_sdna(prop, NULL, "uv_selectmode");
	RNA_def_property_enum_items(prop, uv_select_mode_items);
	RNA_def_property_ui_text(prop, "UV Selection Mode", "UV selection and display mode");
	RNA_def_property_update(prop, NC_SPACE|ND_SPACE_IMAGE, NULL);

	prop= RNA_def_property(srna, "use_uv_select_sync", PROP_BOOLEAN, PROP_NONE);
	RNA_def_property_boolean_sdna(prop, NULL, "uv_flag", UV_SYNC_SELECTION);
	RNA_def_property_ui_text(prop, "UV Sync Selection", "Keep UV and edit mode mesh selection in sync");
	RNA_def_property_ui_icon(prop, ICON_EDIT, 0);
	RNA_def_property_update(prop, NC_SPACE|ND_SPACE_IMAGE, NULL);

	prop= RNA_def_property(srna, "show_uv_local_view", PROP_BOOLEAN, PROP_NONE);
	RNA_def_property_boolean_sdna(prop, NULL, "uv_flag", UV_SHOW_SAME_IMAGE);
	RNA_def_property_ui_text(prop, "UV Local View", "Draw only faces with the currently displayed image assigned");
	RNA_def_property_update(prop, NC_SPACE|ND_SPACE_IMAGE, NULL);

	/* Mesh */
	prop= RNA_def_property(srna, "mesh_select_mode", PROP_BOOLEAN, PROP_NONE);
	RNA_def_property_boolean_sdna(prop, NULL, "selectmode", 1);
	RNA_def_property_array(prop, 3);
	RNA_def_property_boolean_funcs(prop, NULL, "rna_Scene_editmesh_select_mode_set");
	RNA_def_property_ui_text(prop, "Mesh Selection Mode", "Which mesh elements selection works on");
	RNA_def_property_update(prop, 0, "rna_Scene_editmesh_select_mode_update");

	prop= RNA_def_property(srna, "vertex_group_weight", PROP_FLOAT, PROP_FACTOR);
	RNA_def_property_float_sdna(prop, NULL, "vgroup_weight");
	RNA_def_property_ui_text(prop, "Vertex Group Weight", "Weight to assign in vertex groups");

	/* use with MESH_OT_select_shortest_path */
	prop= RNA_def_property(srna, "edge_path_mode", PROP_ENUM, PROP_NONE);
	RNA_def_property_enum_sdna(prop, NULL, "edge_mode");
	RNA_def_property_enum_items(prop, edge_tag_items);
	RNA_def_property_ui_text(prop, "Edge Tag Mode", "The edge flag to tag when selecting the shortest path");

	prop= RNA_def_property(srna, "edge_path_live_unwrap", PROP_BOOLEAN, PROP_NONE);
	RNA_def_property_boolean_sdna(prop, NULL, "edge_mode_live_unwrap", 1);
	RNA_def_property_ui_text(prop, "Live Unwrap", "Changing edges seam re-calculates UV unwrap");

	/* etch-a-ton */
	prop= RNA_def_property(srna, "use_bone_sketching", PROP_BOOLEAN, PROP_NONE);
	RNA_def_property_boolean_sdna(prop, NULL, "bone_sketching", BONE_SKETCHING);
	RNA_def_property_ui_text(prop, "Use Bone Sketching", "DOC BROKEN");
//	RNA_def_property_ui_icon(prop, ICON_EDIT, 0);

	prop= RNA_def_property(srna, "use_etch_quick", PROP_BOOLEAN, PROP_NONE);
	RNA_def_property_boolean_sdna(prop, NULL, "bone_sketching", BONE_SKETCHING_QUICK);
	RNA_def_property_ui_text(prop, "Quick Sketching", "DOC BROKEN");

	prop= RNA_def_property(srna, "use_etch_overdraw", PROP_BOOLEAN, PROP_NONE);
	RNA_def_property_boolean_sdna(prop, NULL, "bone_sketching", BONE_SKETCHING_ADJUST);
	RNA_def_property_ui_text(prop, "Overdraw Sketching", "DOC BROKEN");
	
	prop= RNA_def_property(srna, "use_etch_autoname", PROP_BOOLEAN, PROP_NONE);
	RNA_def_property_boolean_sdna(prop, NULL, "skgen_retarget_options", SK_RETARGET_AUTONAME);
	RNA_def_property_ui_text(prop, "Autoname", "DOC BROKEN");

	prop= RNA_def_property(srna, "etch_number", PROP_STRING, PROP_NONE);
	RNA_def_property_string_sdna(prop, NULL, "skgen_num_string");
	RNA_def_property_ui_text(prop, "Number", "DOC BROKEN");

	prop= RNA_def_property(srna, "etch_side", PROP_STRING, PROP_NONE);
	RNA_def_property_string_sdna(prop, NULL, "skgen_num_string");
	RNA_def_property_ui_text(prop, "Side", "DOC BROKEN");

	prop= RNA_def_property(srna, "etch_template", PROP_POINTER, PROP_NONE);
	RNA_def_property_pointer_sdna(prop, NULL, "skgen_template");
	RNA_def_property_flag(prop, PROP_EDITABLE);
	RNA_def_property_struct_type(prop, "Object");
	RNA_def_property_pointer_funcs(prop, NULL, "rna_Scene_skgen_etch_template_set", NULL, NULL);
	RNA_def_property_ui_text(prop, "Template", "Template armature that will be retargeted to the stroke");

	prop= RNA_def_property(srna, "etch_subdivision_number", PROP_INT, PROP_NONE);
	RNA_def_property_int_sdna(prop, NULL, "skgen_subdivision_number");
	RNA_def_property_range(prop, 1, 255);
	RNA_def_property_ui_text(prop, "Subdivisions", "Number of bones in the subdivided stroke");
	RNA_def_property_update(prop, NC_SPACE|ND_SPACE_VIEW3D, NULL);

	prop= RNA_def_property(srna, "etch_adaptive_limit", PROP_FLOAT, PROP_FACTOR);
	RNA_def_property_float_sdna(prop, NULL, "skgen_correlation_limit");
	RNA_def_property_range(prop, 0.00001, 1.0);
	RNA_def_property_ui_range(prop, 0.01, 1.0, 0.01, 2);
	RNA_def_property_ui_text(prop, "Limit", "Number of bones in the subdivided stroke");
	RNA_def_property_update(prop, NC_SPACE|ND_SPACE_VIEW3D, NULL);

	prop= RNA_def_property(srna, "etch_length_limit", PROP_FLOAT, PROP_DISTANCE);
	RNA_def_property_float_sdna(prop, NULL, "skgen_length_limit");
	RNA_def_property_range(prop, 0.00001, 100000.0);
	RNA_def_property_ui_range(prop, 0.001, 100.0, 0.1, 3);
	RNA_def_property_ui_text(prop, "Length", "Number of bones in the subdivided stroke");
	RNA_def_property_update(prop, NC_SPACE|ND_SPACE_VIEW3D, NULL);

	prop= RNA_def_property(srna, "etch_roll_mode", PROP_ENUM, PROP_NONE);
	RNA_def_property_enum_bitflag_sdna(prop, NULL, "skgen_retarget_roll");
	RNA_def_property_enum_items(prop, retarget_roll_items);
	RNA_def_property_ui_text(prop, "Retarget roll mode", "Method used to adjust the roll of bones when retargeting");
	
	prop= RNA_def_property(srna, "etch_convert_mode", PROP_ENUM, PROP_NONE);
	RNA_def_property_enum_bitflag_sdna(prop, NULL, "bone_sketching_convert");
	RNA_def_property_enum_items(prop, sketch_convert_items);
	RNA_def_property_ui_text(prop, "Stroke conversion method", "Method used to convert stroke to bones");
	RNA_def_property_update(prop, NC_SPACE|ND_SPACE_VIEW3D, NULL);

	/* Sculpt/Paint Unified Size and Strength */

	prop= RNA_def_property(srna, "sculpt_paint_use_unified_size", PROP_BOOLEAN, PROP_NONE);
	RNA_def_property_boolean_sdna(prop, NULL, "sculpt_paint_settings", SCULPT_PAINT_USE_UNIFIED_SIZE);
	RNA_def_property_ui_text(prop, "Sculpt/Paint Use Unified Radius",
	                         "Instead of per brush radius, the radius is shared across brushes");

	prop= RNA_def_property(srna, "sculpt_paint_use_unified_strength", PROP_BOOLEAN, PROP_NONE);
	RNA_def_property_boolean_sdna(prop, NULL, "sculpt_paint_settings", SCULPT_PAINT_USE_UNIFIED_ALPHA);
	RNA_def_property_ui_text(prop, "Sculpt/Paint Use Unified Strength",
	                         "Instead of per brush strength, the strength is shared across brushes");
}


static void rna_def_unit_settings(BlenderRNA  *brna)
{
	StructRNA *srna;
	PropertyRNA *prop;

	static EnumPropertyItem unit_systems[] = {
		{USER_UNIT_NONE, "NONE", 0, "None", ""},
		{USER_UNIT_METRIC, "METRIC", 0, "Metric", ""},
		{USER_UNIT_IMPERIAL, "IMPERIAL", 0, "Imperial", ""},
		{0, NULL, 0, NULL, NULL}};
	
	static EnumPropertyItem rotation_units[] = {
		{0, "DEGREES", 0, "Degrees", "Use degrees for measuring angles and rotations"},
		{USER_UNIT_ROT_RADIANS, "RADIANS", 0, "Radians", ""},
		{0, NULL, 0, NULL, NULL}};

	srna= RNA_def_struct(brna, "UnitSettings", NULL);
	RNA_def_struct_ui_text(srna, "Unit Settings", "");

	/* Units */
	prop= RNA_def_property(srna, "system", PROP_ENUM, PROP_NONE);
	RNA_def_property_enum_items(prop, unit_systems);
	RNA_def_property_ui_text(prop, "Unit System", "The unit system to use for button display");
	RNA_def_property_update(prop, NC_WINDOW, NULL);
	
	prop= RNA_def_property(srna, "system_rotation", PROP_ENUM, PROP_NONE);
	RNA_def_property_enum_items(prop, rotation_units);
	RNA_def_property_ui_text(prop, "Rotation Units", "Unit to use for displaying/editing rotation values");
	RNA_def_property_update(prop, NC_WINDOW, NULL);

	prop= RNA_def_property(srna, "scale_length", PROP_FLOAT, PROP_UNSIGNED);
	RNA_def_property_ui_text(prop, "Unit Scale", "Scale to use when converting between blender units and dimensions");
	RNA_def_property_range(prop, 0.00001, 100000.0);
	RNA_def_property_ui_range(prop, 0.001, 100.0, 0.1, 3);
	RNA_def_property_update(prop, NC_WINDOW, NULL);

	prop= RNA_def_property(srna, "use_separate", PROP_BOOLEAN, PROP_NONE);
	RNA_def_property_boolean_sdna(prop, NULL, "flag", USER_UNIT_OPT_SPLIT);
	RNA_def_property_ui_text(prop, "Separate Units", "Display units in pairs");
	RNA_def_property_update(prop, NC_WINDOW, NULL);
}

void rna_def_render_layer_common(StructRNA *srna, int scene)
{
	PropertyRNA *prop;

	prop= RNA_def_property(srna, "name", PROP_STRING, PROP_NONE);
	if(scene) RNA_def_property_string_funcs(prop, NULL, NULL, "rna_SceneRenderLayer_name_set");
	else RNA_def_property_string_sdna(prop, NULL, "name");
	RNA_def_property_ui_text(prop, "Name", "Render layer name");
	RNA_def_struct_name_property(srna, prop);
	if(scene) RNA_def_property_update(prop, NC_SCENE|ND_RENDER_OPTIONS, NULL);
	else RNA_def_property_clear_flag(prop, PROP_EDITABLE);

	prop= RNA_def_property(srna, "material_override", PROP_POINTER, PROP_NONE);
	RNA_def_property_pointer_sdna(prop, NULL, "mat_override");
	RNA_def_property_struct_type(prop, "Material");
	RNA_def_property_flag(prop, PROP_EDITABLE);
	RNA_def_property_ui_text(prop, "Material Override", "Material to override all other materials in this render layer");
	if(scene) RNA_def_property_update(prop, NC_SCENE|ND_RENDER_OPTIONS, "rna_SceneRenderLayer_pass_update");
	else RNA_def_property_clear_flag(prop, PROP_EDITABLE);

	prop= RNA_def_property(srna, "light_override", PROP_POINTER, PROP_NONE);
	RNA_def_property_pointer_sdna(prop, NULL, "light_override");
	RNA_def_property_struct_type(prop, "Group");
	RNA_def_property_flag(prop, PROP_EDITABLE);
	RNA_def_property_ui_text(prop, "Light Override", "Group to override all other lights in this render layer");
	if(scene) RNA_def_property_update(prop, NC_SCENE|ND_RENDER_OPTIONS, "rna_SceneRenderLayer_pass_update");
	else RNA_def_property_clear_flag(prop, PROP_EDITABLE);

	/* layers */
	prop= RNA_def_property(srna, "layers", PROP_BOOLEAN, PROP_LAYER_MEMBER);
	RNA_def_property_boolean_sdna(prop, NULL, "lay", 1);
	RNA_def_property_array(prop, 20);
	RNA_def_property_ui_text(prop, "Visible Layers", "Scene layers included in this render layer");
	if(scene) RNA_def_property_boolean_funcs(prop, NULL, "rna_SceneRenderLayer_layer_set");
	else RNA_def_property_boolean_funcs(prop, NULL, "rna_RenderLayer_layer_set");
	if(scene) RNA_def_property_update(prop, NC_SCENE|ND_RENDER_OPTIONS, NULL);
	else RNA_def_property_clear_flag(prop, PROP_EDITABLE);

	prop= RNA_def_property(srna, "layers_zmask", PROP_BOOLEAN, PROP_LAYER);
	RNA_def_property_boolean_sdna(prop, NULL, "lay_zmask", 1);
	RNA_def_property_array(prop, 20);
	RNA_def_property_ui_text(prop, "Zmask Layers", "Zmask scene layers for solid faces");
	if(scene) RNA_def_property_update(prop, NC_SCENE|ND_RENDER_OPTIONS, NULL);
	else RNA_def_property_clear_flag(prop, PROP_EDITABLE);

	/* layer options */
	prop= RNA_def_property(srna, "use", PROP_BOOLEAN, PROP_NONE);
	RNA_def_property_boolean_negative_sdna(prop, NULL, "layflag", SCE_LAY_DISABLE);
	RNA_def_property_ui_text(prop, "Enabled", "Disable or enable the render layer");
	if(scene) RNA_def_property_update(prop, NC_SCENE|ND_RENDER_OPTIONS, NULL);
	else RNA_def_property_clear_flag(prop, PROP_EDITABLE);

	prop= RNA_def_property(srna, "use_zmask", PROP_BOOLEAN, PROP_NONE);
	RNA_def_property_boolean_sdna(prop, NULL, "layflag", SCE_LAY_ZMASK);
	RNA_def_property_ui_text(prop, "Zmask", "Only render what's in front of the solid z values");
	if(scene) RNA_def_property_update(prop, NC_SCENE|ND_RENDER_OPTIONS, NULL);
	else RNA_def_property_clear_flag(prop, PROP_EDITABLE);

	prop= RNA_def_property(srna, "invert_zmask", PROP_BOOLEAN, PROP_NONE);
	RNA_def_property_boolean_sdna(prop, NULL, "layflag", SCE_LAY_NEG_ZMASK);
	RNA_def_property_ui_text(prop, "Zmask Negate", "For Zmask, only render what is behind solid z values instead of in front");
	if(scene) RNA_def_property_update(prop, NC_SCENE|ND_RENDER_OPTIONS, NULL);
	else RNA_def_property_clear_flag(prop, PROP_EDITABLE);

	prop= RNA_def_property(srna, "use_all_z", PROP_BOOLEAN, PROP_NONE);
	RNA_def_property_boolean_sdna(prop, NULL, "layflag", SCE_LAY_ALL_Z);
	RNA_def_property_ui_text(prop, "All Z", "Fill in Z values for solid faces in invisible layers, for masking");
	if(scene) RNA_def_property_update(prop, NC_SCENE|ND_RENDER_OPTIONS, NULL);
	else RNA_def_property_clear_flag(prop, PROP_EDITABLE);

	prop= RNA_def_property(srna, "use_solid", PROP_BOOLEAN, PROP_NONE);
	RNA_def_property_boolean_sdna(prop, NULL, "layflag", SCE_LAY_SOLID);
	RNA_def_property_ui_text(prop, "Solid", "Render Solid faces in this Layer");
	if(scene) RNA_def_property_update(prop, NC_SCENE|ND_RENDER_OPTIONS, NULL);
	else RNA_def_property_clear_flag(prop, PROP_EDITABLE);

	prop= RNA_def_property(srna, "use_halo", PROP_BOOLEAN, PROP_NONE);
	RNA_def_property_boolean_sdna(prop, NULL, "layflag", SCE_LAY_HALO);
	RNA_def_property_ui_text(prop, "Halo", "Render Halos in this Layer (on top of Solid)");
	if(scene) RNA_def_property_update(prop, NC_SCENE|ND_RENDER_OPTIONS, NULL);
	else RNA_def_property_clear_flag(prop, PROP_EDITABLE);

	prop= RNA_def_property(srna, "use_ztransp", PROP_BOOLEAN, PROP_NONE);
	RNA_def_property_boolean_sdna(prop, NULL, "layflag", SCE_LAY_ZTRA);
	RNA_def_property_ui_text(prop, "ZTransp", "Render Z-Transparent faces in this Layer (on top of Solid and Halos)");
	if(scene) RNA_def_property_update(prop, NC_SCENE|ND_RENDER_OPTIONS, NULL);
	else RNA_def_property_clear_flag(prop, PROP_EDITABLE);

	prop= RNA_def_property(srna, "use_sky", PROP_BOOLEAN, PROP_NONE);
	RNA_def_property_boolean_sdna(prop, NULL, "layflag", SCE_LAY_SKY);
	RNA_def_property_ui_text(prop, "Sky", "Render Sky in this Layer");
	if(scene) RNA_def_property_update(prop, NC_SCENE|ND_RENDER_OPTIONS, NULL);
	else RNA_def_property_clear_flag(prop, PROP_EDITABLE);

	prop= RNA_def_property(srna, "use_edge_enhance", PROP_BOOLEAN, PROP_NONE);
	RNA_def_property_boolean_sdna(prop, NULL, "layflag", SCE_LAY_EDGE);
	RNA_def_property_ui_text(prop, "Edge", "Render Edge-enhance in this Layer (only works for Solid faces)");
	if(scene) RNA_def_property_update(prop, NC_SCENE|ND_RENDER_OPTIONS, NULL);
	else RNA_def_property_clear_flag(prop, PROP_EDITABLE);

	prop= RNA_def_property(srna, "use_strand", PROP_BOOLEAN, PROP_NONE);
	RNA_def_property_boolean_sdna(prop, NULL, "layflag", SCE_LAY_STRAND);
	RNA_def_property_ui_text(prop, "Strand", "Render Strands in this Layer");
	if(scene) RNA_def_property_update(prop, NC_SCENE|ND_RENDER_OPTIONS, NULL);
	else RNA_def_property_clear_flag(prop, PROP_EDITABLE);

	/* passes */
	prop= RNA_def_property(srna, "use_pass_combined", PROP_BOOLEAN, PROP_NONE);
	RNA_def_property_boolean_sdna(prop, NULL, "passflag", SCE_PASS_COMBINED);
	RNA_def_property_ui_text(prop, "Combined", "Deliver full combined RGBA buffer");
	if(scene) RNA_def_property_update(prop, NC_SCENE|ND_RENDER_OPTIONS, "rna_SceneRenderLayer_pass_update");
	else RNA_def_property_clear_flag(prop, PROP_EDITABLE);

	prop= RNA_def_property(srna, "use_pass_z", PROP_BOOLEAN, PROP_NONE);
	RNA_def_property_boolean_sdna(prop, NULL, "passflag", SCE_PASS_Z);
	RNA_def_property_ui_text(prop, "Z", "Deliver Z values pass");
	if(scene) RNA_def_property_update(prop, NC_SCENE|ND_RENDER_OPTIONS, "rna_SceneRenderLayer_pass_update");
	else RNA_def_property_clear_flag(prop, PROP_EDITABLE);
	
	prop= RNA_def_property(srna, "use_pass_vector", PROP_BOOLEAN, PROP_NONE);
	RNA_def_property_boolean_sdna(prop, NULL, "passflag", SCE_PASS_VECTOR);
	RNA_def_property_ui_text(prop, "Vector", "Deliver speed vector pass");
	if(scene) RNA_def_property_update(prop, NC_SCENE|ND_RENDER_OPTIONS, "rna_SceneRenderLayer_pass_update");
	else RNA_def_property_clear_flag(prop, PROP_EDITABLE);

	prop= RNA_def_property(srna, "use_pass_normal", PROP_BOOLEAN, PROP_NONE);
	RNA_def_property_boolean_sdna(prop, NULL, "passflag", SCE_PASS_NORMAL);
	RNA_def_property_ui_text(prop, "Normal", "Deliver normal pass");
	if(scene) RNA_def_property_update(prop, NC_SCENE|ND_RENDER_OPTIONS, "rna_SceneRenderLayer_pass_update");
	else RNA_def_property_clear_flag(prop, PROP_EDITABLE);

	prop= RNA_def_property(srna, "use_pass_uv", PROP_BOOLEAN, PROP_NONE);
	RNA_def_property_boolean_sdna(prop, NULL, "passflag", SCE_PASS_UV);
	RNA_def_property_ui_text(prop, "UV", "Deliver texture UV pass");
	if(scene) RNA_def_property_update(prop, NC_SCENE|ND_RENDER_OPTIONS, "rna_SceneRenderLayer_pass_update");
	else RNA_def_property_clear_flag(prop, PROP_EDITABLE);

	prop= RNA_def_property(srna, "use_pass_mist", PROP_BOOLEAN, PROP_NONE);
	RNA_def_property_boolean_sdna(prop, NULL, "passflag", SCE_PASS_MIST);
	RNA_def_property_ui_text(prop, "Mist", "Deliver mist factor pass (0.0-1.0)");
	if(scene) RNA_def_property_update(prop, NC_SCENE|ND_RENDER_OPTIONS, "rna_SceneRenderLayer_pass_update");
	else RNA_def_property_clear_flag(prop, PROP_EDITABLE);

	prop= RNA_def_property(srna, "use_pass_object_index", PROP_BOOLEAN, PROP_NONE);
	RNA_def_property_boolean_sdna(prop, NULL, "passflag", SCE_PASS_INDEXOB);
	RNA_def_property_ui_text(prop, "Object Index", "Deliver object index pass");
	if(scene) RNA_def_property_update(prop, NC_SCENE|ND_RENDER_OPTIONS, "rna_SceneRenderLayer_pass_update");
	else RNA_def_property_clear_flag(prop, PROP_EDITABLE);

	prop= RNA_def_property(srna, "use_pass_material_index", PROP_BOOLEAN, PROP_NONE);
	RNA_def_property_boolean_sdna(prop, NULL, "passflag", SCE_PASS_INDEXMA);
	RNA_def_property_ui_text(prop, "Material Index", "Deliver material index pass");
	if(scene) RNA_def_property_update(prop, NC_SCENE|ND_RENDER_OPTIONS, "rna_SceneRenderLayer_pass_update");
	else RNA_def_property_clear_flag(prop, PROP_EDITABLE);

	prop= RNA_def_property(srna, "use_pass_color", PROP_BOOLEAN, PROP_NONE);
	RNA_def_property_boolean_sdna(prop, NULL, "passflag", SCE_PASS_RGBA);
	RNA_def_property_ui_text(prop, "Color", "Deliver shade-less color pass");
	if(scene) RNA_def_property_update(prop, NC_SCENE|ND_RENDER_OPTIONS, "rna_SceneRenderLayer_pass_update");
	else RNA_def_property_clear_flag(prop, PROP_EDITABLE);

	prop= RNA_def_property(srna, "use_pass_diffuse", PROP_BOOLEAN, PROP_NONE);
	RNA_def_property_boolean_sdna(prop, NULL, "passflag", SCE_PASS_DIFFUSE);
	RNA_def_property_ui_text(prop, "Diffuse", "Deliver diffuse pass");
	if(scene) RNA_def_property_update(prop, NC_SCENE|ND_RENDER_OPTIONS, "rna_SceneRenderLayer_pass_update");
	else RNA_def_property_clear_flag(prop, PROP_EDITABLE);

	prop= RNA_def_property(srna, "use_pass_specular", PROP_BOOLEAN, PROP_NONE);
	RNA_def_property_boolean_sdna(prop, NULL, "passflag", SCE_PASS_SPEC);
	RNA_def_property_ui_text(prop, "Specular", "Deliver specular pass");
	if(scene) RNA_def_property_update(prop, NC_SCENE|ND_RENDER_OPTIONS, "rna_SceneRenderLayer_pass_update");
	else RNA_def_property_clear_flag(prop, PROP_EDITABLE);

	prop= RNA_def_property(srna, "use_pass_shadow", PROP_BOOLEAN, PROP_NONE);
	RNA_def_property_boolean_sdna(prop, NULL, "passflag", SCE_PASS_SHADOW);
	RNA_def_property_ui_text(prop, "Shadow", "Deliver shadow pass");
	if(scene) RNA_def_property_update(prop, NC_SCENE|ND_RENDER_OPTIONS, "rna_SceneRenderLayer_pass_update");
	else RNA_def_property_clear_flag(prop, PROP_EDITABLE);

	prop= RNA_def_property(srna, "use_pass_ambient_occlusion", PROP_BOOLEAN, PROP_NONE);
	RNA_def_property_boolean_sdna(prop, NULL, "passflag", SCE_PASS_AO);
	RNA_def_property_ui_text(prop, "AO", "Deliver AO pass");
	if(scene) RNA_def_property_update(prop, NC_SCENE|ND_RENDER_OPTIONS, "rna_SceneRenderLayer_pass_update");
	else RNA_def_property_clear_flag(prop, PROP_EDITABLE);
	
	prop= RNA_def_property(srna, "use_pass_reflection", PROP_BOOLEAN, PROP_NONE);
	RNA_def_property_boolean_sdna(prop, NULL, "passflag", SCE_PASS_REFLECT);
	RNA_def_property_ui_text(prop, "Reflection", "Deliver raytraced reflection pass");
	if(scene) RNA_def_property_update(prop, NC_SCENE|ND_RENDER_OPTIONS, "rna_SceneRenderLayer_pass_update");
	else RNA_def_property_clear_flag(prop, PROP_EDITABLE);

	prop= RNA_def_property(srna, "use_pass_refraction", PROP_BOOLEAN, PROP_NONE);
	RNA_def_property_boolean_sdna(prop, NULL, "passflag", SCE_PASS_REFRACT);
	RNA_def_property_ui_text(prop, "Refraction", "Deliver raytraced refraction pass");
	if(scene) RNA_def_property_update(prop, NC_SCENE|ND_RENDER_OPTIONS, "rna_SceneRenderLayer_pass_update");
	else RNA_def_property_clear_flag(prop, PROP_EDITABLE);

	prop= RNA_def_property(srna, "use_pass_emit", PROP_BOOLEAN, PROP_NONE);
	RNA_def_property_boolean_sdna(prop, NULL, "passflag", SCE_PASS_EMIT);
	RNA_def_property_ui_text(prop, "Emit", "Deliver emission pass");
	if(scene) RNA_def_property_update(prop, NC_SCENE|ND_RENDER_OPTIONS, "rna_SceneRenderLayer_pass_update");
	else RNA_def_property_clear_flag(prop, PROP_EDITABLE);

	prop= RNA_def_property(srna, "use_pass_environment", PROP_BOOLEAN, PROP_NONE);
	RNA_def_property_boolean_sdna(prop, NULL, "passflag", SCE_PASS_ENVIRONMENT);
	RNA_def_property_ui_text(prop, "Environment", "Deliver environment lighting pass");
	if(scene) RNA_def_property_update(prop, NC_SCENE|ND_RENDER_OPTIONS, "rna_SceneRenderLayer_pass_update");
	else RNA_def_property_clear_flag(prop, PROP_EDITABLE);

	prop= RNA_def_property(srna, "use_pass_indirect", PROP_BOOLEAN, PROP_NONE);
	RNA_def_property_boolean_sdna(prop, NULL, "passflag", SCE_PASS_INDIRECT);
	RNA_def_property_ui_text(prop, "Indirect", "Deliver indirect lighting pass");
	if(scene) RNA_def_property_update(prop, NC_SCENE|ND_RENDER_OPTIONS, "rna_SceneRenderLayer_pass_update");
	else RNA_def_property_clear_flag(prop, PROP_EDITABLE);

	prop= RNA_def_property(srna, "exclude_specular", PROP_BOOLEAN, PROP_NONE);
	RNA_def_property_boolean_sdna(prop, NULL, "pass_xor", SCE_PASS_SPEC);
	RNA_def_property_ui_text(prop, "Specular Exclude", "Exclude specular pass from combined");
	RNA_def_property_ui_icon(prop, ICON_RESTRICT_RENDER_OFF, 1);
	if(scene) RNA_def_property_update(prop, NC_SCENE|ND_RENDER_OPTIONS, "rna_SceneRenderLayer_pass_update");
	else RNA_def_property_clear_flag(prop, PROP_EDITABLE);

	prop= RNA_def_property(srna, "exclude_shadow", PROP_BOOLEAN, PROP_NONE);
	RNA_def_property_boolean_sdna(prop, NULL, "pass_xor", SCE_PASS_SHADOW);
	RNA_def_property_ui_text(prop, "Shadow Exclude", "Exclude shadow pass from combined");
	RNA_def_property_ui_icon(prop, ICON_RESTRICT_RENDER_OFF, 1);
	if(scene) RNA_def_property_update(prop, NC_SCENE|ND_RENDER_OPTIONS, "rna_SceneRenderLayer_pass_update");
	else RNA_def_property_clear_flag(prop, PROP_EDITABLE);

	prop= RNA_def_property(srna, "exclude_ambient_occlusion", PROP_BOOLEAN, PROP_NONE);
	RNA_def_property_boolean_sdna(prop, NULL, "pass_xor", SCE_PASS_AO);
	RNA_def_property_ui_text(prop, "AO Exclude", "Exclude AO pass from combined");
	RNA_def_property_ui_icon(prop, ICON_RESTRICT_RENDER_OFF, 1);
	if(scene) RNA_def_property_update(prop, NC_SCENE|ND_RENDER_OPTIONS, "rna_SceneRenderLayer_pass_update");
	else RNA_def_property_clear_flag(prop, PROP_EDITABLE);
	
	prop= RNA_def_property(srna, "exclude_reflection", PROP_BOOLEAN, PROP_NONE);
	RNA_def_property_boolean_sdna(prop, NULL, "pass_xor", SCE_PASS_REFLECT);
	RNA_def_property_ui_text(prop, "Reflection Exclude", "Exclude raytraced reflection pass from combined");
	RNA_def_property_ui_icon(prop, ICON_RESTRICT_RENDER_OFF, 1);
	if(scene) RNA_def_property_update(prop, NC_SCENE|ND_RENDER_OPTIONS, "rna_SceneRenderLayer_pass_update");
	else RNA_def_property_clear_flag(prop, PROP_EDITABLE);

	prop= RNA_def_property(srna, "exclude_refraction", PROP_BOOLEAN, PROP_NONE);
	RNA_def_property_boolean_sdna(prop, NULL, "pass_xor", SCE_PASS_REFRACT);
	RNA_def_property_ui_text(prop, "Refraction Exclude", "Exclude raytraced refraction pass from combined");
	RNA_def_property_ui_icon(prop, ICON_RESTRICT_RENDER_OFF, 1);
	if(scene) RNA_def_property_update(prop, NC_SCENE|ND_RENDER_OPTIONS, "rna_SceneRenderLayer_pass_update");
	else RNA_def_property_clear_flag(prop, PROP_EDITABLE);

	prop= RNA_def_property(srna, "exclude_emit", PROP_BOOLEAN, PROP_NONE);
	RNA_def_property_boolean_sdna(prop, NULL, "pass_xor", SCE_PASS_EMIT);
	RNA_def_property_ui_text(prop, "Emit Exclude", "Exclude emission pass from combined");
	RNA_def_property_ui_icon(prop, ICON_RESTRICT_RENDER_OFF, 1);
	if(scene) RNA_def_property_update(prop, NC_SCENE|ND_RENDER_OPTIONS, "rna_SceneRenderLayer_pass_update");
	else RNA_def_property_clear_flag(prop, PROP_EDITABLE);

	prop= RNA_def_property(srna, "exclude_environment", PROP_BOOLEAN, PROP_NONE);
	RNA_def_property_boolean_sdna(prop, NULL, "pass_xor", SCE_PASS_ENVIRONMENT);
	RNA_def_property_ui_text(prop, "Environment Exclude", "Exclude environment pass from combined");
	RNA_def_property_ui_icon(prop, ICON_RESTRICT_RENDER_OFF, 1);
	if(scene) RNA_def_property_update(prop, NC_SCENE|ND_RENDER_OPTIONS, "rna_SceneRenderLayer_pass_update");
	else RNA_def_property_clear_flag(prop, PROP_EDITABLE);

	prop= RNA_def_property(srna, "exclude_indirect", PROP_BOOLEAN, PROP_NONE);
	RNA_def_property_boolean_sdna(prop, NULL, "pass_xor", SCE_PASS_INDIRECT);
	RNA_def_property_ui_text(prop, "Indirect Exclude", "Exclude indirect pass from combined");
	RNA_def_property_ui_icon(prop, ICON_RESTRICT_RENDER_OFF, 1);
	if(scene) RNA_def_property_update(prop, NC_SCENE|ND_RENDER_OPTIONS, "rna_SceneRenderLayer_pass_update");
	else RNA_def_property_clear_flag(prop, PROP_EDITABLE);
}

static void rna_def_scene_game_recast_data(BlenderRNA *brna)
{
	StructRNA *srna;
	PropertyRNA *prop;

	srna= RNA_def_struct(brna, "SceneGameRecastData", NULL);
	RNA_def_struct_sdna(srna, "RecastData");
	RNA_def_struct_nested(brna, srna, "Scene");
	RNA_def_struct_ui_text(srna, "Recast Data", "Recast data for a Game datablock");

	prop= RNA_def_property(srna, "cell_size", PROP_FLOAT, PROP_NONE);
	RNA_def_property_float_sdna(prop, NULL, "cellsize");
	RNA_def_property_ui_range(prop, 0.1, 1, 1, 2);
	RNA_def_property_ui_text(prop, "Cell Size", "Rasterized cell size");
	RNA_def_property_update(prop, NC_SCENE, NULL);

	prop= RNA_def_property(srna, "cell_height", PROP_FLOAT, PROP_NONE);
	RNA_def_property_float_sdna(prop, NULL, "cellheight");
	RNA_def_property_ui_range(prop, 0.1, 1, 1, 2);
	RNA_def_property_ui_text(prop, "Cell Height", "Rasterized cell height");
	RNA_def_property_update(prop, NC_SCENE, NULL);

	prop= RNA_def_property(srna, "agent_height", PROP_FLOAT, PROP_NONE);
	RNA_def_property_float_sdna(prop, NULL, "agentheight");
	RNA_def_property_ui_range(prop, 0.1, 5, 1, 2);
	RNA_def_property_ui_text(prop, "Agent Height", "Minimum height where the agent can still walk");
	RNA_def_property_update(prop, NC_SCENE, NULL);

	prop= RNA_def_property(srna, "agent_radius", PROP_FLOAT, PROP_NONE);
	RNA_def_property_float_sdna(prop, NULL, "agentradius");
	RNA_def_property_ui_range(prop, 0.1, 5, 1, 2);
	RNA_def_property_ui_text(prop, "Agent Radius", "Radius of the agent");
	RNA_def_property_update(prop, NC_SCENE, NULL);

	prop= RNA_def_property(srna, "climb_max", PROP_FLOAT, PROP_NONE);
	RNA_def_property_float_sdna(prop, NULL, "agentmaxclimb");
	RNA_def_property_ui_range(prop, 0.1, 5, 1, 2);
	RNA_def_property_ui_text(prop, "Max Climb", "Maximum height between grid cells the agent can climb");
	RNA_def_property_update(prop, NC_SCENE, NULL);

	prop= RNA_def_property(srna, "slope_max", PROP_FLOAT, PROP_ANGLE);
	RNA_def_property_float_sdna(prop, NULL, "agentmaxslope");
	RNA_def_property_range(prop, 0, M_PI/2);
	RNA_def_property_ui_text(prop, "Max Slope", "Maximum walkable slope angle in degrees");
	RNA_def_property_update(prop, NC_SCENE, NULL);


	prop= RNA_def_property(srna, "region_min_size", PROP_FLOAT, PROP_NONE);
	RNA_def_property_float_sdna(prop, NULL, "regionminsize");
	RNA_def_property_ui_range(prop, 0, 150, 1, 2);
	RNA_def_property_ui_text(prop, "Min Region Size", "Minimum regions size (smaller regions will be deleted)");
	RNA_def_property_update(prop, NC_SCENE, NULL);

	prop= RNA_def_property(srna, "region_merge_size", PROP_FLOAT, PROP_NONE);
	RNA_def_property_float_sdna(prop, NULL, "regionmergesize");
	RNA_def_property_ui_range(prop, 0, 150, 1, 2);
	RNA_def_property_ui_text(prop, "Merged Region Size", "Minimum regions size (smaller regions will be merged)");
	RNA_def_property_update(prop, NC_SCENE, NULL);

	prop= RNA_def_property(srna, "edge_max_len", PROP_FLOAT, PROP_NONE);
	RNA_def_property_float_sdna(prop, NULL, "edgemaxlen");
	RNA_def_property_ui_range(prop, 0, 50, 1, 2);
	RNA_def_property_ui_text(prop, "Max Edge Length", "Maximum contour edge length");
	RNA_def_property_update(prop, NC_SCENE, NULL);

	prop= RNA_def_property(srna, "edge_max_error", PROP_FLOAT, PROP_NONE);
	RNA_def_property_float_sdna(prop, NULL, "edgemaxerror");
	RNA_def_property_ui_range(prop, 0.1, 3.0, 1, 2);
	RNA_def_property_ui_text(prop, "Max Edge Error", "Maximum distance error from contour to cells");
	RNA_def_property_update(prop, NC_SCENE, NULL);

	prop= RNA_def_property(srna, "verts_per_poly", PROP_INT, PROP_NONE);
	RNA_def_property_int_sdna(prop, NULL, "vertsperpoly");
	RNA_def_property_ui_range(prop, 3, 12, 1, 0);
	RNA_def_property_ui_text(prop, "Verts Per Poly", "Max number of vertices per polygon");
	RNA_def_property_update(prop, NC_SCENE, NULL);

	prop= RNA_def_property(srna, "sample_dist", PROP_FLOAT, PROP_NONE);
	RNA_def_property_float_sdna(prop, NULL, "detailsampledist");
	RNA_def_property_ui_range(prop, 0.0, 16.0, 1, 2);
	RNA_def_property_ui_text(prop, "Sample Distance", "Detail mesh sample spacing");
	RNA_def_property_update(prop, NC_SCENE, NULL);

	prop= RNA_def_property(srna, "sample_max_error", PROP_FLOAT, PROP_NONE);
	RNA_def_property_float_sdna(prop, NULL, "detailsamplemaxerror");
	RNA_def_property_ui_range(prop, 0.0, 16.0, 1, 2);
	RNA_def_property_ui_text(prop, "Max Sample Error", "Detail mesh simplification max sample error");
	RNA_def_property_update(prop, NC_SCENE, NULL);
}

static void rna_def_scene_game_data(BlenderRNA *brna)
{
	StructRNA *srna;
	PropertyRNA *prop;

	static EnumPropertyItem framing_types_items[] ={
		{SCE_GAMEFRAMING_BARS, "LETTERBOX", 0, "Letterbox",
		                       "Show the entire viewport in the display window, using bar horizontally or vertically"},
		{SCE_GAMEFRAMING_EXTEND, "EXTEND", 0, "Extend",
		                         "Show the entire viewport in the display window, viewing more horizontally or vertically"},
		{SCE_GAMEFRAMING_SCALE, "SCALE", 0, "Scale", "Stretch or squeeze the viewport to fill the display window"},
		{0, NULL, 0, NULL, NULL}};

	static EnumPropertyItem dome_modes_items[] ={
		{DOME_FISHEYE, "FISHEYE", 0, "Fisheye", ""},
		{DOME_TRUNCATED_FRONT, "TRUNCATED_FRONT", 0, "Front-Truncated", ""},
		{DOME_TRUNCATED_REAR, "TRUNCATED_REAR", 0, "Rear-Truncated", ""},
		{DOME_ENVMAP, "ENVMAP", 0, "Cube Map", ""},
		{DOME_PANORAM_SPH, "PANORAM_SPH", 0, "Spherical Panoramic", ""},
		{0, NULL, 0, NULL, NULL}};
		
	 static EnumPropertyItem stereo_modes_items[] ={
		{STEREO_QUADBUFFERED, "QUADBUFFERED", 0, "Quad-Buffer", ""},
		{STEREO_ABOVEBELOW, "ABOVEBELOW", 0, "Above-Below", ""},
		{STEREO_INTERLACED, "INTERLACED", 0, "Interlaced", ""},
		{STEREO_ANAGLYPH, "ANAGLYPH", 0, "Anaglyph", ""},
		{STEREO_SIDEBYSIDE, "SIDEBYSIDE", 0, "Side-by-side", ""},
		{STEREO_VINTERLACE, "VINTERLACE", 0, "Vinterlace", ""},
		{0, NULL, 0, NULL, NULL}};
		
	 static EnumPropertyItem stereo_items[] ={
		{STEREO_NOSTEREO, "NONE", 0, "None", "Disable Stereo and Dome environments"},
		{STEREO_ENABLED, "STEREO", 0, "Stereo", "Enable Stereo environment"},
		{STEREO_DOME, "DOME", 0, "Dome", "Enable Dome environment"},
		{0, NULL, 0, NULL, NULL}};

	static EnumPropertyItem physics_engine_items[] = {
		{WOPHY_NONE, "NONE", 0, "None", "Don't use a physics engine"},
		//{WOPHY_ENJI, "ENJI", 0, "Enji", ""},
		//{WOPHY_SUMO, "SUMO", 0, "Sumo (Deprecated)", ""},
		//{WOPHY_DYNAMO, "DYNAMO", 0, "Dynamo", ""},
		//{WOPHY_ODE, "ODE", 0, "ODE", ""},
		{WOPHY_BULLET, "BULLET", 0, "Bullet", "Use the Bullet physics engine"},
		{0, NULL, 0, NULL, NULL}};

	static EnumPropertyItem material_items[] ={
		{GAME_MAT_TEXFACE, "SINGLETEXTURE", 0, "Singletexture", "Singletexture face materials"},
		{GAME_MAT_MULTITEX, "MULTITEXTURE", 0, "Multitexture", "Multitexture materials"},
		{GAME_MAT_GLSL, "GLSL", 0, "GLSL", "OpenGL shading language shaders"},
		{0, NULL, 0, NULL, NULL}};

	static EnumPropertyItem obstacle_simulation_items[] = {
		{OBSTSIMULATION_NONE, "NONE", 0, "None", ""},
		{OBSTSIMULATION_TOI_rays, "RVO_RAYS", 0, "RVO (rays)", ""},
		{OBSTSIMULATION_TOI_cells, "RVO_CELLS", 0, "RVO (cells)", ""},
		{0, NULL, 0, NULL, NULL}};

	srna= RNA_def_struct(brna, "SceneGameData", NULL);
	RNA_def_struct_sdna(srna, "GameData");
	RNA_def_struct_nested(brna, srna, "Scene");
	RNA_def_struct_ui_text(srna, "Game Data", "Game data for a Scene datablock");
	
	prop= RNA_def_property(srna, "resolution_x", PROP_INT, PROP_NONE);
	RNA_def_property_int_sdna(prop, NULL, "xplay");
	RNA_def_property_range(prop, 4, 10000);
	RNA_def_property_ui_text(prop, "Resolution X", "Number of horizontal pixels in the screen");
	RNA_def_property_update(prop, NC_SCENE, NULL);
	
	prop= RNA_def_property(srna, "resolution_y", PROP_INT, PROP_NONE);
	RNA_def_property_int_sdna(prop, NULL, "yplay");
	RNA_def_property_range(prop, 4, 10000);
	RNA_def_property_ui_text(prop, "Resolution Y", "Number of vertical pixels in the screen");
	RNA_def_property_update(prop, NC_SCENE, NULL);
	
	prop= RNA_def_property(srna, "depth", PROP_INT, PROP_UNSIGNED);
	RNA_def_property_int_sdna(prop, NULL, "depth");
	RNA_def_property_range(prop, 8, 32);
	RNA_def_property_ui_text(prop, "Bits", "Display bit depth of full screen display");
	RNA_def_property_update(prop, NC_SCENE, NULL);
	
	// Do we need it here ? (since we already have it in World
	prop= RNA_def_property(srna, "frequency", PROP_INT, PROP_NONE);
	RNA_def_property_int_sdna(prop, NULL, "freqplay");
	RNA_def_property_range(prop, 4, 2000);
	RNA_def_property_ui_text(prop, "Freq", "Display clock frequency of fullscreen display");
	RNA_def_property_update(prop, NC_SCENE, NULL);
	
	prop= RNA_def_property(srna, "show_fullscreen", PROP_BOOLEAN, PROP_NONE);
	RNA_def_property_boolean_sdna(prop, NULL, "fullscreen", 1.0);
	RNA_def_property_ui_text(prop, "Fullscreen", "Start player in a new fullscreen display");
	RNA_def_property_update(prop, NC_SCENE, NULL);

	/* Framing */
	prop= RNA_def_property(srna, "frame_type", PROP_ENUM, PROP_NONE);
	RNA_def_property_enum_sdna(prop, NULL, "framing.type");
	RNA_def_property_enum_items(prop, framing_types_items);
	RNA_def_property_ui_text(prop, "Framing Types", "Select the type of Framing you want");
	RNA_def_property_update(prop, NC_SCENE, NULL);

	prop= RNA_def_property(srna, "frame_color", PROP_FLOAT, PROP_COLOR);
	RNA_def_property_float_sdna(prop, NULL, "framing.col");
	RNA_def_property_range(prop, 0.0f, 1.0f);
	RNA_def_property_array(prop, 3);
	RNA_def_property_ui_text(prop, "Framing Color", "Set color of the bars");
	RNA_def_property_update(prop, NC_SCENE, NULL);
	
	/* Stereo */
	prop= RNA_def_property(srna, "stereo", PROP_ENUM, PROP_NONE);
	RNA_def_property_enum_sdna(prop, NULL, "stereoflag");
	RNA_def_property_enum_items(prop, stereo_items);
	RNA_def_property_ui_text(prop, "Stereo Options", "");
	RNA_def_property_update(prop, NC_SCENE, NULL);

	prop= RNA_def_property(srna, "stereo_mode", PROP_ENUM, PROP_NONE);
	RNA_def_property_enum_sdna(prop, NULL, "stereomode");
	RNA_def_property_enum_items(prop, stereo_modes_items);
	RNA_def_property_ui_text(prop, "Stereo Mode", "Stereographic techniques");
	RNA_def_property_update(prop, NC_SCENE, NULL);

	prop= RNA_def_property(srna, "stereo_eye_separation", PROP_FLOAT, PROP_NONE);
	RNA_def_property_float_sdna(prop, NULL, "eyeseparation");
	RNA_def_property_range(prop, 0.01, 5.0);
	RNA_def_property_ui_text(prop, "Eye Separation",
	                         "Set the distance between the eyes - the camera focal length/30 should be fine");
	RNA_def_property_update(prop, NC_SCENE, NULL);
	
	/* Dome */
	prop= RNA_def_property(srna, "dome_mode", PROP_ENUM, PROP_NONE);
	RNA_def_property_enum_sdna(prop, NULL, "dome.mode");
	RNA_def_property_enum_items(prop, dome_modes_items);
	RNA_def_property_ui_text(prop, "Dome Mode", "Dome physical configurations");
	RNA_def_property_update(prop, NC_SCENE, NULL);
	
	prop= RNA_def_property(srna, "dome_tesselation", PROP_INT, PROP_NONE);
	RNA_def_property_int_sdna(prop, NULL, "dome.res");
	RNA_def_property_ui_range(prop, 1, 8, 1, 1);
	RNA_def_property_ui_text(prop, "Tessellation", "Tessellation level - check the generated mesh in wireframe mode");
	RNA_def_property_update(prop, NC_SCENE, NULL);
	
	prop= RNA_def_property(srna, "dome_buffer_resolution", PROP_FLOAT, PROP_NONE);
	RNA_def_property_float_sdna(prop, NULL, "dome.resbuf");
	RNA_def_property_ui_range(prop, 0.1, 1.0, 0.1, 0.1);
	RNA_def_property_ui_text(prop, "Buffer Resolution", "Buffer Resolution - decrease it to increase speed");
	RNA_def_property_update(prop, NC_SCENE, NULL);
	
	prop= RNA_def_property(srna, "dome_angle", PROP_INT, PROP_NONE);
	RNA_def_property_int_sdna(prop, NULL, "dome.angle");
	RNA_def_property_ui_range(prop, 90, 250, 1, 1);
	RNA_def_property_ui_text(prop, "Angle", "Field of View of the Dome - it only works in mode Fisheye and Truncated");
	RNA_def_property_update(prop, NC_SCENE, NULL);
	
	prop= RNA_def_property(srna, "dome_tilt", PROP_INT, PROP_NONE);
	RNA_def_property_int_sdna(prop, NULL, "dome.tilt");
	RNA_def_property_ui_range(prop, -180, 180, 1, 1);
	RNA_def_property_ui_text(prop, "Tilt", "Camera rotation in horizontal axis");
	RNA_def_property_update(prop, NC_SCENE, NULL);
	
	prop= RNA_def_property(srna, "dome_text", PROP_POINTER, PROP_NONE);
	RNA_def_property_pointer_sdna(prop, NULL, "dome.warptext");
	RNA_def_property_struct_type(prop, "Text");
	RNA_def_property_flag(prop, PROP_EDITABLE);
	RNA_def_property_ui_text(prop, "Warp Data", "Custom Warp Mesh data file");
	RNA_def_property_update(prop, NC_SCENE, NULL);
	
	/* physics */
	prop= RNA_def_property(srna, "physics_engine", PROP_ENUM, PROP_NONE);
	RNA_def_property_enum_sdna(prop, NULL, "physicsEngine");
	RNA_def_property_enum_items(prop, physics_engine_items);
	RNA_def_property_ui_text(prop, "Physics Engine", "Physics engine used for physics simulation in the game engine");
	RNA_def_property_update(prop, NC_SCENE, NULL);

	prop= RNA_def_property(srna, "physics_gravity", PROP_FLOAT, PROP_ACCELERATION);
	RNA_def_property_float_sdna(prop, NULL, "gravity");
	RNA_def_property_ui_range(prop, 0.0, 25.0, 1, 2);
	RNA_def_property_range(prop, 0.0, 10000.0);
	RNA_def_property_ui_text(prop, "Physics Gravity", "Gravitational constant used for physics simulation in the game engine");
	RNA_def_property_update(prop, NC_SCENE, NULL);

	prop= RNA_def_property(srna, "occlusion_culling_resolution", PROP_INT, PROP_NONE);
	RNA_def_property_int_sdna(prop, NULL, "occlusionRes");
	RNA_def_property_range(prop, 128.0, 1024.0);
	RNA_def_property_ui_text(prop, "Occlusion Resolution",
	                         "Size of the occlusion buffer in pixel, use higher value for better precision (slower)");
	RNA_def_property_update(prop, NC_SCENE, NULL);

	prop= RNA_def_property(srna, "fps", PROP_INT, PROP_NONE);
	RNA_def_property_int_sdna(prop, NULL, "ticrate");
	RNA_def_property_ui_range(prop, 1, 60, 1, 1);
	RNA_def_property_range(prop, 1, 250);
	RNA_def_property_ui_text(prop, "Frames Per Second",
	                         "Nominal number of game frames per second "
	                         "(physics fixed timestep = 1/fps, independently of actual frame rate)");
	RNA_def_property_update(prop, NC_SCENE, NULL);

	prop= RNA_def_property(srna, "logic_step_max", PROP_INT, PROP_NONE);
	RNA_def_property_int_sdna(prop, NULL, "maxlogicstep");
	RNA_def_property_ui_range(prop, 1, 5, 1, 1);
	RNA_def_property_range(prop, 1, 5);
	RNA_def_property_ui_text(prop, "Max Logic Steps",
	                         "Maximum number of logic frame per game frame if graphics slows down the game, "
	                         "higher value allows better synchronization with physics");
	RNA_def_property_update(prop, NC_SCENE, NULL);

	prop= RNA_def_property(srna, "physics_step_max", PROP_INT, PROP_NONE);
	RNA_def_property_int_sdna(prop, NULL, "maxphystep");
	RNA_def_property_ui_range(prop, 1, 5, 1, 1);
	RNA_def_property_range(prop, 1, 5);
	RNA_def_property_ui_text(prop, "Max Physics Steps",
	                         "Maximum number of physics step per game frame if graphics slows down the game, "
	                         "higher value allows physics to keep up with realtime");
	RNA_def_property_update(prop, NC_SCENE, NULL);

	prop= RNA_def_property(srna, "physics_step_sub", PROP_INT, PROP_NONE);
	RNA_def_property_int_sdna(prop, NULL, "physubstep");
	RNA_def_property_ui_range(prop, 1, 5, 1, 1);
	RNA_def_property_range(prop, 1, 5);
	RNA_def_property_ui_text(prop, "Physics Sub Steps",
	                         "Number of simulation substep per physic timestep, "
	                         "higher value give better physics precision");
	RNA_def_property_update(prop, NC_SCENE, NULL);

	/* mode */
	prop= RNA_def_property(srna, "use_occlusion_culling", PROP_BOOLEAN, PROP_NONE);
	RNA_def_property_boolean_sdna(prop, NULL, "mode", (1 << 5)); //XXX mode hardcoded // WO_DBVT_CULLING
	RNA_def_property_ui_text(prop, "DBVT culling", "Use optimized Bullet DBVT tree for view frustum and occlusion culling");
	
	// not used // deprecated !!!!!!!!!!!!!
	prop= RNA_def_property(srna, "use_activity_culling", PROP_BOOLEAN, PROP_NONE);
	RNA_def_property_boolean_sdna(prop, NULL, "mode", (1 << 3)); //XXX mode hardcoded
	RNA_def_property_ui_text(prop, "Activity Culling", "Activity culling is enabled");

	// not used // deprecated !!!!!!!!!!!!!
	prop= RNA_def_property(srna, "activity_culling_box_radius", PROP_FLOAT, PROP_NONE);
	RNA_def_property_float_sdna(prop, NULL, "activityBoxRadius");
	RNA_def_property_range(prop, 0.0, 1000.0);
	RNA_def_property_ui_text(prop, "box radius",
	                         "Radius of the activity bubble, in Manhattan length "
	                         "(objects outside the box are activity-culled)");

	/* booleans */
	prop= RNA_def_property(srna, "show_debug_properties", PROP_BOOLEAN, PROP_NONE);
	RNA_def_property_boolean_sdna(prop, NULL, "flag", GAME_SHOW_DEBUG_PROPS);
	RNA_def_property_ui_text(prop, "Show Debug Properties", "Show properties marked for debugging while the game runs");

	prop= RNA_def_property(srna, "show_framerate_profile", PROP_BOOLEAN, PROP_NONE);
	RNA_def_property_boolean_sdna(prop, NULL, "flag", GAME_SHOW_FRAMERATE);
	RNA_def_property_ui_text(prop, "Show Framerate and Profile",
	                         "Show framerate and profiling information while the game runs");

	prop= RNA_def_property(srna, "show_physics_visualization", PROP_BOOLEAN, PROP_NONE);
	RNA_def_property_boolean_sdna(prop, NULL, "flag", GAME_SHOW_PHYSICS);
	RNA_def_property_ui_text(prop, "Show Physics Visualization", "Show a visualization of physics bounds and interactions");

	prop= RNA_def_property(srna, "show_mouse", PROP_BOOLEAN, PROP_NONE);
	RNA_def_property_boolean_sdna(prop, NULL, "flag", GAME_SHOW_MOUSE);
	RNA_def_property_ui_text(prop, "Show Mouse", "Start player with a visible mouse cursor");

	prop= RNA_def_property(srna, "use_frame_rate", PROP_BOOLEAN, PROP_NONE);
	RNA_def_property_boolean_negative_sdna(prop, NULL, "flag", GAME_ENABLE_ALL_FRAMES);
	RNA_def_property_ui_text(prop, "Use Frame Rate", "Respect the frame rate rather than rendering as many frames as possible");

	prop= RNA_def_property(srna, "use_display_lists", PROP_BOOLEAN, PROP_NONE);
	RNA_def_property_boolean_sdna(prop, NULL, "flag", GAME_DISPLAY_LISTS);
	RNA_def_property_ui_text(prop, "Display Lists", "Use display lists to speed up rendering by keeping geometry on the GPU");

	prop= RNA_def_property(srna, "use_deprecation_warnings", PROP_BOOLEAN, PROP_NONE);
	RNA_def_property_boolean_negative_sdna(prop, NULL, "flag", GAME_IGNORE_DEPRECATION_WARNINGS);
	RNA_def_property_ui_text(prop, "Deprecation Warnings", "Print warnings when using deprecated features in the python API");

	prop= RNA_def_property(srna, "use_animation_record", PROP_BOOLEAN, PROP_NONE);
	RNA_def_property_boolean_sdna(prop, NULL, "flag", GAME_ENABLE_ANIMATION_RECORD);
	RNA_def_property_ui_text(prop, "Record Animation", "Record animation to F-Curves");

	prop= RNA_def_property(srna, "use_auto_start", PROP_BOOLEAN, PROP_NONE);
	RNA_def_property_boolean_funcs(prop, "rna_GameSettings_auto_start_get", "rna_GameSettings_auto_start_set");
	RNA_def_property_ui_text(prop, "Auto Start", "Automatically start game at load time");

	prop= RNA_def_property(srna, "restrict_animation_updates", PROP_BOOLEAN, PROP_NONE);
	RNA_def_property_boolean_sdna(prop, NULL, "flag", GAME_RESTRICT_ANIM_UPDATES);
	RNA_def_property_ui_text(prop, "Restrict Animation Updates",
	                         "Restrict the number of animation updates to the animation FPS (this is "
	                         "better for performance, but can cause issues with smooth playback)");
	
	/* materials */
	prop= RNA_def_property(srna, "material_mode", PROP_ENUM, PROP_NONE);
	RNA_def_property_enum_sdna(prop, NULL, "matmode");
	RNA_def_property_enum_items(prop, material_items);
	RNA_def_property_ui_text(prop, "Material Mode", "Material mode to use for rendering");
	RNA_def_property_update(prop, NC_SCENE|NA_EDITED, NULL);

	prop= RNA_def_property(srna, "use_glsl_lights", PROP_BOOLEAN, PROP_NONE);
	RNA_def_property_boolean_negative_sdna(prop, NULL, "flag", GAME_GLSL_NO_LIGHTS);
	RNA_def_property_ui_text(prop, "GLSL Lights", "Use lights for GLSL rendering");
	RNA_def_property_update(prop, NC_SCENE|NA_EDITED, "rna_Scene_glsl_update");

	prop= RNA_def_property(srna, "use_glsl_shaders", PROP_BOOLEAN, PROP_NONE);
	RNA_def_property_boolean_negative_sdna(prop, NULL, "flag", GAME_GLSL_NO_SHADERS);
	RNA_def_property_ui_text(prop, "GLSL Shaders", "Use shaders for GLSL rendering");
	RNA_def_property_update(prop, NC_SCENE|NA_EDITED, "rna_Scene_glsl_update");

	prop= RNA_def_property(srna, "use_glsl_shadows", PROP_BOOLEAN, PROP_NONE);
	RNA_def_property_boolean_negative_sdna(prop, NULL, "flag", GAME_GLSL_NO_SHADOWS);
	RNA_def_property_ui_text(prop, "GLSL Shadows", "Use shadows for GLSL rendering");
	RNA_def_property_update(prop, NC_SCENE|NA_EDITED, "rna_Scene_glsl_update");

	prop= RNA_def_property(srna, "use_glsl_ramps", PROP_BOOLEAN, PROP_NONE);
	RNA_def_property_boolean_negative_sdna(prop, NULL, "flag", GAME_GLSL_NO_RAMPS);
	RNA_def_property_ui_text(prop, "GLSL Ramps", "Use ramps for GLSL rendering");
	RNA_def_property_update(prop, NC_SCENE|NA_EDITED, "rna_Scene_glsl_update");

	prop= RNA_def_property(srna, "use_glsl_nodes", PROP_BOOLEAN, PROP_NONE);
	RNA_def_property_boolean_negative_sdna(prop, NULL, "flag", GAME_GLSL_NO_NODES);
	RNA_def_property_ui_text(prop, "GLSL Nodes", "Use nodes for GLSL rendering");
	RNA_def_property_update(prop, NC_SCENE|NA_EDITED, "rna_Scene_glsl_update");

	prop= RNA_def_property(srna, "use_glsl_color_management", PROP_BOOLEAN, PROP_NONE);
	RNA_def_property_boolean_negative_sdna(prop, NULL, "flag", GAME_GLSL_NO_COLOR_MANAGEMENT);
	RNA_def_property_ui_text(prop, "GLSL Color Management", "Use color management for GLSL rendering");
	RNA_def_property_update(prop, NC_SCENE|NA_EDITED, "rna_Scene_glsl_update");

	prop= RNA_def_property(srna, "use_glsl_extra_textures", PROP_BOOLEAN, PROP_NONE);
	RNA_def_property_boolean_negative_sdna(prop, NULL, "flag", GAME_GLSL_NO_EXTRA_TEX);
	RNA_def_property_ui_text(prop, "GLSL Extra Textures", "Use extra textures like normal or specular maps for GLSL rendering");
	RNA_def_property_update(prop, NC_SCENE|NA_EDITED, "rna_Scene_glsl_update");

	/* obstacle simulation */
	prop= RNA_def_property(srna, "obstacle_simulation", PROP_ENUM, PROP_NONE);
	RNA_def_property_enum_sdna(prop, NULL, "obstacleSimulation");
	RNA_def_property_enum_items(prop, obstacle_simulation_items);
	RNA_def_property_ui_text(prop, "Obstacle simulation", "Simulation used for obstacle avoidance in the game engine");
	RNA_def_property_update(prop, NC_SCENE, NULL);

	prop= RNA_def_property(srna, "level_height", PROP_FLOAT, PROP_ACCELERATION);
	RNA_def_property_float_sdna(prop, NULL, "levelHeight");
	RNA_def_property_range(prop, 0.0f, 200.0f);
	RNA_def_property_ui_text(prop, "Level height", "Max difference in heights of obstacles to enable their interaction");
	RNA_def_property_update(prop, NC_SCENE, NULL);

	prop= RNA_def_property(srna, "show_obstacle_simulation", PROP_BOOLEAN, PROP_NONE);
	RNA_def_property_boolean_sdna(prop, NULL, "flag", GAME_SHOW_OBSTACLE_SIMULATION);
	RNA_def_property_ui_text(prop, "Visualization", "Enable debug visualization for obstacle simulation");

	/* Recast Settings */
	prop= RNA_def_property(srna, "recast_data", PROP_POINTER, PROP_NONE);
	RNA_def_property_flag(prop, PROP_NEVER_NULL);
	RNA_def_property_pointer_sdna(prop, NULL, "recastData");
	RNA_def_property_struct_type(prop, "SceneGameRecastData");
	RNA_def_property_ui_text(prop, "Recast Data", "");

	/* Nestled Data  */
	rna_def_scene_game_recast_data(brna);
}

static void rna_def_scene_render_layer(BlenderRNA *brna)
{
	StructRNA *srna;

	srna= RNA_def_struct(brna, "SceneRenderLayer", NULL);
	RNA_def_struct_ui_text(srna, "Scene Render Layer", "Render layer");
	RNA_def_struct_ui_icon(srna, ICON_RENDERLAYERS);

	rna_def_render_layer_common(srna, 1);
}

/* curve.splines */
static void rna_def_render_layers(BlenderRNA *brna, PropertyRNA *cprop)
{
	StructRNA *srna;
	PropertyRNA *prop;

	// FunctionRNA *func;
	// PropertyRNA *parm; 

	RNA_def_property_srna(cprop, "RenderLayers");
	srna= RNA_def_struct(brna, "RenderLayers", NULL);
	RNA_def_struct_sdna(srna, "RenderData");
	RNA_def_struct_ui_text(srna, "Render Layers", "Collection of render layers");

	prop= RNA_def_property(srna, "active_index", PROP_INT, PROP_NONE);
	RNA_def_property_int_sdna(prop, NULL, "actlay");
	RNA_def_property_int_funcs(prop, "rna_RenderSettings_active_layer_index_get", "rna_RenderSettings_active_layer_index_set",
	                           "rna_RenderSettings_active_layer_index_range");
	RNA_def_property_ui_text(prop, "Active Layer Index", "Active index in render layer array");
	RNA_def_property_update(prop, NC_SCENE|ND_RENDER_OPTIONS, NULL);
	
	prop= RNA_def_property(srna, "active", PROP_POINTER, PROP_UNSIGNED);
	RNA_def_property_struct_type(prop, "SceneRenderLayer");
	RNA_def_property_pointer_funcs(prop, "rna_RenderSettings_active_layer_get",
	                               "rna_RenderSettings_active_layer_set", NULL, NULL);
	RNA_def_property_flag(prop, PROP_EDITABLE|PROP_NEVER_NULL);
	RNA_def_property_ui_text(prop, "Active Render Layer", "Active Render Layer");
	RNA_def_property_update(prop, NC_SCENE|ND_RENDER_OPTIONS, NULL);

}

static void rna_def_scene_render_data(BlenderRNA *brna)
{
	StructRNA *srna;
	PropertyRNA *prop;
	
	static EnumPropertyItem pixel_filter_items[] ={
		{R_FILTER_BOX, "BOX", 0, "Box", "Use a box filter for anti-aliasing"},
		{R_FILTER_TENT, "TENT", 0, "Tent", "Use a tent filter for anti-aliasing"},
		{R_FILTER_QUAD, "QUADRATIC", 0, "Quadratic", "Use a quadratic filter for anti-aliasing"},
		{R_FILTER_CUBIC, "CUBIC", 0, "Cubic", "Use a cubic filter for anti-aliasing"},
		{R_FILTER_CATROM, "CATMULLROM", 0, "Catmull-Rom", "Use a Catmull-Rom filter for anti-aliasing"},
		{R_FILTER_GAUSS, "GAUSSIAN", 0, "Gaussian", "Use a Gaussian filter for anti-aliasing"},
		{R_FILTER_MITCH, "MITCHELL", 0, "Mitchell-Netravali", "Use a Mitchell-Netravali filter for anti-aliasing"},
		{0, NULL, 0, NULL, NULL}};
		
	static EnumPropertyItem alpha_mode_items[] ={
		{R_ADDSKY, "SKY", 0, "Sky", "Transparent pixels are filled with sky color"},
		{R_ALPHAPREMUL, "PREMUL", 0, "Premultiplied", "Transparent RGB pixels are multiplied by the alpha channel"},
		{R_ALPHAKEY, "STRAIGHT", 0, "Straight Alpha", "Transparent RGB and alpha pixels are unmodified"},
		{0, NULL, 0, NULL, NULL}};

	static EnumPropertyItem display_mode_items[] ={
		{R_OUTPUT_SCREEN, "SCREEN", 0, "Full Screen", "Images are rendered in full Screen"},
		{R_OUTPUT_AREA, "AREA", 0, "Image Editor", "Images are rendered in Image Editor"},
		{R_OUTPUT_WINDOW, "WINDOW", 0, "New Window", "Images are rendered in new Window"},
		{R_OUTPUT_NONE, "NONE", 0, "Keep UI", "Images are rendered without forcing UI changes, optionally showing result"},
		{0, NULL, 0, NULL, NULL}};
	
	/* Bake */
	static EnumPropertyItem bake_mode_items[] ={
		{RE_BAKE_ALL, "FULL", 0, "Full Render", "Bake everything"},
		{RE_BAKE_AO, "AO", 0, "Ambient Occlusion", "Bake ambient occlusion"},
		{RE_BAKE_SHADOW, "SHADOW", 0, "Shadow", "Bake shadows"},
		{RE_BAKE_NORMALS, "NORMALS", 0, "Normals", "Bake normals"},
		{RE_BAKE_TEXTURE, "TEXTURE", 0, "Textures", "Bake textures"},
		{RE_BAKE_DISPLACEMENT, "DISPLACEMENT", 0, "Displacement", "Bake displacement"},
		{RE_BAKE_EMIT, "EMIT", 0, "Emission", "Bake Emit values (glow)"},
		{RE_BAKE_ALPHA, "ALPHA", 0, "Alpha", "Bake Alpha values (transparency)"},
		{RE_BAKE_MIRROR_INTENSITY, "MIRROR_INTENSITY", 0, "Mirror Intensity", "Bake Mirror values"},
		{RE_BAKE_MIRROR_COLOR, "MIRROR_COLOR", 0, "Mirror Colors", "Bake Mirror colors"},
		{RE_BAKE_SPEC_INTENSITY, "SPEC_INTENSITY", 0, "Specular Intensity", "Bake Specular values"},
		{RE_BAKE_SPEC_COLOR, "SPEC_COLOR", 0, "Specular Colors", "Bake Specular colors"},
		{0, NULL, 0, NULL, NULL}};

	static EnumPropertyItem bake_normal_space_items[] ={
		{R_BAKE_SPACE_CAMERA, "CAMERA", 0, "Camera", "Bake the normals in camera space"},
		{R_BAKE_SPACE_WORLD, "WORLD", 0, "World", "Bake the normals in world space"},
		{R_BAKE_SPACE_OBJECT, "OBJECT", 0, "Object", "Bake the normals in object space"},
		{R_BAKE_SPACE_TANGENT, "TANGENT", 0, "Tangent", "Bake the normals in tangent space"},
		{0, NULL, 0, NULL, NULL}};

	static EnumPropertyItem bake_qyad_split_items[] ={
		{0, "AUTO", 0, "Automatic", "Split quads to give the least distortion while baking"},
		{1, "FIXED", 0, "Fixed", "Split quads predictably (0,1,2) (0,2,3)"},
		{2, "FIXED_ALT", 0, "Fixed Alternate", "Split quads predictably (1,2,3) (1,3,0)"},
		{0, NULL, 0, NULL, NULL}};
	
	static EnumPropertyItem octree_resolution_items[] = {
		{64, "64", 0, "64", ""},
		{128, "128", 0, "128", ""},
		{256, "256", 0, "256", ""},
		{512, "512", 0, "512", ""},
		{0, NULL, 0, NULL, NULL}};

	static EnumPropertyItem raytrace_structure_items[] = {
		{R_RAYSTRUCTURE_AUTO, "AUTO", 0, "Auto", "Automatically select acceleration structure"},
		{R_RAYSTRUCTURE_OCTREE, "OCTREE", 0, "Octree", "Use old Octree structure"},
		{R_RAYSTRUCTURE_BLIBVH, "BLIBVH", 0, "BLI BVH", "Use BLI K-Dop BVH.c"},
		{R_RAYSTRUCTURE_VBVH, "VBVH", 0, "vBVH", "Use vBVH"},
		{R_RAYSTRUCTURE_SIMD_SVBVH, "SIMD_SVBVH", 0, "SIMD SVBVH", "Use SIMD SVBVH"},
		{R_RAYSTRUCTURE_SIMD_QBVH, "SIMD_QBVH", 0, "SIMD QBVH", "Use SIMD QBVH"},
		{0, NULL, 0, NULL, NULL}
		};

	static EnumPropertyItem fixed_oversample_items[] = {
		{5, "5", 0, "5", ""},
		{8, "8", 0, "8", ""},
		{11, "11", 0, "11", ""},
		{16, "16", 0, "16", ""},
		{0, NULL, 0, NULL, NULL}};
		
	static EnumPropertyItem field_order_items[] = {
		{0, "EVEN_FIRST", 0, "Upper First", "Upper field first"},
		{R_ODDFIELD, "ODD_FIRST", 0, "Lower First", "Lower field first"},
		{0, NULL, 0, NULL, NULL}};
		
	static EnumPropertyItem threads_mode_items[] = {
		{0, "AUTO", 0, "Auto-detect", "Automatically determine the number of threads, based on CPUs"},
		{R_FIXED_THREADS, "FIXED", 0, "Fixed", "Manually determine the number of threads"},
		{0, NULL, 0, NULL, NULL}};
		
#ifdef WITH_OPENEXR	
	static EnumPropertyItem exr_codec_items[] = {
		{0, "NONE", 0, "None", ""},
		{1, "PXR24", 0, "Pxr24 (lossy)", ""},
		{2, "ZIP", 0, "ZIP (lossless)", ""},
		{3, "PIZ", 0, "PIZ (lossless)", ""},
		{4, "RLE", 0, "RLE (lossless)", ""},
		{0, NULL, 0, NULL, NULL}};
#endif

#ifdef WITH_OPENJPEG
	static EnumPropertyItem jp2_preset_items[] = {
		{0, "NO_PRESET", 0, "No Preset", ""},
		{1, "CINE_24FPS", 0, "Cinema 24fps 2048x1080", ""},
		{2, "CINE_48FPS", 0, "Cinema 48fps 2048x1080", ""},
		{3, "CINE_24FPS_4K", 0, "Cinema 24fps 4096x2160", ""},
		{4, "CINE_SCOPE_24FPS", 0, "Cine-Scope 24fps 2048x858", ""},
		{5, "CINE_SCOPE_48FPS", 0, "Cine-Scope 48fps 2048x858", ""},
		{6, "CINE_FLAT_24FPS", 0, "Cine-Flat 24fps 1998x1080", ""},
		{7, "CINE_FLAT_48FPS", 0, "Cine-Flat 48fps 1998x1080", ""},
		{0, NULL, 0, NULL, NULL}};
		
	static EnumPropertyItem jp2_depth_items[] = {
		{8, "8", 0, "8", "8 bit color channels"},
		{12, "12", 0, "12", "12 bit color channels"},
		{16, "16", 0, "16", "16 bit color channels"},
		{0, NULL, 0, NULL, NULL}};
#endif
	
#ifdef	WITH_QUICKTIME
	static EnumPropertyItem quicktime_codec_type_items[] = {
		{0, "codec", 0, "codec", ""},
		{0, NULL, 0, NULL, NULL}};
	
#ifdef USE_QTKIT
	static EnumPropertyItem quicktime_audio_samplerate_items[] = {
		{22050, "22050", 0, "22kHz", ""},
		{44100, "44100", 0, "44.1kHz", ""},
		{48000, "48000", 0, "48kHz", ""},
		{88200, "88200", 0, "88.2kHz", ""},
		{96000, "96000", 0, "96kHz", ""},
		{192000, "192000", 0, "192kHz", ""},
		{0, NULL, 0, NULL, NULL}};
	
	static EnumPropertyItem quicktime_audio_bitdepth_items[] = {
		{AUD_FORMAT_U8, "8BIT", 0, "8bit", ""},
		{AUD_FORMAT_S16, "16BIT", 0, "16bit", ""},
		{AUD_FORMAT_S24, "24BIT", 0, "24bit", ""},
		{AUD_FORMAT_S32, "32BIT", 0, "32bit", ""},
		{AUD_FORMAT_FLOAT32, "FLOAT32", 0, "float32", ""},
		{AUD_FORMAT_FLOAT64, "FLOAT64", 0, "float64", ""},
		{0, NULL, 0, NULL, NULL}};
	
	static EnumPropertyItem quicktime_audio_bitrate_items[] = {
		{64000, "64000", 0, "64kbps", ""},
		{112000, "112000", 0, "112kpbs", ""},
		{128000, "128000", 0, "128kbps", ""},
		{192000, "192000", 0, "192kbps", ""},
		{256000, "256000", 0, "256kbps", ""},
		{320000, "320000", 0, "320kbps", ""},
		{0, NULL, 0, NULL, NULL}};
#endif
#endif

#ifdef WITH_FFMPEG
	static EnumPropertyItem ffmpeg_format_items[] = {
		{FFMPEG_MPEG1, "MPEG1", 0, "MPEG-1", ""},
		{FFMPEG_MPEG2, "MPEG2", 0, "MPEG-2", ""},
		{FFMPEG_MPEG4, "MPEG4", 0, "MPEG-4", ""},
		{FFMPEG_AVI, "AVI", 0, "AVI", ""},
		{FFMPEG_MOV, "QUICKTIME", 0, "Quicktime", ""},
		{FFMPEG_DV, "DV", 0, "DV", ""},
		{FFMPEG_H264, "H264", 0, "H.264", ""},
		{FFMPEG_XVID, "XVID", 0, "Xvid", ""},
		{FFMPEG_OGG, "OGG", 0, "Ogg", ""},
		{FFMPEG_MKV, "MKV", 0, "Matroska", ""},
		{FFMPEG_FLV, "FLASH", 0, "Flash", ""},
		{FFMPEG_WAV, "WAV", 0, "Wav", ""},
		{FFMPEG_MP3, "MP3", 0, "Mp3", ""},
		{0, NULL, 0, NULL, NULL}};

	static EnumPropertyItem ffmpeg_codec_items[] = {
		{CODEC_ID_NONE, "NONE", 0, "None", ""},
		{CODEC_ID_MPEG1VIDEO, "MPEG1", 0, "MPEG-1", ""},
		{CODEC_ID_MPEG2VIDEO, "MPEG2", 0, "MPEG-2", ""},
		{CODEC_ID_MPEG4, "MPEG4", 0, "MPEG-4(divx)", ""},
		{CODEC_ID_HUFFYUV, "HUFFYUV", 0, "HuffYUV", ""},
		{CODEC_ID_DVVIDEO, "DV", 0, "DV", ""},
		{CODEC_ID_H264, "H264", 0, "H.264", ""},
		{CODEC_ID_THEORA, "THEORA", 0, "Theora", ""},
		{CODEC_ID_FLV1, "FLASH", 0, "Flash Video", ""},
		{CODEC_ID_FFV1, "FFV1", 0, "FFmpeg video codec #1", ""},
		{0, NULL, 0, NULL, NULL}};

	static EnumPropertyItem ffmpeg_audio_codec_items[] = {
		{CODEC_ID_NONE, "NONE", 0, "None", ""},
		{CODEC_ID_MP2, "MP2", 0, "MP2", ""},
		{CODEC_ID_MP3, "MP3", 0, "MP3", ""},
		{CODEC_ID_AC3, "AC3", 0, "AC3", ""},
		{CODEC_ID_AAC, "AAC", 0, "AAC", ""},
		{CODEC_ID_VORBIS, "VORBIS", 0, "Vorbis", ""},
		{CODEC_ID_FLAC, "FLAC", 0, "FLAC", ""},
		{CODEC_ID_PCM_S16LE, "PCM", 0, "PCM", ""},
		{0, NULL, 0, NULL, NULL}};
#endif

	static EnumPropertyItem audio_channel_items[] = {
		{1, "MONO", 0, "Mono", "Set audio channels to mono"},
		{2, "STEREO", 0, "Stereo", "Set audio channels to stereo"},
		{4, "SURROUND4", 0, "4 Channels", "Set audio channels to 4 channels"},
		{6, "SURROUND51", 0, "5.1 Surround", "Set audio channels to 5.1 surround sound"},
		{8, "SURROUND71", 0, "7.1 Surround", "Set audio channels to 7.1 surround sound"},
		{0, NULL, 0, NULL, NULL}};

	static EnumPropertyItem engine_items[] = {
		{0, "BLENDER_RENDER", 0, "Blender Render", "Use the Blender internal rendering engine for rendering"},
		{0, NULL, 0, NULL, NULL}};

	srna= RNA_def_struct(brna, "RenderSettings", NULL);
	RNA_def_struct_sdna(srna, "RenderData");
	RNA_def_struct_nested(brna, srna, "Scene");
	RNA_def_struct_path_func(srna, "rna_RenderSettings_path");
	RNA_def_struct_ui_text(srna, "Render Data", "Rendering settings for a Scene datablock");
	
	prop= RNA_def_property(srna, "color_mode", PROP_ENUM, PROP_NONE);
	RNA_def_property_enum_bitflag_sdna(prop, NULL, "planes");
	RNA_def_property_enum_items(prop, image_color_mode_items);
	RNA_def_property_ui_text(prop, "Color Mode",
	                         "Choose BW for saving greyscale images, RGB for saving red, green and blue channels, "
	                         "and RGBA for saving red, green, blue and alpha channels");
	RNA_def_property_update(prop, NC_SCENE|ND_RENDER_OPTIONS, NULL);

	prop= RNA_def_property(srna, "resolution_x", PROP_INT, PROP_NONE);
	RNA_def_property_int_sdna(prop, NULL, "xsch");
	RNA_def_property_range(prop, 4, 10000);
	RNA_def_property_ui_text(prop, "Resolution X", "Number of horizontal pixels in the rendered image");
	RNA_def_property_update(prop, NC_SCENE|ND_RENDER_OPTIONS, "rna_SceneCamera_update");
	
	prop= RNA_def_property(srna, "resolution_y", PROP_INT, PROP_NONE);
	RNA_def_property_int_sdna(prop, NULL, "ysch");
	RNA_def_property_range(prop, 4, 10000);
	RNA_def_property_ui_text(prop, "Resolution Y", "Number of vertical pixels in the rendered image");
	RNA_def_property_update(prop, NC_SCENE|ND_RENDER_OPTIONS, "rna_SceneCamera_update");
	
	prop= RNA_def_property(srna, "resolution_percentage", PROP_INT, PROP_PERCENTAGE);
	RNA_def_property_int_sdna(prop, NULL, "size");
	RNA_def_property_range(prop, 1, SHRT_MAX);
	RNA_def_property_ui_range(prop, 1, 100, 10, 1);
	RNA_def_property_ui_text(prop, "Resolution %", "Percentage scale for render resolution");
	RNA_def_property_update(prop, NC_SCENE|ND_RENDER_OPTIONS, NULL);
	
	prop= RNA_def_property(srna, "parts_x", PROP_INT, PROP_NONE);
	RNA_def_property_int_sdna(prop, NULL, "xparts");
	RNA_def_property_range(prop, 1, 512);
	RNA_def_property_ui_text(prop, "Parts X", "Number of horizontal tiles to use while rendering");
	RNA_def_property_update(prop, NC_SCENE|ND_RENDER_OPTIONS, NULL);
	
	prop= RNA_def_property(srna, "parts_y", PROP_INT, PROP_NONE);
	RNA_def_property_int_sdna(prop, NULL, "yparts");
	RNA_def_property_range(prop, 1, 512);
	RNA_def_property_ui_text(prop, "Parts Y", "Number of vertical tiles to use while rendering");
	RNA_def_property_update(prop, NC_SCENE|ND_RENDER_OPTIONS, NULL);
	
	prop= RNA_def_property(srna, "pixel_aspect_x", PROP_FLOAT, PROP_NONE);
	RNA_def_property_float_sdna(prop, NULL, "xasp");
	RNA_def_property_range(prop, 1.0f, 200.0f);
	RNA_def_property_ui_text(prop, "Pixel Aspect X", "Horizontal aspect ratio - for anamorphic or non-square pixel output");
	RNA_def_property_update(prop, NC_SCENE|ND_RENDER_OPTIONS, "rna_SceneCamera_update");
	
	prop= RNA_def_property(srna, "pixel_aspect_y", PROP_FLOAT, PROP_NONE);
	RNA_def_property_float_sdna(prop, NULL, "yasp");
	RNA_def_property_range(prop, 1.0f, 200.0f);
	RNA_def_property_ui_text(prop, "Pixel Aspect Y", "Vertical aspect ratio - for anamorphic or non-square pixel output");
	RNA_def_property_update(prop, NC_SCENE|ND_RENDER_OPTIONS, "rna_SceneCamera_update");
	
	/* JPEG and AVI JPEG */
	
	prop= RNA_def_property(srna, "file_quality", PROP_INT, PROP_PERCENTAGE);
	RNA_def_property_int_sdna(prop, NULL, "quality");
	RNA_def_property_range(prop, 0, 100); /* 0 is needed for compression. */
	RNA_def_property_ui_text(prop, "Quality", "Quality of JPEG images, AVI Jpeg and SGI movies, compression for PNG's");
	RNA_def_property_update(prop, NC_SCENE|ND_RENDER_OPTIONS, NULL);
	
	/* Tiff */
	
	prop= RNA_def_property(srna, "use_tiff_16bit", PROP_BOOLEAN, PROP_NONE);
	RNA_def_property_boolean_sdna(prop, NULL, "subimtype", R_TIFF_16BIT);
	RNA_def_property_ui_text(prop, "16 Bit", "Save TIFF with 16 bits per channel");
	RNA_def_property_update(prop, NC_SCENE|ND_RENDER_OPTIONS, NULL);
	
	/* Cineon and DPX */
	
	prop= RNA_def_property(srna, "use_cineon_log", PROP_BOOLEAN, PROP_NONE);
	RNA_def_property_boolean_sdna(prop, NULL, "subimtype", R_CINEON_LOG);
	RNA_def_property_ui_text(prop, "Log", "Convert to logarithmic color space");
	RNA_def_property_update(prop, NC_SCENE|ND_RENDER_OPTIONS, NULL);
	
	prop= RNA_def_property(srna, "cineon_black", PROP_INT, PROP_NONE);
	RNA_def_property_int_sdna(prop, NULL, "cineonblack");
	RNA_def_property_range(prop, 0, 1024);
	RNA_def_property_ui_text(prop, "B", "Log conversion reference blackpoint");
	RNA_def_property_update(prop, NC_SCENE|ND_RENDER_OPTIONS, NULL);
	
	prop= RNA_def_property(srna, "cineon_white", PROP_INT, PROP_NONE);
	RNA_def_property_int_sdna(prop, NULL, "cineonwhite");
	RNA_def_property_range(prop, 0, 1024);
	RNA_def_property_ui_text(prop, "W", "Log conversion reference whitepoint");
	RNA_def_property_update(prop, NC_SCENE|ND_RENDER_OPTIONS, NULL);
	
	prop= RNA_def_property(srna, "cineon_gamma", PROP_FLOAT, PROP_NONE);
	RNA_def_property_float_sdna(prop, NULL, "cineongamma");
	RNA_def_property_range(prop, 0.0f, 10.0f);
	RNA_def_property_ui_text(prop, "G", "Log conversion gamma");
	RNA_def_property_update(prop, NC_SCENE|ND_RENDER_OPTIONS, NULL);

#ifdef WITH_OPENEXR	
	/* OpenEXR */

	prop= RNA_def_property(srna, "exr_codec", PROP_ENUM, PROP_NONE);
	RNA_def_property_enum_bitflag_sdna(prop, NULL, "quality");
	RNA_def_property_enum_items(prop, exr_codec_items);
	RNA_def_property_ui_text(prop, "Codec", "Codec settings for OpenEXR");
	RNA_def_property_update(prop, NC_SCENE|ND_RENDER_OPTIONS, NULL);
	
	prop= RNA_def_property(srna, "use_exr_half", PROP_BOOLEAN, PROP_NONE);
	RNA_def_property_boolean_sdna(prop, NULL, "subimtype", R_OPENEXR_HALF);
	RNA_def_property_ui_text(prop, "Half", "Use 16 bit floats instead of 32 bit floats per channel");
	RNA_def_property_update(prop, NC_SCENE|ND_RENDER_OPTIONS, NULL);
	
	prop= RNA_def_property(srna, "exr_zbuf", PROP_BOOLEAN, PROP_NONE);
	RNA_def_property_boolean_sdna(prop, NULL, "subimtype", R_OPENEXR_ZBUF);
	RNA_def_property_ui_text(prop, "Zbuf", "Save the z-depth per pixel (32 bit unsigned int z-buffer)");
	RNA_def_property_update(prop, NC_SCENE|ND_RENDER_OPTIONS, NULL);
	
	prop= RNA_def_property(srna, "exr_preview", PROP_BOOLEAN, PROP_NONE);
	RNA_def_property_boolean_sdna(prop, NULL, "subimtype", R_PREVIEW_JPG);
	RNA_def_property_ui_text(prop, "Preview", "When rendering animations, save JPG preview images in same directory");
	RNA_def_property_update(prop, NC_SCENE|ND_RENDER_OPTIONS, NULL);
#endif

#ifdef WITH_OPENJPEG
	/* Jpeg 2000 */

	prop= RNA_def_property(srna, "jpeg2k_preset", PROP_ENUM, PROP_NONE);
	RNA_def_property_enum_sdna(prop, NULL, "jp2_preset");
	RNA_def_property_enum_items(prop, jp2_preset_items);
	RNA_def_property_enum_funcs(prop, NULL, "rna_RenderSettings_jpeg2k_preset_set", NULL);
	RNA_def_property_ui_text(prop, "Preset", "Use a DCI Standard preset for saving jpeg2000");
	RNA_def_property_update(prop, NC_SCENE|ND_RENDER_OPTIONS, NULL);
	
	prop= RNA_def_property(srna, "jpeg2k_depth", PROP_ENUM, PROP_NONE);
	RNA_def_property_enum_bitflag_sdna(prop, NULL, "jp2_depth");
	RNA_def_property_enum_items(prop, jp2_depth_items);
	RNA_def_property_enum_funcs(prop, NULL, "rna_RenderSettings_jpeg2k_depth_set", NULL);
	RNA_def_property_ui_text(prop, "Depth", "Bit depth per channel");
	RNA_def_property_update(prop, NC_SCENE|ND_RENDER_OPTIONS, NULL);
	
	prop= RNA_def_property(srna, "jpeg2k_ycc", PROP_BOOLEAN, PROP_NONE);
	RNA_def_property_boolean_sdna(prop, NULL, "subimtype", R_JPEG2K_YCC);
	RNA_def_property_ui_text(prop, "YCC", "Save luminance-chrominance-chrominance channels instead of RGB colors");
	RNA_def_property_update(prop, NC_SCENE|ND_RENDER_OPTIONS, NULL);
#endif

#ifdef WITH_QUICKTIME
	/* QuickTime */
	
	prop= RNA_def_property(srna, "quicktime_codec_type", PROP_ENUM, PROP_NONE);
	RNA_def_property_enum_bitflag_sdna(prop, NULL, "qtcodecsettings.codecType");
	RNA_def_property_enum_items(prop, quicktime_codec_type_items);
	RNA_def_property_enum_funcs(prop, "rna_RenderSettings_qtcodecsettings_codecType_get",
								"rna_RenderSettings_qtcodecsettings_codecType_set",
								"rna_RenderSettings_qtcodecsettings_codecType_itemf");
	RNA_def_property_ui_text(prop, "Codec", "QuickTime codec type");
	RNA_def_property_update(prop, NC_SCENE|ND_RENDER_OPTIONS, NULL);
	
	prop= RNA_def_property(srna, "quicktime_codec_spatial_quality", PROP_INT, PROP_PERCENTAGE);
	RNA_def_property_int_sdna(prop, NULL, "qtcodecsettings.codecSpatialQuality");
	RNA_def_property_range(prop, 0, 100);
	RNA_def_property_ui_text(prop, "Spatial quality", "Intra-frame spatial quality level");
	RNA_def_property_update(prop, NC_SCENE|ND_RENDER_OPTIONS, NULL);

#ifdef USE_QTKIT
	prop= RNA_def_property(srna, "quicktime_audiocodec_type", PROP_ENUM, PROP_NONE);
	RNA_def_property_enum_bitflag_sdna(prop, NULL, "qtcodecsettings.audiocodecType");
	RNA_def_property_enum_items(prop, quicktime_codec_type_items);
	RNA_def_property_enum_funcs(prop, "rna_RenderSettings_qtcodecsettings_audiocodecType_get",
								"rna_RenderSettings_qtcodecsettings_audiocodecType_set",
								"rna_RenderSettings_qtcodecsettings_audiocodecType_itemf");
	RNA_def_property_ui_text(prop, "Audio Codec", "QuickTime audio codec type");
	RNA_def_property_update(prop, NC_SCENE|ND_RENDER_OPTIONS, NULL);
	
	prop= RNA_def_property(srna, "quicktime_audio_samplerate", PROP_ENUM, PROP_NONE);
	RNA_def_property_enum_bitflag_sdna(prop, NULL, "qtcodecsettings.audioSampleRate");
	RNA_def_property_enum_items(prop, quicktime_audio_samplerate_items);
	RNA_def_property_ui_text(prop, "Smp Rate", "Sample Rate");
	RNA_def_property_update(prop, NC_SCENE|ND_RENDER_OPTIONS, NULL);
	
	prop= RNA_def_property(srna, "quicktime_audio_bitdepth", PROP_ENUM, PROP_NONE);
	RNA_def_property_enum_bitflag_sdna(prop, NULL, "qtcodecsettings.audioBitDepth");
	RNA_def_property_enum_items(prop, quicktime_audio_bitdepth_items);
	RNA_def_property_ui_text(prop, "Bit Depth", "Bit Depth");
	RNA_def_property_update(prop, NC_SCENE|ND_RENDER_OPTIONS, NULL);
	
	prop= RNA_def_property(srna, "quicktime_audio_resampling_hq", PROP_BOOLEAN, PROP_NONE);
	RNA_def_property_boolean_negative_sdna(prop, NULL, "qtcodecsettings.audioCodecFlags", QTAUDIO_FLAG_RESAMPLE_NOHQ);
	RNA_def_property_ui_text(prop, "HQ", "Use High Quality resampling algorithm");
	RNA_def_property_update(prop, NC_SCENE|ND_RENDER_OPTIONS, NULL);
	
	prop= RNA_def_property(srna, "quicktime_audio_codec_isvbr", PROP_BOOLEAN, PROP_NONE);
	RNA_def_property_boolean_negative_sdna(prop, NULL, "qtcodecsettings.audioCodecFlags", QTAUDIO_FLAG_CODEC_ISCBR);
	RNA_def_property_ui_text(prop, "VBR", "Use Variable Bit Rate compression (improves quality at same bitrate)");
	RNA_def_property_update(prop, NC_SCENE|ND_RENDER_OPTIONS, NULL);

	prop= RNA_def_property(srna, "quicktime_audio_bitrate", PROP_ENUM, PROP_NONE);
	RNA_def_property_enum_bitflag_sdna(prop, NULL, "qtcodecsettings.audioBitRate");
	RNA_def_property_enum_items(prop, quicktime_audio_bitrate_items);
	RNA_def_property_ui_text(prop, "Bitrate", "Compressed audio bitrate");
	RNA_def_property_update(prop, NC_SCENE|ND_RENDER_OPTIONS, NULL);	
#endif
#endif
	
#ifdef WITH_FFMPEG
	/* FFMPEG Video*/
	
	prop= RNA_def_property(srna, "ffmpeg_format", PROP_ENUM, PROP_NONE);
	RNA_def_property_enum_bitflag_sdna(prop, NULL, "ffcodecdata.type");
	RNA_def_property_enum_items(prop, ffmpeg_format_items);
	RNA_def_property_ui_text(prop, "Format", "Output file format");
	RNA_def_property_update(prop, NC_SCENE|ND_RENDER_OPTIONS, NULL);
	
	prop= RNA_def_property(srna, "ffmpeg_codec", PROP_ENUM, PROP_NONE);
	RNA_def_property_enum_bitflag_sdna(prop, NULL, "ffcodecdata.codec");
	RNA_def_property_enum_items(prop, ffmpeg_codec_items);
	RNA_def_property_ui_text(prop, "Codec", "FFMpeg codec to use");
	RNA_def_property_update(prop, NC_SCENE|ND_RENDER_OPTIONS, NULL);
	
	prop= RNA_def_property(srna, "ffmpeg_video_bitrate", PROP_INT, PROP_NONE);
	RNA_def_property_int_sdna(prop, NULL, "ffcodecdata.video_bitrate");
	RNA_def_property_range(prop, 1, 14000);
	RNA_def_property_ui_text(prop, "Bitrate", "Video bitrate (kb/s)");
	RNA_def_property_update(prop, NC_SCENE|ND_RENDER_OPTIONS, NULL);
	
	prop= RNA_def_property(srna, "ffmpeg_minrate", PROP_INT, PROP_NONE);
	RNA_def_property_int_sdna(prop, NULL, "ffcodecdata.rc_min_rate");
	RNA_def_property_range(prop, 0, 9000);
	RNA_def_property_ui_text(prop, "Min Rate", "Rate control: min rate (kb/s)");
	RNA_def_property_update(prop, NC_SCENE|ND_RENDER_OPTIONS, NULL);
	
	prop= RNA_def_property(srna, "ffmpeg_maxrate", PROP_INT, PROP_NONE);
	RNA_def_property_int_sdna(prop, NULL, "ffcodecdata.rc_max_rate");
	RNA_def_property_range(prop, 1, 14000);
	RNA_def_property_ui_text(prop, "Max Rate", "Rate control: max rate (kb/s)");
	RNA_def_property_update(prop, NC_SCENE|ND_RENDER_OPTIONS, NULL);
	
	prop= RNA_def_property(srna, "ffmpeg_muxrate", PROP_INT, PROP_NONE);
	RNA_def_property_int_sdna(prop, NULL, "ffcodecdata.mux_rate");
	RNA_def_property_range(prop, 0, 100000000);
	RNA_def_property_ui_text(prop, "Mux Rate", "Mux rate (bits/s(!))");
	RNA_def_property_update(prop, NC_SCENE|ND_RENDER_OPTIONS, NULL);
	
	prop= RNA_def_property(srna, "ffmpeg_gopsize", PROP_INT, PROP_NONE);
	RNA_def_property_int_sdna(prop, NULL, "ffcodecdata.gop_size");
	RNA_def_property_range(prop, 0, 100);
	RNA_def_property_ui_text(prop, "GOP Size", "Distance between key frames");
	RNA_def_property_update(prop, NC_SCENE|ND_RENDER_OPTIONS, NULL);
	
	prop= RNA_def_property(srna, "ffmpeg_buffersize", PROP_INT, PROP_NONE);
	RNA_def_property_int_sdna(prop, NULL, "ffcodecdata.rc_buffer_size");
	RNA_def_property_range(prop, 0, 2000);
	RNA_def_property_ui_text(prop, "Buffersize", "Rate control: buffer size (kb)");
	RNA_def_property_update(prop, NC_SCENE|ND_RENDER_OPTIONS, NULL);
	
	prop= RNA_def_property(srna, "ffmpeg_packetsize", PROP_INT, PROP_NONE);
	RNA_def_property_int_sdna(prop, NULL, "ffcodecdata.mux_packet_size");
	RNA_def_property_range(prop, 0, 16384);
	RNA_def_property_ui_text(prop, "Mux Packet Size", "Mux packet size (byte)");
	RNA_def_property_update(prop, NC_SCENE|ND_RENDER_OPTIONS, NULL);
	
	prop= RNA_def_property(srna, "ffmpeg_autosplit", PROP_BOOLEAN, PROP_NONE);
	RNA_def_property_boolean_sdna(prop, NULL, "ffcodecdata.flags", FFMPEG_AUTOSPLIT_OUTPUT);
	RNA_def_property_ui_text(prop, "Autosplit Output", "Autosplit output at 2GB boundary");
	RNA_def_property_update(prop, NC_SCENE|ND_RENDER_OPTIONS, NULL);
	
	/* FFMPEG Audio*/
	prop= RNA_def_property(srna, "ffmpeg_audio_codec", PROP_ENUM, PROP_NONE);
	RNA_def_property_enum_bitflag_sdna(prop, NULL, "ffcodecdata.audio_codec");
	RNA_def_property_clear_flag(prop, PROP_ANIMATABLE);
	RNA_def_property_enum_items(prop, ffmpeg_audio_codec_items);
	RNA_def_property_ui_text(prop, "Audio Codec", "FFMpeg audio codec to use");
	RNA_def_property_update(prop, NC_SCENE|ND_RENDER_OPTIONS, NULL);
	
	prop= RNA_def_property(srna, "ffmpeg_audio_bitrate", PROP_INT, PROP_NONE);
	RNA_def_property_int_sdna(prop, NULL, "ffcodecdata.audio_bitrate");
	RNA_def_property_clear_flag(prop, PROP_ANIMATABLE);
	RNA_def_property_range(prop, 32, 384);
	RNA_def_property_ui_text(prop, "Bitrate", "Audio bitrate (kb/s)");
	RNA_def_property_update(prop, NC_SCENE|ND_RENDER_OPTIONS, NULL);
	
	prop= RNA_def_property(srna, "ffmpeg_audio_volume", PROP_FLOAT, PROP_NONE);
	RNA_def_property_float_sdna(prop, NULL, "ffcodecdata.audio_volume");
	RNA_def_property_clear_flag(prop, PROP_ANIMATABLE);
	RNA_def_property_range(prop, 0.0f, 1.0f);
	RNA_def_property_ui_text(prop, "Volume", "Audio volume");
	RNA_def_property_update(prop, NC_SCENE|ND_RENDER_OPTIONS, NULL);
#endif

	// the following two "ffmpeg" settings are general audio settings
	prop= RNA_def_property(srna, "ffmpeg_audio_mixrate", PROP_INT, PROP_NONE);
	RNA_def_property_int_sdna(prop, NULL, "ffcodecdata.audio_mixrate");
	RNA_def_property_clear_flag(prop, PROP_ANIMATABLE);
	RNA_def_property_range(prop, 8000, 192000);
	RNA_def_property_ui_text(prop, "Samplerate", "Audio samplerate(samples/s)");
	RNA_def_property_update(prop, NC_SCENE|ND_RENDER_OPTIONS, NULL);

	prop= RNA_def_property(srna, "ffmpeg_audio_channels", PROP_ENUM, PROP_NONE);
	RNA_def_property_enum_sdna(prop, NULL, "ffcodecdata.audio_channels");
	RNA_def_property_clear_flag(prop, PROP_ANIMATABLE);
	RNA_def_property_enum_items(prop, audio_channel_items);
	RNA_def_property_ui_text(prop, "Audio Channels", "Audio channel count");

	prop= RNA_def_property(srna, "fps", PROP_INT, PROP_NONE);
	RNA_def_property_int_sdna(prop, NULL, "frs_sec");
	RNA_def_property_clear_flag(prop, PROP_ANIMATABLE);
	RNA_def_property_range(prop, 1, 120);
	RNA_def_property_ui_text(prop, "FPS", "Framerate, expressed in frames per second");
	RNA_def_property_update(prop, NC_SCENE|ND_RENDER_OPTIONS, "rna_Scene_fps_update");
	
	prop= RNA_def_property(srna, "fps_base", PROP_FLOAT, PROP_NONE);
	RNA_def_property_float_sdna(prop, NULL, "frs_sec_base");
	RNA_def_property_clear_flag(prop, PROP_ANIMATABLE);
	RNA_def_property_range(prop, 0.1f, 120.0f);
	RNA_def_property_ui_text(prop, "FPS Base", "Framerate base");
	RNA_def_property_update(prop, NC_SCENE|ND_RENDER_OPTIONS, "rna_Scene_fps_update");
	
	/* frame mapping */
	prop= RNA_def_property(srna, "frame_map_old", PROP_INT, PROP_NONE);
	RNA_def_property_int_sdna(prop, NULL, "framapto");
	RNA_def_property_clear_flag(prop, PROP_ANIMATABLE);
	RNA_def_property_range(prop, 1, 900);
	RNA_def_property_ui_text(prop, "Frame Map Old", "Old mapping value in frames");
	RNA_def_property_update(prop, NC_SCENE|ND_FRAME, "rna_Scene_framelen_update");
	
	prop= RNA_def_property(srna, "frame_map_new", PROP_INT, PROP_NONE);
	RNA_def_property_int_sdna(prop, NULL, "images");
	RNA_def_property_clear_flag(prop, PROP_ANIMATABLE);
	RNA_def_property_range(prop, 1, 900);
	RNA_def_property_ui_text(prop, "Frame Map New", "How many frames the Map Old will last");
	RNA_def_property_update(prop, NC_SCENE|ND_FRAME, "rna_Scene_framelen_update");

	
	prop= RNA_def_property(srna, "dither_intensity", PROP_FLOAT, PROP_NONE);
	RNA_def_property_float_sdna(prop, NULL, "dither_intensity");
	RNA_def_property_range(prop, 0.0f, 2.0f);
	RNA_def_property_ui_text(prop, "Dither Intensity",
	                         "Amount of dithering noise added to the rendered image to break up banding");
	RNA_def_property_update(prop, NC_SCENE|ND_RENDER_OPTIONS, NULL);
	
	prop= RNA_def_property(srna, "pixel_filter_type", PROP_ENUM, PROP_NONE);
	RNA_def_property_enum_sdna(prop, NULL, "filtertype");
	RNA_def_property_enum_items(prop, pixel_filter_items);
	RNA_def_property_ui_text(prop, "Pixel Filter", "Reconstruction filter used for combining anti-aliasing samples");
	RNA_def_property_update(prop, NC_SCENE|ND_RENDER_OPTIONS, NULL);
	
	prop= RNA_def_property(srna, "filter_size", PROP_FLOAT, PROP_NONE);
	RNA_def_property_float_sdna(prop, NULL, "gauss");
	RNA_def_property_range(prop, 0.5f, 1.5f);
	RNA_def_property_ui_text(prop, "Filter Size", "Pixel width over which the reconstruction filter combines samples");
	RNA_def_property_update(prop, NC_SCENE|ND_RENDER_OPTIONS, NULL);
	
	prop= RNA_def_property(srna, "alpha_mode", PROP_ENUM, PROP_NONE);
	RNA_def_property_enum_sdna(prop, NULL, "alphamode");
	RNA_def_property_enum_items(prop, alpha_mode_items);
	RNA_def_property_ui_text(prop, "Alpha Mode", "Representation of alpha information in the RGBA pixels");
	RNA_def_property_update(prop, NC_SCENE|ND_RENDER_OPTIONS, NULL);
	
	prop= RNA_def_property(srna, "octree_resolution", PROP_ENUM, PROP_NONE);
	RNA_def_property_enum_sdna(prop, NULL, "ocres");
	RNA_def_property_enum_items(prop, octree_resolution_items);
	RNA_def_property_ui_text(prop, "Octree Resolution",
	                         "Resolution of raytrace accelerator, use higher resolutions for larger scenes");
	RNA_def_property_update(prop, NC_SCENE|ND_RENDER_OPTIONS, NULL);

	prop= RNA_def_property(srna, "raytrace_method", PROP_ENUM, PROP_NONE);
	RNA_def_property_enum_sdna(prop, NULL, "raytrace_structure");
	RNA_def_property_enum_items(prop, raytrace_structure_items);
	RNA_def_property_ui_text(prop, "Raytrace Acceleration Structure", "Type of raytrace accelerator structure");
	RNA_def_property_update(prop, NC_SCENE|ND_RENDER_OPTIONS, NULL);

	prop= RNA_def_property(srna, "use_instances", PROP_BOOLEAN, PROP_NONE);
	RNA_def_property_boolean_sdna(prop, NULL, "raytrace_options", R_RAYTRACE_USE_INSTANCES);
	RNA_def_property_ui_text(prop, "Use Instances",
	                         "Instance support leads to effective memory reduction when using duplicates");
	RNA_def_property_update(prop, NC_SCENE|ND_RENDER_OPTIONS, NULL);

	prop= RNA_def_property(srna, "use_local_coords", PROP_BOOLEAN, PROP_NONE);
	RNA_def_property_boolean_sdna(prop, NULL, "raytrace_options", R_RAYTRACE_USE_LOCAL_COORDS);
	RNA_def_property_ui_text(prop, "Use Local Coords",
	                         "Vertex coordinates are stored localy on each primitive "
	                         "(increases memory usage, but may have impact on speed)");
	RNA_def_property_update(prop, NC_SCENE|ND_RENDER_OPTIONS, NULL);

	prop= RNA_def_property(srna, "use_antialiasing", PROP_BOOLEAN, PROP_NONE);
	RNA_def_property_boolean_sdna(prop, NULL, "mode", R_OSA);
	RNA_def_property_ui_text(prop, "Anti-Aliasing", "Render and combine multiple samples per pixel to prevent jagged edges");
	RNA_def_property_update(prop, NC_SCENE|ND_RENDER_OPTIONS, NULL);
	
	prop= RNA_def_property(srna, "antialiasing_samples", PROP_ENUM, PROP_NONE);
	RNA_def_property_enum_sdna(prop, NULL, "osa");
	RNA_def_property_enum_items(prop, fixed_oversample_items);
	RNA_def_property_ui_text(prop, "Anti-Aliasing Samples", "Amount of anti-aliasing samples per pixel");
	RNA_def_property_update(prop, NC_SCENE|ND_RENDER_OPTIONS, NULL);
	
	prop= RNA_def_property(srna, "use_fields", PROP_BOOLEAN, PROP_NONE);
	RNA_def_property_boolean_sdna(prop, NULL, "mode", R_FIELDS);
	RNA_def_property_ui_text(prop, "Fields", "Render image to two fields per frame, for interlaced TV output");
	RNA_def_property_update(prop, NC_SCENE|ND_RENDER_OPTIONS, NULL);
	
	prop= RNA_def_property(srna, "field_order", PROP_ENUM, PROP_NONE);
	RNA_def_property_enum_bitflag_sdna(prop, NULL, "mode");
	RNA_def_property_enum_items(prop, field_order_items);
	RNA_def_property_ui_text(prop, "Field Order",
	                         "Order of video fields (select which lines get rendered first, "
	                         "to create smooth motion for TV output)");
	RNA_def_property_update(prop, NC_SCENE|ND_RENDER_OPTIONS, NULL);
	
	prop= RNA_def_property(srna, "use_fields_still", PROP_BOOLEAN, PROP_NONE);
	RNA_def_property_boolean_sdna(prop, NULL, "mode", R_FIELDSTILL);
	RNA_def_property_ui_text(prop, "Fields Still", "Disable the time difference between fields");
	RNA_def_property_update(prop, NC_SCENE|ND_RENDER_OPTIONS, NULL);
	
	/* rendering features */
	prop= RNA_def_property(srna, "use_shadows", PROP_BOOLEAN, PROP_NONE);
	RNA_def_property_boolean_sdna(prop, NULL, "mode", R_SHADOW);
	RNA_def_property_ui_text(prop, "Shadows", "Calculate shadows while rendering");
	RNA_def_property_update(prop, NC_SCENE|ND_RENDER_OPTIONS, NULL);
	
	prop= RNA_def_property(srna, "use_envmaps", PROP_BOOLEAN, PROP_NONE);
	RNA_def_property_boolean_sdna(prop, NULL, "mode", R_ENVMAP);
	RNA_def_property_ui_text(prop, "Environment Maps", "Calculate environment maps while rendering");
	RNA_def_property_update(prop, NC_SCENE|ND_RENDER_OPTIONS, NULL);
	
	prop= RNA_def_property(srna, "use_radiosity", PROP_BOOLEAN, PROP_NONE);
	RNA_def_property_boolean_sdna(prop, NULL, "mode", R_RADIO);
	RNA_def_property_ui_text(prop, "Radiosity", "Calculate radiosity in a pre-process before rendering");
	RNA_def_property_update(prop, NC_SCENE|ND_RENDER_OPTIONS, NULL);
	
	prop= RNA_def_property(srna, "use_sss", PROP_BOOLEAN, PROP_NONE);
	RNA_def_property_boolean_sdna(prop, NULL, "mode", R_SSS);
	RNA_def_property_ui_text(prop, "Subsurface Scattering", "Calculate sub-surface scattering in materials rendering");
	RNA_def_property_update(prop, NC_SCENE|ND_RENDER_OPTIONS, NULL);
	
	prop= RNA_def_property(srna, "use_raytrace", PROP_BOOLEAN, PROP_NONE);
	RNA_def_property_boolean_sdna(prop, NULL, "mode", R_RAYTRACE);
	RNA_def_property_ui_text(prop, "Raytracing", "Pre-calculate the raytrace accelerator and render raytracing effects");
	RNA_def_property_update(prop, NC_SCENE|ND_RENDER_OPTIONS, NULL);
	
	prop= RNA_def_property(srna, "use_textures", PROP_BOOLEAN, PROP_NONE);
	RNA_def_property_boolean_negative_sdna(prop, NULL, "scemode", R_NO_TEX);
	RNA_def_property_ui_text(prop, "Textures", "Use textures to affect material properties");
	RNA_def_property_update(prop, NC_SCENE|ND_RENDER_OPTIONS, NULL);
	
	prop= RNA_def_property(srna, "use_edge_enhance", PROP_BOOLEAN, PROP_NONE);
	RNA_def_property_boolean_sdna(prop, NULL, "mode", R_EDGE);
	RNA_def_property_ui_text(prop, "Edge", "Create a toon outline around the edges of geometry");
	RNA_def_property_update(prop, NC_SCENE|ND_RENDER_OPTIONS, NULL);
	
	prop= RNA_def_property(srna, "edge_threshold", PROP_INT, PROP_NONE);
	RNA_def_property_int_sdna(prop, NULL, "edgeint");
	RNA_def_property_range(prop, 0, 255);
	RNA_def_property_ui_text(prop, "Edge Threshold", "Threshold for drawing outlines on geometry edges");
	RNA_def_property_update(prop, NC_SCENE|ND_RENDER_OPTIONS, NULL);
	
	prop= RNA_def_property(srna, "edge_color", PROP_FLOAT, PROP_COLOR);
	RNA_def_property_float_sdna(prop, NULL, "edgeR");
	RNA_def_property_array(prop, 3);
	RNA_def_property_ui_text(prop, "Edge Color", "Edge color");
	RNA_def_property_update(prop, NC_SCENE|ND_RENDER_OPTIONS, NULL);
	
	/* threads */
	prop= RNA_def_property(srna, "threads", PROP_INT, PROP_NONE);
	RNA_def_property_int_sdna(prop, NULL, "threads");
	RNA_def_property_range(prop, 1, BLENDER_MAX_THREADS);
	RNA_def_property_int_funcs(prop, "rna_RenderSettings_threads_get", NULL, NULL);
	RNA_def_property_ui_text(prop, "Threads",
	                         "Number of CPU threads to use simultaneously while rendering (for multi-core/CPU systems)");
	RNA_def_property_update(prop, NC_SCENE|ND_RENDER_OPTIONS, NULL);
	
	prop= RNA_def_property(srna, "threads_mode", PROP_ENUM, PROP_NONE);
	RNA_def_property_enum_bitflag_sdna(prop, NULL, "mode");
	RNA_def_property_enum_items(prop, threads_mode_items);
	RNA_def_property_ui_text(prop, "Threads Mode", "Determine the amount of render threads used");
	RNA_def_property_update(prop, NC_SCENE|ND_RENDER_OPTIONS, NULL);
	
	/* motion blur */
	prop= RNA_def_property(srna, "use_motion_blur", PROP_BOOLEAN, PROP_NONE);
	RNA_def_property_boolean_sdna(prop, NULL, "mode", R_MBLUR);
	RNA_def_property_ui_text(prop, "Motion Blur", "Use multi-sampled 3D scene motion blur");
	RNA_def_property_update(prop, NC_SCENE|ND_RENDER_OPTIONS, NULL);
	
	prop= RNA_def_property(srna, "motion_blur_samples", PROP_INT, PROP_NONE);
	RNA_def_property_int_sdna(prop, NULL, "mblur_samples");
	RNA_def_property_range(prop, 1, 32);
	RNA_def_property_ui_text(prop, "Motion Samples", "Number of scene samples to take with motion blur");
	RNA_def_property_update(prop, NC_SCENE|ND_RENDER_OPTIONS, NULL);
	
	prop= RNA_def_property(srna, "motion_blur_shutter", PROP_FLOAT, PROP_NONE);
	RNA_def_property_float_sdna(prop, NULL, "blurfac");
	RNA_def_property_range(prop, 0.01f, 10.0f);
	RNA_def_property_ui_range(prop, 0.01, 2.0f, 1, 0);
	RNA_def_property_ui_text(prop, "Shutter", "Time taken in frames between shutter open and close");
	RNA_def_property_update(prop, NC_SCENE|ND_RENDER_OPTIONS, NULL);
	
	/* border */
	prop= RNA_def_property(srna, "use_border", PROP_BOOLEAN, PROP_NONE);
	RNA_def_property_boolean_sdna(prop, NULL, "mode", R_BORDER);
	RNA_def_property_ui_text(prop, "Border",
	                         "Render a user-defined border region, within the frame size "
	                         "(note that this disables save_buffers and full_sample)");
	RNA_def_property_update(prop, NC_SCENE|ND_RENDER_OPTIONS, NULL);

	prop= RNA_def_property(srna, "border_min_x", PROP_FLOAT, PROP_NONE);
	RNA_def_property_float_sdna(prop, NULL, "border.xmin");
	RNA_def_property_range(prop, 0.0f, 1.0f);
	RNA_def_property_ui_text(prop, "Border Minimum X", "Minimum X value to for the render border");
	RNA_def_property_update(prop, NC_SCENE|ND_RENDER_OPTIONS, NULL);

	prop= RNA_def_property(srna, "border_min_y", PROP_FLOAT, PROP_NONE);
	RNA_def_property_float_sdna(prop, NULL, "border.ymin");
	RNA_def_property_range(prop, 0.0f, 1.0f);
	RNA_def_property_ui_text(prop, "Border Minimum Y", "Minimum Y value for the render border");
	RNA_def_property_update(prop, NC_SCENE|ND_RENDER_OPTIONS, NULL);

	prop= RNA_def_property(srna, "border_max_x", PROP_FLOAT, PROP_NONE);
	RNA_def_property_float_sdna(prop, NULL, "border.xmax");
	RNA_def_property_range(prop, 0.0f, 1.0f);
	RNA_def_property_ui_text(prop, "Border Maximum X", "Maximum X value for the render border");
	RNA_def_property_update(prop, NC_SCENE|ND_RENDER_OPTIONS, NULL);

	prop= RNA_def_property(srna, "border_max_y", PROP_FLOAT, PROP_NONE);
	RNA_def_property_float_sdna(prop, NULL, "border.ymax");
	RNA_def_property_range(prop, 0.0f, 1.0f);
	RNA_def_property_ui_text(prop, "Border Maximum Y", "Maximum Y value for the render border");
	RNA_def_property_update(prop, NC_SCENE|ND_RENDER_OPTIONS, NULL);
	
	prop= RNA_def_property(srna, "use_crop_to_border", PROP_BOOLEAN, PROP_NONE);
	RNA_def_property_boolean_sdna(prop, NULL, "mode", R_CROP);
	RNA_def_property_ui_text(prop, "Crop to Border", "Crop the rendered frame to the defined border size");
	RNA_def_property_update(prop, NC_SCENE|ND_RENDER_OPTIONS, NULL);
	
	prop= RNA_def_property(srna, "use_placeholder", PROP_BOOLEAN, PROP_NONE);
	RNA_def_property_boolean_sdna(prop, NULL, "mode", R_TOUCH);
	RNA_def_property_ui_text(prop, "Placeholders",
	                         "Create empty placeholder files while rendering frames (similar to Unix 'touch')");
	RNA_def_property_update(prop, NC_SCENE|ND_RENDER_OPTIONS, NULL);
	
	prop= RNA_def_property(srna, "use_overwrite", PROP_BOOLEAN, PROP_NONE);
	RNA_def_property_boolean_negative_sdna(prop, NULL, "mode", R_NO_OVERWRITE);
	RNA_def_property_ui_text(prop, "Overwrite", "Overwrite existing files while rendering");
	RNA_def_property_update(prop, NC_SCENE|ND_RENDER_OPTIONS, NULL);
	
	prop= RNA_def_property(srna, "use_compositing", PROP_BOOLEAN, PROP_NONE);
	RNA_def_property_boolean_sdna(prop, NULL, "scemode", R_DOCOMP);
	RNA_def_property_ui_text(prop, "Compositing",
	                         "Process the render result through the compositing pipeline, if compositing nodes are enabled");
	RNA_def_property_update(prop, NC_SCENE|ND_RENDER_OPTIONS, NULL);
	
	prop= RNA_def_property(srna, "use_sequencer", PROP_BOOLEAN, PROP_NONE);
	RNA_def_property_boolean_sdna(prop, NULL, "scemode", R_DOSEQ);
	RNA_def_property_ui_text(prop, "Sequencer",
	                         "Process the render (and composited) result through the video sequence "
	                         "editor pipeline, if sequencer strips exist");
	RNA_def_property_update(prop, NC_SCENE|ND_RENDER_OPTIONS, NULL);
	
	prop= RNA_def_property(srna, "use_color_management", PROP_BOOLEAN, PROP_NONE);
	RNA_def_property_boolean_sdna(prop, NULL, "color_mgt_flag", R_COLOR_MANAGEMENT);
	RNA_def_property_ui_text(prop, "Color Management", "Use linear workflow - gamma corrected imaging pipeline");
	RNA_def_property_update(prop, NC_SCENE|ND_RENDER_OPTIONS, "rna_RenderSettings_color_management_update");

	
	prop= RNA_def_property(srna, "use_file_extension", PROP_BOOLEAN, PROP_NONE);
	RNA_def_property_boolean_sdna(prop, NULL, "scemode", R_EXTENSION);
	RNA_def_property_ui_text(prop, "File Extensions",
	                         "Add the file format extensions to the rendered file name (eg: filename + .jpg)");
	RNA_def_property_update(prop, NC_SCENE|ND_RENDER_OPTIONS, NULL);
	
	prop= RNA_def_property(srna, "file_format", PROP_ENUM, PROP_NONE);
	RNA_def_property_enum_sdna(prop, NULL, "imtype");
	RNA_def_property_enum_items(prop, image_type_items);
	RNA_def_property_enum_funcs(prop, NULL, "rna_RenderSettings_file_format_set", NULL);
	RNA_def_property_ui_text(prop, "File Format", "File format to save the rendered images as");
	RNA_def_property_update(prop, NC_SCENE|ND_RENDER_OPTIONS, NULL);

	prop= RNA_def_property(srna, "file_extension", PROP_STRING, PROP_NONE);
	RNA_def_property_string_funcs(prop, "rna_SceneRender_file_ext_get", "rna_SceneRender_file_ext_length", NULL);
	RNA_def_property_ui_text(prop, "Extension", "The file extension used for saving renders");
	RNA_def_property_clear_flag(prop, PROP_EDITABLE);

	prop= RNA_def_property(srna, "is_movie_format", PROP_BOOLEAN, PROP_NONE);
	RNA_def_property_boolean_funcs(prop, "rna_RenderSettings_is_movie_fomat_get", NULL);
	RNA_def_property_clear_flag(prop, PROP_EDITABLE);
	RNA_def_property_ui_text(prop, "Movie Format", "When true the format is a movie");

	prop= RNA_def_property(srna, "use_free_image_textures", PROP_BOOLEAN, PROP_NONE);
	RNA_def_property_boolean_sdna(prop, NULL, "scemode", R_FREE_IMAGE);
	RNA_def_property_ui_text(prop, "Free Image Textures",
	                         "Free all image texture from memory after render, to save memory before compositing");
	RNA_def_property_update(prop, NC_SCENE|ND_RENDER_OPTIONS, NULL);

	prop= RNA_def_property(srna, "use_free_unused_nodes", PROP_BOOLEAN, PROP_NONE);
	RNA_def_property_boolean_sdna(prop, NULL, "scemode", R_COMP_FREE);
	RNA_def_property_ui_text(prop, "Free Unused Nodes", "Free Nodes that are not used while compositing, to save memory");
	RNA_def_property_update(prop, NC_SCENE|ND_RENDER_OPTIONS, NULL);

	prop= RNA_def_property(srna, "use_save_buffers", PROP_BOOLEAN, PROP_NONE);
	RNA_def_property_boolean_sdna(prop, NULL, "scemode", R_EXR_TILE_FILE);
	RNA_def_property_boolean_funcs(prop, "rna_RenderSettings_save_buffers_get", NULL);
	RNA_def_property_ui_text(prop, "Save Buffers",
	                         "Save tiles for all RenderLayers and SceneNodes to files in the temp directory "
	                         "(saves memory, required for Full Sample)");
	RNA_def_property_update(prop, NC_SCENE|ND_RENDER_OPTIONS, NULL);
	
	prop= RNA_def_property(srna, "use_full_sample", PROP_BOOLEAN, PROP_NONE);
	RNA_def_property_boolean_sdna(prop, NULL, "scemode", R_FULL_SAMPLE);
	RNA_def_property_boolean_funcs(prop, "rna_RenderSettings_full_sample_get", NULL);
	RNA_def_property_ui_text(prop, "Full Sample",
	                         "Save for every anti-aliasing sample the entire RenderLayer results "
	                         "(this solves anti-aliasing issues with compositing)");
	RNA_def_property_update(prop, NC_SCENE|ND_RENDER_OPTIONS, NULL);

	prop= RNA_def_property(srna, "display_mode", PROP_ENUM, PROP_NONE);
	RNA_def_property_enum_bitflag_sdna(prop, NULL, "displaymode");
	RNA_def_property_enum_items(prop, display_mode_items);
	RNA_def_property_ui_text(prop, "Display", "Select where rendered images will be displayed");
	RNA_def_property_update(prop, NC_SCENE|ND_RENDER_OPTIONS, NULL);
	
	prop= RNA_def_property(srna, "filepath", PROP_STRING, PROP_FILEPATH);
	RNA_def_property_string_sdna(prop, NULL, "pic");
	RNA_def_property_ui_text(prop, "Output Path",
	                         "Directory/name to save animations, # characters defines the position "
	                         "and length of frame numbers");
	RNA_def_property_update(prop, NC_SCENE|ND_RENDER_OPTIONS, NULL);

	/* Bake */
	
	prop= RNA_def_property(srna, "bake_type", PROP_ENUM, PROP_NONE);
	RNA_def_property_enum_bitflag_sdna(prop, NULL, "bake_mode");
	RNA_def_property_enum_items(prop, bake_mode_items);
	RNA_def_property_ui_text(prop, "Bake Mode", "Choose shading information to bake into the image");
	
	prop= RNA_def_property(srna, "bake_normal_space", PROP_ENUM, PROP_NONE);
	RNA_def_property_enum_bitflag_sdna(prop, NULL, "bake_normal_space");
	RNA_def_property_enum_items(prop, bake_normal_space_items);
	RNA_def_property_ui_text(prop, "Normal Space", "Choose normal space for baking");
	
	prop= RNA_def_property(srna, "bake_quad_split", PROP_ENUM, PROP_NONE);
	RNA_def_property_enum_items(prop, bake_qyad_split_items);
	RNA_def_property_ui_text(prop, "Quad Split", "Choose the method used to split a quad into 2 triangles for baking");
	
	prop= RNA_def_property(srna, "bake_aa_mode", PROP_ENUM, PROP_NONE);
	RNA_def_property_enum_bitflag_sdna(prop, NULL, "bake_osa");
	RNA_def_property_enum_items(prop, fixed_oversample_items);
	RNA_def_property_ui_text(prop, "Anti-Aliasing Level", "");
	
	prop= RNA_def_property(srna, "use_bake_selected_to_active", PROP_BOOLEAN, PROP_NONE);
	RNA_def_property_boolean_sdna(prop, NULL, "bake_flag", R_BAKE_TO_ACTIVE);
	RNA_def_property_ui_text(prop, "Selected to Active",
	                         "Bake shading on the surface of selected objects to the active object");
	
	prop= RNA_def_property(srna, "use_bake_normalize", PROP_BOOLEAN, PROP_NONE);
	RNA_def_property_boolean_sdna(prop, NULL, "bake_flag", R_BAKE_NORMALIZE);
	RNA_def_property_ui_text(prop, "Normalized",
	                         "With displacement normalize to the distance, with ambient occlusion "
	                         "normalize without using material settings");
	
	prop= RNA_def_property(srna, "use_bake_clear", PROP_BOOLEAN, PROP_NONE);
	RNA_def_property_boolean_sdna(prop, NULL, "bake_flag", R_BAKE_CLEAR);
	RNA_def_property_ui_text(prop, "Clear", "Clear Images before baking");
	
	prop= RNA_def_property(srna, "use_bake_antialiasing", PROP_BOOLEAN, PROP_NONE);
	RNA_def_property_boolean_sdna(prop, NULL, "bake_flag", R_BAKE_OSA);
	RNA_def_property_ui_text(prop, "Anti-Aliasing", "Enables Anti-aliasing");
	
	prop= RNA_def_property(srna, "bake_margin", PROP_INT, PROP_NONE);
	RNA_def_property_int_sdna(prop, NULL, "bake_filter");
	RNA_def_property_range(prop, 0, 64);
	RNA_def_property_ui_text(prop, "Margin", "Amount of pixels to extend the baked result with, as post process filter");

	prop= RNA_def_property(srna, "bake_distance", PROP_FLOAT, PROP_NONE);
	RNA_def_property_float_sdna(prop, NULL, "bake_maxdist");
	RNA_def_property_range(prop, 0.0, 1000.0);
	RNA_def_property_ui_text(prop, "Distance", "Maximum distance from active object to other object (in blender units)");
	
	prop= RNA_def_property(srna, "bake_bias", PROP_FLOAT, PROP_NONE);
	RNA_def_property_float_sdna(prop, NULL, "bake_biasdist");
	RNA_def_property_range(prop, 0.0, 1000.0);
	RNA_def_property_ui_text(prop, "Bias", "Bias towards faces further away from the object (in blender units)");
	
	prop= RNA_def_property(srna, "use_bake_multires", PROP_BOOLEAN, PROP_NONE);
	RNA_def_property_boolean_sdna(prop, NULL, "bake_flag", R_BAKE_MULTIRES);
	RNA_def_property_ui_text(prop, "Bake from Multires", "Bake directly from multires object");

	prop= RNA_def_property(srna, "use_bake_lores_mesh", PROP_BOOLEAN, PROP_NONE);
	RNA_def_property_boolean_sdna(prop, NULL, "bake_flag", R_BAKE_LORES_MESH);
	RNA_def_property_ui_text(prop, "Low Resolution Mesh", "Calculate heights against unsubdivided low resolution mesh");

	/* stamp */
	
	prop= RNA_def_property(srna, "use_stamp_time", PROP_BOOLEAN, PROP_NONE);
	RNA_def_property_boolean_sdna(prop, NULL, "stamp", R_STAMP_TIME);
	RNA_def_property_ui_text(prop, "Stamp Time", "Include the rendered frame timecode as HH:MM:SS.FF in image metadata");
	RNA_def_property_update(prop, NC_SCENE|ND_RENDER_OPTIONS, NULL);
	
	prop= RNA_def_property(srna, "use_stamp_date", PROP_BOOLEAN, PROP_NONE);
	RNA_def_property_boolean_sdna(prop, NULL, "stamp", R_STAMP_DATE);
	RNA_def_property_ui_text(prop, "Stamp Date", "Include the current date in image metadata");
	RNA_def_property_update(prop, NC_SCENE|ND_RENDER_OPTIONS, NULL);
	
	prop= RNA_def_property(srna, "use_stamp_frame", PROP_BOOLEAN, PROP_NONE);
	RNA_def_property_boolean_sdna(prop, NULL, "stamp", R_STAMP_FRAME);
	RNA_def_property_ui_text(prop, "Stamp Frame", "Include the frame number in image metadata");
	RNA_def_property_update(prop, NC_SCENE|ND_RENDER_OPTIONS, NULL);
	
	prop= RNA_def_property(srna, "use_stamp_camera", PROP_BOOLEAN, PROP_NONE);
	RNA_def_property_boolean_sdna(prop, NULL, "stamp", R_STAMP_CAMERA);
	RNA_def_property_ui_text(prop, "Stamp Camera", "Include the name of the active camera in image metadata");
	RNA_def_property_update(prop, NC_SCENE|ND_RENDER_OPTIONS, NULL);

	prop= RNA_def_property(srna, "use_stamp_lens", PROP_BOOLEAN, PROP_NONE);
	RNA_def_property_boolean_sdna(prop, NULL, "stamp", R_STAMP_CAMERALENS);
	RNA_def_property_ui_text(prop, "Stamp Lens", "Include the active camera's lens in image metadata");
	RNA_def_property_update(prop, NC_SCENE|ND_RENDER_OPTIONS, NULL);
	
	prop= RNA_def_property(srna, "use_stamp_scene", PROP_BOOLEAN, PROP_NONE);
	RNA_def_property_boolean_sdna(prop, NULL, "stamp", R_STAMP_SCENE);
	RNA_def_property_ui_text(prop, "Stamp Scene", "Include the name of the active scene in image metadata");
	RNA_def_property_update(prop, NC_SCENE|ND_RENDER_OPTIONS, NULL);
	
	prop= RNA_def_property(srna, "use_stamp_note", PROP_BOOLEAN, PROP_NONE);
	RNA_def_property_boolean_sdna(prop, NULL, "stamp", R_STAMP_NOTE);
	RNA_def_property_ui_text(prop, "Stamp Note", "Include a custom note in image metadata");
	RNA_def_property_update(prop, NC_SCENE|ND_RENDER_OPTIONS, NULL);
	
	prop= RNA_def_property(srna, "use_stamp_marker", PROP_BOOLEAN, PROP_NONE);
	RNA_def_property_boolean_sdna(prop, NULL, "stamp", R_STAMP_MARKER);
	RNA_def_property_ui_text(prop, "Stamp Marker", "Include the name of the last marker in image metadata");
	RNA_def_property_update(prop, NC_SCENE|ND_RENDER_OPTIONS, NULL);
	
	prop= RNA_def_property(srna, "use_stamp_filename", PROP_BOOLEAN, PROP_NONE);
	RNA_def_property_boolean_sdna(prop, NULL, "stamp", R_STAMP_FILENAME);
	RNA_def_property_ui_text(prop, "Stamp Filename", "Include the .blend filename in image metadata");
	RNA_def_property_update(prop, NC_SCENE|ND_RENDER_OPTIONS, NULL);
	
	prop= RNA_def_property(srna, "use_stamp_sequencer_strip", PROP_BOOLEAN, PROP_NONE);
	RNA_def_property_boolean_sdna(prop, NULL, "stamp", R_STAMP_SEQSTRIP);
	RNA_def_property_ui_text(prop, "Stamp Sequence Strip",
	                         "Include the name of the foreground sequence strip in image metadata");
	RNA_def_property_update(prop, NC_SCENE|ND_RENDER_OPTIONS, NULL);

	prop= RNA_def_property(srna, "use_stamp_render_time", PROP_BOOLEAN, PROP_NONE);
	RNA_def_property_boolean_sdna(prop, NULL, "stamp", R_STAMP_RENDERTIME);
	RNA_def_property_ui_text(prop, "Stamp Render Time", "Include the render time in image metadata");
	RNA_def_property_update(prop, NC_SCENE|ND_RENDER_OPTIONS, NULL);
	
	prop= RNA_def_property(srna, "stamp_note_text", PROP_STRING, PROP_NONE);
	RNA_def_property_string_sdna(prop, NULL, "stamp_udata");
	RNA_def_property_ui_text(prop, "Stamp Note Text", "Custom text to appear in the stamp note");
	RNA_def_property_update(prop, NC_SCENE|ND_RENDER_OPTIONS, NULL);

	prop= RNA_def_property(srna, "use_stamp", PROP_BOOLEAN, PROP_NONE);
	RNA_def_property_boolean_sdna(prop, NULL, "stamp", R_STAMP_DRAW);
	RNA_def_property_ui_text(prop, "Render Stamp", "Render the stamp info text in the rendered image");
	RNA_def_property_update(prop, NC_SCENE|ND_RENDER_OPTIONS, NULL);
	
	prop= RNA_def_property(srna, "stamp_font_size", PROP_INT, PROP_NONE);
	RNA_def_property_int_sdna(prop, NULL, "stamp_font_id");
	RNA_def_property_range(prop, 8, 64);
	RNA_def_property_ui_text(prop, "Font Size", "Size of the font used when rendering stamp text");
	RNA_def_property_update(prop, NC_SCENE|ND_RENDER_OPTIONS, NULL);

	prop= RNA_def_property(srna, "stamp_foreground", PROP_FLOAT, PROP_COLOR);
	RNA_def_property_float_sdna(prop, NULL, "fg_stamp");
	RNA_def_property_array(prop, 4);
	RNA_def_property_range(prop,0.0,1.0);
	RNA_def_property_ui_text(prop, "Stamp Text Color", "Color to use for stamp text");
	RNA_def_property_update(prop, NC_SCENE|ND_RENDER_OPTIONS, NULL);
	
	prop= RNA_def_property(srna, "stamp_background", PROP_FLOAT, PROP_COLOR);
	RNA_def_property_float_sdna(prop, NULL, "bg_stamp");
	RNA_def_property_array(prop, 4);
	RNA_def_property_range(prop,0.0,1.0);
	RNA_def_property_ui_text(prop, "Stamp Background", "Color to use behind stamp text");
	RNA_def_property_update(prop, NC_SCENE|ND_RENDER_OPTIONS, NULL);

	/* sequencer draw options */

	prop= RNA_def_property(srna, "use_sequencer_gl_preview", PROP_BOOLEAN, PROP_NONE);
	RNA_def_property_boolean_sdna(prop, NULL, "seq_flag", R_SEQ_GL_PREV);
	RNA_def_property_ui_text(prop, "Sequencer OpenGL", "");

	prop= RNA_def_property(srna, "use_sequencer_gl_render", PROP_BOOLEAN, PROP_NONE);
	RNA_def_property_boolean_sdna(prop, NULL, "seq_flag", R_SEQ_GL_REND);
	RNA_def_property_ui_text(prop, "Sequencer OpenGL", "");


	prop= RNA_def_property(srna, "sequencer_gl_preview", PROP_ENUM, PROP_NONE);
	RNA_def_property_enum_sdna(prop, NULL, "seq_prev_type");
	RNA_def_property_enum_items(prop, viewport_shade_items);
	RNA_def_property_ui_text(prop, "Sequencer Preview Shading", "Method to draw in the sequencer view");

	prop= RNA_def_property(srna, "sequencer_gl_render", PROP_ENUM, PROP_NONE);
	RNA_def_property_enum_sdna(prop, NULL, "seq_rend_type");
	RNA_def_property_enum_items(prop, viewport_shade_items);
	RNA_def_property_ui_text(prop, "Sequencer Preview Shading", "Method to draw in the sequencer view");

	/* layers */
	prop= RNA_def_property(srna, "layers", PROP_COLLECTION, PROP_NONE);
	RNA_def_property_collection_sdna(prop, NULL, "layers", NULL);
	RNA_def_property_struct_type(prop, "SceneRenderLayer");
	RNA_def_property_ui_text(prop, "Render Layers", "");
	rna_def_render_layers(brna, prop);


	prop= RNA_def_property(srna, "use_single_layer", PROP_BOOLEAN, PROP_NONE);
	RNA_def_property_boolean_sdna(prop, NULL, "scemode", R_SINGLE_LAYER);
	RNA_def_property_ui_text(prop, "Single Layer", "Only render the active layer");
	RNA_def_property_ui_icon(prop, ICON_UNPINNED, 1);
	RNA_def_property_update(prop, NC_SCENE|ND_RENDER_OPTIONS, NULL);

	/* engine */
	prop= RNA_def_property(srna, "engine", PROP_ENUM, PROP_NONE);
	RNA_def_property_enum_items(prop, engine_items);
	RNA_def_property_enum_funcs(prop, "rna_RenderSettings_engine_get", "rna_RenderSettings_engine_set",
	                            "rna_RenderSettings_engine_itemf");
	RNA_def_property_ui_text(prop, "Engine", "Engine to use for rendering");
	RNA_def_property_update(prop, NC_WINDOW, "rna_RenderSettings_engine_update");

	prop= RNA_def_property(srna, "has_multiple_engines", PROP_BOOLEAN, PROP_NONE);
	RNA_def_property_boolean_funcs(prop, "rna_RenderSettings_multiple_engines_get", NULL);
	RNA_def_property_clear_flag(prop, PROP_EDITABLE);
	RNA_def_property_ui_text(prop, "Multiple Engines", "More than one rendering engine is available");

	prop= RNA_def_property(srna, "use_shading_nodes", PROP_BOOLEAN, PROP_NONE);
	RNA_def_property_boolean_funcs(prop, "rna_RenderSettings_use_shading_nodes_get", NULL);
	RNA_def_property_clear_flag(prop, PROP_EDITABLE);
	RNA_def_property_ui_text(prop, "Use Shading Nodes", "Active render engine uses new shading nodes system");

	prop= RNA_def_property(srna, "use_game_engine", PROP_BOOLEAN, PROP_NONE);
	RNA_def_property_boolean_funcs(prop, "rna_RenderSettings_use_game_engine_get", NULL);
	RNA_def_property_clear_flag(prop, PROP_EDITABLE);
	RNA_def_property_ui_text(prop, "Use Game Engine", "Current rendering engine is a game engine");

	/* simplify */
	prop= RNA_def_property(srna, "use_simplify", PROP_BOOLEAN, PROP_NONE);
	RNA_def_property_boolean_sdna(prop, NULL, "mode", R_SIMPLIFY);
	RNA_def_property_ui_text(prop, "Use Simplify", "Enable simplification of scene for quicker preview renders");
	RNA_def_property_update(prop, 0, "rna_Scene_use_simplify_update");

	prop= RNA_def_property(srna, "simplify_subdivision", PROP_INT, PROP_UNSIGNED);
	RNA_def_property_int_sdna(prop, NULL, "simplify_subsurf");
	RNA_def_property_ui_range(prop, 0, 6, 1, 0);
	RNA_def_property_ui_text(prop, "Simplify Subdivision", "Global maximum subdivision level");
	RNA_def_property_update(prop, 0, "rna_Scene_simplify_update");

	prop= RNA_def_property(srna, "simplify_child_particles", PROP_FLOAT, PROP_FACTOR);
	RNA_def_property_float_sdna(prop, NULL, "simplify_particles");
	RNA_def_property_ui_text(prop, "Simplify Child Particles", "Global child particles percentage");
	RNA_def_property_update(prop, 0, "rna_Scene_simplify_update");

	prop= RNA_def_property(srna, "simplify_shadow_samples", PROP_INT, PROP_UNSIGNED);
	RNA_def_property_int_sdna(prop, NULL, "simplify_shadowsamples");
	RNA_def_property_ui_range(prop, 1, 16, 1, 0);
	RNA_def_property_ui_text(prop, "Simplify Shadow Samples", "Global maximum shadow samples");
	RNA_def_property_update(prop, 0, "rna_Scene_simplify_update");

	prop= RNA_def_property(srna, "simplify_ao_sss", PROP_FLOAT, PROP_FACTOR);
	RNA_def_property_float_sdna(prop, NULL, "simplify_aosss");
	RNA_def_property_ui_text(prop, "Simplify AO and SSS", "Global approximate AO and SSS quality factor");
	RNA_def_property_update(prop, 0, "rna_Scene_simplify_update");

	prop= RNA_def_property(srna, "use_simplify_triangulate", PROP_BOOLEAN, PROP_NONE);
	RNA_def_property_boolean_sdna(prop, NULL, "simplify_flag", R_SIMPLE_NO_TRIANGULATE);
	RNA_def_property_ui_text(prop, "Skip Quad to Triangles", "Disables non-planer quads being triangulated");

	/* Scene API */
	RNA_api_scene_render(srna);
}

/* scene.objects */
static void rna_def_scene_objects(BlenderRNA *brna, PropertyRNA *cprop)
{
	StructRNA *srna;
	PropertyRNA *prop;

	FunctionRNA *func;
	PropertyRNA *parm;
	
	RNA_def_property_srna(cprop, "SceneObjects");
	srna= RNA_def_struct(brna, "SceneObjects", NULL);
	RNA_def_struct_sdna(srna, "Scene");
	RNA_def_struct_ui_text(srna, "Scene Objects", "Collection of scene objects");

	func= RNA_def_function(srna, "link", "rna_Scene_object_link");
	RNA_def_function_ui_description(func, "Link object to scene, run scene.update() after");
	RNA_def_function_flag(func, FUNC_USE_CONTEXT|FUNC_USE_REPORTS);
	parm= RNA_def_pointer(func, "object", "Object", "", "Object to add to scene");
	RNA_def_property_flag(parm, PROP_REQUIRED|PROP_NEVER_NULL);
	parm= RNA_def_pointer(func, "base", "ObjectBase", "", "The newly created base");
	RNA_def_function_return(func, parm);

	func= RNA_def_function(srna, "unlink", "rna_Scene_object_unlink");
	RNA_def_function_ui_description(func, "Unlink object from scene");
	RNA_def_function_flag(func, FUNC_USE_REPORTS);
	parm= RNA_def_pointer(func, "object", "Object", "", "Object to remove from scene");
	RNA_def_property_flag(parm, PROP_REQUIRED|PROP_NEVER_NULL);

	prop= RNA_def_property(srna, "active", PROP_POINTER, PROP_NONE);
	RNA_def_property_struct_type(prop, "Object");
	RNA_def_property_pointer_funcs(prop, "rna_Scene_active_object_get", "rna_Scene_active_object_set", NULL, NULL);
	RNA_def_property_flag(prop, PROP_EDITABLE|PROP_NEVER_UNLINK);
	RNA_def_property_ui_text(prop, "Active Object", "Active object for this scene");
	/* Could call: ED_base_object_activate(C, scene->basact);
	 * but would be a bad level call and it seems the notifier is enough */
	RNA_def_property_update(prop, NC_SCENE|ND_OB_ACTIVE, NULL);
}


/* scene.bases.* */
static void rna_def_scene_bases(BlenderRNA *brna, PropertyRNA *cprop)
{
	StructRNA *srna;
	PropertyRNA *prop;

//	FunctionRNA *func;
//	PropertyRNA *parm;

	RNA_def_property_srna(cprop, "SceneBases");
	srna= RNA_def_struct(brna, "SceneBases", NULL);
	RNA_def_struct_sdna(srna, "Scene");
	RNA_def_struct_ui_text(srna, "Scene Bases", "Collection of scene bases");

	prop= RNA_def_property(srna, "active", PROP_POINTER, PROP_NONE);
	RNA_def_property_struct_type(prop, "ObjectBase");
	RNA_def_property_pointer_sdna(prop, NULL, "basact");
	RNA_def_property_flag(prop, PROP_EDITABLE);
	RNA_def_property_ui_text(prop, "Active Base", "Active object base in the scene");
	RNA_def_property_update(prop, NC_SCENE|ND_OB_ACTIVE, NULL);
}

/* scene.timeline_markers */
static void rna_def_timeline_markers(BlenderRNA *brna, PropertyRNA *cprop)
{
	StructRNA *srna;

	FunctionRNA *func;
	PropertyRNA *parm;

	RNA_def_property_srna(cprop, "TimelineMarkers");
	srna= RNA_def_struct(brna, "TimelineMarkers", NULL);
	RNA_def_struct_sdna(srna, "Scene");
	RNA_def_struct_ui_text(srna, "Timeline Markers", "Collection of timeline markers");

	func= RNA_def_function(srna, "new", "rna_TimeLine_add");
	RNA_def_function_ui_description(func, "Add a keyframe to the curve");
	parm= RNA_def_string(func, "name", "Marker", 0, "", "New name for the marker (not unique)");
	RNA_def_property_flag(parm, PROP_REQUIRED);

	parm= RNA_def_pointer(func, "marker", "TimelineMarker", "", "Newly created timeline marker");
	RNA_def_function_return(func, parm);


	func= RNA_def_function(srna, "remove", "rna_TimeLine_remove");
	RNA_def_function_ui_description(func, "Remove a timeline marker");
	RNA_def_function_flag(func, FUNC_USE_REPORTS);
	parm= RNA_def_pointer(func, "marker", "TimelineMarker", "", "Timeline marker to remove");
	RNA_def_property_flag(parm, PROP_REQUIRED|PROP_NEVER_NULL);
}

/* scene.keying_sets */
static void rna_def_scene_keying_sets(BlenderRNA *brna, PropertyRNA *cprop)
{
	StructRNA *srna;
	PropertyRNA *prop;

	FunctionRNA *func;
	PropertyRNA *parm;

	RNA_def_property_srna(cprop, "KeyingSets");
	srna= RNA_def_struct(brna, "KeyingSets", NULL);
	RNA_def_struct_sdna(srna, "Scene");
	RNA_def_struct_ui_text(srna, "Keying Sets", "Scene keying sets");

	/* Add Keying Set */
	func= RNA_def_function(srna, "new", "rna_Scene_keying_set_new");
	RNA_def_function_ui_description(func, "Add a new Keying Set to Scene");
	RNA_def_function_flag(func, FUNC_USE_REPORTS);
	/* name */
	RNA_def_string(func, "name", "KeyingSet", 64, "Name", "Name of Keying Set");

	/* returns the new KeyingSet */
	parm= RNA_def_pointer(func, "keyingset", "KeyingSet", "", "Newly created Keying Set");
	RNA_def_function_return(func, parm);

	prop= RNA_def_property(srna, "active", PROP_POINTER, PROP_NONE);
	RNA_def_property_struct_type(prop, "KeyingSet");
	RNA_def_property_flag(prop, PROP_EDITABLE);
	RNA_def_property_pointer_funcs(prop, "rna_Scene_active_keying_set_get", "rna_Scene_active_keying_set_set", NULL, NULL);
	RNA_def_property_ui_text(prop, "Active Keying Set", "Active Keying Set used to insert/delete keyframes");
	RNA_def_property_update(prop, NC_SCENE|ND_KEYINGSET, NULL);
	
	prop= RNA_def_property(srna, "active_index", PROP_INT, PROP_NONE);
	RNA_def_property_int_sdna(prop, NULL, "active_keyingset");
	RNA_def_property_int_funcs(prop, "rna_Scene_active_keying_set_index_get", "rna_Scene_active_keying_set_index_set", NULL);
	RNA_def_property_ui_text(prop, "Active Keying Set Index",
	                         "Current Keying Set index (negative for 'builtin' and positive for 'absolute')");
	RNA_def_property_update(prop, NC_SCENE|ND_KEYINGSET, NULL);
}

static void rna_def_scene_keying_sets_all(BlenderRNA *brna, PropertyRNA *cprop)
{
	StructRNA *srna;
	PropertyRNA *prop;
	
	RNA_def_property_srna(cprop, "KeyingSetsAll");
	srna= RNA_def_struct(brna, "KeyingSetsAll", NULL);
	RNA_def_struct_sdna(srna, "Scene");
	RNA_def_struct_ui_text(srna, "Keying Sets All", "All available keying sets");
	
	/* NOTE: no add/remove available here, without screwing up this amalgamated list... */
	
	prop= RNA_def_property(srna, "active", PROP_POINTER, PROP_NONE);
	RNA_def_property_struct_type(prop, "KeyingSet");
	RNA_def_property_flag(prop, PROP_EDITABLE);
	RNA_def_property_pointer_funcs(prop, "rna_Scene_active_keying_set_get", "rna_Scene_active_keying_set_set", NULL, NULL);
	RNA_def_property_ui_text(prop, "Active Keying Set", "Active Keying Set used to insert/delete keyframes");
	RNA_def_property_update(prop, NC_SCENE|ND_KEYINGSET, NULL);
	
	prop= RNA_def_property(srna, "active_index", PROP_INT, PROP_NONE);
	RNA_def_property_int_sdna(prop, NULL, "active_keyingset");
	RNA_def_property_int_funcs(prop, "rna_Scene_active_keying_set_index_get", "rna_Scene_active_keying_set_index_set", NULL);
	RNA_def_property_ui_text(prop, "Active Keying Set Index",
	                         "Current Keying Set index (negative for 'builtin' and positive for 'absolute')");
	RNA_def_property_update(prop, NC_SCENE|ND_KEYINGSET, NULL);
}

void RNA_def_scene(BlenderRNA *brna)
{
	StructRNA *srna;
	PropertyRNA *prop;
	FunctionRNA *func;
	
	static EnumPropertyItem audio_distance_model_items[] = {
		{0, "NONE", 0, "None", "No distance attenuation"},
		{1, "INVERSE", 0, "Inverse", "Inverse distance model"},
		{2, "INVERSE_CLAMPED", 0, "Inverse Clamped", "Inverse distance model with clamping"},
		{3, "LINEAR", 0, "Linear", "Linear distance model"},
		{4, "LINEAR_CLAMPED", 0, "Linear Clamped", "Linear distance model with clamping"},
		{5, "EXPONENT", 0, "Exponent", "Exponent distance model"},
		{6, "EXPONENT_CLAMPED", 0, "Exponent Clamped", "Exponent distance model with clamping"},
		{0, NULL, 0, NULL, NULL}};

	static EnumPropertyItem sync_mode_items[] = {
		{0, "NONE", 0, "No Sync", "Do not sync, play every frame"},
		{SCE_FRAME_DROP, "FRAME_DROP", 0, "Frame Dropping", "Drop frames if playback is too slow"},
		{AUDIO_SYNC, "AUDIO_SYNC", 0, "AV-sync", "Sync to audio playback, dropping frames"},
		{0, NULL, 0, NULL, NULL}};

	/* Struct definition */
	srna= RNA_def_struct(brna, "Scene", "ID");
	RNA_def_struct_ui_text(srna, "Scene",
	                       "Scene data block, consisting in objects and defining time and render related settings");
	RNA_def_struct_ui_icon(srna, ICON_SCENE_DATA);
	RNA_def_struct_clear_flag(srna, STRUCT_ID_REFCOUNT);
	
	/* Global Settings */
	prop= RNA_def_property(srna, "camera", PROP_POINTER, PROP_NONE);
	RNA_def_property_flag(prop, PROP_EDITABLE);
	RNA_def_property_pointer_funcs(prop, NULL, NULL, NULL, "rna_Camera_object_poll");
	RNA_def_property_ui_text(prop, "Camera", "Active camera, used for rendering the scene");
	RNA_def_property_update(prop, NC_SCENE|NA_EDITED, "rna_Scene_view3d_update");

	prop= RNA_def_property(srna, "background_set", PROP_POINTER, PROP_NONE);
	RNA_def_property_pointer_sdna(prop, NULL, "set");
	RNA_def_property_struct_type(prop, "Scene");
	RNA_def_property_flag(prop, PROP_EDITABLE|PROP_ID_SELF_CHECK);
	RNA_def_property_pointer_funcs(prop, NULL, "rna_Scene_set_set", NULL, NULL);
	RNA_def_property_ui_text(prop, "Background Scene", "Background set scene");
	RNA_def_property_update(prop, NC_SCENE|NA_EDITED, NULL);

	prop= RNA_def_property(srna, "world", PROP_POINTER, PROP_NONE);
	RNA_def_property_flag(prop, PROP_EDITABLE);
	RNA_def_property_ui_text(prop, "World", "World used for rendering the scene");
	RNA_def_property_update(prop, NC_SCENE|ND_WORLD, NULL);

	prop= RNA_def_property(srna, "cursor_location", PROP_FLOAT, PROP_XYZ_LENGTH);
	RNA_def_property_float_sdna(prop, NULL, "cursor");
	RNA_def_property_ui_text(prop, "Cursor Location", "3D cursor location");
	RNA_def_property_ui_range(prop, -10000.0, 10000.0, 10, 4);
	RNA_def_property_update(prop, NC_WINDOW, NULL);
	
	/* Bases/Objects */
	prop= RNA_def_property(srna, "object_bases", PROP_COLLECTION, PROP_NONE);
	RNA_def_property_collection_sdna(prop, NULL, "base", NULL);
	RNA_def_property_struct_type(prop, "ObjectBase");
	RNA_def_property_ui_text(prop, "Bases", "");
	RNA_def_property_collection_funcs(prop, NULL, NULL, NULL, NULL, NULL, NULL, "rna_Scene_object_bases_lookup_string", NULL);
	rna_def_scene_bases(brna, prop);

	prop= RNA_def_property(srna, "objects", PROP_COLLECTION, PROP_NONE);
	RNA_def_property_collection_sdna(prop, NULL, "base", NULL);
	RNA_def_property_struct_type(prop, "Object");
	RNA_def_property_ui_text(prop, "Objects", "");
	RNA_def_property_collection_funcs(prop, NULL, NULL, NULL, "rna_Scene_objects_get", NULL, NULL, NULL, NULL);
	rna_def_scene_objects(brna, prop);

	/* Layers */
	prop= RNA_def_property(srna, "layers", PROP_BOOLEAN, PROP_LAYER_MEMBER);
	RNA_def_property_clear_flag(prop, PROP_ANIMATABLE); // this seems to be too much trouble with depsgraph updates/etc. currently (20110420)
	RNA_def_property_boolean_sdna(prop, NULL, "lay", 1);
	RNA_def_property_array(prop, 20);
	RNA_def_property_boolean_funcs(prop, NULL, "rna_Scene_layer_set");
	RNA_def_property_ui_text(prop, "Layers", "Layers visible when rendering the scene");
	RNA_def_property_update(prop, NC_SCENE|ND_LAYER, "rna_Scene_layer_update");
	
	/* Frame Range Stuff */
	prop= RNA_def_property(srna, "frame_current", PROP_INT, PROP_TIME);
	RNA_def_property_clear_flag(prop, PROP_ANIMATABLE);
	RNA_def_property_int_sdna(prop, NULL, "r.cfra");
	RNA_def_property_range(prop, MINAFRAME, MAXFRAME);
	RNA_def_property_int_funcs(prop, NULL, "rna_Scene_current_frame_set", NULL);
	RNA_def_property_ui_text(prop, "Current Frame", "Current Frame, to update animation data from python frame_set() instead");
	RNA_def_property_update(prop, NC_SCENE|ND_FRAME, "rna_Scene_frame_update");
	
	prop= RNA_def_property(srna, "frame_subframe", PROP_FLOAT, PROP_TIME);
	RNA_def_property_float_sdna(prop, NULL, "r.subframe");
	RNA_def_property_ui_text(prop, "Current Sub-Frame", "");
	RNA_def_property_clear_flag(prop, PROP_ANIMATABLE|PROP_EDITABLE);
	
	prop= RNA_def_property(srna, "frame_start", PROP_INT, PROP_TIME);
	RNA_def_property_clear_flag(prop, PROP_ANIMATABLE);
	RNA_def_property_int_sdna(prop, NULL, "r.sfra");
	RNA_def_property_int_funcs(prop, NULL, "rna_Scene_start_frame_set", NULL);
	RNA_def_property_range(prop, MINFRAME, MAXFRAME);
	RNA_def_property_ui_text(prop, "Start Frame", "First frame of the playback/rendering range");
	RNA_def_property_update(prop, NC_SCENE|ND_FRAME_RANGE, NULL);
	
	prop= RNA_def_property(srna, "frame_end", PROP_INT, PROP_TIME);
	RNA_def_property_clear_flag(prop, PROP_ANIMATABLE);
	RNA_def_property_int_sdna(prop, NULL, "r.efra");
	RNA_def_property_int_funcs(prop, NULL, "rna_Scene_end_frame_set", NULL);
	RNA_def_property_range(prop, MINFRAME, MAXFRAME);
	RNA_def_property_ui_text(prop, "End Frame", "Final frame of the playback/rendering range");
	RNA_def_property_update(prop, NC_SCENE|ND_FRAME_RANGE, NULL);
	
	prop= RNA_def_property(srna, "frame_step", PROP_INT, PROP_TIME);
	RNA_def_property_clear_flag(prop, PROP_ANIMATABLE);
	RNA_def_property_int_sdna(prop, NULL, "r.frame_step");
	RNA_def_property_range(prop, 0, MAXFRAME);
	RNA_def_property_ui_range(prop, 1, 100, 1, 0);
	RNA_def_property_ui_text(prop, "Frame Step", "Number of frames to skip forward while rendering/playing back each frame");
	RNA_def_property_update(prop, NC_SCENE|ND_FRAME, NULL);
	
	/* Preview Range (frame-range for UI playback) */
	prop=RNA_def_property(srna, "use_preview_range", PROP_BOOLEAN, PROP_NONE); 
	RNA_def_property_clear_flag(prop, PROP_ANIMATABLE);
	RNA_def_property_boolean_sdna(prop, NULL, "r.flag", SCER_PRV_RANGE);
	RNA_def_property_boolean_funcs(prop, NULL, "rna_Scene_use_preview_range_set");
	RNA_def_property_ui_text(prop, "Use Preview Range",
	                         "Use an alternative start/end frame for UI playback, rather than the scene start/end frame");
	RNA_def_property_update(prop, NC_SCENE|ND_FRAME, NULL);
	RNA_def_property_ui_icon(prop, ICON_PREVIEW_RANGE, 0);
	
	prop= RNA_def_property(srna, "frame_preview_start", PROP_INT, PROP_TIME);
	RNA_def_property_clear_flag(prop, PROP_ANIMATABLE);
	RNA_def_property_int_sdna(prop, NULL, "r.psfra");
	RNA_def_property_int_funcs(prop, NULL, "rna_Scene_preview_range_start_frame_set", NULL);
	RNA_def_property_ui_text(prop, "Preview Range Start Frame", "Alternative start frame for UI playback");
	RNA_def_property_update(prop, NC_SCENE|ND_FRAME, NULL);
	
	prop= RNA_def_property(srna, "frame_preview_end", PROP_INT, PROP_TIME);
	RNA_def_property_clear_flag(prop, PROP_ANIMATABLE);
	RNA_def_property_int_sdna(prop, NULL, "r.pefra");
	RNA_def_property_int_funcs(prop, NULL, "rna_Scene_preview_range_end_frame_set", NULL);
	RNA_def_property_ui_text(prop, "Preview Range End Frame", "Alternative end frame for UI playback");
	RNA_def_property_update(prop, NC_SCENE|ND_FRAME, NULL);
	
	/* Stamp */
	prop= RNA_def_property(srna, "use_stamp_note", PROP_STRING, PROP_NONE);
	RNA_def_property_string_sdna(prop, NULL, "r.stamp_udata");
	RNA_def_property_ui_text(prop, "Stamp Note", "User defined note for the render stamping");
	RNA_def_property_update(prop, NC_SCENE|ND_RENDER_OPTIONS, NULL);
	
	/* Animation Data (for Scene) */
	rna_def_animdata_common(srna);
	
	/* Readonly Properties */
	prop= RNA_def_property(srna, "is_nla_tweakmode", PROP_BOOLEAN, PROP_NONE);
	RNA_def_property_boolean_sdna(prop, NULL, "flag", SCE_NLA_EDIT_ON);
	RNA_def_property_clear_flag(prop, PROP_EDITABLE); /* DO NOT MAKE THIS EDITABLE, OR NLA EDITOR BREAKS */
	RNA_def_property_ui_text(prop, "NLA TweakMode",
	                         "Whether there is any action referenced by NLA being edited (strictly read-only)");
	RNA_def_property_update(prop, NC_SPACE|ND_SPACE_GRAPH, NULL);
	
	/* Frame dropping flag for playback and sync enum */
	prop= RNA_def_property(srna, "use_frame_drop", PROP_BOOLEAN, PROP_NONE);
	RNA_def_property_boolean_sdna(prop, NULL, "flag", SCE_FRAME_DROP);
	RNA_def_property_ui_text(prop, "Frame Dropping", "Play back dropping frames if frame display is too slow");
	RNA_def_property_update(prop, NC_SCENE, NULL);

	prop= RNA_def_property(srna, "sync_mode", PROP_ENUM, PROP_NONE);
	RNA_def_property_enum_funcs(prop, "rna_Scene_sync_mode_get", "rna_Scene_sync_mode_set", NULL);
	RNA_def_property_enum_items(prop, sync_mode_items);
	RNA_def_property_ui_text(prop, "Sync Mode", "How to sync playback");
	RNA_def_property_update(prop, NC_SCENE, NULL);


	/* Nodes (Compositing) */
	prop= RNA_def_property(srna, "node_tree", PROP_POINTER, PROP_NONE);
	RNA_def_property_pointer_sdna(prop, NULL, "nodetree");
	RNA_def_property_ui_text(prop, "Node Tree", "Compositing node tree");

	prop= RNA_def_property(srna, "use_nodes", PROP_BOOLEAN, PROP_NONE);
	RNA_def_property_boolean_sdna(prop, NULL, "use_nodes", 1);
	RNA_def_property_boolean_funcs(prop, NULL, "rna_Scene_use_nodes_set");
	RNA_def_property_ui_text(prop, "Use Nodes", "Enable the compositing node tree");
	RNA_def_property_update(prop, NC_SCENE|ND_RENDER_OPTIONS, NULL);
	
	/* Sequencer */
	prop= RNA_def_property(srna, "sequence_editor", PROP_POINTER, PROP_NONE);
	RNA_def_property_pointer_sdna(prop, NULL, "ed");
	RNA_def_property_struct_type(prop, "SequenceEditor");
	RNA_def_property_ui_text(prop, "Sequence Editor", "");
	
	/* Keying Sets */
	prop= RNA_def_property(srna, "keying_sets", PROP_COLLECTION, PROP_NONE);
	RNA_def_property_collection_sdna(prop, NULL, "keyingsets", NULL);
	RNA_def_property_struct_type(prop, "KeyingSet");
	RNA_def_property_ui_text(prop, "Absolute Keying Sets", "Absolute Keying Sets for this Scene");
	RNA_def_property_update(prop, NC_SCENE|ND_KEYINGSET, NULL);
	rna_def_scene_keying_sets(brna, prop);
	
	prop= RNA_def_property(srna, "keying_sets_all", PROP_COLLECTION, PROP_NONE);
	RNA_def_property_collection_funcs(prop, "rna_Scene_all_keyingsets_begin", "rna_Scene_all_keyingsets_next", "rna_iterator_listbase_end", "rna_iterator_listbase_get", NULL, NULL, NULL, NULL);
	RNA_def_property_struct_type(prop, "KeyingSet");
	RNA_def_property_ui_text(prop, "All Keying Sets",
	                         "All Keying Sets available for use (Builtins and Absolute Keying Sets for this Scene)");
	RNA_def_property_update(prop, NC_SCENE|ND_KEYINGSET, NULL);
	rna_def_scene_keying_sets_all(brna, prop);
	
	/* Tool Settings */
	prop= RNA_def_property(srna, "tool_settings", PROP_POINTER, PROP_NONE);
	RNA_def_property_flag(prop, PROP_NEVER_NULL);
	RNA_def_property_pointer_sdna(prop, NULL, "toolsettings");
	RNA_def_property_struct_type(prop, "ToolSettings");
	RNA_def_property_ui_text(prop, "Tool Settings", "");

	/* Unit Settings */
	prop= RNA_def_property(srna, "unit_settings", PROP_POINTER, PROP_NONE);
	RNA_def_property_flag(prop, PROP_NEVER_NULL);
	RNA_def_property_pointer_sdna(prop, NULL, "unit");
	RNA_def_property_struct_type(prop, "UnitSettings");
	RNA_def_property_ui_text(prop, "Unit Settings", "Unit editing settings");

	/* Physics Settings */
	prop= RNA_def_property(srna, "gravity", PROP_FLOAT, PROP_ACCELERATION);
	RNA_def_property_float_sdna(prop, NULL, "physics_settings.gravity");
	RNA_def_property_array(prop, 3);
	RNA_def_property_range(prop, -200.0f, 200.0f);
	RNA_def_property_ui_text(prop, "Gravity", "Constant acceleration in a given direction");
	RNA_def_property_update(prop, 0, "rna_Physics_update");

	prop= RNA_def_property(srna, "use_gravity", PROP_BOOLEAN, PROP_NONE);
	RNA_def_property_boolean_sdna(prop, NULL, "physics_settings.flag", PHYS_GLOBAL_GRAVITY);
	RNA_def_property_ui_text(prop, "Global Gravity", "Use global gravity for all dynamics");
	RNA_def_property_update(prop, 0, "rna_Physics_update");
	
	/* Render Data */
	prop= RNA_def_property(srna, "render", PROP_POINTER, PROP_NONE);
	RNA_def_property_flag(prop, PROP_NEVER_NULL);
	RNA_def_property_pointer_sdna(prop, NULL, "r");
	RNA_def_property_struct_type(prop, "RenderSettings");
	RNA_def_property_ui_text(prop, "Render Data", "");
	
	/* Markers */
	prop= RNA_def_property(srna, "timeline_markers", PROP_COLLECTION, PROP_NONE);
	RNA_def_property_collection_sdna(prop, NULL, "markers", NULL);
	RNA_def_property_struct_type(prop, "TimelineMarker");
	RNA_def_property_ui_text(prop, "Timeline Markers", "Markers used in all timelines for the current scene");
	rna_def_timeline_markers(brna, prop);

	/* Audio Settings */
	prop= RNA_def_property(srna, "use_audio", PROP_BOOLEAN, PROP_NONE);
	RNA_def_property_boolean_funcs(prop, "rna_Scene_use_audio_get", "rna_Scene_use_audio_set");
	RNA_def_property_ui_text(prop, "Audio Muted", "Play back of audio from Sequence Editor will be muted");
	RNA_def_property_update(prop, NC_SCENE, NULL);

	prop= RNA_def_property(srna, "use_audio_sync", PROP_BOOLEAN, PROP_NONE);
	RNA_def_property_boolean_sdna(prop, NULL, "audio.flag", AUDIO_SYNC);
	RNA_def_property_ui_text(prop, "Audio Sync",
	                         "Play back and sync with audio clock, dropping frames if frame display is too slow");
	RNA_def_property_update(prop, NC_SCENE, NULL);

	prop= RNA_def_property(srna, "use_audio_scrub", PROP_BOOLEAN, PROP_NONE);
	RNA_def_property_boolean_sdna(prop, NULL, "audio.flag", AUDIO_SCRUB);
	RNA_def_property_ui_text(prop, "Audio Scrubbing", "Play audio from Sequence Editor while scrubbing");
	RNA_def_property_update(prop, NC_SCENE, NULL);

	prop= RNA_def_property(srna, "audio_doppler_speed", PROP_FLOAT, PROP_NONE);
	RNA_def_property_float_sdna(prop, NULL, "audio.speed_of_sound");
	RNA_def_property_clear_flag(prop, PROP_ANIMATABLE);
	RNA_def_property_range(prop, 0.01f, FLT_MAX);
	RNA_def_property_ui_text(prop, "Speed of Sound", "Speed of sound for Doppler effect calculation");
	RNA_def_property_update(prop, NC_SCENE, "rna_Scene_listener_update");

	prop= RNA_def_property(srna, "audio_doppler_factor", PROP_FLOAT, PROP_NONE);
	RNA_def_property_float_sdna(prop, NULL, "audio.doppler_factor");
	RNA_def_property_clear_flag(prop, PROP_ANIMATABLE);
	RNA_def_property_range(prop, 0.0, FLT_MAX);
	RNA_def_property_ui_text(prop, "Doppler Factor", "Pitch factor for Doppler effect calculation");
	RNA_def_property_update(prop, NC_SCENE, "rna_Scene_listener_update");

	prop= RNA_def_property(srna, "audio_distance_model", PROP_ENUM, PROP_NONE);
	RNA_def_property_enum_bitflag_sdna(prop, NULL, "audio.distance_model");
	RNA_def_property_clear_flag(prop, PROP_ANIMATABLE);
	RNA_def_property_enum_items(prop, audio_distance_model_items);
	RNA_def_property_ui_text(prop, "Distance Model", "Distance model for distance attenuation calculation");
	RNA_def_property_update(prop, NC_SCENE, "rna_Scene_listener_update");

	prop= RNA_def_property(srna, "audio_volume", PROP_FLOAT, PROP_NONE);
	RNA_def_property_float_sdna(prop, NULL, "audio.volume");
	RNA_def_property_range(prop, 0.0f, 1.0f);
	RNA_def_property_ui_text(prop, "Volume", "Audio volume");
	RNA_def_property_update(prop, NC_SCENE, NULL);
	RNA_def_property_float_funcs(prop, NULL, "rna_Scene_volume_set", NULL);

	/* Game Settings */
	prop= RNA_def_property(srna, "game_settings", PROP_POINTER, PROP_NONE);
	RNA_def_property_flag(prop, PROP_NEVER_NULL);
	RNA_def_property_pointer_sdna(prop, NULL, "gm");
	RNA_def_property_struct_type(prop, "SceneGameData");
	RNA_def_property_ui_text(prop, "Game Data", "");

	/* Statistics */
	func= RNA_def_function(srna, "statistics", "ED_info_stats_string");
	prop= RNA_def_string(func, "statistics", "", 0, "Statistics", "");
	RNA_def_function_return(func, prop);
	
	/* Grease Pencil */
	prop= RNA_def_property(srna, "grease_pencil", PROP_POINTER, PROP_NONE);
	RNA_def_property_pointer_sdna(prop, NULL, "gpd");
	RNA_def_property_flag(prop, PROP_EDITABLE);
	RNA_def_property_struct_type(prop, "GreasePencil");
	RNA_def_property_ui_text(prop, "Grease Pencil Data", "Grease Pencil datablock");
	RNA_def_property_update(prop, NC_SCENE, NULL);
	
	/* Transform Orientations */
	prop= RNA_def_property(srna, "orientations", PROP_COLLECTION, PROP_NONE);
	RNA_def_property_collection_sdna(prop, NULL, "transform_spaces", NULL);
	RNA_def_property_struct_type(prop, "TransformOrientation");
	RNA_def_property_ui_text(prop, "Transform Orientations", "");

<<<<<<< HEAD
	/* acctive MovieClip */
=======
	/* active MovieClip */
>>>>>>> 9f51785c
	prop= RNA_def_property(srna, "active_clip", PROP_POINTER, PROP_NONE);
	RNA_def_property_pointer_sdna(prop, NULL, "clip");
	RNA_def_property_flag(prop, PROP_EDITABLE);
	RNA_def_property_struct_type(prop, "MovieClip");
	RNA_def_property_ui_text(prop, "Active Movie Clip", "Active movie clip used for constraints and viewport drawing");
	RNA_def_property_update(prop, NC_SPACE|ND_SPACE_VIEW3D, NULL);

	/* Nestled Data  */
	rna_def_tool_settings(brna);
	rna_def_unit_settings(brna);
	rna_def_scene_render_data(brna);
	rna_def_scene_game_data(brna);
	rna_def_scene_render_layer(brna);
	rna_def_transform_orientation(brna);
	
	/* Scene API */
	RNA_api_scene(srna);
}

#endif
<|MERGE_RESOLUTION|>--- conflicted
+++ resolved
@@ -1059,14 +1059,7 @@
 	}
 }
 
-static void rna_SceneCamera_update(Main *UNUSED(bmain), Scene *UNUSED(scene), PointerRNA *ptr)
-{
-	Scene *scene= (Scene*)ptr->id.data;
-	Object *camera= scene->camera;
-
-	if(camera)
-		DAG_id_tag_update(&camera->id, 0);
-}
+
 
 /* note: without this, when Multi-Paint is activated/deactivated, the colors
  * will not change right away when multiple bones are selected, this function
@@ -3769,11 +3762,7 @@
 	RNA_def_property_struct_type(prop, "TransformOrientation");
 	RNA_def_property_ui_text(prop, "Transform Orientations", "");
 
-<<<<<<< HEAD
-	/* acctive MovieClip */
-=======
 	/* active MovieClip */
->>>>>>> 9f51785c
 	prop= RNA_def_property(srna, "active_clip", PROP_POINTER, PROP_NONE);
 	RNA_def_property_pointer_sdna(prop, NULL, "clip");
 	RNA_def_property_flag(prop, PROP_EDITABLE);
