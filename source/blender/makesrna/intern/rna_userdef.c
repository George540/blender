--- conflicted
+++ resolved
@@ -6434,7 +6434,6 @@
   RNA_def_property_ui_text(
       prop, "Override Templates", "Enable library override template in the python API");
 
-<<<<<<< HEAD
   prop = RNA_def_property(srna, "use_sculpt_uvsmooth", PROP_BOOLEAN, PROP_NONE);
   RNA_def_property_boolean_sdna(prop, NULL, "use_sculpt_uvsmooth", 1);
   RNA_def_property_ui_text(prop, "Sculpt UV Smooth", "Enable UV smooth sculpt brush");
@@ -6445,8 +6444,6 @@
                            "Named Attribute Nodes",
                            "Enable named attribute nodes in the geometry nodes add menu");
 
-=======
->>>>>>> 2fc6563a
   prop = RNA_def_property(srna, "enable_eevee_next", PROP_BOOLEAN, PROP_NONE);
   RNA_def_property_boolean_sdna(prop, NULL, "enable_eevee_next", 1);
   RNA_def_property_ui_text(prop, "EEVEE Next", "Enable the new EEVEE codebase, requires restart");
