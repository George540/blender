/* SPDX-FileCopyrightText: 2023 Blender Foundation
 *
 * SPDX-License-Identifier: GPL-2.0-or-later */

/** \file
 * \ingroup RNA
 */

#include <cstdlib>

#include "BLI_utildefines.h"

#include "RNA_access.hh"
#include "RNA_define.hh"
#include "RNA_enum_types.hh"

#include "rna_internal.h"

#include "DNA_ID.h"
#include "DNA_brush_types.h"
#include "DNA_gpencil_legacy_types.h"
#include "DNA_scene_types.h"
#include "DNA_screen_types.h"
#include "DNA_space_types.h"

#include "BKE_brush.hh"
#include "BKE_layer.h"
#include "BKE_material.h"
#include "BKE_paint.hh"

#include "ED_image.hh"

#include "WM_api.hh"
#include "WM_types.hh"

const EnumPropertyItem rna_enum_particle_edit_hair_brush_items[] = {
    {PE_BRUSH_COMB, "COMB", 0, "Comb", "Comb hairs"},
    {PE_BRUSH_SMOOTH, "SMOOTH", 0, "Smooth", "Smooth hairs"},
    {PE_BRUSH_ADD, "ADD", 0, "Add", "Add hairs"},
    {PE_BRUSH_LENGTH, "LENGTH", 0, "Length", "Make hairs longer or shorter"},
    {PE_BRUSH_PUFF, "PUFF", 0, "Puff", "Make hairs stand up"},
    {PE_BRUSH_CUT, "CUT", 0, "Cut", "Cut hairs"},
    {PE_BRUSH_WEIGHT, "WEIGHT", 0, "Weight", "Weight hair particles"},
    {0, nullptr, 0, nullptr, nullptr},
};

#ifndef RNA_RUNTIME
static const EnumPropertyItem rna_enum_gpencil_lock_axis_items[] = {
    {GP_LOCKAXIS_VIEW,
     "VIEW",
     ICON_RESTRICT_VIEW_ON,
     "View",
     "Align strokes to current view plane"},
    {GP_LOCKAXIS_Y,
     "AXIS_Y",
     ICON_AXIS_FRONT,
     "Front (X-Z)",
     "Project strokes to plane locked to Y"},
    {GP_LOCKAXIS_X,
     "AXIS_X",
     ICON_AXIS_SIDE,
     "Side (Y-Z)",
     "Project strokes to plane locked to X"},
    {GP_LOCKAXIS_Z, "AXIS_Z", ICON_AXIS_TOP, "Top (X-Y)", "Project strokes to plane locked to Z"},
    {GP_LOCKAXIS_CURSOR,
     "CURSOR",
     ICON_PIVOT_CURSOR,
     "Cursor",
     "Align strokes to current 3D cursor orientation"},
    {0, nullptr, 0, nullptr, nullptr},
};

static const EnumPropertyItem rna_enum_gpencil_paint_mode[] = {
    {GPPAINT_FLAG_USE_MATERIAL,
     "MATERIAL",
     0,
     "Material",
     "Paint using the active material base color"},
    {GPPAINT_FLAG_USE_VERTEXCOLOR,
     "VERTEXCOLOR",
     0,
     "Color Attribute",
     "Paint the material with a color attribute"},
    {0, nullptr, 0, nullptr, nullptr},
};
#endif

static const EnumPropertyItem rna_enum_canvas_source_items[] = {
    {PAINT_CANVAS_SOURCE_COLOR_ATTRIBUTE, "COLOR_ATTRIBUTE", 0, "Color Attribute", ""},
    {PAINT_CANVAS_SOURCE_MATERIAL, "MATERIAL", 0, "Material", ""},
    {PAINT_CANVAS_SOURCE_IMAGE, "IMAGE", 0, "Image", ""},
    {0, nullptr, 0, nullptr, nullptr},
};

const EnumPropertyItem rna_enum_symmetrize_direction_items[] = {
    {BMO_SYMMETRIZE_NEGATIVE_X, "NEGATIVE_X", 0, "-X to +X", ""},
    {BMO_SYMMETRIZE_POSITIVE_X, "POSITIVE_X", 0, "+X to -X", ""},

    {BMO_SYMMETRIZE_NEGATIVE_Y, "NEGATIVE_Y", 0, "-Y to +Y", ""},
    {BMO_SYMMETRIZE_POSITIVE_Y, "POSITIVE_Y", 0, "+Y to -Y", ""},

    {BMO_SYMMETRIZE_NEGATIVE_Z, "NEGATIVE_Z", 0, "-Z to +Z", ""},
    {BMO_SYMMETRIZE_POSITIVE_Z, "POSITIVE_Z", 0, "+Z to -Z", ""},
    {0, nullptr, 0, nullptr, nullptr},
};

#ifdef RNA_RUNTIME
#  include "MEM_guardedalloc.h"

#  include "BKE_collection.h"
#  include "BKE_context.h"
#  include "BKE_gpencil_legacy.h"
#  include "BKE_object.h"
#  include "BKE_particle.h"
#  include "BKE_pointcache.h"

#  include "DEG_depsgraph.h"

#  include "ED_gpencil_legacy.hh"
#  include "ED_paint.hh"
#  include "ED_particle.hh"

static void rna_GPencil_update(Main * /*bmain*/, Scene *scene, PointerRNA * /*ptr*/)
{
  /* mark all grease pencil datablocks of the scene */
  if (scene != nullptr) {
    ED_gpencil_tag_scene_gpencil(scene);
  }
}

const EnumPropertyItem rna_enum_particle_edit_disconnected_hair_brush_items[] = {
    {PE_BRUSH_COMB, "COMB", 0, "Comb", "Comb hairs"},
    {PE_BRUSH_SMOOTH, "SMOOTH", 0, "Smooth", "Smooth hairs"},
    {PE_BRUSH_LENGTH, "LENGTH", 0, "Length", "Make hairs longer or shorter"},
    {PE_BRUSH_CUT, "CUT", 0, "Cut", "Cut hairs"},
    {PE_BRUSH_WEIGHT, "WEIGHT", 0, "Weight", "Weight hair particles"},
    {0, nullptr, 0, nullptr, nullptr},
};

static const EnumPropertyItem particle_edit_cache_brush_items[] = {
    {PE_BRUSH_COMB, "COMB", 0, "Comb", "Comb paths"},
    {PE_BRUSH_SMOOTH, "SMOOTH", 0, "Smooth", "Smooth paths"},
    {PE_BRUSH_LENGTH, "LENGTH", 0, "Length", "Make paths longer or shorter"},
    {0, nullptr, 0, nullptr, nullptr},
};

static PointerRNA rna_ParticleEdit_brush_get(PointerRNA *ptr)
{
  ParticleEditSettings *pset = (ParticleEditSettings *)ptr->data;
  ParticleBrushData *brush = nullptr;

  brush = &pset->brush[pset->brushtype];

  return rna_pointer_inherit_refine(ptr, &RNA_ParticleBrush, brush);
}

static PointerRNA rna_ParticleBrush_curve_get(PointerRNA *ptr)
{
  return rna_pointer_inherit_refine(ptr, &RNA_CurveMapping, nullptr);
}

static void rna_ParticleEdit_redo(bContext *C, PointerRNA * /*ptr*/)
{
  Depsgraph *depsgraph = CTX_data_depsgraph_pointer(C);
  Scene *scene = CTX_data_scene(C);
  ViewLayer *view_layer = CTX_data_view_layer(C);
  BKE_view_layer_synced_ensure(scene, view_layer);
  Object *ob = BKE_view_layer_active_object_get(view_layer);
  PTCacheEdit *edit = PE_get_current(depsgraph, scene, ob);

  if (!edit) {
    return;
  }

  if (ob) {
    DEG_id_tag_update(&ob->id, ID_RECALC_GEOMETRY);
  }

  BKE_particle_batch_cache_dirty_tag(edit->psys, BKE_PARTICLE_BATCH_DIRTY_ALL);
  psys_free_path_cache(edit->psys, edit);
  DEG_id_tag_update(&scene->id, ID_RECALC_COPY_ON_WRITE);
}

static void rna_ParticleEdit_update(bContext *C, PointerRNA * /*ptr*/)
{
  Scene *scene = CTX_data_scene(C);
  ViewLayer *view_layer = CTX_data_view_layer(C);
  BKE_view_layer_synced_ensure(scene, view_layer);
  Object *ob = BKE_view_layer_active_object_get(view_layer);

  if (ob) {
    DEG_id_tag_update(&ob->id, ID_RECALC_GEOMETRY);
  }

  /* Sync tool setting changes from original to evaluated scenes. */
  DEG_id_tag_update(&scene->id, ID_RECALC_COPY_ON_WRITE);
}

static void rna_ParticleEdit_tool_set(PointerRNA *ptr, int value)
{
  ParticleEditSettings *pset = (ParticleEditSettings *)ptr->data;

  /* redraw hair completely if weight brush is/was used */
  if ((pset->brushtype == PE_BRUSH_WEIGHT || value == PE_BRUSH_WEIGHT) && pset->object) {
    Object *ob = pset->object;
    if (ob) {
      DEG_id_tag_update(&ob->id, ID_RECALC_GEOMETRY);
      WM_main_add_notifier(NC_OBJECT | ND_PARTICLE | NA_EDITED, nullptr);
    }
  }

  pset->brushtype = value;
}
static const EnumPropertyItem *rna_ParticleEdit_tool_itemf(bContext *C,
                                                           PointerRNA * /*ptr*/,
                                                           PropertyRNA * /*prop*/,
                                                           bool * /*r_free*/)
{
  const Scene *scene = CTX_data_scene(C);
  ViewLayer *view_layer = CTX_data_view_layer(C);
  BKE_view_layer_synced_ensure(scene, view_layer);
  Object *ob = BKE_view_layer_active_object_get(view_layer);
#  if 0
  Depsgraph *depsgraph = CTX_data_depsgraph_pointer(C);
  Scene *scene = CTX_data_scene(C);
  PTCacheEdit *edit = PE_get_current(depsgraph, scene, ob);
  ParticleSystem *psys = edit ? edit->psys : nullptr;
#  else
  /* use this rather than PE_get_current() - because the editing cache is
   * dependent on the cache being updated which can happen after this UI
   * draws causing a glitch #28883. */
  ParticleSystem *psys = psys_get_current(ob);
#  endif

  if (psys) {
    if (psys->flag & PSYS_GLOBAL_HAIR) {
      return rna_enum_particle_edit_disconnected_hair_brush_items;
    }
    else {
      return rna_enum_particle_edit_hair_brush_items;
    }
  }

  return particle_edit_cache_brush_items;
}

static bool rna_ParticleEdit_editable_get(PointerRNA *ptr)
{
  ParticleEditSettings *pset = (ParticleEditSettings *)ptr->data;

  return (pset->object && pset->scene && PE_get_current(nullptr, pset->scene, pset->object));
}
static bool rna_ParticleEdit_hair_get(PointerRNA *ptr)
{
  ParticleEditSettings *pset = (ParticleEditSettings *)ptr->data;

  if (pset->scene) {
    PTCacheEdit *edit = PE_get_current(nullptr, pset->scene, pset->object);

    return (edit && edit->psys);
  }

  return 0;
}

static char *rna_ParticleEdit_path(const PointerRNA * /*ptr*/)
{
  return BLI_strdup("tool_settings.particle_edit");
}

static bool rna_Brush_mode_poll(PointerRNA *ptr, PointerRNA value)
{
  const Paint *paint = static_cast<Paint *>(ptr->data);
  Brush *brush = (Brush *)value.owner_id;
  const uint tool_offset = paint->runtime.tool_offset;
  const eObjectMode ob_mode = eObjectMode(paint->runtime.ob_mode);
  UNUSED_VARS_NDEBUG(tool_offset);
  BLI_assert(tool_offset && ob_mode);

  if (brush->ob_mode & ob_mode) {
    if (paint->brush) {
      if (BKE_brush_tool_get(paint->brush, paint) == BKE_brush_tool_get(brush, paint)) {
        return true;
      }
    }
    else {
      return true;
    }
  }

  return false;
}

static bool paint_contains_brush_slot(const Paint *paint, const PaintToolSlot *tslot, int *r_index)
{
  if ((tslot >= paint->tool_slots) && (tslot < (paint->tool_slots + paint->tool_slots_len))) {
    *r_index = int(tslot - paint->tool_slots);
    return true;
  }
  return false;
}

static bool rna_Brush_mode_with_tool_poll(PointerRNA *ptr, PointerRNA value)
{
  Scene *scene = (Scene *)ptr->owner_id;
  const PaintToolSlot *tslot = static_cast<PaintToolSlot *>(ptr->data);
  ToolSettings *ts = scene->toolsettings;
  Brush *brush = (Brush *)value.owner_id;
  int mode = 0;
  int slot_index = 0;

  if (paint_contains_brush_slot(&ts->imapaint.paint, tslot, &slot_index)) {
    if (slot_index != brush->imagepaint_tool) {
      return false;
    }
    mode = OB_MODE_TEXTURE_PAINT;
  }
  else if (paint_contains_brush_slot(&ts->sculpt->paint, tslot, &slot_index)) {
    if (slot_index != brush->sculpt_tool) {
      return false;
    }
    mode = OB_MODE_SCULPT;
  }
  else if (paint_contains_brush_slot(&ts->uvsculpt->paint, tslot, &slot_index)) {
    if (slot_index != brush->uv_sculpt_tool) {
      return false;
    }
    mode = OB_MODE_EDIT;
  }
  else if (paint_contains_brush_slot(&ts->vpaint->paint, tslot, &slot_index)) {
    if (slot_index != brush->vertexpaint_tool) {
      return false;
    }
    mode = OB_MODE_VERTEX_PAINT;
  }
  else if (paint_contains_brush_slot(&ts->wpaint->paint, tslot, &slot_index)) {
    if (slot_index != brush->weightpaint_tool) {
      return false;
    }
    mode = OB_MODE_WEIGHT_PAINT;
  }
  else if (paint_contains_brush_slot(&ts->gp_paint->paint, tslot, &slot_index)) {
    if (slot_index != brush->gpencil_tool) {
      return false;
    }
    if (U.experimental.use_grease_pencil_version3) {
      mode = OB_MODE_PAINT_GREASE_PENCIL;
    }
    else {
      mode = OB_MODE_PAINT_GPENCIL_LEGACY;
    }
  }
  else if (paint_contains_brush_slot(&ts->gp_vertexpaint->paint, tslot, &slot_index)) {
    if (slot_index != brush->gpencil_vertex_tool) {
      return false;
    }
    mode = OB_MODE_VERTEX_GPENCIL_LEGACY;
  }
  else if (paint_contains_brush_slot(&ts->gp_sculptpaint->paint, tslot, &slot_index)) {
    if (slot_index != brush->gpencil_sculpt_tool) {
      return false;
    }
    mode = OB_MODE_SCULPT_GPENCIL_LEGACY;
  }
  else if (paint_contains_brush_slot(&ts->gp_weightpaint->paint, tslot, &slot_index)) {
    if (slot_index != brush->gpencil_weight_tool) {
      return false;
    }
    mode = OB_MODE_WEIGHT_GPENCIL_LEGACY;
  }
  else if (paint_contains_brush_slot(&ts->curves_sculpt->paint, tslot, &slot_index)) {
    if (slot_index != brush->curves_sculpt_tool) {
      return false;
    }
    mode = OB_MODE_SCULPT_CURVES;
  }

  return brush->ob_mode & mode;
}

static void rna_Sculpt_update(bContext *C, PointerRNA * /*ptr*/)
{
  Scene *scene = CTX_data_scene(C);
  ViewLayer *view_layer = CTX_data_view_layer(C);
  BKE_view_layer_synced_ensure(scene, view_layer);
  Object *ob = BKE_view_layer_active_object_get(view_layer);

  if (ob) {
    DEG_id_tag_update(&ob->id, ID_RECALC_GEOMETRY);
<<<<<<< HEAD
    WM_main_add_notifier(NC_OBJECT | ND_MODIFIER | ND_DRAW, ob);
=======
    WM_main_add_notifier(NC_OBJECT | ND_MODIFIER, ob);
>>>>>>> dd9a9278
  }
}

static char *rna_Sculpt_path(const PointerRNA * /*ptr*/)
{
  return BLI_strdup("tool_settings.sculpt");
}

static char *rna_VertexPaint_path(const PointerRNA *ptr)
{
  const Scene *scene = (Scene *)ptr->owner_id;
  const ToolSettings *ts = scene->toolsettings;
  if (ptr->data == ts->vpaint) {
    return BLI_strdup("tool_settings.vertex_paint");
  }
  else {
    return BLI_strdup("tool_settings.weight_paint");
  }
}

static char *rna_ImagePaintSettings_path(const PointerRNA * /*ptr*/)
{
  return BLI_strdup("tool_settings.image_paint");
}

static char *rna_PaintModeSettings_path(const PointerRNA * /*ptr*/)
{
  return BLI_strdup("tool_settings.paint_mode");
}

static char *rna_UvSculpt_path(const PointerRNA * /*ptr*/)
{
  return BLI_strdup("tool_settings.uv_sculpt");
}

static char *rna_CurvesSculpt_path(const PointerRNA * /*ptr*/)
{
  return BLI_strdup("tool_settings.curves_sculpt");
}

static char *rna_GpPaint_path(const PointerRNA * /*ptr*/)
{
  return BLI_strdup("tool_settings.gpencil_paint");
}

static char *rna_GpVertexPaint_path(const PointerRNA * /*ptr*/)
{
  return BLI_strdup("tool_settings.gpencil_vertex_paint");
}

static char *rna_GpSculptPaint_path(const PointerRNA * /*ptr*/)
{
  return BLI_strdup("tool_settings.gpencil_sculpt_paint");
}

static char *rna_GpWeightPaint_path(const PointerRNA * /*ptr*/)
{
  return BLI_strdup("tool_settings.gpencil_weight_paint");
}

static char *rna_ParticleBrush_path(const PointerRNA * /*ptr*/)
{
  return BLI_strdup("tool_settings.particle_edit.brush");
}

static void rna_Paint_brush_update(Main * /*bmain*/, Scene * /*scene*/, PointerRNA *ptr)
{
  Paint *paint = static_cast<Paint *>(ptr->data);
  Brush *br = paint->brush;
  BKE_paint_invalidate_overlay_all();
  /* Needed because we're not calling 'BKE_paint_brush_set' which handles this. */
  BKE_paint_toolslots_brush_update(paint);
  WM_main_add_notifier(NC_BRUSH | NA_SELECTED, br);
}

static void rna_ImaPaint_viewport_update(Main * /*bmain*/, Scene * /*scene*/, PointerRNA * /*ptr*/)
{
  /* not the best solution maybe, but will refresh the 3D viewport */
  WM_main_add_notifier(NC_OBJECT | ND_DRAW, nullptr);
}

static void rna_ImaPaint_mode_update(bContext *C, PointerRNA * /*ptr*/)
{
  Scene *scene = CTX_data_scene(C);
  ViewLayer *view_layer = CTX_data_view_layer(C);
  BKE_view_layer_synced_ensure(scene, view_layer);
  Object *ob = BKE_view_layer_active_object_get(view_layer);

  if (ob && ob->type == OB_MESH) {
    /* of course we need to invalidate here */
    BKE_texpaint_slots_refresh_object(scene, ob);

    /* We assume that changing the current mode will invalidate the uv layers
     * so we need to refresh display. */
    ED_paint_proj_mesh_data_check(scene, ob, nullptr, nullptr, nullptr, nullptr);
    WM_main_add_notifier(NC_OBJECT | ND_DRAW, nullptr);
  }
}

static void rna_ImaPaint_stencil_update(bContext *C, PointerRNA * /*ptr*/)
{
  Scene *scene = CTX_data_scene(C);
  ViewLayer *view_layer = CTX_data_view_layer(C);
  BKE_view_layer_synced_ensure(scene, view_layer);
  Object *ob = BKE_view_layer_active_object_get(view_layer);

  if (ob && ob->type == OB_MESH) {
    ED_paint_proj_mesh_data_check(scene, ob, nullptr, nullptr, nullptr, nullptr);
    WM_main_add_notifier(NC_OBJECT | ND_DRAW, nullptr);
  }
}

static bool rna_ImaPaint_imagetype_poll(PointerRNA * /*ptr*/, PointerRNA value)
{
  Image *image = (Image *)value.owner_id;
  return image->type != IMA_TYPE_R_RESULT && image->type != IMA_TYPE_COMPOSITE;
}

static void rna_ImaPaint_canvas_update(bContext *C, PointerRNA * /*ptr*/)
{
  Main *bmain = CTX_data_main(C);
  Scene *scene = CTX_data_scene(C);
  ViewLayer *view_layer = CTX_data_view_layer(C);
  BKE_view_layer_synced_ensure(scene, view_layer);
  Object *ob = BKE_view_layer_active_object_get(view_layer);
  Image *ima = scene->toolsettings->imapaint.canvas;

  ED_space_image_sync(bmain, ima, false);

  if (ob && ob->type == OB_MESH) {
    ED_paint_proj_mesh_data_check(scene, ob, nullptr, nullptr, nullptr, nullptr);
    WM_main_add_notifier(NC_OBJECT | ND_DRAW, nullptr);
  }
}

/** \name Paint mode settings
 * \{ */

static bool rna_PaintModeSettings_canvas_image_poll(PointerRNA * /*ptr*/, PointerRNA value)
{
  Image *image = (Image *)value.owner_id;
  return !ELEM(image->type, IMA_TYPE_COMPOSITE, IMA_TYPE_R_RESULT);
}

static void rna_PaintModeSettings_canvas_source_update(bContext *C, PointerRNA * /*ptr*/)
{
  Scene *scene = CTX_data_scene(C);
  Object *ob = CTX_data_active_object(C);
  /* When canvas source changes the PBVH would require updates when switching between color
   * attributes. */
  if (ob && ob->type == OB_MESH) {
    BKE_texpaint_slots_refresh_object(scene, ob);
    DEG_id_tag_update(&ob->id, 0);
    WM_main_add_notifier(NC_GEOM | ND_DATA, &ob->id);
  }
}

/* \} */

static bool rna_ImaPaint_detect_data(ImagePaintSettings *imapaint)
{
  return imapaint->missing_data == 0;
}

static char *rna_GPencilSculptSettings_path(const PointerRNA * /*ptr*/)
{
  return BLI_strdup("tool_settings.gpencil_sculpt");
}

static char *rna_GPencilSculptGuide_path(const PointerRNA * /*ptr*/)
{
  return BLI_strdup("tool_settings.gpencil_sculpt.guide");
}

bool rna_Sculpt_has_persistent_base(bContext *C)
{
  ePaintMode mode = BKE_paintmode_get_active_from_context(C);

  if (mode != PAINT_MODE_SCULPT) {
    return false;
  }

  Object *ob = CTX_data_active_object(C);
  if (!ob || ob->type != OB_MESH || !ob->sculpt) {
    return false;
  }

  return BKE_sculpt_has_persistent_base(ob->sculpt);
}

static void rna_Sculpt_automasking_invert_cavity_set(PointerRNA *ptr, bool val)
{
  Sculpt *sd = (Sculpt *)ptr->data;

  if (val) {
    sd->automasking_flags &= ~BRUSH_AUTOMASKING_CAVITY_NORMAL;
    sd->automasking_flags |= BRUSH_AUTOMASKING_CAVITY_INVERTED;
  }
  else {
    sd->automasking_flags &= ~BRUSH_AUTOMASKING_CAVITY_INVERTED;
  }
}

static void rna_Sculpt_automasking_cavity_set(PointerRNA *ptr, bool val)
{
  Sculpt *sd = (Sculpt *)ptr->data;

  if (val) {
    sd->automasking_flags &= ~BRUSH_AUTOMASKING_CAVITY_INVERTED;
    sd->automasking_flags |= BRUSH_AUTOMASKING_CAVITY_NORMAL;
  }
  else {
    sd->automasking_flags &= ~BRUSH_AUTOMASKING_CAVITY_NORMAL;
  }
}
#else

static void rna_def_paint_curve(BlenderRNA *brna)
{
  StructRNA *srna;

  srna = RNA_def_struct(brna, "PaintCurve", "ID");
  RNA_def_struct_ui_text(srna, "Paint Curve", "");
  RNA_def_struct_ui_icon(srna, ICON_CURVE_BEZCURVE);
}

static void rna_def_paint_tool_slot(BlenderRNA *brna)
{
  StructRNA *srna;
  PropertyRNA *prop;

  srna = RNA_def_struct(brna, "PaintToolSlot", nullptr);
  RNA_def_struct_ui_text(srna, "Paint Tool Slot", "");

  prop = RNA_def_property(srna, "brush", PROP_POINTER, PROP_NONE);
  RNA_def_property_flag(prop, PROP_EDITABLE);
  RNA_def_property_pointer_funcs(prop, nullptr, nullptr, nullptr, "rna_Brush_mode_with_tool_poll");
  RNA_def_property_ui_text(prop, "Brush", "");
}

static void rna_def_paint(BlenderRNA *brna)
{
  StructRNA *srna;
  PropertyRNA *prop;

  srna = RNA_def_struct(brna, "Paint", nullptr);
  RNA_def_struct_ui_text(srna, "Paint", "");

  /* Global Settings */
  prop = RNA_def_property(srna, "brush", PROP_POINTER, PROP_NONE);
  RNA_def_property_flag(prop, PROP_EDITABLE);
  RNA_def_property_pointer_funcs(prop, nullptr, nullptr, nullptr, "rna_Brush_mode_poll");
  RNA_def_property_ui_text(prop, "Brush", "Active Brush");
  RNA_def_property_update(prop, 0, "rna_Paint_brush_update");

  /* paint_tool_slots */
  prop = RNA_def_property(srna, "tool_slots", PROP_COLLECTION, PROP_NONE);
  RNA_def_property_collection_sdna(prop, nullptr, "tool_slots", "tool_slots_len");
  RNA_def_property_struct_type(prop, "PaintToolSlot");
  /* don't dereference pointer! */
  RNA_def_property_collection_funcs(prop,
                                    nullptr,
                                    nullptr,
                                    nullptr,
                                    "rna_iterator_array_get",
                                    nullptr,
                                    nullptr,
                                    nullptr,
                                    nullptr);
  RNA_def_property_ui_text(prop, "Paint Tool Slots", "");

  prop = RNA_def_property(srna, "palette", PROP_POINTER, PROP_NONE);
  RNA_def_property_flag(prop, PROP_EDITABLE);
  RNA_def_property_pointer_funcs(prop, nullptr, nullptr, nullptr, nullptr);
  RNA_def_property_ui_text(prop, "Palette", "Active Palette");

  prop = RNA_def_property(srna, "show_brush", PROP_BOOLEAN, PROP_NONE);
  RNA_def_property_boolean_sdna(prop, nullptr, "flags", PAINT_SHOW_BRUSH);
  RNA_def_property_ui_text(prop, "Show Brush", "");
  RNA_def_property_update(prop, NC_SCENE | ND_TOOLSETTINGS, nullptr);

  prop = RNA_def_property(srna, "show_brush_on_surface", PROP_BOOLEAN, PROP_NONE);
  RNA_def_property_boolean_sdna(prop, nullptr, "flags", PAINT_SHOW_BRUSH_ON_SURFACE);
  RNA_def_property_ui_text(prop, "Show Brush On Surface", "");
  RNA_def_property_update(prop, NC_SCENE | ND_TOOLSETTINGS, nullptr);

  prop = RNA_def_property(srna, "show_low_resolution", PROP_BOOLEAN, PROP_NONE);
  RNA_def_property_boolean_sdna(prop, nullptr, "flags", PAINT_FAST_NAVIGATE);
  RNA_def_property_ui_text(
      prop, "Fast Navigate", "For multires, show low resolution while navigating the view");
  RNA_def_property_update(prop, NC_SCENE | ND_TOOLSETTINGS, nullptr);

  prop = RNA_def_property(srna, "show_sculpt_pivot", PROP_BOOLEAN, PROP_NONE);
  RNA_def_property_boolean_sdna(prop, nullptr, "flags", PAINT_SCULPT_SHOW_PIVOT);
  RNA_def_property_ui_text(prop, "Show Pivot", "Show Transform Tool Sculpt Pivot");
  RNA_def_property_update(prop, NC_SCENE | ND_TOOLSETTINGS, nullptr);

  prop = RNA_def_property(srna, "use_sculpt_delay_updates", PROP_BOOLEAN, PROP_NONE);
  RNA_def_property_boolean_sdna(prop, nullptr, "flags", PAINT_SCULPT_DELAY_UPDATES);
  RNA_def_property_ui_text(
      prop,
      "Delay Viewport Updates",
      "Update the geometry when it enters the view, providing faster view navigation");
  RNA_def_property_update(prop, NC_SCENE | ND_TOOLSETTINGS, nullptr);

  prop = RNA_def_property(srna, "input_samples", PROP_INT, PROP_UNSIGNED);
  RNA_def_property_int_sdna(prop, nullptr, "num_input_samples");
  RNA_def_property_ui_range(prop, 1, PAINT_MAX_INPUT_SAMPLES, 1, -1);
  RNA_def_property_ui_text(
      prop, "Input Samples", "Average multiple input samples together to smooth the brush stroke");
  RNA_def_property_update(prop, NC_SCENE | ND_TOOLSETTINGS, nullptr);

  prop = RNA_def_property(srna, "use_symmetry_x", PROP_BOOLEAN, PROP_NONE);
  RNA_def_property_boolean_sdna(prop, nullptr, "symmetry_flags", PAINT_SYMM_X);
  RNA_def_property_ui_text(prop, "Symmetry X", "Mirror brush across the X axis");
  RNA_def_property_update(prop, NC_SCENE | ND_TOOLSETTINGS, nullptr);

  prop = RNA_def_property(srna, "use_symmetry_y", PROP_BOOLEAN, PROP_NONE);
  RNA_def_property_boolean_sdna(prop, nullptr, "symmetry_flags", PAINT_SYMM_Y);
  RNA_def_property_ui_text(prop, "Symmetry Y", "Mirror brush across the Y axis");
  RNA_def_property_update(prop, NC_SCENE | ND_TOOLSETTINGS, nullptr);

  prop = RNA_def_property(srna, "use_symmetry_z", PROP_BOOLEAN, PROP_NONE);
  RNA_def_property_boolean_sdna(prop, nullptr, "symmetry_flags", PAINT_SYMM_Z);
  RNA_def_property_ui_text(prop, "Symmetry Z", "Mirror brush across the Z axis");
  RNA_def_property_update(prop, NC_SCENE | ND_TOOLSETTINGS, nullptr);

  prop = RNA_def_property(srna, "use_symmetry_feather", PROP_BOOLEAN, PROP_NONE);
  RNA_def_property_boolean_sdna(prop, nullptr, "symmetry_flags", PAINT_SYMMETRY_FEATHER);
  RNA_def_property_ui_text(prop,
                           "Symmetry Feathering",
                           "Reduce the strength of the brush where it overlaps symmetrical daubs");
  RNA_def_property_update(prop, NC_SCENE | ND_TOOLSETTINGS, nullptr);

  prop = RNA_def_property(srna, "cavity_curve", PROP_POINTER, PROP_NONE);
  RNA_def_property_flag(prop, PROP_NEVER_NULL);
  RNA_def_property_ui_text(prop, "Curve", "Editable cavity curve");
  RNA_def_property_update(prop, NC_SCENE | ND_TOOLSETTINGS, nullptr);

  prop = RNA_def_property(srna, "use_cavity", PROP_BOOLEAN, PROP_NONE);
  RNA_def_property_boolean_sdna(prop, nullptr, "flags", PAINT_USE_CAVITY_MASK);
  RNA_def_property_ui_text(prop, "Cavity Mask", "Mask painting according to mesh geometry cavity");
  RNA_def_property_update(prop, NC_SCENE | ND_TOOLSETTINGS, nullptr);

  prop = RNA_def_property(srna, "tile_offset", PROP_FLOAT, PROP_XYZ_LENGTH);
  RNA_def_property_float_sdna(prop, nullptr, "tile_offset");
  RNA_def_property_array(prop, 3);
  RNA_def_property_range(prop, 0.01, FLT_MAX);
  RNA_def_property_ui_range(prop, 0.01, 100, 1 * 100, 2);
  RNA_def_property_ui_text(
      prop, "Tiling offset for the X Axis", "Stride at which tiled strokes are copied");

  prop = RNA_def_property(srna, "tile_x", PROP_BOOLEAN, PROP_NONE);
  RNA_def_property_boolean_sdna(prop, nullptr, "symmetry_flags", PAINT_TILE_X);
  RNA_def_property_ui_text(prop, "Tile X", "Tile along X axis");
  RNA_def_property_update(prop, NC_SCENE | ND_TOOLSETTINGS, nullptr);

  prop = RNA_def_property(srna, "tile_y", PROP_BOOLEAN, PROP_NONE);
  RNA_def_property_boolean_sdna(prop, nullptr, "symmetry_flags", PAINT_TILE_Y);
  RNA_def_property_ui_text(prop, "Tile Y", "Tile along Y axis");
  RNA_def_property_update(prop, NC_SCENE | ND_TOOLSETTINGS, nullptr);

  prop = RNA_def_property(srna, "tile_z", PROP_BOOLEAN, PROP_NONE);
  RNA_def_property_boolean_sdna(prop, nullptr, "symmetry_flags", PAINT_TILE_Z);
  RNA_def_property_ui_text(prop, "Tile Z", "Tile along Z axis");
  RNA_def_property_update(prop, NC_SCENE | ND_TOOLSETTINGS, nullptr);
}

static void rna_def_sculpt(BlenderRNA *brna)
{
  static const EnumPropertyItem detail_refine_items[] = {
      {SCULPT_DYNTOPO_SUBDIVIDE,
       "SUBDIVIDE",
       0,
       "Subdivide Edges",
       "Subdivide long edges to add mesh detail where needed"},
      {SCULPT_DYNTOPO_COLLAPSE,
       "COLLAPSE",
       0,
       "Collapse Edges",
       "Collapse short edges to remove mesh detail where possible"},
      {SCULPT_DYNTOPO_SUBDIVIDE | SCULPT_DYNTOPO_COLLAPSE,
       "SUBDIVIDE_COLLAPSE",
       0,
       "Subdivide Collapse",
       "Both subdivide long edges and collapse short edges to refine mesh detail"},
      {0, nullptr, 0, nullptr, nullptr},
  };

  static const EnumPropertyItem detail_type_items[] = {
      {0,
       "RELATIVE",
       0,
       "Relative Detail",
       "Mesh detail is relative to the brush size and detail size"},
      {SCULPT_DYNTOPO_DETAIL_CONSTANT,
       "CONSTANT",
       0,
       "Constant Detail",
       "Mesh detail is constant in world space according to detail size"},
      {SCULPT_DYNTOPO_DETAIL_BRUSH,
       "BRUSH",
       0,
       "Brush Detail",
       "Mesh detail is relative to brush radius"},
      {SCULPT_DYNTOPO_DETAIL_MANUAL,
       "MANUAL",
       0,
       "Manual Detail",
       "Mesh detail does not change on each stroke, only when using Flood Fill"},
      {0, nullptr, 0, nullptr, nullptr},
  };

  static const EnumPropertyItem sculpt_transform_mode_items[] = {
      {SCULPT_TRANSFORM_MODE_ALL_VERTICES,
       "ALL_VERTICES",
       0,
       "All Vertices",
       "Applies the transformation to all vertices in the mesh"},
      {SCULPT_TRANSFORM_MODE_RADIUS_ELASTIC,
       "RADIUS_ELASTIC",
       0,
       "Elastic",
       "Applies the transformation simulating elasticity using the radius of the cursor"},
      {0, nullptr, 0, nullptr, nullptr},
  };

  StructRNA *srna;
  PropertyRNA *prop;

  srna = RNA_def_struct(brna, "Sculpt", "Paint");
  RNA_def_struct_path_func(srna, "rna_Sculpt_path");
  RNA_def_struct_ui_text(srna, "Sculpt", "");

  prop = RNA_def_property(srna, "radial_symmetry", PROP_INT, PROP_XYZ);
  RNA_def_property_int_sdna(prop, nullptr, "radial_symm");
  RNA_def_property_int_default(prop, 1);
  RNA_def_property_range(prop, 1, 64);
  RNA_def_property_ui_range(prop, 0, 32, 1, 1);
  RNA_def_property_ui_text(
      prop, "Radial Symmetry Count X Axis", "Number of times to copy strokes across the surface");

  prop = RNA_def_property(srna, "lock_x", PROP_BOOLEAN, PROP_NONE);
  RNA_def_property_boolean_sdna(prop, nullptr, "flags", SCULPT_LOCK_X);
  RNA_def_property_ui_text(prop, "Lock X", "Disallow changes to the X axis of vertices");
  RNA_def_property_update(prop, NC_SCENE | ND_TOOLSETTINGS, nullptr);

  prop = RNA_def_property(srna, "lock_y", PROP_BOOLEAN, PROP_NONE);
  RNA_def_property_boolean_sdna(prop, nullptr, "flags", SCULPT_LOCK_Y);
  RNA_def_property_ui_text(prop, "Lock Y", "Disallow changes to the Y axis of vertices");
  RNA_def_property_update(prop, NC_SCENE | ND_TOOLSETTINGS, nullptr);

  prop = RNA_def_property(srna, "lock_z", PROP_BOOLEAN, PROP_NONE);
  RNA_def_property_boolean_sdna(prop, nullptr, "flags", SCULPT_LOCK_Z);
  RNA_def_property_ui_text(prop, "Lock Z", "Disallow changes to the Z axis of vertices");
  RNA_def_property_update(prop, NC_SCENE | ND_TOOLSETTINGS, nullptr);

  prop = RNA_def_property(srna, "use_deform_only", PROP_BOOLEAN, PROP_NONE);
  RNA_def_property_boolean_sdna(prop, nullptr, "flags", SCULPT_ONLY_DEFORM);
  RNA_def_property_ui_text(prop,
                           "Use Deform Only",
                           "Use only deformation modifiers (temporary disable all "
                           "constructive modifiers except multi-resolution)");
  RNA_def_property_flag(prop, PROP_CONTEXT_UPDATE);
  RNA_def_property_update(prop, NC_OBJECT | ND_DRAW, "rna_Sculpt_update");

  prop = RNA_def_property(srna, "use_dyntopo", PROP_BOOLEAN, PROP_NONE);
  RNA_def_property_boolean_sdna(prop, nullptr, "flags", SCULPT_DYNTOPO_ENABLED);
  RNA_def_property_ui_text(prop, "DynTopo", "Enable DynTopo remesher in dynamic topology mode.");
  RNA_def_property_flag(prop, PROP_CONTEXT_UPDATE);

  prop = RNA_def_property(srna, "dyntopo", PROP_POINTER, PROP_NONE);
  RNA_def_property_struct_type(prop, "DynTopoSettings");
  RNA_def_property_pointer_sdna(prop, nullptr, "dyntopo");

  prop = RNA_def_property(srna, "detail_size", PROP_FLOAT, PROP_PIXEL);
  RNA_def_property_ui_range(prop, 0.5, 40.0, 0.1, 2);
  RNA_def_property_ui_scale_type(prop, PROP_SCALE_CUBIC);
  RNA_def_property_ui_text(
      prop, "Detail Size", "Maximum edge length for dynamic topology sculpting (in pixels)");
  RNA_def_property_update(prop, NC_SCENE | ND_TOOLSETTINGS, nullptr);

  prop = RNA_def_property(srna, "detail_percent", PROP_FLOAT, PROP_PERCENTAGE);
  RNA_def_property_ui_range(prop, 0.5, 100.0, 10, 2);
  RNA_def_property_ui_text(
      prop,
      "Detail Percentage",
      "Maximum edge length for dynamic topology sculpting (in brush percenage)");
  RNA_def_property_update(prop, NC_SCENE | ND_TOOLSETTINGS, nullptr);

  prop = RNA_def_property(srna, "constant_detail_resolution", PROP_FLOAT, PROP_NONE);
  RNA_def_property_float_sdna(prop, nullptr, "constant_detail");
  RNA_def_property_range(prop, 0.0001, FLT_MAX);
  RNA_def_property_ui_range(prop, 0.001, 1000.0, 10, 2);
  RNA_def_property_ui_text(prop,
                           "Resolution",
                           "Maximum edge length for dynamic topology sculpting (as divisor "
                           "of Blender unit - higher value means smaller edge length)");
  RNA_def_property_update(prop, NC_SCENE | ND_TOOLSETTINGS, nullptr);

  const EnumPropertyItem *entry = rna_enum_brush_automasking_flag_items;
  do {
    prop = RNA_def_property(srna, entry->identifier, PROP_BOOLEAN, PROP_NONE);
    RNA_def_property_boolean_sdna(prop, nullptr, "automasking_flags", entry->value);
    RNA_def_property_ui_text(prop, entry->name, entry->description);

    if (entry->value == BRUSH_AUTOMASKING_CAVITY_NORMAL) {
      RNA_def_property_boolean_funcs(prop, nullptr, "rna_Sculpt_automasking_cavity_set");
    }
    else if (entry->value == BRUSH_AUTOMASKING_CAVITY_INVERTED) {
      RNA_def_property_boolean_funcs(prop, nullptr, "rna_Sculpt_automasking_invert_cavity_set");
    }

    RNA_def_property_update(prop, NC_SCENE | ND_TOOLSETTINGS, nullptr);
  } while ((++entry)->identifier);

  prop = RNA_def_property(srna, "automasking_cavity_factor", PROP_FLOAT, PROP_FACTOR);
  RNA_def_property_float_sdna(prop, nullptr, "automasking_cavity_factor");
  RNA_def_property_ui_text(prop, "Cavity Factor", "The contrast of the cavity mask");
  RNA_def_property_float_default(prop, 1.0f);
  RNA_def_property_range(prop, 0.0f, 5.0f);
  RNA_def_property_ui_range(prop, 0.0f, 1.0f, 0.1, 3);
  RNA_def_property_update(prop, NC_SCENE | ND_TOOLSETTINGS, nullptr);

  prop = RNA_def_property(srna, "automasking_cavity_blur_steps", PROP_INT, PROP_NONE);
  RNA_def_property_int_sdna(prop, nullptr, "automasking_cavity_blur_steps");
  RNA_def_property_ui_text(prop, "Blur Steps", "The number of times the cavity mask is blurred");
  RNA_def_property_int_default(prop, 0);
  RNA_def_property_range(prop, 0, 25);
  RNA_def_property_ui_range(prop, 0, 10, 1, 1);
  RNA_def_property_update(prop, NC_SCENE | ND_TOOLSETTINGS, nullptr);

  prop = RNA_def_property(srna, "automasking_cavity_curve", PROP_POINTER, PROP_NONE);
  RNA_def_property_pointer_sdna(prop, nullptr, "automasking_cavity_curve");
  RNA_def_property_struct_type(prop, "CurveMapping");
  RNA_def_property_ui_text(prop, "Cavity Curve", "Curve used for the sensitivity");
  RNA_def_property_clear_flag(prop, PROP_ANIMATABLE);
  RNA_def_property_update(prop, NC_SCENE | ND_TOOLSETTINGS, nullptr);

  prop = RNA_def_property(srna, "automasking_cavity_curve_op", PROP_POINTER, PROP_NONE);
  RNA_def_property_pointer_sdna(prop, nullptr, "automasking_cavity_curve_op");
  RNA_def_property_struct_type(prop, "CurveMapping");
  RNA_def_property_ui_text(prop, "Cavity Curve", "Curve used for the sensitivity");
  RNA_def_property_clear_flag(prop, PROP_ANIMATABLE);
  RNA_def_property_update(prop, NC_SCENE | ND_TOOLSETTINGS, nullptr);

  prop = RNA_def_property(srna, "use_automasking_start_normal", PROP_BOOLEAN, PROP_NONE);
  RNA_def_property_boolean_sdna(
      prop, nullptr, "automasking_flags", BRUSH_AUTOMASKING_BRUSH_NORMAL);
  RNA_def_property_ui_text(
      prop,
      "Area Normal",
      "Affect only vertices with a similar normal to where the stroke starts");
  RNA_def_property_update(prop, NC_SCENE | ND_TOOLSETTINGS, nullptr);

  prop = RNA_def_property(srna, "use_automasking_view_normal", PROP_BOOLEAN, PROP_NONE);
  RNA_def_property_boolean_sdna(prop, nullptr, "automasking_flags", BRUSH_AUTOMASKING_VIEW_NORMAL);
  RNA_def_property_ui_text(
      prop, "View Normal", "Affect only vertices with a normal that faces the viewer");
  RNA_def_property_update(prop, NC_SCENE | ND_TOOLSETTINGS, nullptr);

  prop = RNA_def_property(srna, "use_automasking_view_occlusion", PROP_BOOLEAN, PROP_NONE);
  RNA_def_property_boolean_sdna(
      prop, nullptr, "automasking_flags", BRUSH_AUTOMASKING_VIEW_OCCLUSION);
  RNA_def_property_ui_text(
      prop,
      "Occlusion",
      "Only affect vertices that are not occluded by other faces. (Slower performance)");
  RNA_def_property_update(prop, NC_SCENE | ND_TOOLSETTINGS, nullptr);

  prop = RNA_def_property(srna, "automasking_start_normal_limit", PROP_FLOAT, PROP_ANGLE);
  RNA_def_property_float_sdna(prop, nullptr, "automasking_start_normal_limit");
  RNA_def_property_range(prop, 0.0001f, M_PI);
  RNA_def_property_ui_text(prop, "Area Normal Limit", "The range of angles that will be affected");
  RNA_def_property_update(prop, NC_SCENE | ND_TOOLSETTINGS, nullptr);

  prop = RNA_def_property(srna, "automasking_start_normal_falloff", PROP_FLOAT, PROP_FACTOR);
  RNA_def_property_float_sdna(prop, nullptr, "automasking_start_normal_falloff");
  RNA_def_property_range(prop, 0.0001f, 1.0f);
  RNA_def_property_ui_text(
      prop, "Area Normal Falloff", "Extend the angular range with a falloff gradient");
  RNA_def_property_update(prop, NC_SCENE | ND_TOOLSETTINGS, nullptr);

  prop = RNA_def_property(srna, "automasking_view_normal_limit", PROP_FLOAT, PROP_ANGLE);
  RNA_def_property_float_sdna(prop, nullptr, "automasking_view_normal_limit");
  RNA_def_property_range(prop, 0.0001f, M_PI);
  RNA_def_property_ui_text(prop, "View Normal Limit", "The range of angles that will be affected");
  RNA_def_property_update(prop, NC_SCENE | ND_TOOLSETTINGS, nullptr);

  prop = RNA_def_property(srna, "automasking_view_normal_falloff", PROP_FLOAT, PROP_FACTOR);
  RNA_def_property_float_sdna(prop, nullptr, "automasking_view_normal_falloff");
  RNA_def_property_range(prop, 0.0001f, 1.0f);
  RNA_def_property_ui_text(
      prop, "View Normal Falloff", "Extend the angular range with a falloff gradient");
  RNA_def_property_update(prop, NC_SCENE | ND_TOOLSETTINGS, nullptr);

  prop = RNA_def_property(srna, "symmetrize_direction", PROP_ENUM, PROP_NONE);
  RNA_def_property_enum_items(prop, rna_enum_symmetrize_direction_items);
  RNA_def_property_ui_text(prop, "Direction", "Source and destination for symmetrize operator");

  prop = RNA_def_property(srna, "detail_refine_method", PROP_ENUM, PROP_NONE);
  RNA_def_property_enum_bitflag_sdna(prop, nullptr, "flags");
  RNA_def_property_enum_items(prop, detail_refine_items);
  RNA_def_property_ui_text(
      prop, "Detail Refine Method", "In dynamic-topology mode, how to add or remove mesh detail");
  RNA_def_property_update(prop, NC_SCENE | ND_TOOLSETTINGS, nullptr);

  prop = RNA_def_property(srna, "detail_type_method", PROP_ENUM, PROP_NONE);
  RNA_def_property_enum_bitflag_sdna(prop, nullptr, "flags");
  RNA_def_property_enum_items(prop, detail_type_items);
  RNA_def_property_ui_text(
      prop, "Detail Type Method", "In dynamic-topology mode, how mesh detail size is calculated");
  RNA_def_property_update(prop, NC_SCENE | ND_TOOLSETTINGS, nullptr);

  prop = RNA_def_property(srna, "gravity", PROP_FLOAT, PROP_FACTOR);
  RNA_def_property_float_sdna(prop, nullptr, "gravity_factor");
  RNA_def_property_range(prop, 0.0f, 1.0f);
  RNA_def_property_ui_range(prop, 0.0f, 1.0f, 0.1, 3);
  RNA_def_property_ui_text(prop, "Gravity", "Amount of gravity after each dab");
  RNA_def_property_update(prop, NC_SCENE | ND_TOOLSETTINGS, nullptr);

  prop = RNA_def_property(srna, "transform_mode", PROP_ENUM, PROP_NONE);
  RNA_def_property_enum_items(prop, sculpt_transform_mode_items);
  RNA_def_property_ui_text(
      prop, "Transform Mode", "How the transformation is going to be applied to the target");
  RNA_def_property_update(prop, NC_SCENE | ND_TOOLSETTINGS, nullptr);

  prop = RNA_def_property(srna, "gravity_object", PROP_POINTER, PROP_NONE);
  RNA_def_property_flag(prop, PROP_EDITABLE);
  RNA_def_property_ui_text(
      prop, "Orientation", "Object whose Z axis defines orientation of gravity");
  RNA_def_property_update(prop, NC_SCENE | ND_TOOLSETTINGS, nullptr);

  /* functions */
  FunctionRNA *func;

  func = RNA_def_function(srna, "has_persistent_base", "rna_Sculpt_has_persistent_base");
  RNA_def_function_ui_description(func, "Test if sculpt has persistent base (sculpt mode only)");
  RNA_def_function_flag(func, FUNC_USE_CONTEXT | FUNC_NO_SELF);
  RNA_def_function_return(func, RNA_def_boolean(func, "has", 1, "Has persistent Base", ""));
}

static void rna_def_uv_sculpt(BlenderRNA *brna)
{
  StructRNA *srna;

  srna = RNA_def_struct(brna, "UvSculpt", "Paint");
  RNA_def_struct_path_func(srna, "rna_UvSculpt_path");
  RNA_def_struct_ui_text(srna, "UV Sculpting", "");
}

static void rna_def_gp_paint(BlenderRNA *brna)
{
  StructRNA *srna;
  PropertyRNA *prop;

  srna = RNA_def_struct(brna, "GpPaint", "Paint");
  RNA_def_struct_path_func(srna, "rna_GpPaint_path");
  RNA_def_struct_ui_text(srna, "Grease Pencil Paint", "");

  /* Use vertex color (main switch). */
  prop = RNA_def_property(srna, "color_mode", PROP_ENUM, PROP_NONE);
  RNA_def_property_enum_sdna(prop, nullptr, "mode");
  RNA_def_property_enum_items(prop, rna_enum_gpencil_paint_mode);
  RNA_def_property_ui_text(prop, "Mode", "Paint Mode");
  RNA_def_property_update(prop, NC_SCENE | ND_TOOLSETTINGS, nullptr);
  RNA_def_property_clear_flag(prop, PROP_ANIMATABLE);
}

static void rna_def_gp_vertexpaint(BlenderRNA *brna)
{
  StructRNA *srna;

  srna = RNA_def_struct(brna, "GpVertexPaint", "Paint");
  RNA_def_struct_path_func(srna, "rna_GpVertexPaint_path");
  RNA_def_struct_ui_text(srna, "Grease Pencil Vertex Paint", "");
}

static void rna_def_gp_sculptpaint(BlenderRNA *brna)
{
  StructRNA *srna;

  srna = RNA_def_struct(brna, "GpSculptPaint", "Paint");
  RNA_def_struct_path_func(srna, "rna_GpSculptPaint_path");
  RNA_def_struct_ui_text(srna, "Grease Pencil Sculpt Paint", "");
}

static void rna_def_gp_weightpaint(BlenderRNA *brna)
{
  StructRNA *srna;

  srna = RNA_def_struct(brna, "GpWeightPaint", "Paint");
  RNA_def_struct_path_func(srna, "rna_GpWeightPaint_path");
  RNA_def_struct_ui_text(srna, "Grease Pencil Weight Paint", "");
}

/* use for weight paint too */
static void rna_def_vertex_paint(BlenderRNA *brna)
{
  StructRNA *srna;
  PropertyRNA *prop;

  srna = RNA_def_struct(brna, "VertexPaint", "Paint");
  RNA_def_struct_sdna(srna, "VPaint");
  RNA_def_struct_path_func(srna, "rna_VertexPaint_path");
  RNA_def_struct_ui_text(srna, "Vertex Paint", "Properties of vertex and weight paint mode");

  /* weight paint only */
  prop = RNA_def_property(srna, "use_group_restrict", PROP_BOOLEAN, PROP_NONE);
  RNA_def_property_boolean_sdna(prop, nullptr, "flag", VP_FLAG_VGROUP_RESTRICT);
  RNA_def_property_ui_text(prop, "Restrict", "Restrict painting to vertices in the group");
  RNA_def_property_update(prop, NC_SCENE | ND_TOOLSETTINGS, nullptr);

  /* Mirroring */
  prop = RNA_def_property(srna, "radial_symmetry", PROP_INT, PROP_XYZ);
  RNA_def_property_int_sdna(prop, nullptr, "radial_symm");
  RNA_def_property_int_default(prop, 1);
  RNA_def_property_range(prop, 1, 64);
  RNA_def_property_ui_range(prop, 1, 32, 1, 1);
  RNA_def_property_ui_text(
      prop, "Radial Symmetry Count X Axis", "Number of times to copy strokes across the surface");
}

static void rna_def_paint_mode(BlenderRNA *brna)
{
  StructRNA *srna;
  PropertyRNA *prop;

  srna = RNA_def_struct(brna, "PaintModeSettings", nullptr);
  RNA_def_struct_sdna(srna, "PaintModeSettings");
  RNA_def_struct_path_func(srna, "rna_PaintModeSettings_path");
  RNA_def_struct_ui_text(srna, "Paint Mode", "Properties of paint mode");

  prop = RNA_def_property(srna, "canvas_source", PROP_ENUM, PROP_NONE);
  RNA_def_property_enum_items(prop, rna_enum_canvas_source_items);
  RNA_def_property_flag(prop, PROP_CONTEXT_UPDATE);
  RNA_def_property_ui_text(prop, "Source", "Source to select canvas from");
  RNA_def_property_update(prop, 0, "rna_PaintModeSettings_canvas_source_update");

  prop = RNA_def_property(srna, "canvas_image", PROP_POINTER, PROP_NONE);
  RNA_def_property_pointer_funcs(
      prop, nullptr, nullptr, nullptr, "rna_PaintModeSettings_canvas_image_poll");
  RNA_def_property_flag(prop, PROP_EDITABLE | PROP_CONTEXT_UPDATE);
  RNA_def_property_ui_text(prop, "Texture", "Image used as painting target");
}

static void rna_def_image_paint(BlenderRNA *brna)
{
  StructRNA *srna;
  PropertyRNA *prop;
  FunctionRNA *func;

  static const EnumPropertyItem paint_type_items[] = {
      {IMAGEPAINT_MODE_MATERIAL,
       "MATERIAL",
       0,
       "Material",
       "Detect image slots from the material"},
      {IMAGEPAINT_MODE_IMAGE,
       "IMAGE",
       0,
       "Single Image",
       "Set image for texture painting directly"},
      {0, nullptr, 0, nullptr, nullptr},
  };

  static const EnumPropertyItem paint_interp_items[] = {
      {IMAGEPAINT_INTERP_LINEAR, "LINEAR", 0, "Linear", "Linear interpolation"},
      {IMAGEPAINT_INTERP_CLOSEST,
       "CLOSEST",
       0,
       "Closest",
       "No interpolation (sample closest texel)"},
      {0, nullptr, 0, nullptr, nullptr},
  };

  srna = RNA_def_struct(brna, "ImagePaint", "Paint");
  RNA_def_struct_sdna(srna, "ImagePaintSettings");
  RNA_def_struct_path_func(srna, "rna_ImagePaintSettings_path");
  RNA_def_struct_ui_text(srna, "Image Paint", "Properties of image and texture painting mode");

  /* functions */
  func = RNA_def_function(srna, "detect_data", "rna_ImaPaint_detect_data");
  RNA_def_function_ui_description(func, "Check if required texpaint data exist");

  /* return type */
  RNA_def_function_return(func, RNA_def_boolean(func, "ok", true, "", ""));

  /* booleans */
  prop = RNA_def_property(srna, "use_occlude", PROP_BOOLEAN, PROP_NONE);
  RNA_def_property_boolean_negative_sdna(prop, nullptr, "flag", IMAGEPAINT_PROJECT_XRAY);
  RNA_def_property_ui_text(
      prop, "Occlude", "Only paint onto the faces directly under the brush (slower)");
  RNA_def_property_update(prop, NC_SCENE | ND_TOOLSETTINGS, nullptr);

  prop = RNA_def_property(srna, "use_backface_culling", PROP_BOOLEAN, PROP_NONE);
  RNA_def_property_boolean_negative_sdna(prop, nullptr, "flag", IMAGEPAINT_PROJECT_BACKFACE);
  RNA_def_property_ui_text(prop, "Cull", "Ignore faces pointing away from the view (faster)");
  RNA_def_property_update(prop, NC_SCENE | ND_TOOLSETTINGS, nullptr);

  prop = RNA_def_property(srna, "use_normal_falloff", PROP_BOOLEAN, PROP_NONE);
  RNA_def_property_boolean_negative_sdna(prop, nullptr, "flag", IMAGEPAINT_PROJECT_FLAT);
  RNA_def_property_ui_text(prop, "Normal", "Paint most on faces pointing towards the view");
  RNA_def_property_update(prop, NC_SCENE | ND_TOOLSETTINGS, nullptr);

  prop = RNA_def_property(srna, "use_stencil_layer", PROP_BOOLEAN, PROP_NONE);
  RNA_def_property_boolean_sdna(prop, nullptr, "flag", IMAGEPAINT_PROJECT_LAYER_STENCIL);
  RNA_def_property_ui_text(prop, "Stencil Layer", "Set the mask layer from the UV map buttons");
  RNA_def_property_update(prop, NC_SCENE | ND_TOOLSETTINGS, "rna_ImaPaint_viewport_update");

  prop = RNA_def_property(srna, "invert_stencil", PROP_BOOLEAN, PROP_NONE);
  RNA_def_property_boolean_sdna(prop, nullptr, "flag", IMAGEPAINT_PROJECT_LAYER_STENCIL_INV);
  RNA_def_property_ui_text(prop, "Invert", "Invert the stencil layer");
  RNA_def_property_update(prop, NC_SCENE | ND_TOOLSETTINGS, "rna_ImaPaint_viewport_update");

  prop = RNA_def_property(srna, "stencil_image", PROP_POINTER, PROP_NONE);
  RNA_def_property_pointer_sdna(prop, nullptr, "stencil");
  RNA_def_property_flag(prop, PROP_EDITABLE | PROP_CONTEXT_UPDATE);
  RNA_def_property_ui_text(prop, "Stencil Image", "Image used as stencil");
  RNA_def_property_update(prop, NC_SCENE | ND_TOOLSETTINGS, "rna_ImaPaint_stencil_update");
  RNA_def_property_pointer_funcs(prop, nullptr, nullptr, nullptr, "rna_ImaPaint_imagetype_poll");

  prop = RNA_def_property(srna, "canvas", PROP_POINTER, PROP_NONE);
  RNA_def_property_flag(prop, PROP_EDITABLE | PROP_CONTEXT_UPDATE);
  RNA_def_property_ui_text(prop, "Canvas", "Image used as canvas");
  RNA_def_property_update(prop, NC_SCENE | ND_TOOLSETTINGS, "rna_ImaPaint_canvas_update");
  RNA_def_property_pointer_funcs(prop, nullptr, nullptr, nullptr, "rna_ImaPaint_imagetype_poll");

  prop = RNA_def_property(srna, "clone_image", PROP_POINTER, PROP_NONE);
  RNA_def_property_pointer_sdna(prop, nullptr, "clone");
  RNA_def_property_flag(prop, PROP_EDITABLE);
  RNA_def_property_ui_text(prop, "Clone Image", "Image used as clone source");
  RNA_def_property_update(prop, NC_SCENE | ND_TOOLSETTINGS, nullptr);
  RNA_def_property_pointer_funcs(prop, nullptr, nullptr, nullptr, "rna_ImaPaint_imagetype_poll");

  prop = RNA_def_property(srna, "stencil_color", PROP_FLOAT, PROP_COLOR_GAMMA);
  RNA_def_property_range(prop, 0.0, 1.0);
  RNA_def_property_float_sdna(prop, nullptr, "stencil_col");
  RNA_def_property_ui_text(prop, "Stencil Color", "Stencil color in the viewport");
  RNA_def_property_update(prop, NC_SCENE | ND_TOOLSETTINGS, "rna_ImaPaint_viewport_update");

  prop = RNA_def_property(srna, "dither", PROP_FLOAT, PROP_NONE);
  RNA_def_property_range(prop, 0.0, 2.0);
  RNA_def_property_ui_text(prop, "Dither", "Amount of dithering when painting on byte images");
  RNA_def_property_update(prop, NC_SCENE | ND_TOOLSETTINGS, nullptr);

  prop = RNA_def_property(srna, "use_clone_layer", PROP_BOOLEAN, PROP_NONE);
  RNA_def_property_boolean_sdna(prop, nullptr, "flag", IMAGEPAINT_PROJECT_LAYER_CLONE);
  RNA_def_property_ui_text(
      prop,
      "Clone Map",
      "Use another UV map as clone source, otherwise use the 3D cursor as the source");
  RNA_def_property_update(prop, NC_SCENE | ND_TOOLSETTINGS, "rna_ImaPaint_viewport_update");

  /* integers */

  prop = RNA_def_property(srna, "seam_bleed", PROP_INT, PROP_PIXEL);
  RNA_def_property_ui_range(prop, 0, 8, 1, -1);
  RNA_def_property_ui_text(
      prop, "Bleed", "Extend paint beyond the faces UVs to reduce seams (in pixels, slower)");

  prop = RNA_def_property(srna, "normal_angle", PROP_INT, PROP_UNSIGNED);
  RNA_def_property_range(prop, 0, 90);
  RNA_def_property_ui_text(
      prop, "Angle", "Paint most on faces pointing towards the view according to this angle");

  prop = RNA_def_int_array(srna,
                           "screen_grab_size",
                           2,
                           nullptr,
                           0,
                           0,
                           "Screen Grab Size",
                           "Size to capture the image for re-projecting",
                           0,
                           0);
  RNA_def_property_range(prop, 512, 16384);
  RNA_def_property_subtype(prop, PROP_PIXEL);

  prop = RNA_def_property(srna, "mode", PROP_ENUM, PROP_NONE);
  RNA_def_property_flag(prop, PROP_CONTEXT_UPDATE);
  RNA_def_property_enum_items(prop, paint_type_items);
  RNA_def_property_ui_text(prop, "Mode", "Mode of operation for projection painting");
  RNA_def_property_update(prop, NC_SCENE | ND_TOOLSETTINGS, "rna_ImaPaint_mode_update");

  prop = RNA_def_property(srna, "interpolation", PROP_ENUM, PROP_NONE);
  RNA_def_property_enum_sdna(prop, nullptr, "interp");
  RNA_def_property_flag(prop, PROP_CONTEXT_UPDATE);
  RNA_def_property_enum_items(prop, paint_interp_items);
  RNA_def_property_ui_text(prop, "Interpolation", "Texture filtering type");
  RNA_def_property_update(prop, NC_SCENE | ND_TOOLSETTINGS, "rna_ImaPaint_mode_update");

  /* Missing data */
  prop = RNA_def_property(srna, "missing_uvs", PROP_BOOLEAN, PROP_NONE);
  RNA_def_property_boolean_sdna(prop, nullptr, "missing_data", IMAGEPAINT_MISSING_UVS);
  RNA_def_property_ui_text(prop, "Missing UVs", "A UV layer is missing on the mesh");
  RNA_def_property_clear_flag(prop, PROP_EDITABLE);

  prop = RNA_def_property(srna, "missing_materials", PROP_BOOLEAN, PROP_NONE);
  RNA_def_property_boolean_sdna(prop, nullptr, "missing_data", IMAGEPAINT_MISSING_MATERIAL);
  RNA_def_property_ui_text(prop, "Missing Materials", "The mesh is missing materials");
  RNA_def_property_clear_flag(prop, PROP_EDITABLE);

  prop = RNA_def_property(srna, "missing_stencil", PROP_BOOLEAN, PROP_NONE);
  RNA_def_property_boolean_sdna(prop, nullptr, "missing_data", IMAGEPAINT_MISSING_STENCIL);
  RNA_def_property_ui_text(prop, "Missing Stencil", "Image Painting does not have a stencil");
  RNA_def_property_clear_flag(prop, PROP_EDITABLE);

  prop = RNA_def_property(srna, "missing_texture", PROP_BOOLEAN, PROP_NONE);
  RNA_def_property_boolean_sdna(prop, nullptr, "missing_data", IMAGEPAINT_MISSING_TEX);
  RNA_def_property_ui_text(
      prop, "Missing Texture", "Image Painting does not have a texture to paint on");
  RNA_def_property_clear_flag(prop, PROP_EDITABLE);
}

static void rna_def_particle_edit(BlenderRNA *brna)
{
  StructRNA *srna;
  PropertyRNA *prop;

  static const EnumPropertyItem select_mode_items[] = {
      {SCE_SELECT_PATH, "PATH", ICON_PARTICLE_PATH, "Path", "Path edit mode"},
      {SCE_SELECT_POINT, "POINT", ICON_PARTICLE_POINT, "Point", "Point select mode"},
      {SCE_SELECT_END, "TIP", ICON_PARTICLE_TIP, "Tip", "Tip select mode"},
      {0, nullptr, 0, nullptr, nullptr},
  };

  static const EnumPropertyItem puff_mode[] = {
      {0, "ADD", 0, "Add", "Make hairs more puffy"},
      {1, "SUB", 0, "Sub", "Make hairs less puffy"},
      {0, nullptr, 0, nullptr, nullptr},
  };

  static const EnumPropertyItem length_mode[] = {
      {0, "GROW", 0, "Grow", "Make hairs longer"},
      {1, "SHRINK", 0, "Shrink", "Make hairs shorter"},
      {0, nullptr, 0, nullptr, nullptr},
  };

  static const EnumPropertyItem edit_type_items[] = {
      {PE_TYPE_PARTICLES, "PARTICLES", 0, "Particles", ""},
      {PE_TYPE_SOFTBODY, "SOFT_BODY", 0, "Soft Body", ""},
      {PE_TYPE_CLOTH, "CLOTH", 0, "Cloth", ""},
      {0, nullptr, 0, nullptr, nullptr},
  };

  /* edit */

  srna = RNA_def_struct(brna, "ParticleEdit", nullptr);
  RNA_def_struct_sdna(srna, "ParticleEditSettings");
  RNA_def_struct_path_func(srna, "rna_ParticleEdit_path");
  RNA_def_struct_ui_text(srna, "Particle Edit", "Properties of particle editing mode");

  prop = RNA_def_property(srna, "tool", PROP_ENUM, PROP_NONE);
  RNA_def_property_enum_sdna(prop, nullptr, "brushtype");
  RNA_def_property_enum_items(prop, rna_enum_particle_edit_hair_brush_items);
  RNA_def_property_enum_funcs(
      prop, nullptr, "rna_ParticleEdit_tool_set", "rna_ParticleEdit_tool_itemf");
  RNA_def_property_ui_text(prop, "Tool", "");

  prop = RNA_def_property(srna, "select_mode", PROP_ENUM, PROP_NONE);
  RNA_def_property_enum_bitflag_sdna(prop, nullptr, "selectmode");
  RNA_def_property_enum_items(prop, select_mode_items);
  RNA_def_property_ui_text(prop, "Selection Mode", "Particle select and display mode");
  RNA_def_property_flag(prop, PROP_CONTEXT_UPDATE);
  RNA_def_property_update(prop, NC_OBJECT | ND_DRAW, "rna_ParticleEdit_update");

  prop = RNA_def_property(srna, "use_preserve_length", PROP_BOOLEAN, PROP_NONE);
  RNA_def_property_boolean_sdna(prop, nullptr, "flag", PE_KEEP_LENGTHS);
  RNA_def_property_ui_text(prop, "Keep Lengths", "Keep path lengths constant");

  prop = RNA_def_property(srna, "use_preserve_root", PROP_BOOLEAN, PROP_NONE);
  RNA_def_property_boolean_sdna(prop, nullptr, "flag", PE_LOCK_FIRST);
  RNA_def_property_ui_text(prop, "Keep Root", "Keep root keys unmodified");

  prop = RNA_def_property(srna, "use_emitter_deflect", PROP_BOOLEAN, PROP_NONE);
  RNA_def_property_boolean_sdna(prop, nullptr, "flag", PE_DEFLECT_EMITTER);
  RNA_def_property_ui_text(prop, "Deflect Emitter", "Keep paths from intersecting the emitter");

  prop = RNA_def_property(srna, "emitter_distance", PROP_FLOAT, PROP_DISTANCE);
  RNA_def_property_float_sdna(prop, nullptr, "emitterdist");
  RNA_def_property_ui_range(prop, 0.0f, 10.0f, 10, 3);
  RNA_def_property_ui_text(
      prop, "Emitter Distance", "Distance to keep particles away from the emitter");

  prop = RNA_def_property(srna, "use_fade_time", PROP_BOOLEAN, PROP_NONE);
  RNA_def_property_boolean_sdna(prop, nullptr, "flag", PE_FADE_TIME);
  RNA_def_property_ui_text(
      prop, "Fade Time", "Fade paths and keys further away from current frame");
  RNA_def_property_flag(prop, PROP_CONTEXT_UPDATE);
  RNA_def_property_update(prop, NC_OBJECT | ND_DRAW, "rna_ParticleEdit_update");

  prop = RNA_def_property(srna, "use_auto_velocity", PROP_BOOLEAN, PROP_NONE);
  RNA_def_property_boolean_sdna(prop, nullptr, "flag", PE_AUTO_VELOCITY);
  RNA_def_property_ui_text(prop, "Auto Velocity", "Calculate point velocities automatically");

  prop = RNA_def_property(srna, "show_particles", PROP_BOOLEAN, PROP_NONE);
  RNA_def_property_flag(prop, PROP_CONTEXT_UPDATE);
  RNA_def_property_boolean_sdna(prop, nullptr, "flag", PE_DRAW_PART);
  RNA_def_property_ui_text(prop, "Display Particles", "Display actual particles");
  RNA_def_property_update(prop, NC_OBJECT | ND_DRAW, "rna_ParticleEdit_redo");

  prop = RNA_def_property(srna, "use_default_interpolate", PROP_BOOLEAN, PROP_NONE);
  RNA_def_property_boolean_sdna(prop, nullptr, "flag", PE_INTERPOLATE_ADDED);
  RNA_def_property_ui_text(
      prop, "Interpolate", "Interpolate new particles from the existing ones");
  RNA_def_property_update(prop, NC_SCENE | ND_TOOLSETTINGS, nullptr);

  prop = RNA_def_property(srna, "default_key_count", PROP_INT, PROP_NONE);
  RNA_def_property_int_sdna(prop, nullptr, "totaddkey");
  RNA_def_property_range(prop, 2, SHRT_MAX);
  RNA_def_property_ui_range(prop, 2, 20, 10, 3);
  RNA_def_property_ui_text(prop, "Keys", "How many keys to make new particles with");

  prop = RNA_def_property(srna, "brush", PROP_POINTER, PROP_NONE);
  RNA_def_property_struct_type(prop, "ParticleBrush");
  RNA_def_property_pointer_funcs(prop, "rna_ParticleEdit_brush_get", nullptr, nullptr, nullptr);
  RNA_def_property_ui_text(prop, "Brush", "");

  prop = RNA_def_property(srna, "display_step", PROP_INT, PROP_NONE);
  RNA_def_property_int_sdna(prop, nullptr, "draw_step");
  RNA_def_property_flag(prop, PROP_CONTEXT_UPDATE);
  RNA_def_property_range(prop, 1, 10);
  RNA_def_property_ui_text(prop, "Steps", "How many steps to display the path with");
  RNA_def_property_update(prop, NC_OBJECT | ND_DRAW, "rna_ParticleEdit_redo");

  prop = RNA_def_property(srna, "fade_frames", PROP_INT, PROP_NONE);
  RNA_def_property_range(prop, 1, 100);
  RNA_def_property_ui_text(prop, "Frames", "How many frames to fade");
  RNA_def_property_flag(prop, PROP_CONTEXT_UPDATE);
  RNA_def_property_update(prop, NC_OBJECT | ND_DRAW, "rna_ParticleEdit_update");

  prop = RNA_def_property(srna, "type", PROP_ENUM, PROP_NONE);
  RNA_def_property_flag(prop, PROP_CONTEXT_UPDATE);
  RNA_def_property_enum_sdna(prop, nullptr, "edittype");
  RNA_def_property_enum_items(prop, edit_type_items);
  RNA_def_property_ui_text(prop, "Type", "");
  RNA_def_property_update(prop, NC_OBJECT | ND_DRAW, "rna_ParticleEdit_redo");

  prop = RNA_def_property(srna, "is_editable", PROP_BOOLEAN, PROP_NONE);
  RNA_def_property_boolean_funcs(prop, "rna_ParticleEdit_editable_get", nullptr);
  RNA_def_property_clear_flag(prop, PROP_EDITABLE);
  RNA_def_property_ui_text(prop, "Editable", "A valid edit mode exists");

  prop = RNA_def_property(srna, "is_hair", PROP_BOOLEAN, PROP_NONE);
  RNA_def_property_boolean_funcs(prop, "rna_ParticleEdit_hair_get", nullptr);
  RNA_def_property_clear_flag(prop, PROP_EDITABLE);
  RNA_def_property_ui_text(prop, "Hair", "Editing hair");

  prop = RNA_def_property(srna, "object", PROP_POINTER, PROP_NONE);
  RNA_def_property_clear_flag(prop, PROP_EDITABLE);
  RNA_def_property_ui_text(prop, "Object", "The edited object");

  prop = RNA_def_property(srna, "shape_object", PROP_POINTER, PROP_NONE);
  RNA_def_property_flag(prop, PROP_EDITABLE | PROP_CONTEXT_UPDATE);
  RNA_def_property_ui_text(prop, "Shape Object", "Outer shape to use for tools");
  RNA_def_property_pointer_funcs(prop, nullptr, nullptr, nullptr, "rna_Mesh_object_poll");
  RNA_def_property_update(prop, NC_OBJECT | ND_DRAW, "rna_ParticleEdit_redo");

  /* brush */

  srna = RNA_def_struct(brna, "ParticleBrush", nullptr);
  RNA_def_struct_sdna(srna, "ParticleBrushData");
  RNA_def_struct_path_func(srna, "rna_ParticleBrush_path");
  RNA_def_struct_ui_text(srna, "Particle Brush", "Particle editing brush");

  prop = RNA_def_property(srna, "size", PROP_INT, PROP_PIXEL);
  RNA_def_property_range(prop, 1, SHRT_MAX);
  RNA_def_property_ui_range(prop, 1, MAX_BRUSH_PIXEL_RADIUS, 10, 3);
  RNA_def_property_ui_text(prop, "Radius", "Radius of the brush in pixels");

  prop = RNA_def_property(srna, "strength", PROP_FLOAT, PROP_FACTOR);
  RNA_def_property_range(prop, 0.001, 1.0);
  RNA_def_property_ui_text(prop, "Strength", "Brush strength");

  prop = RNA_def_property(srna, "count", PROP_INT, PROP_NONE);
  RNA_def_property_range(prop, 1, 1000);
  RNA_def_property_ui_range(prop, 1, 100, 10, 3);
  RNA_def_property_ui_text(prop, "Count", "Particle count");

  prop = RNA_def_property(srna, "steps", PROP_INT, PROP_NONE);
  RNA_def_property_int_sdna(prop, nullptr, "step");
  RNA_def_property_range(prop, 1, SHRT_MAX);
  RNA_def_property_ui_range(prop, 1, 50, 10, 3);
  RNA_def_property_ui_text(prop, "Steps", "Brush steps");

  prop = RNA_def_property(srna, "puff_mode", PROP_ENUM, PROP_NONE);
  RNA_def_property_enum_sdna(prop, nullptr, "invert");
  RNA_def_property_enum_items(prop, puff_mode);
  RNA_def_property_ui_text(prop, "Puff Mode", "");

  prop = RNA_def_property(srna, "use_puff_volume", PROP_BOOLEAN, PROP_NONE);
  RNA_def_property_boolean_sdna(prop, nullptr, "flag", PE_BRUSH_DATA_PUFF_VOLUME);
  RNA_def_property_ui_text(
      prop,
      "Puff Volume",
      "Apply puff to unselected end-points (helps maintain hair volume when puffing root)");

  prop = RNA_def_property(srna, "length_mode", PROP_ENUM, PROP_NONE);
  RNA_def_property_enum_sdna(prop, nullptr, "invert");
  RNA_def_property_enum_items(prop, length_mode);
  RNA_def_property_ui_text(prop, "Length Mode", "");

  /* dummy */
  prop = RNA_def_property(srna, "curve", PROP_POINTER, PROP_NONE);
  RNA_def_property_struct_type(prop, "CurveMapping");
  RNA_def_property_pointer_funcs(prop, "rna_ParticleBrush_curve_get", nullptr, nullptr, nullptr);
  RNA_def_property_ui_text(prop, "Curve", "");
}

/* srna -- gpencil speed guides */
static void rna_def_gpencil_guides(BlenderRNA *brna)
{
  StructRNA *srna;
  PropertyRNA *prop;

  srna = RNA_def_struct(brna, "GPencilSculptGuide", nullptr);
  RNA_def_struct_sdna(srna, "GP_Sculpt_Guide");
  RNA_def_struct_path_func(srna, "rna_GPencilSculptGuide_path");
  RNA_def_struct_ui_text(srna, "GPencil Sculpt Guide", "Guides for drawing");

  static const EnumPropertyItem prop_gpencil_guidetypes[] = {
      {GP_GUIDE_CIRCULAR, "CIRCULAR", 0, "Circular", "Use single point to create rings"},
      {GP_GUIDE_RADIAL, "RADIAL", 0, "Radial", "Use single point as direction"},
      {GP_GUIDE_PARALLEL, "PARALLEL", 0, "Parallel", "Parallel lines"},
      {GP_GUIDE_GRID, "GRID", 0, "Grid", "Grid allows horizontal and vertical lines"},
      {GP_GUIDE_ISO, "ISO", 0, "Isometric", "Grid allows isometric and vertical lines"},
      {0, nullptr, 0, nullptr, nullptr},
  };

  static const EnumPropertyItem prop_gpencil_guide_references[] = {
      {GP_GUIDE_REF_CURSOR, "CURSOR", 0, "Cursor", "Use cursor as reference point"},
      {GP_GUIDE_REF_CUSTOM, "CUSTOM", 0, "Custom", "Use custom reference point"},
      {GP_GUIDE_REF_OBJECT, "OBJECT", 0, "Object", "Use object as reference point"},
      {0, nullptr, 0, nullptr, nullptr},
  };

  prop = RNA_def_property(srna, "use_guide", PROP_BOOLEAN, PROP_NONE);
  RNA_def_property_boolean_sdna(prop, nullptr, "use_guide", false);
  RNA_def_property_boolean_default(prop, false);
  RNA_def_property_ui_text(prop, "Use Guides", "Enable speed guides");
  RNA_def_property_clear_flag(prop, PROP_ANIMATABLE);
  RNA_def_property_update(prop, NC_SCENE | ND_TOOLSETTINGS, nullptr);

  prop = RNA_def_property(srna, "use_snapping", PROP_BOOLEAN, PROP_NONE);
  RNA_def_property_boolean_sdna(prop, nullptr, "use_snapping", false);
  RNA_def_property_boolean_default(prop, false);
  RNA_def_property_ui_text(
      prop, "Use Snapping", "Enable snapping to guides angle or spacing options");
  RNA_def_property_clear_flag(prop, PROP_ANIMATABLE);
  RNA_def_property_update(prop, NC_SCENE | ND_TOOLSETTINGS, nullptr);

  prop = RNA_def_property(srna, "reference_object", PROP_POINTER, PROP_NONE);
  RNA_def_property_pointer_sdna(prop, nullptr, "reference_object");
  RNA_def_property_ui_text(prop, "Object", "Object used for reference point");
  RNA_def_property_flag(prop, PROP_EDITABLE | PROP_ID_SELF_CHECK);
  RNA_def_property_update(prop, NC_SCENE | ND_TOOLSETTINGS, "rna_ImaPaint_viewport_update");

  prop = RNA_def_property(srna, "reference_point", PROP_ENUM, PROP_NONE);
  RNA_def_property_enum_sdna(prop, nullptr, "reference_point");
  RNA_def_property_enum_items(prop, prop_gpencil_guide_references);
  RNA_def_property_ui_text(prop, "Type", "Type of speed guide");
  RNA_def_property_clear_flag(prop, PROP_ANIMATABLE);
  RNA_def_property_update(prop, NC_SCENE | ND_TOOLSETTINGS, "rna_ImaPaint_viewport_update");

  prop = RNA_def_property(srna, "type", PROP_ENUM, PROP_NONE);
  RNA_def_property_enum_sdna(prop, nullptr, "type");
  RNA_def_property_enum_items(prop, prop_gpencil_guidetypes);
  RNA_def_property_ui_text(prop, "Type", "Type of speed guide");
  RNA_def_property_clear_flag(prop, PROP_ANIMATABLE);
  RNA_def_property_update(prop, NC_SCENE | ND_TOOLSETTINGS, nullptr);

  prop = RNA_def_property(srna, "angle", PROP_FLOAT, PROP_ANGLE);
  RNA_def_property_float_sdna(prop, nullptr, "angle");
  RNA_def_property_range(prop, -(M_PI * 2.0f), (M_PI * 2.0f));
  RNA_def_property_ui_text(prop, "Angle", "Direction of lines");
  RNA_def_property_clear_flag(prop, PROP_ANIMATABLE);
  RNA_def_property_update(prop, NC_SCENE | ND_TOOLSETTINGS, nullptr);

  prop = RNA_def_property(srna, "angle_snap", PROP_FLOAT, PROP_ANGLE);
  RNA_def_property_float_sdna(prop, nullptr, "angle_snap");
  RNA_def_property_range(prop, -(M_PI * 2.0f), (M_PI * 2.0f));
  RNA_def_property_ui_text(prop, "Angle Snap", "Angle snapping");
  RNA_def_property_clear_flag(prop, PROP_ANIMATABLE);
  RNA_def_property_update(prop, NC_SCENE | ND_TOOLSETTINGS, nullptr);

  prop = RNA_def_property(srna, "spacing", PROP_FLOAT, PROP_DISTANCE);
  RNA_def_property_float_sdna(prop, nullptr, "spacing");
  RNA_def_property_range(prop, 0.0f, FLT_MAX);
  RNA_def_property_ui_range(prop, 0.0f, FLT_MAX, 1, 3);
  RNA_def_property_ui_text(prop, "Spacing", "Guide spacing");
  RNA_def_property_clear_flag(prop, PROP_ANIMATABLE);
  RNA_def_property_update(prop, NC_SCENE | ND_TOOLSETTINGS, nullptr);

  prop = RNA_def_property(srna, "location", PROP_FLOAT, PROP_DISTANCE);
  RNA_def_property_float_sdna(prop, nullptr, "location");
  RNA_def_property_array(prop, 3);
  RNA_def_property_clear_flag(prop, PROP_ANIMATABLE);
  RNA_def_property_ui_text(prop, "Location", "Custom reference point for guides");
  RNA_def_property_range(prop, -FLT_MAX, FLT_MAX);
  RNA_def_property_ui_range(prop, -FLT_MAX, FLT_MAX, 1, 3);
  RNA_def_property_update(prop, NC_SCENE | ND_TOOLSETTINGS, "rna_ImaPaint_viewport_update");
}

static void rna_def_gpencil_sculpt(BlenderRNA *brna)
{
  static const EnumPropertyItem prop_direction_items[] = {
      {0, "ADD", ICON_ADD, "Add", "Add effect of brush"},
      {GP_SCULPT_FLAG_INVERT, "SUBTRACT", ICON_REMOVE, "Subtract", "Subtract effect of brush"},
      {0, nullptr, 0, nullptr, nullptr},
  };

  UNUSED_VARS(prop_direction_items);

  StructRNA *srna;
  PropertyRNA *prop;

  /* == Settings == */
  srna = RNA_def_struct(brna, "GPencilSculptSettings", nullptr);
  RNA_def_struct_sdna(srna, "GP_Sculpt_Settings");
  RNA_def_struct_path_func(srna, "rna_GPencilSculptSettings_path");
  RNA_def_struct_ui_text(srna,
                         "GPencil Sculpt Settings",
                         "General properties for Grease Pencil stroke sculpting tools");

  prop = RNA_def_property(srna, "guide", PROP_POINTER, PROP_NONE);
  RNA_def_property_struct_type(prop, "GPencilSculptGuide");
  RNA_def_property_clear_flag(prop, PROP_ANIMATABLE);
  RNA_def_property_ui_text(prop, "Guide", "");

  prop = RNA_def_property(srna, "use_multiframe_falloff", PROP_BOOLEAN, PROP_NONE);
  RNA_def_property_boolean_sdna(prop, nullptr, "flag", GP_SCULPT_SETT_FLAG_FRAME_FALLOFF);
  RNA_def_property_ui_text(
      prop,
      "Use Falloff",
      "Use falloff effect when edit in multiframe mode to compute brush effect by frame");
  RNA_def_property_clear_flag(prop, PROP_ANIMATABLE);
  RNA_def_property_update(prop, NC_SCENE | ND_TOOLSETTINGS, nullptr);

  prop = RNA_def_property(srna, "use_thickness_curve", PROP_BOOLEAN, PROP_NONE);
  RNA_def_property_boolean_sdna(prop, nullptr, "flag", GP_SCULPT_SETT_FLAG_PRIMITIVE_CURVE);
  RNA_def_property_ui_text(prop, "Use Curve", "Use curve to define primitive stroke thickness");
  RNA_def_property_clear_flag(prop, PROP_ANIMATABLE);
  RNA_def_property_update(prop, NC_SCENE | ND_TOOLSETTINGS, nullptr);

  prop = RNA_def_property(srna, "use_scale_thickness", PROP_BOOLEAN, PROP_NONE);
  RNA_def_property_boolean_sdna(prop, nullptr, "flag", GP_SCULPT_SETT_FLAG_SCALE_THICKNESS);
  RNA_def_property_ui_text(
      prop, "Scale Stroke Thickness", "Scale the stroke thickness when transforming strokes");
  RNA_def_property_clear_flag(prop, PROP_ANIMATABLE);
  RNA_def_property_update(prop, NC_SCENE | ND_TOOLSETTINGS, nullptr);

  prop = RNA_def_property(srna, "use_automasking_stroke", PROP_BOOLEAN, PROP_NONE);
  RNA_def_property_boolean_sdna(prop, nullptr, "flag", GP_SCULPT_SETT_FLAG_AUTOMASK_STROKE);
  RNA_def_property_ui_text(prop, "Auto-Masking Strokes", "Affect only strokes below the cursor");
  RNA_def_property_clear_flag(prop, PROP_ANIMATABLE);
  RNA_def_property_update(prop, NC_SCENE | ND_TOOLSETTINGS, nullptr);

  prop = RNA_def_property(srna, "use_automasking_layer_stroke", PROP_BOOLEAN, PROP_NONE);
  RNA_def_property_boolean_sdna(prop, nullptr, "flag", GP_SCULPT_SETT_FLAG_AUTOMASK_LAYER_STROKE);
  RNA_def_property_ui_text(prop, "Auto-Masking Layer", "Affect only strokes below the cursor");
  RNA_def_property_clear_flag(prop, PROP_ANIMATABLE);
  RNA_def_property_update(prop, NC_SCENE | ND_TOOLSETTINGS, nullptr);

  prop = RNA_def_property(srna, "use_automasking_material_stroke", PROP_BOOLEAN, PROP_NONE);
  RNA_def_property_boolean_sdna(
      prop, nullptr, "flag", GP_SCULPT_SETT_FLAG_AUTOMASK_MATERIAL_STROKE);
  RNA_def_property_ui_text(prop, "Auto-Masking Material", "Affect only strokes below the cursor");
  RNA_def_property_clear_flag(prop, PROP_ANIMATABLE);
  RNA_def_property_update(prop, NC_SCENE | ND_TOOLSETTINGS, nullptr);

  prop = RNA_def_property(srna, "use_automasking_layer_active", PROP_BOOLEAN, PROP_NONE);
  RNA_def_property_boolean_sdna(prop, nullptr, "flag", GP_SCULPT_SETT_FLAG_AUTOMASK_LAYER_ACTIVE);
  RNA_def_property_ui_text(prop, "Auto-Masking Layer", "Affect only the Active Layer");
  RNA_def_property_clear_flag(prop, PROP_ANIMATABLE);
  RNA_def_property_update(prop, NC_SCENE | ND_TOOLSETTINGS, nullptr);

  prop = RNA_def_property(srna, "use_automasking_material_active", PROP_BOOLEAN, PROP_NONE);
  RNA_def_property_boolean_sdna(
      prop, nullptr, "flag", GP_SCULPT_SETT_FLAG_AUTOMASK_MATERIAL_ACTIVE);
  RNA_def_property_ui_text(prop, "Auto-Masking Material", "Affect only the Active Material");
  RNA_def_property_clear_flag(prop, PROP_ANIMATABLE);
  RNA_def_property_update(prop, NC_SCENE | ND_TOOLSETTINGS, nullptr);

  /* custom falloff curve */
  prop = RNA_def_property(srna, "multiframe_falloff_curve", PROP_POINTER, PROP_NONE);
  RNA_def_property_pointer_sdna(prop, nullptr, "cur_falloff");
  RNA_def_property_struct_type(prop, "CurveMapping");
  RNA_def_property_ui_text(
      prop, "Curve", "Custom curve to control falloff of brush effect by Grease Pencil frames");
  RNA_def_property_clear_flag(prop, PROP_ANIMATABLE);
  RNA_def_property_update(prop, NC_SCENE | ND_TOOLSETTINGS, nullptr);

  /* custom primitive curve */
  prop = RNA_def_property(srna, "thickness_primitive_curve", PROP_POINTER, PROP_NONE);
  RNA_def_property_pointer_sdna(prop, nullptr, "cur_primitive");
  RNA_def_property_struct_type(prop, "CurveMapping");
  RNA_def_property_ui_text(prop, "Curve", "Custom curve to control primitive thickness");
  RNA_def_property_clear_flag(prop, PROP_ANIMATABLE);
  RNA_def_property_update(prop, NC_SCENE | ND_TOOLSETTINGS, nullptr);

  /* lock axis */
  prop = RNA_def_property(srna, "lock_axis", PROP_ENUM, PROP_NONE);
  RNA_def_property_enum_sdna(prop, nullptr, "lock_axis");
  RNA_def_property_enum_items(prop, rna_enum_gpencil_lock_axis_items);
  RNA_def_property_ui_text(prop, "Lock Axis", "");
  RNA_def_property_clear_flag(prop, PROP_ANIMATABLE);
  RNA_def_property_update(prop, NC_GPENCIL | ND_DATA, "rna_GPencil_update");

  /* threshold for cutter */
  prop = RNA_def_property(srna, "intersection_threshold", PROP_FLOAT, PROP_NONE);
  RNA_def_property_float_sdna(prop, nullptr, "isect_threshold");
  RNA_def_property_range(prop, 0.0f, 10.0f);
  RNA_def_property_float_default(prop, 0.1f);
  RNA_def_property_ui_text(prop, "Threshold", "Threshold for stroke intersections");
  RNA_def_property_clear_flag(prop, PROP_ANIMATABLE);
}

static void rna_def_curves_sculpt(BlenderRNA *brna)
{
  StructRNA *srna;

  srna = RNA_def_struct(brna, "CurvesSculpt", "Paint");
  RNA_def_struct_path_func(srna, "rna_CurvesSculpt_path");
  RNA_def_struct_ui_text(srna, "Curves Sculpt Paint", "");
}

void RNA_def_sculpt_paint(BlenderRNA *brna)
{
  /* *** Non-Animated *** */
  RNA_define_animate_sdna(false);
  rna_def_paint_curve(brna);
  rna_def_paint_tool_slot(brna);
  rna_def_paint(brna);
  rna_def_sculpt(brna);
  rna_def_uv_sculpt(brna);
  rna_def_gp_paint(brna);
  rna_def_gp_vertexpaint(brna);
  rna_def_gp_sculptpaint(brna);
  rna_def_gp_weightpaint(brna);
  rna_def_vertex_paint(brna);
  rna_def_paint_mode(brna);
  rna_def_image_paint(brna);
  rna_def_particle_edit(brna);
  rna_def_gpencil_guides(brna);
  rna_def_gpencil_sculpt(brna);
  rna_def_curves_sculpt(brna);
  RNA_define_animate_sdna(true);
}

#endif<|MERGE_RESOLUTION|>--- conflicted
+++ resolved
@@ -387,11 +387,7 @@
 
   if (ob) {
     DEG_id_tag_update(&ob->id, ID_RECALC_GEOMETRY);
-<<<<<<< HEAD
-    WM_main_add_notifier(NC_OBJECT | ND_MODIFIER | ND_DRAW, ob);
-=======
     WM_main_add_notifier(NC_OBJECT | ND_MODIFIER, ob);
->>>>>>> dd9a9278
   }
 }
 
