--- conflicted
+++ resolved
@@ -46,95 +46,8 @@
 /* The include file below is automatically generated from the `SRC_DNA_INC`
  * variable in 'source/blender/CMakeLists.txt'. */
 static const char *includefiles[] = {
-<<<<<<< HEAD
-    /* if you add files here, please add them at the end
-     * of makesdna.c (this file) as well */
-    "DNA_listBase.h",
-    "DNA_vec_types.h",
-    "DNA_ID.h",
-    "DNA_ipo_types.h",
-    "DNA_key_types.h",
-    "DNA_text_types.h",
-    "DNA_packedFile_types.h",
-    "DNA_gpu_types.h",
-    "DNA_camera_types.h",
-    "DNA_image_types.h",
-    "DNA_texture_types.h",
-    "DNA_light_types.h",
-    "DNA_material_types.h",
-    "DNA_vfont_types.h",
-    "DNA_meta_types.h",
-    "DNA_curve_types.h",
-    "DNA_mesh_types.h",
-    "DNA_meshdata_types.h",
-    "DNA_modifier_types.h",
-    "DNA_lineart_types.h",
-    "DNA_lattice_types.h",
-    "DNA_object_types.h",
-    "DNA_object_force_types.h",
-    "DNA_object_fluidsim_types.h",
-    "DNA_world_types.h",
-    "DNA_scene_types.h",
-    "DNA_view3d_types.h",
-    "DNA_view2d_types.h",
-    "DNA_space_types.h",
-    "DNA_userdef_types.h",
-    "DNA_screen_types.h",
-    "DNA_sdna_types.h",
-    "DNA_fileglobal_types.h",
-    "DNA_sequence_types.h",
-    "DNA_session_uuid_types.h",
-    "DNA_effect_types.h",
-    "DNA_outliner_types.h",
-    "DNA_sound_types.h",
-    "DNA_collection_types.h",
-    "DNA_armature_types.h",
-    "DNA_action_types.h",
-    "DNA_constraint_types.h",
-    "DNA_nla_types.h",
-    "DNA_node_types.h",
-    "DNA_color_types.h",
-    "DNA_brush_types.h",
-    "DNA_customdata_types.h",
-    "DNA_particle_types.h",
-    "DNA_cloth_types.h",
-    "DNA_gpencil_types.h",
-    "DNA_gpencil_modifier_types.h",
-    "DNA_shader_fx_types.h",
-    "DNA_windowmanager_types.h",
-    "DNA_anim_types.h",
-    "DNA_boid_types.h",
-    "DNA_fluid_types.h",
-    "DNA_speaker_types.h",
-    "DNA_movieclip_types.h",
-    "DNA_tracking_types.h",
-    "DNA_dynamicpaint_types.h",
-    "DNA_mask_types.h",
-    "DNA_rigidbody_types.h",
-    "DNA_freestyle_types.h",
-    "DNA_linestyle_types.h",
-    "DNA_cachefile_types.h",
-    "DNA_layer_types.h",
-    "DNA_workspace_types.h",
-    "DNA_lightprobe_types.h",
-    "DNA_curveprofile_types.h",
-    "DNA_xr_types.h",
-    "DNA_curves_types.h",
-    "DNA_pointcloud_types.h",
-    "DNA_volume_types.h",
-    "DNA_simulation_types.h",
-    "DNA_pointcache_types.h",
-    "DNA_uuid_types.h",
-    "DNA_asset_types.h",
-    "DNA_sculpt_brush_types.h",
-
-    /* see comment above before editing! */
-
-    /* empty string to indicate end of includefiles */
-=======
 #include "dna_includes_as_strings.h"
     /* Empty string to indicate end of include files. */
->>>>>>> 1a516bb7
     "",
 };
 
@@ -1623,89 +1536,9 @@
 #  pragma GCC poison long
 #endif
 
-<<<<<<< HEAD
-#include "DNA_ID.h"
-#include "DNA_action_types.h"
-#include "DNA_anim_types.h"
-#include "DNA_armature_types.h"
-#include "DNA_asset_types.h"
-#include "DNA_boid_types.h"
-#include "DNA_brush_types.h"
-#include "DNA_cachefile_types.h"
-#include "DNA_camera_types.h"
-#include "DNA_cloth_types.h"
-#include "DNA_collection_types.h"
-#include "DNA_color_types.h"
-#include "DNA_constraint_types.h"
-#include "DNA_curve_types.h"
-#include "DNA_curveprofile_types.h"
-#include "DNA_curves_types.h"
-#include "DNA_customdata_types.h"
-#include "DNA_dynamicpaint_types.h"
-#include "DNA_effect_types.h"
-#include "DNA_fileglobal_types.h"
-#include "DNA_fluid_types.h"
-#include "DNA_freestyle_types.h"
-#include "DNA_gpencil_modifier_types.h"
-#include "DNA_gpencil_types.h"
-#include "DNA_image_types.h"
-#include "DNA_ipo_types.h"
-#include "DNA_key_types.h"
-#include "DNA_lattice_types.h"
-#include "DNA_layer_types.h"
-#include "DNA_light_types.h"
-#include "DNA_lightprobe_types.h"
-#include "DNA_lineart_types.h"
-#include "DNA_linestyle_types.h"
-#include "DNA_listBase.h"
-#include "DNA_mask_types.h"
-#include "DNA_material_types.h"
-#include "DNA_mesh_types.h"
-#include "DNA_meshdata_types.h"
-#include "DNA_meta_types.h"
-#include "DNA_modifier_types.h"
-#include "DNA_movieclip_types.h"
-#include "DNA_nla_types.h"
-#include "DNA_node_types.h"
-#include "DNA_object_fluidsim_types.h"
-#include "DNA_object_force_types.h"
-#include "DNA_object_types.h"
-#include "DNA_outliner_types.h"
-#include "DNA_packedFile_types.h"
-#include "DNA_particle_types.h"
-#include "DNA_pointcache_types.h"
-#include "DNA_pointcloud_types.h"
-#include "DNA_rigidbody_types.h"
-#include "DNA_scene_types.h"
-#include "DNA_screen_types.h"
-#include "DNA_sculpt_brush_types.h"
-#include "DNA_sdna_types.h"
-#include "DNA_sequence_types.h"
-#include "DNA_session_uuid_types.h"
-#include "DNA_shader_fx_types.h"
-#include "DNA_simulation_types.h"
-#include "DNA_sound_types.h"
-#include "DNA_space_types.h"
-#include "DNA_speaker_types.h"
-#include "DNA_text_types.h"
-#include "DNA_texture_types.h"
-#include "DNA_tracking_types.h"
-#include "DNA_userdef_types.h"
-#include "DNA_uuid_types.h"
-#include "DNA_vec_types.h"
-#include "DNA_vfont_types.h"
-#include "DNA_view2d_types.h"
-#include "DNA_view3d_types.h"
-#include "DNA_volume_types.h"
-#include "DNA_windowmanager_types.h"
-#include "DNA_workspace_types.h"
-#include "DNA_world_types.h"
-#include "DNA_xr_types.h"
-=======
 /* The include file below is automatically generated from the `SRC_DNA_INC`
  * variable in 'source/blender/CMakeLists.txt'. */
 #include "dna_includes_all.h"
->>>>>>> 1a516bb7
 
 /* end of list */
 
