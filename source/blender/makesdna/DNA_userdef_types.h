--- conflicted
+++ resolved
@@ -648,15 +648,13 @@
   char use_sculpt_tools_tilt;
   char use_extended_asset_browser;
   char use_override_templates;
-<<<<<<< HEAD
 
   char use_sculpt_uvsmooth;
 
-  char _pad[7];
+  char _pad[6];
 
   char use_named_attribute_nodes;
-=======
->>>>>>> 2fc6563a
+
   char enable_eevee_next;
   char use_sculpt_texture_paint;
   char _pad0[2];
