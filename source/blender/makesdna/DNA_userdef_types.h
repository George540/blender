--- conflicted
+++ resolved
@@ -691,12 +691,8 @@
   char use_new_volume_nodes;
   char use_node_panels;
   char use_rotation_socket;
-<<<<<<< HEAD
+  char use_node_group_operators;
   char use_asset_shelf;
-=======
-  char use_node_group_operators;
->>>>>>> 80cc0dfe
-  char _pad[1];
   /** `makesdna` does not allow empty structs. */
 } UserDef_Experimental;
 
