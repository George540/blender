--- conflicted
+++ resolved
@@ -179,16 +179,10 @@
 	/* fac: 0 - 1 for blend factor, width in pixels */
 	float menu_shadow_fac;
 	short menu_shadow_width;
-<<<<<<< HEAD
-	
+
 	char editor_outline[4];
 	short pad[1];
-	
-=======
-
-	short pad[3];
-
->>>>>>> a24b4e60
+
 	char iconfile[256];	// FILE_MAXFILE length
 	float icon_alpha;
 	float icon_saturation;
@@ -412,11 +406,8 @@
 	ThemeSpace tuserpref;
 	ThemeSpace tconsole;
 	ThemeSpace tclip;
-<<<<<<< HEAD
 	ThemeSpace ttopbar;
 	ThemeSpace tstatusbar;
-=======
->>>>>>> a24b4e60
 
 	/* 20 sets of bone colors for this theme */
 	ThemeWireColor tarm[20];
@@ -481,13 +472,8 @@
 
 	short versions;
 	short dbl_click_time;
-<<<<<<< HEAD
-	
+
 	short pad;
-=======
-
-	short gameflags;
->>>>>>> a24b4e60
 	short wheellinescroll;
 	int uiflag;   /* eUserpref_UI_Flag */
 	int uiflag2;  /* eUserpref_UI_Flag2 */
