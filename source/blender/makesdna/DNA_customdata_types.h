--- conflicted
+++ resolved
@@ -84,12 +84,9 @@
    * MUST be >= CD_NUMTYPES, but we can't use a define here.
    * Correct size is ensured in CustomData_update_typemap assert().
    */
-<<<<<<< HEAD
-  int typemap[53];
-=======
-  int typemap[52];
+  int typemap[54];
   char _pad[4];
->>>>>>> 12e8c783
+
   /** Number of layers, size of layers array. */
   int totlayer, maxlayer;
   /** In editmode, total size of all data layers. */
@@ -171,15 +168,10 @@
 
   CD_PROP_BOOL = 50,
 
-<<<<<<< HEAD
-  CD_DYNTOPO_VERT = 51,
+  CD_HAIRLENGTH = 51,
   CD_MESH_ID = 52,
-  CD_NUMTYPES = 53,
-=======
-  CD_HAIRLENGTH = 51,
-
-  CD_NUMTYPES = 52,
->>>>>>> 12e8c783
+  CD_DYNTOPO_VERT = 53,
+  CD_NUMTYPES = 54,
 } CustomDataType;
 
 /* Bits for CustomDataMask */
@@ -233,12 +225,9 @@
 #define CD_MASK_PROP_FLOAT2 (1ULL << CD_PROP_FLOAT2)
 #define CD_MASK_PROP_BOOL (1ULL << CD_PROP_BOOL)
 
-<<<<<<< HEAD
 #define CD_MASK_DYNTOPO_VERT (1ULL << CD_DYNTOPO_VERT)
 #define CD_MASK_MESH_ID (1ULL << CD_MESH_ID)
-=======
 #define CD_MASK_HAIRLENGTH (1ULL << CD_HAIRLENGTH)
->>>>>>> 12e8c783
 
 /** Multires loop data. */
 #define CD_MASK_MULTIRES_GRIDS (CD_MASK_MDISPS | CD_GRID_PAINT_MASK)
