--- conflicted
+++ resolved
@@ -499,9 +499,5 @@
 #define RGN_DRAW_PARTIAL	2
 #define RGN_DRAWING			4
 #define RGN_DRAW_REFRESH_UI	8  /* re-create uiBlock's where possible */
-<<<<<<< HEAD
 #define RGN_DRAW_NO_REBUILD	16
-#endif
-=======
-#endif
->>>>>>> b3727668
+#endif