/* SPDX-License-Identifier: GPL-2.0-or-later */

/** \file
 * \ingroup DNA
 *
 * Only contains types that need writing to files or that are accessed directly via RNA (as opposed
 * to being opaque types accessed via an API).
 */

#pragma once

#include "DNA_defs.h"
#include "DNA_listBase.h"
#include "DNA_uuid_types.h"

#ifdef __cplusplus
extern "C" {
#endif

/**
 * \brief User defined tag.
 * Currently only used by assets, could be used more often at some point.
 * Maybe add a custom icon and color to these in future?
 */
typedef struct AssetTag {
  struct AssetTag *next, *prev;
  char name[64]; /* MAX_NAME */
} AssetTag;

#
#
typedef struct AssetFilterSettings {
  /** Tags to match against. These are newly allocated, and compared against the
   * #AssetMetaData.tags. */
  ListBase tags;     /* AssetTag */
  uint64_t id_types; /* rna_enum_id_type_filter_items */
} AssetFilterSettings;

/**
 * \brief The meta-data of an asset.
 * By creating and giving this for a data-block (#ID.asset_data), the data-block becomes an asset.
 *
 * \note This struct must be readable without having to read anything but blocks from the ID it is
 *       attached to! That way, asset information of a file can be read, without reading anything
 *       more than that from the file. So pointers to other IDs or ID data are strictly forbidden.
 */
typedef struct AssetMetaData {
#ifdef __cplusplus
  /** Enables use with `std::unique_ptr<AssetMetaData>`. */
  ~AssetMetaData();
#endif

  /** Runtime type, to reference event callbacks. Only valid for local assets. */
  struct AssetTypeInfo *local_type_info;

  /** Custom asset meta-data. Cannot store pointers to IDs (#STRUCT_NO_DATABLOCK_IDPROPERTIES)! */
  struct IDProperty *properties;

  /**
   * Asset Catalog identifier. Should not contain spaces.
   * Mapped to a path in the asset catalog hierarchy by an #AssetCatalogService.
   * Use #BKE_asset_metadata_catalog_id_set() to ensure a valid ID is set.
   */
  struct bUUID catalog_id;
  /**
   * Short name of the asset's catalog. This is for debugging purposes only, to allow (partial)
   * reconstruction of asset catalogs in the unfortunate case that the mapping from catalog UUID to
   * catalog path is lost. The catalog's simple name is copied to #catalog_simple_name whenever
   * #catalog_id is updated. */
  char catalog_simple_name[64]; /* MAX_NAME */

  /** Optional name of the author for display in the UI. Dynamic length. */
  char *author;

  /** Optional description of this asset for display in the UI. Dynamic length. */
  char *description;

  /** User defined tags for this asset. The asset manager uses these for filtering, but how they
   * function exactly (e.g. how they are registered to provide a list of searchable available tags)
   * is up to the asset-engine. */
  ListBase tags; /* AssetTag */
  short active_tag;
  /** Store the number of tags to avoid continuous counting. Could be turned into runtime data, we
   * can always reliably reconstruct it from the list. */
  short tot_tags;

  char _pad[4];
} AssetMetaData;

typedef enum eAssetLibraryType {
  /* For the future. Display assets bundled with Blender by default. */
  // ASSET_LIBRARY_BUNDLED = 0,
  /** Display assets from the current session (current "Main"). */
  ASSET_LIBRARY_LOCAL = 1,
  /* For the future. Display assets for the current project. */
  // ASSET_LIBRARY_PROJECT = 2,

  /** Display assets from custom asset libraries, as defined in the preferences
   * (#CustomAssetLibraryDefinition). In RNA, we add the index of the custom library to this to
   * identify it by index. */
  ASSET_LIBRARY_CUSTOM_FROM_PREFERENCES = 100,
  /** Same as #ASSET_LIBRARY_CUSTOM_FROM_PREFERENCES, but the library is defined for a specific
     project only. */
  ASSET_LIBRARY_CUSTOM_FROM_PROJECT = 500,
} eAssetLibraryType;

/**
 * Information to identify an asset library. May be either one of the predefined types ("Current
 * File" builtin library), or a custom type as defined in the Preferences/Project.
 */
typedef struct AssetLibraryReference {
  /* If set to #ASSET_LIBRARY_CUSTOM_XXX, `custom_library_index` must be set to identify
   * the custom library. Otherwise it is not used. */
  short type; /* eAssetLibraryType */
  char _pad1[2];
  /**
   * If showing a custom asset library (#ASSET_LIBRARY_CUSTOM_XXX), this is the index of the
   * #CustomAssetLibraryDefinition within its owner (preferences or project settings).
   * Should be ignored otherwise (but better set to -1 then, for sanity and debugging).
   */
  int custom_library_index;
} AssetLibraryReference;

/**
<<<<<<< HEAD
 * Custom asset libraries can be registered in the preferences or project settings. This is the
 * container to hold these settings.
 */
typedef struct CustomAssetLibraryDefinition {
  struct CustomAssetLibraryDefinition *next, *prev;

  char name[64];   /* MAX_NAME */
  char path[1024]; /* FILE_MAX */
} CustomAssetLibraryDefinition;

/**
=======
 * To be replaced by #AssetRepresentation!
 *
>>>>>>> d05909a7
 * Not part of the core design, we should try to get rid of it. Only needed to wrap FileDirEntry
 * into a type with PropertyGroup as base, so we can have an RNA collection of #AssetHandle's to
 * pass to the UI.
 */
#
#
typedef struct AssetHandle {
  const struct FileDirEntry *file_data;
} AssetHandle;

#ifdef __cplusplus
}
#endif<|MERGE_RESOLUTION|>--- conflicted
+++ resolved
@@ -122,7 +122,6 @@
 } AssetLibraryReference;
 
 /**
-<<<<<<< HEAD
  * Custom asset libraries can be registered in the preferences or project settings. This is the
  * container to hold these settings.
  */
@@ -134,10 +133,8 @@
 } CustomAssetLibraryDefinition;
 
 /**
-=======
  * To be replaced by #AssetRepresentation!
  *
->>>>>>> d05909a7
  * Not part of the core design, we should try to get rid of it. Only needed to wrap FileDirEntry
  * into a type with PropertyGroup as base, so we can have an RNA collection of #AssetHandle's to
  * pass to the UI.
