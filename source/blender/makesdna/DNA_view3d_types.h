--- conflicted
+++ resolved
@@ -219,10 +219,6 @@
   /** Armature edit/pose mode settings. */
   float xray_alpha_bone;
   float bone_wire_alpha;
-<<<<<<< HEAD
-  char _pad1[8];
-=======
->>>>>>> da65b21e
 
   /** Darken Inactive. */
   float fade_alpha;
@@ -244,7 +240,7 @@
 
   /** Curves sculpt mode settings. */
   float sculpt_curves_cage_opacity;
-  char _pad[4];
+  char _pad[8];
 } View3DOverlay;
 
 /** #View3DOverlay.handle_display */
