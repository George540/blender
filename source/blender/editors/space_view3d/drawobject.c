--- conflicted
+++ resolved
@@ -2774,7 +2774,6 @@
 	}
 
 	if(me->drawflag & ME_DRAWEXTRA_FACEAREA) {
-<<<<<<< HEAD
 		/* would be nice to use BM_Compute_Face_Area, but that is for 2d faces
 		so instead add up tessalation triangle areas */
 		BMFace *f;
@@ -2814,41 +2813,6 @@
 				mul_mat3_m4_v3(ob->obmat, v1);
 				mul_mat3_m4_v3(ob->obmat, v2);
 				mul_mat3_m4_v3(ob->obmat, v3);
-=======
-// XXX		extern int faceselectedOR(EditFace *efa, int flag); // editmesh.h shouldn't be in this file... ok for now?
-		UI_GetThemeColor3ubv(TH_DRAWEXTRA_FACEAREA, col);
-		
-		for(efa= em->faces.first; efa; efa= efa->next) {
-			if((efa->f & SELECT)) { // XXX || (do_moving && faceselectedOR(efa, SELECT)) ) {
-				copy_v3_v3(v1, efa->v1->co);
-				copy_v3_v3(v2, efa->v2->co);
-				copy_v3_v3(v3, efa->v3->co);
-				if (efa->v4) {
-					copy_v3_v3(v4, efa->v4->co);
-				}
-				if(do_global) {
-					mul_mat3_m4_v3(ob->obmat, v1);
-					mul_mat3_m4_v3(ob->obmat, v2);
-					mul_mat3_m4_v3(ob->obmat, v3);
-					if (efa->v4) mul_mat3_m4_v3(ob->obmat, v4);
-				}
-				
-				if (efa->v4)
-					area=  area_quad_v3(v1, v2, v3, v4);
-				else
-					area = area_tri_v3(v1, v2, v3);
-
-				if(unit->system) {
-					// XXX should be B_UNIT_AREA
-					bUnit_AsString(numstr, sizeof(numstr), area * unit->scale_length, 3,
-					               unit->system, B_UNIT_LENGTH, do_split, FALSE);
-				}
-				else {
-					sprintf(numstr, conv_float, area);
-				}
-
-				view3d_cached_text_draw_add(efa->cent, numstr, 0, V3D_CACHE_TEXT_ASCII, col);
->>>>>>> 16799930
 			}
 			area += area_tri_v3(v1, v2, v3);
 			add_v3_v3(vmid, v1);
