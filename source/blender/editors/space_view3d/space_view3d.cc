--- conflicted
+++ resolved
@@ -350,7 +350,6 @@
 }
 
 /* spacetype; init callback */
-<<<<<<< HEAD
 static void view3d_init(wmWindowManager * /*wm*/, ScrArea *area)
 {
   BLI_assert(area->spacetype == SPACE_VIEW3D);
@@ -359,9 +358,6 @@
     v3d->asset_shelf = MEM_cnew<AssetShelfSettings>("AssetShelfSettings");
   }
 }
-=======
-static void view3d_init(wmWindowManager * /*wm*/, ScrArea * /*area*/) {}
->>>>>>> d90795bc
 
 static void view3d_exit(wmWindowManager * /*wm*/, ScrArea *area)
 {
