/**
 * ***** BEGIN GPL LICENSE BLOCK *****
 *
 * This program is free software; you can redistribute it and/or
 * modify it under the terms of the GNU General Public License
 * as published by the Free Software Foundation; either version 2
 * of the License, or (at your option) any later version. 
 *
 * This program is distributed in the hope that it will be useful,
 * but WITHOUT ANY WARRANTY; without even the implied warranty of
 * MERCHANTABILITY or FITNESS FOR A PARTICULAR PURPOSE.  See the
 * GNU General Public License for more details.
 *
 * You should have received a copy of the GNU General Public License
 * along with this program; if not, write to the Free Software Foundation,
 * Inc., 59 Temple Place - Suite 330, Boston, MA  02111-1307, USA.
 *
 * The Original Code is Copyright (C) 2008 Blender Foundation.
 * All rights reserved.
 * 
 * Contributor(s): Blender Foundation
 *
 * ***** END GPL LICENSE BLOCK *****
 */


#include <stdarg.h>
#include <stdlib.h>
#include <string.h>

#include "MEM_guardedalloc.h"

#include "DNA_screen_types.h"
#include "DNA_view2d_types.h"
#include "DNA_userdef_types.h"
#include "DNA_windowmanager_types.h"

#include "BLI_math.h"
#include "BLI_blenlib.h"
#include "BLI_dynstr.h"
#include "BLI_ghash.h"

#include "BKE_context.h"
#include "BKE_icons.h"
#include "BKE_report.h"
#include "BKE_screen.h"
#include "BKE_texture.h"
#include "BKE_utildefines.h"

#include "WM_api.h"
#include "WM_types.h"
#include "wm_draw.h"
#include "wm_subwindow.h"
#include "wm_window.h"

#include "RNA_access.h"

#include "BIF_gl.h"

#include "UI_interface.h"
#include "UI_interface_icons.h"
#include "UI_view2d.h"

#include "BLF_api.h"

#include "ED_screen.h"

#include "interface_intern.h"

#define MENU_BUTTON_HEIGHT	20
#define MENU_SEPR_HEIGHT	6
#define B_NOP              	-1
#define MENU_SHADOW_SIDE	8
#define MENU_SHADOW_BOTTOM	10
#define MENU_TOP			8

/*********************** Menu Data Parsing ********************* */

typedef struct MenuEntry {
	char *str;
	int retval;
	int icon;
	int sepr;
} MenuEntry;

typedef struct MenuData {
	char *instr;
	char *title;
	int titleicon;
	
	MenuEntry *items;
	int nitems, itemssize;
} MenuData;

static MenuData *menudata_new(char *instr)
{
	MenuData *md= MEM_mallocN(sizeof(*md), "MenuData");

	md->instr= instr;
	md->title= NULL;
	md->titleicon= 0;
	md->items= NULL;
	md->nitems= md->itemssize= 0;
	
	return md;
}

static void menudata_set_title(MenuData *md, char *title, int titleicon)
{
	if (!md->title)
		md->title= title;
	if (!md->titleicon)
		md->titleicon= titleicon;
}

static void menudata_add_item(MenuData *md, char *str, int retval, int icon, int sepr)
{
	if (md->nitems==md->itemssize) {
		int nsize= md->itemssize?(md->itemssize<<1):1;
		MenuEntry *oitems= md->items;
		
		md->items= MEM_mallocN(nsize*sizeof(*md->items), "md->items");
		if (oitems) {
			memcpy(md->items, oitems, md->nitems*sizeof(*md->items));
			MEM_freeN(oitems);
		}
		
		md->itemssize= nsize;
	}
	
	md->items[md->nitems].str= str;
	md->items[md->nitems].retval= retval;
	md->items[md->nitems].icon= icon;
	md->items[md->nitems].sepr= sepr;
	md->nitems++;
}

void menudata_free(MenuData *md)
{
	MEM_freeN(md->instr);
	if (md->items)
		MEM_freeN(md->items);
	MEM_freeN(md);
}

	/**
	 * Parse menu description strings, string is of the
	 * form "[sss%t|]{(sss[%xNN]|), (%l|), (sss%l|)}", ssss%t indicates the
	 * menu title, sss or sss%xNN indicates an option, 
	 * if %xNN is given then NN is the return value if
	 * that option is selected otherwise the return value
	 * is the index of the option (starting with 1). %l
	 * indicates a seperator, sss%l indicates a label and
	 * new column.
	 * 
	 * @param str String to be parsed.
	 * @retval new menudata structure, free with menudata_free()
	 */
MenuData *decompose_menu_string(char *str) 
{
	char *instr= BLI_strdup(str);
	MenuData *md= menudata_new(instr);
	char *nitem= NULL, *s= instr;
	int nicon=0, nretval= 1, nitem_is_title= 0, nitem_is_sepr= 0;
	
	while (1) {
		char c= *s;

		if (c=='%') {
			if (s[1]=='x') {
				nretval= atoi(s+2);

				*s= '\0';
				s++;
			} else if (s[1]=='t') {
				nitem_is_title= 1;

				*s= '\0';
				s++;
			} else if (s[1]=='l') {
				nitem_is_sepr= 1;
				if(!nitem) nitem= "";

				*s= '\0';
				s++;
			} else if (s[1]=='i') {
				nicon= atoi(s+2);
				
				*s= '\0';
				s++;
			}
		} else if (c=='|' || c == '\n' || c=='\0') {
			if (nitem) {
				*s= '\0';

				if(nitem_is_title) {
					menudata_set_title(md, nitem, nicon);
					nitem_is_title= 0;
				}
				else if(nitem_is_sepr) {
					/* prevent separator to get a value */
					menudata_add_item(md, nitem, -1, nicon, 1);
					nretval= md->nitems+1;
					nitem_is_sepr= 0;
				}
				else {
					menudata_add_item(md, nitem, nretval, nicon, 0);
					nretval= md->nitems+1;
				} 
				
				nitem= NULL;
				nicon= 0;
			}
			
			if (c=='\0')
				break;
		} else if (!nitem)
			nitem= s;
		
		s++;
	}
	
	return md;
}

void ui_set_name_menu(uiBut *but, int value)
{
	MenuData *md;
	int i;
	
	md= decompose_menu_string(but->str);
	for (i=0; i<md->nitems; i++)
		if (md->items[i].retval==value)
			strcpy(but->drawstr, md->items[i].str);
	
	menudata_free(md);
}

int ui_step_name_menu(uiBut *but, int step)
{
	MenuData *md;
	int value= ui_get_but_val(but);
	int i;
	
	md= decompose_menu_string(but->str);
	for (i=0; i<md->nitems; i++)
		if (md->items[i].retval==value)
			break;
	
	if(step==1) {
		/* skip separators */
		for(; i<md->nitems-1; i++) {
			if(md->items[i+1].retval != -1) {
				value= md->items[i+1].retval;
				break;
			}
		}
	}
	else {
		if(i>0) {
			/* skip separators */
			for(; i>0; i--) {
				if(md->items[i-1].retval != -1) {
					value= md->items[i-1].retval;
					break;
				}
			}
		}
	}
	
	menudata_free(md);
		
	return value;
}


/******************** Creating Temporary regions ******************/

ARegion *ui_add_temporary_region(bScreen *sc)
{
	ARegion *ar;

	ar= MEM_callocN(sizeof(ARegion), "area region");
	BLI_addtail(&sc->regionbase, ar);

	ar->regiontype= RGN_TYPE_TEMPORARY;
	ar->alignment= RGN_ALIGN_FLOAT;

	return ar;
}

void ui_remove_temporary_region(bContext *C, bScreen *sc, ARegion *ar)
{
	if(CTX_wm_window(C))
		wm_draw_region_clear(CTX_wm_window(C), ar);

	ED_region_exit(C, ar);
	BKE_area_region_free(NULL, ar);		/* NULL: no spacetype */
	BLI_freelinkN(&sc->regionbase, ar);
}

/************************* Creating Tooltips **********************/

#define MAX_TOOLTIP_LINES 8

typedef struct uiTooltipData {
	rcti bbox;
	uiFontStyle fstyle;
	char lines[MAX_TOOLTIP_LINES][512];
	int linedark[MAX_TOOLTIP_LINES];
	int totline;
	int toth, spaceh, lineh;
} uiTooltipData;

static void ui_tooltip_region_draw(const bContext *C, ARegion *ar)
{
	uiTooltipData *data= ar->regiondata;
	rcti bbox= data->bbox;
	int a;
	
	ui_draw_menu_back(U.uistyles.first, NULL, &data->bbox);
	
	/* draw text */
	uiStyleFontSet(&data->fstyle);

	bbox.ymax= bbox.ymax - 0.5f*((bbox.ymax - bbox.ymin) - data->toth);
	bbox.ymin= bbox.ymax - data->lineh;

	for(a=0; a<data->totline; a++) {
		if(!data->linedark[a]) glColor4f(1.0f, 1.0f, 1.0f, 1.0f);
		else glColor4f(0.5f, 0.5f, 0.5f, 1.0f);

		uiStyleFontDraw(&data->fstyle, &bbox, data->lines[a]);
		bbox.ymin -= data->lineh + data->spaceh;
		bbox.ymax -= data->lineh + data->spaceh;
	}
}

static void ui_tooltip_region_free(ARegion *ar)
{
	uiTooltipData *data;

	data= ar->regiondata;
	MEM_freeN(data);
	ar->regiondata= NULL;
}

ARegion *ui_tooltip_create(bContext *C, ARegion *butregion, uiBut *but)
{
	uiStyle *style= U.uistyles.first;	// XXX pass on as arg
	static ARegionType type;
	ARegion *ar;
	uiTooltipData *data;
	IDProperty *prop;
	char buf[512];
	float fonth, fontw, aspect= but->block->aspect;
	float x1f, x2f, y1f, y2f;
	int x1, x2, y1, y2, winx, winy, ofsx, ofsy, w, h, a;

	if(but->flag & UI_BUT_NO_TOOLTIP)
		return NULL;

	/* create tooltip data */
	data= MEM_callocN(sizeof(uiTooltipData), "uiTooltipData");

	if(but->tip && strlen(but->tip)) {
		BLI_strncpy(data->lines[data->totline], but->tip, sizeof(data->lines[0]));
		data->totline++;
	}

	if(but->optype && !(but->block->flag & UI_BLOCK_LOOP)) {
		/* operator keymap (not menus, they already have it) */
		prop= (but->opptr)? but->opptr->data: NULL;

		if(WM_key_event_operator_string(C, but->optype->idname, but->opcontext, prop, buf, sizeof(buf))) {
			BLI_snprintf(data->lines[data->totline], sizeof(data->lines[0]), "Shortcut: %s", buf);
			data->linedark[data->totline]= 1;
			data->totline++;
		}
	}

	if(ELEM3(but->type, TEX, IDPOIN, SEARCH_MENU)) {
		/* full string */
		ui_get_but_string(but, buf, sizeof(buf));
		if(buf[0]) {
			BLI_snprintf(data->lines[data->totline], sizeof(data->lines[0]), "Value: %s", buf);
			data->linedark[data->totline]= 1;
			data->totline++;
		}
	}

	if(but->rnaprop) {
		int unit_type = RNA_SUBTYPE_UNIT(RNA_property_subtype(but->rnaprop));
		
		if (unit_type == PROP_UNIT_ROTATION) {
			if (RNA_property_type(but->rnaprop) == PROP_FLOAT) {
				BLI_snprintf(data->lines[data->totline], sizeof(data->lines[0]), "Radians: %f", RNA_property_float_get_index(&but->rnapoin, but->rnaprop, but->rnaindex));
				data->linedark[data->totline]= 1;
				data->totline++;
			}
		}
		
		if(but->flag & UI_BUT_DRIVEN) {
			if(ui_but_anim_expression_get(but, buf, sizeof(buf))) {
				/* expression */
				BLI_snprintf(data->lines[data->totline], sizeof(data->lines[0]), "Expression: %s", buf);
				data->linedark[data->totline]= 1;
				data->totline++;
			}
		}

		/* rna info */
		BLI_snprintf(data->lines[data->totline], sizeof(data->lines[0]), "Python: %s.%s", RNA_struct_identifier(but->rnapoin.type), RNA_property_identifier(but->rnaprop));
		data->linedark[data->totline]= 1;
		data->totline++;
	}
	else if (but->optype) {
		PointerRNA *opptr;
		char *str;
		opptr= uiButGetOperatorPtrRNA(but); /* allocated when needed, the button owns it */

		str= WM_operator_pystring(C, but->optype, opptr, 0);

		/* operator info */
		BLI_snprintf(data->lines[data->totline], sizeof(data->lines[0]), "Python: %s", str);
		data->linedark[data->totline]= 1;
		data->totline++;

		MEM_freeN(str);
	}

	if(data->totline == 0) {
		MEM_freeN(data);
		return NULL;
	}

	/* create area region */
	ar= ui_add_temporary_region(CTX_wm_screen(C));

	memset(&type, 0, sizeof(ARegionType));
	type.draw= ui_tooltip_region_draw;
	type.free= ui_tooltip_region_free;
	ar->type= &type;
	
	/* set font, get bb */
	data->fstyle= style->widget; /* copy struct */
	data->fstyle.align= UI_STYLE_TEXT_CENTER;
	uiStyleFontSet(&data->fstyle);

	h= BLF_height(data->lines[0]);

	for(a=0, fontw=0, fonth=0; a<data->totline; a++) {
		w= BLF_width(data->lines[a]);
		fontw= MAX2(fontw, w);
		fonth += (a == 0)? h: h+5;
	}

	fontw *= aspect;

	ar->regiondata= data;

	data->toth= fonth;
	data->lineh= h;
	data->spaceh= 5;

	/* compute position */
	ofsx= (but->block->panel)? but->block->panel->ofsx: 0;
	ofsy= (but->block->panel)? but->block->panel->ofsy: 0;

	x1f= (but->x1+but->x2)/2.0f + ofsx - 16.0f*aspect;
	x2f= x1f + fontw + 16.0f*aspect;
	y2f= but->y1 + ofsy - 15.0f*aspect;
	y1f= y2f - fonth*aspect - 15.0f*aspect;
	
	/* copy to int, gets projected if possible too */
	x1= x1f; y1= y1f; x2= x2f; y2= y2f; 
	
	if(butregion) {
		/* XXX temp, region v2ds can be empty still */
		if(butregion->v2d.cur.xmin != butregion->v2d.cur.xmax) {
			UI_view2d_to_region_no_clip(&butregion->v2d, x1f, y1f, &x1, &y1);
			UI_view2d_to_region_no_clip(&butregion->v2d, x2f, y2f, &x2, &y2);
		}

		x1 += butregion->winrct.xmin;
		x2 += butregion->winrct.xmin;
		y1 += butregion->winrct.ymin;
		y2 += butregion->winrct.ymin;
	}

	wm_window_get_size(CTX_wm_window(C), &winx, &winy);

	if(x2 > winx) {
		/* super size */
		if(x2 > winx + x1) {
			x2= winx;
			x1= 0;
		}
		else {
			x1 -= x2-winx;
			x2= winx;
		}
	}
	if(y1 < 0) {
		y1 += 56;
		y2 += 56;
	}

	/* widget rect, in region coords */
	data->bbox.xmin= MENU_SHADOW_SIDE;
	data->bbox.xmax= x2-x1 + MENU_SHADOW_SIDE;
	data->bbox.ymin= MENU_SHADOW_BOTTOM;
	data->bbox.ymax= y2-y1 + MENU_SHADOW_BOTTOM;
	
	/* region bigger for shadow */
	ar->winrct.xmin= x1 - MENU_SHADOW_SIDE;
	ar->winrct.xmax= x2 + MENU_SHADOW_SIDE;
	ar->winrct.ymin= y1 - MENU_SHADOW_BOTTOM;
	ar->winrct.ymax= y2 + MENU_TOP;

	/* adds subwindow */
	ED_region_init(C, ar);
	
	/* notify change and redraw */
	ED_region_tag_redraw(ar);

	return ar;
}

void ui_tooltip_free(bContext *C, ARegion *ar)
{
	ui_remove_temporary_region(C, CTX_wm_screen(C), ar);
}


/************************* Creating Search Box **********************/

struct uiSearchItems {
	int maxitem, totitem, maxstrlen;
	
	int offset, offset_i; /* offset for inserting in array */
	int more;  /* flag indicating there are more items */
	
	char **names;
	void **pointers;
	int *icons;

	AutoComplete *autocpl;
	void *active;
};

typedef struct uiSearchboxData {
	rcti bbox;
	uiFontStyle fstyle;
	uiSearchItems items;
	int active;		/* index in items array */
	int noback;		/* when menu opened with enough space for this */
	int preview;	/* draw thumbnail previews, rather than list */
	int prv_rows, prv_cols;
} uiSearchboxData;

#define SEARCH_ITEMS	10

/* exported for use by search callbacks */
/* returns zero if nothing to add */
int uiSearchItemAdd(uiSearchItems *items, const char *name, void *poin, int iconid)
{
	/* hijack for autocomplete */
	if(items->autocpl) {
		autocomplete_do_name(items->autocpl, name);
		return 1;
	}
	
	/* hijack for finding active item */
	if(items->active) {
		if(poin==items->active)
			items->offset_i= items->totitem;
		items->totitem++;
		return 1;
	}
	
	if(items->totitem>=items->maxitem) {
		items->more= 1;
		return 0;
	}
	
	/* skip first items in list */
	if(items->offset_i > 0) {
		items->offset_i--;
		return 1;
	}
	
	BLI_strncpy(items->names[items->totitem], name, items->maxstrlen);
	items->pointers[items->totitem]= poin;
	items->icons[items->totitem]= iconid;
	
	items->totitem++;
	
	return 1;
}

int uiSearchBoxhHeight(void)
{
	return SEARCH_ITEMS*MENU_BUTTON_HEIGHT + 2*MENU_TOP;
}

/* ar is the search box itself */
static void ui_searchbox_select(bContext *C, ARegion *ar, uiBut *but, int step)
{
	uiSearchboxData *data= ar->regiondata;
	
	/* apply step */
	data->active+= step;
	
	if(data->items.totitem==0)
		data->active= 0;
	else if(data->active > data->items.totitem) {
		if(data->items.more) {
			data->items.offset++;
			data->active= data->items.totitem;
			ui_searchbox_update(C, ar, but, 0);
		}
		else
			data->active= data->items.totitem;
	}
	else if(data->active < 1) {
		if(data->items.offset) {
			data->items.offset--;
			data->active= 1;
			ui_searchbox_update(C, ar, but, 0);
		}
		else if(data->active < 0)
			data->active= 0;
	}
	
	ED_region_tag_redraw(ar);
}

static void ui_searchbox_butrect(rcti *rect, uiSearchboxData *data, int itemnr)
{
	/* thumbnail preview */
	if (data->preview) {
		int buth = (data->bbox.ymax - data->bbox.ymin - 2*MENU_TOP) / data->prv_rows;
		int butw = (data->bbox.xmax - data->bbox.xmin) / data->prv_cols;
		int row, col;
		
		*rect= data->bbox;
		
		col = itemnr % data->prv_cols;
		row = itemnr / data->prv_cols;
		
		rect->xmin += col * butw;
		rect->xmax = rect->xmin + butw;
		
		rect->ymax = data->bbox.ymax - (row * buth);
		rect->ymin = rect->ymax - buth;
	}
	/* list view */
	else {
		int buth= (data->bbox.ymax-data->bbox.ymin - 2*MENU_TOP)/SEARCH_ITEMS;
		
		*rect= data->bbox;
		rect->xmin= data->bbox.xmin + 3.0f;
		rect->xmax= data->bbox.xmax - 3.0f;
		
		rect->ymax= data->bbox.ymax - MENU_TOP - itemnr*buth;
		rect->ymin= rect->ymax - buth;
	}
	
}

/* x and y in screencoords */
int ui_searchbox_inside(ARegion *ar, int x, int y)
{
	uiSearchboxData *data= ar->regiondata;
	
	return(BLI_in_rcti(&data->bbox, x-ar->winrct.xmin, y-ar->winrct.ymin));
}

/* string validated to be of correct length (but->hardmax) */
void ui_searchbox_apply(uiBut *but, ARegion *ar)
{
	uiSearchboxData *data= ar->regiondata;

	but->func_arg2= NULL;
	
	if(data->active) {
		char *name= data->items.names[data->active-1];
		char *cpoin= strchr(name, '|');
		
		if(cpoin) cpoin[0]= 0;
		BLI_strncpy(but->editstr, name, data->items.maxstrlen);
		if(cpoin) cpoin[0]= '|';
		
		but->func_arg2= data->items.pointers[data->active-1];
	}
}

void ui_searchbox_event(bContext *C, ARegion *ar, uiBut *but, wmEvent *event)
{
	uiSearchboxData *data= ar->regiondata;
	
	switch(event->type) {
		case WHEELUPMOUSE:
		case UPARROWKEY:
			ui_searchbox_select(C, ar, but, -1);
			break;
		case WHEELDOWNMOUSE:
		case DOWNARROWKEY:
			ui_searchbox_select(C, ar, but, 1);
			break;
		case MOUSEMOVE:
			if(BLI_in_rcti(&ar->winrct, event->x, event->y)) {
				rcti rect;
				int a;
				
				for(a=0; a<data->items.totitem; a++) {
					ui_searchbox_butrect(&rect, data, a);
					if(BLI_in_rcti(&rect, event->x - ar->winrct.xmin, event->y - ar->winrct.ymin)) {
						if( data->active!= a+1) {
							data->active= a+1;
							ui_searchbox_select(C, ar, but, 0);
							break;
						}
					}
				}
			}
			break;
	}
}

/* ar is the search box itself */
void ui_searchbox_update(bContext *C, ARegion *ar, uiBut *but, int reset)
{
	uiSearchboxData *data= ar->regiondata;
	
	/* reset vars */
	data->items.totitem= 0;
	data->items.more= 0;
	if(reset==0) {
		data->items.offset_i= data->items.offset;
	}
	else {
		data->items.offset_i= data->items.offset= 0;
		data->active= 0;
		
		/* handle active */
		if(but->search_func && but->func_arg2) {
			data->items.active= but->func_arg2;
			but->search_func(C, but->search_arg, but->editstr, &data->items);
			data->items.active= NULL;
			
			/* found active item, calculate real offset by centering it */
			if(data->items.totitem) {
				/* first case, begin of list */
				if(data->items.offset_i < data->items.maxitem) {
					data->active= data->items.offset_i+1;
					data->items.offset_i= 0;
				}
				else {
					/* second case, end of list */
					if(data->items.totitem - data->items.offset_i <= data->items.maxitem) {
						data->active= 1 + data->items.offset_i - data->items.totitem + data->items.maxitem;
						data->items.offset_i= data->items.totitem - data->items.maxitem;
					}
					else {
						/* center active item */
						data->items.offset_i -= data->items.maxitem/2;
						data->active= 1 + data->items.maxitem/2;
					}
				}
			}
			data->items.offset= data->items.offset_i;
			data->items.totitem= 0;
		}
	}
	
	/* callback */
	if(but->search_func)
		but->search_func(C, but->search_arg, but->editstr, &data->items);
	
	/* handle case where editstr is equal to one of items */
	if(reset && data->active==0) {
		int a;
		
		for(a=0; a<data->items.totitem; a++) {
			char *cpoin= strchr(data->items.names[a], '|');
			
			if(cpoin) cpoin[0]= 0;
			if(0==strcmp(but->editstr, data->items.names[a]))
				data->active= a+1;
			if(cpoin) cpoin[0]= '|';
		}
		if(data->items.totitem==1 && but->editstr[0])
			data->active= 1;
	}

	/* validate selected item */
	ui_searchbox_select(C, ar, but, 0);
	
	ED_region_tag_redraw(ar);
}

void ui_searchbox_autocomplete(bContext *C, ARegion *ar, uiBut *but, char *str)
{
	uiSearchboxData *data= ar->regiondata;

	if(str[0]) {
		data->items.autocpl= autocomplete_begin(str, ui_get_but_string_max_length(but));

		but->search_func(C, but->search_arg, but->editstr, &data->items);

		autocomplete_end(data->items.autocpl, str);
		data->items.autocpl= NULL;
	}
}

static void ui_searchbox_region_draw(const bContext *C, ARegion *ar)
{
	uiSearchboxData *data= ar->regiondata;
	
	/* pixel space */
	wmOrtho2(-0.01f, ar->winx-0.01f, -0.01f, ar->winy-0.01f);

	if(!data->noback)
		ui_draw_search_back(U.uistyles.first, NULL, &data->bbox);
	
	/* draw text */
	if(data->items.totitem) {
		rcti rect;
		int a;
		
		if (data->preview) {
			/* draw items */
			for(a=0; a<data->items.totitem; a++) {
				ui_searchbox_butrect(&rect, data, a);
				
				/* widget itself */
				if (data->preview)
					ui_draw_preview_item(&data->fstyle, &rect, data->items.names[a], data->items.icons[a], (a+1)==data->active?UI_ACTIVE:0);
				else 
					ui_draw_menu_item(&data->fstyle, &rect, data->items.names[a], data->items.icons[a], (a+1)==data->active?UI_ACTIVE:0);
			}
			
			/* indicate more */
			if(data->items.more) {
				ui_searchbox_butrect(&rect, data, data->items.maxitem-1);
				glEnable(GL_BLEND);
				UI_icon_draw(rect.xmax-18, rect.ymin-7, ICON_TRIA_DOWN);
				glDisable(GL_BLEND);
			}
			if(data->items.offset) {
				ui_searchbox_butrect(&rect, data, 0);
				glEnable(GL_BLEND);
				UI_icon_draw(rect.xmin, rect.ymax-9, ICON_TRIA_UP);
				glDisable(GL_BLEND);
			}
			
		} else {
			/* draw items */
			for(a=0; a<data->items.totitem; a++) {
				ui_searchbox_butrect(&rect, data, a);
				
				/* widget itself */
				ui_draw_menu_item(&data->fstyle, &rect, data->items.names[a], data->items.icons[a], (a+1)==data->active?UI_ACTIVE:0);
				
			}
			/* indicate more */
			if(data->items.more) {
				ui_searchbox_butrect(&rect, data, data->items.maxitem-1);
				glEnable(GL_BLEND);
				UI_icon_draw((rect.xmax-rect.xmin)/2, rect.ymin-9, ICON_TRIA_DOWN);
				glDisable(GL_BLEND);
			}
			if(data->items.offset) {
				ui_searchbox_butrect(&rect, data, 0);
				glEnable(GL_BLEND);
				UI_icon_draw((rect.xmax-rect.xmin)/2, rect.ymax-7, ICON_TRIA_UP);
				glDisable(GL_BLEND);
			}
		}
	}
}

static void ui_searchbox_region_free(ARegion *ar)
{
	uiSearchboxData *data= ar->regiondata;
	int a;

	/* free search data */
	for(a=0; a<data->items.maxitem; a++)
		MEM_freeN(data->items.names[a]);
	MEM_freeN(data->items.names);
	MEM_freeN(data->items.pointers);
	MEM_freeN(data->items.icons);
	
	MEM_freeN(data);
	ar->regiondata= NULL;
}

static void ui_block_position(wmWindow *window, ARegion *butregion, uiBut *but, uiBlock *block);

ARegion *ui_searchbox_create(bContext *C, ARegion *butregion, uiBut *but)
{
	uiStyle *style= U.uistyles.first;	// XXX pass on as arg
	static ARegionType type;
	ARegion *ar;
	uiSearchboxData *data;
	float aspect= but->block->aspect;
	float x1f, x2f, y1f, y2f;
	int x1, x2, y1, y2, winx, winy, ofsx, ofsy;
	
	/* create area region */
	ar= ui_add_temporary_region(CTX_wm_screen(C));
	
	memset(&type, 0, sizeof(ARegionType));
	type.draw= ui_searchbox_region_draw;
	type.free= ui_searchbox_region_free;
	ar->type= &type;
	
	/* create searchbox data */
	data= MEM_callocN(sizeof(uiSearchboxData), "uiSearchboxData");

	/* set font, get bb */
	data->fstyle= style->widget; /* copy struct */
	data->fstyle.align= UI_STYLE_TEXT_CENTER;
	ui_fontscale(&data->fstyle.points, aspect);
	uiStyleFontSet(&data->fstyle);
	
	ar->regiondata= data;
	
	/* special case, hardcoded feature, not draw backdrop when called from menus,
	   assume for design that popup already added it */
	if(but->block->flag & UI_BLOCK_LOOP)
		data->noback= 1;
	
	if (but->a1 > 0 && but->a2 > 0) {
		data->preview = 1;
		data->prv_rows = but->a1;
		data->prv_cols = but->a2;
	}
	
	/* compute position */
	if(but->block->flag & UI_BLOCK_LOOP) {
		/* this case is search menu inside other menu */
		/* we copy region size */

		ar->winrct= butregion->winrct;
		
		/* widget rect, in region coords */
		data->bbox.xmin= MENU_SHADOW_SIDE;
		data->bbox.xmax= (ar->winrct.xmax-ar->winrct.xmin) - MENU_SHADOW_SIDE;
		data->bbox.ymin= MENU_SHADOW_BOTTOM;
		data->bbox.ymax= (ar->winrct.ymax-ar->winrct.ymin) - MENU_SHADOW_BOTTOM;
		
		/* check if button is lower half */
		if( but->y2 < (but->block->minx+but->block->maxx)/2 ) {
			data->bbox.ymin += (but->y2-but->y1);
		}
		else {
			data->bbox.ymax -= (but->y2-but->y1);
		}
	}
	else {
		x1f= but->x1 - 5;	/* align text with button */
		x2f= but->x2 + 5;	/* symmetrical */
		y2f= but->y1;
		y1f= y2f - uiSearchBoxhHeight();

		ofsx= (but->block->panel)? but->block->panel->ofsx: 0;
		ofsy= (but->block->panel)? but->block->panel->ofsy: 0;

		x1f += ofsx;
		x2f += ofsx;
		y1f += ofsy;
		y2f += ofsy;
	
		/* minimal width */
		if(x2f - x1f < 150) x2f= x1f+150; // XXX arbitrary
		
		/* copy to int, gets projected if possible too */
		x1= x1f; y1= y1f; x2= x2f; y2= y2f; 
		
		if(butregion) {
			if(butregion->v2d.cur.xmin != butregion->v2d.cur.xmax) {
				UI_view2d_to_region_no_clip(&butregion->v2d, x1f, y1f, &x1, &y1);
				UI_view2d_to_region_no_clip(&butregion->v2d, x2f, y2f, &x2, &y2);
			}
			
			x1 += butregion->winrct.xmin;
			x2 += butregion->winrct.xmin;
			y1 += butregion->winrct.ymin;
			y2 += butregion->winrct.ymin;
		}
		
		wm_window_get_size(CTX_wm_window(C), &winx, &winy);
		
		if(x2 > winx) {
			/* super size */
			if(x2 > winx + x1) {
				x2= winx;
				x1= 0;
			}
			else {
				x1 -= x2-winx;
				x2= winx;
			}
		}
		if(y1 < 0) {
			int newy1;
			UI_view2d_to_region_no_clip(&butregion->v2d, 0, but->y2 + ofsy, 0, &newy1);
			newy1 += butregion->winrct.ymin;

			y2= y2-y1 + newy1;
			y1= newy1;
		}

		/* widget rect, in region coords */
		data->bbox.xmin= MENU_SHADOW_SIDE;
		data->bbox.xmax= x2-x1 + MENU_SHADOW_SIDE;
		data->bbox.ymin= MENU_SHADOW_BOTTOM;
		data->bbox.ymax= y2-y1 + MENU_SHADOW_BOTTOM;
		
		/* region bigger for shadow */
		ar->winrct.xmin= x1 - MENU_SHADOW_SIDE;
		ar->winrct.xmax= x2 + MENU_SHADOW_SIDE;
		ar->winrct.ymin= y1 - MENU_SHADOW_BOTTOM;
		ar->winrct.ymax= y2;
	}
	
	/* adds subwindow */
	ED_region_init(C, ar);
	
	/* notify change and redraw */
	ED_region_tag_redraw(ar);
	
	/* prepare search data */
	if (data->preview) {
		data->items.maxitem= data->prv_rows * data->prv_cols;
	} else {
		data->items.maxitem= SEARCH_ITEMS;
	}
	data->items.maxstrlen= but->hardmax;
	data->items.totitem= 0;
	data->items.names= MEM_callocN(data->items.maxitem*sizeof(void *), "search names");
	data->items.pointers= MEM_callocN(data->items.maxitem*sizeof(void *), "search pointers");
	data->items.icons= MEM_callocN(data->items.maxitem*sizeof(int), "search icons");
	for(x1=0; x1<data->items.maxitem; x1++)
		data->items.names[x1]= MEM_callocN(but->hardmax+1, "search pointers");
	
	return ar;
}

void ui_searchbox_free(bContext *C, ARegion *ar)
{
	ui_remove_temporary_region(C, CTX_wm_screen(C), ar);
}


/************************* Creating Menu Blocks **********************/

/* position block relative to but, result is in window space */
static void ui_block_position(wmWindow *window, ARegion *butregion, uiBut *but, uiBlock *block)
{
	uiBut *bt;
	uiSafetyRct *saferct;
	rctf butrct;
	float aspect;
	int xsize, ysize, xof=0, yof=0, center;
	short dir1= 0, dir2=0;
	
	/* transform to window coordinates, using the source button region/block */
	butrct.xmin= but->x1; butrct.xmax= but->x2;
	butrct.ymin= but->y1; butrct.ymax= but->y2;

	ui_block_to_window_fl(butregion, but->block, &butrct.xmin, &butrct.ymin);
	ui_block_to_window_fl(butregion, but->block, &butrct.xmax, &butrct.ymax);

	/* calc block rect */
	if(block->minx == 0.0f && block->maxx == 0.0f) {
		if(block->buttons.first) {
			block->minx= block->miny= 10000;
			block->maxx= block->maxy= -10000;
			
			bt= block->buttons.first;
			while(bt) {
				if(bt->x1 < block->minx) block->minx= bt->x1;
				if(bt->y1 < block->miny) block->miny= bt->y1;

				if(bt->x2 > block->maxx) block->maxx= bt->x2;
				if(bt->y2 > block->maxy) block->maxy= bt->y2;
				
				bt= bt->next;
			}
		}
		else {
			/* we're nice and allow empty blocks too */
			block->minx= block->miny= 0;
			block->maxx= block->maxy= 20;
		}
	}
	
	aspect= (float)(block->maxx - block->minx + 4);
	ui_block_to_window_fl(butregion, but->block, &block->minx, &block->miny);
	ui_block_to_window_fl(butregion, but->block, &block->maxx, &block->maxy);

	//block->minx-= 2.0; block->miny-= 2.0;
	//block->maxx+= 2.0; block->maxy+= 2.0;
	
	xsize= block->maxx - block->minx+4; // 4 for shadow
	ysize= block->maxy - block->miny+4;
	aspect/= (float)xsize;

	if(but) {
		int left=0, right=0, top=0, down=0;
		int winx, winy;

		wm_window_get_size(window, &winx, &winy);

		if(block->direction & UI_CENTER) center= ysize/2;
		else center= 0;

		if( butrct.xmin-xsize > 0.0) left= 1;
		if( butrct.xmax+xsize < winx) right= 1;
		if( butrct.ymin-ysize+center > 0.0) down= 1;
		if( butrct.ymax+ysize-center < winy) top= 1;
		
		dir1= block->direction & UI_DIRECTION;

		/* secundary directions */
		if(dir1 & (UI_TOP|UI_DOWN)) {
			if(dir1 & UI_LEFT) dir2= UI_LEFT;
			else if(dir1 & UI_RIGHT) dir2= UI_RIGHT;
			dir1 &= (UI_TOP|UI_DOWN);
		}

		if(dir2==0) if(dir1==UI_LEFT || dir1==UI_RIGHT) dir2= UI_DOWN;
		if(dir2==0) if(dir1==UI_TOP || dir1==UI_DOWN) dir2= UI_LEFT;
		
		/* no space at all? dont change */
		if(left || right) {
			if(dir1==UI_LEFT && left==0) dir1= UI_RIGHT;
			if(dir1==UI_RIGHT && right==0) dir1= UI_LEFT;
			/* this is aligning, not append! */
			if(dir2==UI_LEFT && right==0) dir2= UI_RIGHT;
			if(dir2==UI_RIGHT && left==0) dir2= UI_LEFT;
		}
		if(down || top) {
			if(dir1==UI_TOP && top==0) dir1= UI_DOWN;
			if(dir1==UI_DOWN && down==0) dir1= UI_TOP;
			if(dir2==UI_TOP && top==0) dir2= UI_DOWN;
			if(dir2==UI_DOWN && down==0) dir2= UI_TOP;
		}
		
		if(dir1==UI_LEFT) {
			xof= butrct.xmin - block->maxx;
			if(dir2==UI_TOP) yof= butrct.ymin - block->miny-center;
			else yof= butrct.ymax - block->maxy+center;
		}
		else if(dir1==UI_RIGHT) {
			xof= butrct.xmax - block->minx;
			if(dir2==UI_TOP) yof= butrct.ymin - block->miny-center;
			else yof= butrct.ymax - block->maxy+center;
		}
		else if(dir1==UI_TOP) {
			yof= butrct.ymax - block->miny;
			if(dir2==UI_RIGHT) xof= butrct.xmax - block->maxx;
			else xof= butrct.xmin - block->minx;
			// changed direction? 
			if((dir1 & block->direction)==0) {
				if(block->direction & UI_SHIFT_FLIPPED)
					xof+= dir2==UI_LEFT?25:-25;
				uiBlockFlipOrder(block);
			}
		}
		else if(dir1==UI_DOWN) {
			yof= butrct.ymin - block->maxy;
			if(dir2==UI_RIGHT) xof= butrct.xmax - block->maxx;
			else xof= butrct.xmin - block->minx;
			// changed direction?
			if((dir1 & block->direction)==0) {
				if(block->direction & UI_SHIFT_FLIPPED)
					xof+= dir2==UI_LEFT?25:-25;
				uiBlockFlipOrder(block);
			}
		}

		/* and now we handle the exception; no space below or to top */
		if(top==0 && down==0) {
			if(dir1==UI_LEFT || dir1==UI_RIGHT) {
				// align with bottom of screen 
				yof= ysize;
			}
		}
		
		/* or no space left or right */
		if(left==0 && right==0) {
			if(dir1==UI_TOP || dir1==UI_DOWN) {
				// align with left size of screen 
				xof= -block->minx+5;
			}
		}
		
		// apply requested offset in the block
		xof += block->xofs/block->aspect;
		yof += block->yofs/block->aspect;
	}
	
	/* apply */
	
	for(bt= block->buttons.first; bt; bt= bt->next) {
		ui_block_to_window_fl(butregion, but->block, &bt->x1, &bt->y1);
		ui_block_to_window_fl(butregion, but->block, &bt->x2, &bt->y2);

		bt->x1 += xof;
		bt->x2 += xof;
		bt->y1 += yof;
		bt->y2 += yof;

		bt->aspect= 1.0;
		// ui_check_but recalculates drawstring size in pixels
		ui_check_but(bt);
	}
	
	block->minx += xof;
	block->miny += yof;
	block->maxx += xof;
	block->maxy += yof;

	/* safety calculus */
	if(but) {
		float midx= (butrct.xmin+butrct.xmax)/2.0;
		float midy= (butrct.ymin+butrct.ymax)/2.0;
		
		/* when you are outside parent button, safety there should be smaller */
		
		// parent button to left
		if( midx < block->minx ) block->safety.xmin= block->minx-3; 
		else block->safety.xmin= block->minx-40;
		// parent button to right
		if( midx > block->maxx ) block->safety.xmax= block->maxx+3; 
		else block->safety.xmax= block->maxx+40;
		
		// parent button on bottom
		if( midy < block->miny ) block->safety.ymin= block->miny-3; 
		else block->safety.ymin= block->miny-40;
		// parent button on top
		if( midy > block->maxy ) block->safety.ymax= block->maxy+3; 
		else block->safety.ymax= block->maxy+40;
		
		// exception for switched pulldowns...
		if(dir1 && (dir1 & block->direction)==0) {
			if(dir2==UI_RIGHT) block->safety.xmax= block->maxx+3; 
			if(dir2==UI_LEFT) block->safety.xmin= block->minx-3; 
		}
		block->direction= dir1;
	}
	else {
		block->safety.xmin= block->minx-40;
		block->safety.ymin= block->miny-40;
		block->safety.xmax= block->maxx+40;
		block->safety.ymax= block->maxy+40;
	}

	/* keep a list of these, needed for pulldown menus */
	saferct= MEM_callocN(sizeof(uiSafetyRct), "uiSafetyRct");
	saferct->parent= butrct;
	saferct->safety= block->safety;
	BLI_freelistN(&block->saferct);
	if(but)
		BLI_duplicatelist(&block->saferct, &but->block->saferct);
	BLI_addhead(&block->saferct, saferct);
}

static void ui_block_region_draw(const bContext *C, ARegion *ar)
{
	uiBlock *block;

	for(block=ar->uiblocks.first; block; block=block->next)
		uiDrawBlock(C, block);
}

uiPopupBlockHandle *ui_popup_block_create(bContext *C, ARegion *butregion, uiBut *but, uiBlockCreateFunc create_func, uiBlockHandleCreateFunc handle_create_func, void *arg)
{
	wmWindow *window= CTX_wm_window(C);
	static ARegionType type;
	ARegion *ar;
	uiBlock *block;
	uiBut *bt;
	uiPopupBlockHandle *handle;
	uiSafetyRct *saferct;

	/* create handle */
	handle= MEM_callocN(sizeof(uiPopupBlockHandle), "uiPopupBlockHandle");

	/* store context for operator */
	handle->ctx_area= CTX_wm_area(C);
	handle->ctx_region= CTX_wm_region(C);
	
	/* create area region */
	ar= ui_add_temporary_region(CTX_wm_screen(C));
	handle->region= ar;

	memset(&type, 0, sizeof(ARegionType));
	type.draw= ui_block_region_draw;
	ar->type= &type;

	UI_add_region_handlers(&ar->handlers);

	/* create ui block */
	if(create_func)
		block= create_func(C, handle->region, arg);
	else
		block= handle_create_func(C, handle, arg);
	
	if(block->handle) {
		memcpy(block->handle, handle, sizeof(uiPopupBlockHandle));
		MEM_freeN(handle);
		handle= block->handle;
	}
	else
		block->handle= handle;

	ar->regiondata= handle;

	if(!block->endblock)
		uiEndBlock(C, block);

	/* if this is being created from a button */
	if(but) {
		if(ELEM(but->type, BLOCK, PULLDOWN))
			block->xofs = -2;	/* for proper alignment */

		/* only used for automatic toolbox, so can set the shift flag */
		if(but->flag & UI_MAKE_TOP) {
			block->direction= UI_TOP|UI_SHIFT_FLIPPED;
			uiBlockFlipOrder(block);
		}
		if(but->flag & UI_MAKE_DOWN) block->direction= UI_DOWN|UI_SHIFT_FLIPPED;
		if(but->flag & UI_MAKE_LEFT) block->direction |= UI_LEFT;
		if(but->flag & UI_MAKE_RIGHT) block->direction |= UI_RIGHT;

		ui_block_position(window, butregion, but, block);
	}
	else {
		/* keep a list of these, needed for pulldown menus */
		saferct= MEM_callocN(sizeof(uiSafetyRct), "uiSafetyRct");
		saferct->safety= block->safety;
		BLI_addhead(&block->saferct, saferct);
		block->flag |= UI_BLOCK_POPUP|UI_BLOCK_NUMSELECT;
	}

	/* the block and buttons were positioned in window space as in 2.4x, now
	 * these menu blocks are regions so we bring it back to region space.
	 * additionally we add some padding for the menu shadow or rounded menus */
	ar->winrct.xmin= block->minx - MENU_SHADOW_SIDE;
	ar->winrct.xmax= block->maxx + MENU_SHADOW_SIDE;
	ar->winrct.ymin= block->miny - MENU_SHADOW_BOTTOM;
	ar->winrct.ymax= block->maxy + MENU_TOP;

	block->minx -= ar->winrct.xmin;
	block->maxx -= ar->winrct.xmin;
	block->miny -= ar->winrct.ymin;
	block->maxy -= ar->winrct.ymin;

	for(bt= block->buttons.first; bt; bt= bt->next) {
		bt->x1 -= ar->winrct.xmin;
		bt->x2 -= ar->winrct.xmin;
		bt->y1 -= ar->winrct.ymin;
		bt->y2 -= ar->winrct.ymin;
	}

	block->flag |= UI_BLOCK_LOOP;

	/* adds subwindow */
	ED_region_init(C, ar);

	/* get winmat now that we actually have the subwindow */
	wmSubWindowSet(window, ar->swinid);
	
	wm_subwindow_getmatrix(window, ar->swinid, block->winmat);
	
	/* notify change and redraw */
	ED_region_tag_redraw(ar);

	return handle;
}

void ui_popup_block_free(bContext *C, uiPopupBlockHandle *handle)
{
	ui_remove_temporary_region(C, CTX_wm_screen(C), handle->region);
	MEM_freeN(handle);
}

/***************************** Menu Button ***************************/

static void ui_block_func_MENUSTR(bContext *C, uiLayout *layout, void *arg_str)
{
	uiBlock *block= uiLayoutGetBlock(layout);
	uiPopupBlockHandle *handle= block->handle;
	uiLayout *split, *column=NULL;
	uiBut *bt;
	MenuData *md;
	MenuEntry *entry;
	char *instr= arg_str;
	int columns, rows, a, b;

	uiBlockSetFlag(block, UI_BLOCK_MOVEMOUSE_QUIT);
	
	/* compute menu data */
	md= decompose_menu_string(instr);

	/* columns and row estimation */
	columns= (md->nitems+20)/20;
	if(columns<1)
		columns= 1;
	if(columns>8)
		columns= (md->nitems+25)/25;
	
	rows= md->nitems/columns;
	if(rows<1)
		rows= 1;
	while(rows*columns<md->nitems)
		rows++;

	/* create title */
	if(md->title) {
		if(md->titleicon) {
			uiItemL(layout, md->title, md->titleicon);
		}
		else {
			uiItemL(layout, md->title, 0);
			bt= block->buttons.last;
			bt->flag= UI_TEXT_LEFT;
		}
	}

	/* inconsistent, but menus with labels do not look good flipped */
	for(a=0, b=0; a<md->nitems; a++, b++) {
		entry= &md->items[a];

		if(entry->sepr && entry->str[0])
			block->flag |= UI_BLOCK_NO_FLIP;
	}

	/* create items */
	split= uiLayoutSplit(layout, 0, 0);

	for(a=0, b=0; a<md->nitems; a++, b++) {
		if(block->flag & UI_BLOCK_NO_FLIP)
			entry= &md->items[a];
		else
			entry= &md->items[md->nitems-a-1];
		
		/* new column on N rows or on separation label */
		if((b % rows == 0) || (entry->sepr && entry->str[0])) {
			column= uiLayoutColumn(split, 0);
			b= 0;
		}

		if(entry->sepr) {
			uiItemL(column, entry->str, entry->icon);
			bt= block->buttons.last;
			bt->flag= UI_TEXT_LEFT;
		}
		else if(entry->icon) {
			uiDefIconTextButF(block, BUTM|FLO, B_NOP, entry->icon, entry->str, 0, 0,
				UI_UNIT_X*5, UI_UNIT_Y, &handle->retvalue, (float) entry->retval, 0.0, 0, 0, "");
		}
		else {
			uiDefButF(block, BUTM|FLO, B_NOP, entry->str, 0, 0,
				UI_UNIT_X*5, UI_UNIT_X, &handle->retvalue, (float) entry->retval, 0.0, 0, 0, "");
		}
	}
	
	menudata_free(md);
}

void ui_block_func_ICONROW(bContext *C, uiLayout *layout, void *arg_but)
{
	uiBlock *block= uiLayoutGetBlock(layout);
	uiPopupBlockHandle *handle= block->handle;
	uiBut *but= arg_but;
	int a;
	
	uiBlockSetFlag(block, UI_BLOCK_MOVEMOUSE_QUIT);
	
	for(a=(int)but->hardmin; a<=(int)but->hardmax; a++)
		uiDefIconButF(block, BUTM|FLO, B_NOP, but->icon+(a-but->hardmin), 0, 0, UI_UNIT_X*5, UI_UNIT_Y,
			&handle->retvalue, (float)a, 0.0, 0, 0, "");
}

void ui_block_func_ICONTEXTROW(bContext *C, uiLayout *layout, void *arg_but)
{
	uiBlock *block= uiLayoutGetBlock(layout);
	uiPopupBlockHandle *handle= block->handle;
	uiBut *but= arg_but, *bt;
	MenuData *md;
	MenuEntry *entry;
	int a;
	
	uiBlockSetFlag(block, UI_BLOCK_MOVEMOUSE_QUIT);

	md= decompose_menu_string(but->str);

	/* title */
	if(md->title) {
		bt= uiDefBut(block, LABEL, 0, md->title, 0, 0, UI_UNIT_X*5, UI_UNIT_Y, NULL, 0.0, 0.0, 0, 0, "");
		bt->flag= UI_TEXT_LEFT;
	}

	/* loop through the menu options and draw them out with icons & text labels */
	for(a=0; a<md->nitems; a++) {
		entry= &md->items[md->nitems-a-1];

		if(entry->sepr)
			uiItemS(layout);
		else
			uiDefIconTextButF(block, BUTM|FLO, B_NOP, (short)((but->icon)+(entry->retval-but->hardmin)), entry->str,
				0, 0, UI_UNIT_X*5, UI_UNIT_Y, &handle->retvalue, (float) entry->retval, 0.0, 0, 0, "");
	}

	menudata_free(md);
}

#if 0
static void ui_warp_pointer(short x, short y)
{
	/* XXX 2.50 which function to use for this? */
	/* OSX has very poor mousewarp support, it sends events;
	   this causes a menu being pressed immediately ... */
	#ifndef __APPLE__
	warp_pointer(x, y);
	#endif
}
#endif

/********************* Color Button ****************/

/* picker sizes S hsize, F full size, D spacer, B button/pallette height  */
#define SPICK	110.0
#define FPICK	180.0
#define DPICK	6.0
#define BPICK	24.0

/* for picker, while editing hsv */
void ui_set_but_hsv(uiBut *but)
{
	float col[3];
	
	hsv_to_rgb(but->hsv[0], but->hsv[1], but->hsv[2], col, col+1, col+2);
	ui_set_but_vectorf(but, col);
}

/* also used by small picker, be careful with name checks below... */
void ui_update_block_buts_rgb(uiBlock *block, float *rgb)
{
	uiBut *bt;
	float hsv[3];
	
	rgb_to_hsv(rgb[0], rgb[1], rgb[2], hsv, hsv+1, hsv+2);
	
	// this updates button strings, is hackish... but button pointers are on stack of caller function
	for(bt= block->buttons.first; bt; bt= bt->next) {
		if (bt->rnaprop) {
			
			ui_set_but_vectorf(bt, rgb);
			
		}
		else if(strcmp(bt->str, "Hex: ")==0) {
			char col[16];
			
			sprintf(col, "%02X%02X%02X", (unsigned int)(rgb[0]*255.0), (unsigned int)(rgb[1]*255.0), (unsigned int)(rgb[2]*255.0));
			
			strcpy(bt->poin, col);
		}
		else if(bt->str[1]==' ') {
			if(bt->str[0]=='R') {
				ui_set_but_val(bt, rgb[0]);
			}
			else if(bt->str[0]=='G') {
				ui_set_but_val(bt, rgb[1]);
			}
			else if(bt->str[0]=='B') {
				ui_set_but_val(bt, rgb[2]);
			}
			else if(bt->str[0]=='H') {
				ui_set_but_val(bt, hsv[0]);
			}
			else if(bt->str[0]=='S') {
				ui_set_but_val(bt, hsv[1]);
			}
			else if(bt->str[0]=='V') {
				ui_set_but_val(bt, hsv[2]);
			}
		}		

		ui_check_but(bt);
	}
}

static void do_picker_rna_cb(bContext *C, void *bt1, void *unused)
{
	uiBut *but= (uiBut *)bt1;
	uiPopupBlockHandle *popup= but->block->handle;
	PropertyRNA *prop = but->rnaprop;
	PointerRNA ptr = but->rnapoin;
	float rgb[4];
	
	if (prop) {
		RNA_property_float_get_array(&ptr, prop, rgb);
		ui_update_block_buts_rgb(but->block, rgb);
	}
	
	if(popup)
		popup->menuretval= UI_RETURN_UPDATE;
}

static void do_hsv_rna_cb(bContext *C, void *bt1, void *hsv_arg)
{
	uiBut *but= (uiBut *)bt1;
	uiPopupBlockHandle *popup= but->block->handle;
	float *hsv = (float *)hsv_arg;
	float rgb[3];
	
	hsv_to_rgb(hsv[0], hsv[1], hsv[2], rgb, rgb+1, rgb+2);
	
	ui_update_block_buts_rgb(but->block, rgb);
	
	if(popup)
		popup->menuretval= UI_RETURN_UPDATE;
}

static void do_hex_rna_cb(bContext *C, void *bt1, void *hexcl)
{
	uiBut *but= (uiBut *)bt1;
	uiPopupBlockHandle *popup= but->block->handle;
	char *hexcol= (char *)hexcl;
	float rgb[3];
	
	hex_to_rgb(hexcol, rgb, rgb+1, rgb+2);
	
	ui_update_block_buts_rgb(but->block, rgb);
	
	if(popup)
		popup->menuretval= UI_RETURN_UPDATE;
}

static void close_popup_cb(bContext *C, void *bt1, void *arg)
{
	uiBut *but= (uiBut *)bt1;
	uiPopupBlockHandle *popup= but->block->handle;
	
	if(popup)
		popup->menuretval= UI_RETURN_OK;
}

static void picker_new_hide_reveal(uiBlock *block, short colormode)
{
	uiBut *bt;
	
	/* tag buttons */
	for(bt= block->buttons.first; bt; bt= bt->next) {
		
		if(bt->type==NUMSLI || bt->type==TEX) {
			if( bt->str[1]=='e') {
				if(colormode==2) bt->flag &= ~UI_HIDDEN;
				else bt->flag |= UI_HIDDEN;
			}
			else if( ELEM3(bt->str[0], 'R', 'G', 'B')) {
				if(colormode==0) bt->flag &= ~UI_HIDDEN;
				else bt->flag |= UI_HIDDEN;
			}
			else if( ELEM3(bt->str[0], 'H', 'S', 'V')) {
				if(colormode==1) bt->flag &= ~UI_HIDDEN;
				else bt->flag |= UI_HIDDEN;
			}
		}
	}
}

static void do_picker_new_mode_cb(bContext *C, void *bt1, void *colv)
{
	uiBut *bt= bt1;
	short colormode= ui_get_but_val(bt);
	picker_new_hide_reveal(bt->block, colormode);
}

/* picker sizes S hsize, F full size, D spacer, B button/pallette height  */
#define SPICK1	150.0
#define DPICK1	6.0

#define PICKER_H	150
#define PICKER_W	150
#define PICKER_SPACE	6
#define PICKER_BAR		14

#define PICKER_TOTAL_W	(PICKER_W+PICKER_SPACE+PICKER_BAR)

static void circle_picker(uiBlock *block, PointerRNA *ptr, const char *propname)
{
	uiBut *bt;
	
	/* HS circle */
	bt= uiDefButR(block, HSVCIRCLE, 0, "",	0, 0, PICKER_H, PICKER_W, ptr, propname, -1, 0.0, 0.0, 0, 0, "");
	uiButSetFunc(bt, do_picker_rna_cb, bt, NULL);
	
	/* value */
	bt= uiDefButR(block, HSVCUBE, 0, "", PICKER_W+PICKER_SPACE,0,PICKER_BAR,PICKER_H, ptr, propname, -1, 0.0, 0.0, UI_GRAD_V_ALT, 0, "");
	uiButSetFunc(bt, do_picker_rna_cb, bt, NULL);
}


static void square_picker(uiBlock *block, PointerRNA *ptr, const char *propname, int type)
{
	uiBut *bt;
	int bartype = type + 3;
	
	/* HS square */
	bt= uiDefButR(block, HSVCUBE, 0, "",	0, PICKER_BAR+PICKER_SPACE, PICKER_TOTAL_W, PICKER_H, ptr, propname, -1, 0.0, 0.0, type, 0, "");
	uiButSetFunc(bt, do_picker_rna_cb, bt, NULL);
	
	/* value */
	bt= uiDefButR(block, HSVCUBE, 0, "",		0, 0, PICKER_TOTAL_W, PICKER_BAR, ptr, propname, -1, 0.0, 0.0, bartype, 0, "");
	uiButSetFunc(bt, do_picker_rna_cb, bt, NULL);
}


/* a HS circle, V slider, rgb/hsv/hex sliders */
static void uiBlockPicker(uiBlock *block, float *rgb, PointerRNA *ptr, PropertyRNA *prop)
{
	static short colormode= 0;	/* temp? 0=rgb, 1=hsv, 2=hex */
	uiBut *bt;
<<<<<<< HEAD
	int width;
	static char tip[50];
=======
	int width, butwidth;
	static char tip[50];
	static float hsv[3];
	static char hexcol[128];
	const char *propname = RNA_property_identifier(prop);
>>>>>>> 7a76bc9a
	
	width= PICKER_TOTAL_W;
	butwidth = width - UI_UNIT_X - 10;
	
	/* existence of profile means storage is in linear colour space, with display correction */
	if (block->color_profile == BLI_PR_NONE)
		sprintf(tip, "Value in Display Color Space");
	else
		sprintf(tip, "Value in Linear RGB Color Space");
<<<<<<< HEAD
	
	/* HS circle */
	bt= uiDefButF(block, HSVCIRCLE, retval, "",	0, 0,SPICK1,SPICK1, col, 0.0, 0.0, 0, 0, "");
	uiButSetFunc(bt, do_picker_small_cb, bt, hsv);
=======
>>>>>>> 7a76bc9a
	
	RNA_property_float_get_array(ptr, prop, rgb);
	rgb_to_hsv(rgb[0], rgb[1], rgb[2], hsv, hsv+1, hsv+2);

	switch (U.color_picker_type) {
		case USER_CP_CIRCLE:
			circle_picker(block, ptr, propname);
			break;
		case USER_CP_SQUARE_SV:
			square_picker(block, ptr, propname, UI_GRAD_SV);
			break;
		case USER_CP_SQUARE_HS:
			square_picker(block, ptr, propname, UI_GRAD_HS);
			break;
		case USER_CP_SQUARE_HV:
			square_picker(block, ptr, propname, UI_GRAD_HV);
			break;
	}
	
	/* mode */
	uiBlockBeginAlign(block);
	bt= uiDefButS(block, ROW, 0, "RGB",	0, -30, width/3, UI_UNIT_Y, &colormode, 0.0, 0.0, 0, 0, "");
	uiButSetFunc(bt, do_picker_new_mode_cb, bt, rgb);
	bt= uiDefButS(block, ROW, 0, "HSV",	width/3, -30, width/3, UI_UNIT_Y, &colormode, 0.0, 1.0, 0, 0, "");
	uiButSetFunc(bt, do_picker_new_mode_cb, bt, hsv);
	bt= uiDefButS(block, ROW, 0, "Hex",	2*width/3, -30, width/3, UI_UNIT_Y, &colormode, 0.0, 2.0, 0, 0, "");
	uiButSetFunc(bt, do_picker_new_mode_cb, bt, hexcol);
	uiBlockEndAlign(block);

	bt= uiDefIconButO(block, BUT, "UI_OT_eyedropper", WM_OP_INVOKE_DEFAULT, ICON_EYEDROPPER, butwidth+10, -60, UI_UNIT_X, UI_UNIT_Y, NULL);
	uiButSetFunc(bt, close_popup_cb, bt, NULL);
	
	/* RGB values */
	uiBlockBeginAlign(block);
<<<<<<< HEAD
	bt= uiDefButF(block, NUMSLI, 0, "R ",	0, -60, width, 19, col, 0.0, 1.0, 10, 3, tip);
	uiButSetFunc(bt, do_palette1_cb, bt, hsv);
	bt= uiDefButF(block, NUMSLI, 0, "G ",	0, -80, width, 19, col+1, 0.0, 1.0, 10, 3, tip);
	uiButSetFunc(bt, do_palette1_cb, bt, hsv);
	bt= uiDefButF(block, NUMSLI, 0, "B ",	0, -100, width, 19, col+2, 0.0, 1.0, 10, 3, tip);
	uiButSetFunc(bt, do_palette1_cb, bt, hsv);
	uiBlockEndAlign(block);

=======
	bt= uiDefButR(block, NUMSLI, 0, "R ",	0, -60, butwidth, UI_UNIT_Y, ptr, propname, 0, 0.0, 0.0, 0, 0, "");
	uiButSetFunc(bt, do_picker_rna_cb, bt, NULL);
	bt= uiDefButR(block, NUMSLI, 0, "G ",	0, -80, butwidth, UI_UNIT_Y, ptr, propname, 1, 0.0, 0.0, 0, 0, "");
	uiButSetFunc(bt, do_picker_rna_cb, bt, NULL);
	bt= uiDefButR(block, NUMSLI, 0, "B ",	0, -100, butwidth, UI_UNIT_Y, ptr, propname, 2, 0.0, 0.0, 0, 0, "");
	uiButSetFunc(bt, do_picker_rna_cb, bt, NULL);
	// could use uiItemFullR(col, "", 0, ptr, prop, -1, 0, UI_ITEM_R_EXPAND|UI_ITEM_R_SLIDER);
	// but need to use uiButSetFunc for updating other fake buttons
	
	/* HSV values */
>>>>>>> 7a76bc9a
	uiBlockBeginAlign(block);
	bt= uiDefButF(block, NUMSLI, 0, "H ",	0, -60, butwidth, UI_UNIT_Y, hsv, 0.0, 1.0, 10, 3, "");
	uiButSetFunc(bt, do_hsv_rna_cb, bt, hsv);
	bt= uiDefButF(block, NUMSLI, 0, "S ",	0, -80, butwidth, UI_UNIT_Y, hsv+1, 0.0, 1.0, 10, 3, "");
	uiButSetFunc(bt, do_hsv_rna_cb, bt, hsv);
	bt= uiDefButF(block, NUMSLI, 0, "V ",	0, -100, butwidth, UI_UNIT_Y, hsv+2, 0.0, 1.0, 10, 3, "");
	uiButSetFunc(bt, do_hsv_rna_cb, bt, hsv);
	uiBlockEndAlign(block);
	
	rgb_to_hsv(rgb[0], rgb[1], rgb[2], hsv, hsv+1, hsv+2);
	sprintf(hexcol, "%02X%02X%02X", (unsigned int)(rgb[0]*255.0), (unsigned int)(rgb[1]*255.0), (unsigned int)(rgb[2]*255.0));	

	bt= uiDefBut(block, TEX, 0, "Hex: ", 0, -60, butwidth, UI_UNIT_Y, hexcol, 0, 8, 0, 0, "Hex triplet for color (#RRGGBB)");
	uiButSetFunc(bt, do_hex_rna_cb, bt, hexcol);

	picker_new_hide_reveal(block, colormode);
}


static int ui_picker_small_wheel(const bContext *C, uiBlock *block, wmEvent *event)
{
	float add= 0.0f;
	
	if(event->type==WHEELUPMOUSE)
		add= 0.05f;
	else if(event->type==WHEELDOWNMOUSE)
		add= -0.05f;
	
	if(add!=0.0f) {
		uiBut *but;
		
		for(but= block->buttons.first; but; but= but->next) {
			if(but->type==HSVCUBE && but->active==NULL) {
				uiPopupBlockHandle *popup= block->handle;
				float col[3];
				
				ui_get_but_vectorf(but, col);
				
				rgb_to_hsv(col[0], col[1], col[2], but->hsv, but->hsv+1, but->hsv+2);
				but->hsv[2]= CLAMPIS(but->hsv[2]+add, 0.0f, 1.0f);
				hsv_to_rgb(but->hsv[0], but->hsv[1], but->hsv[2], col, col+1, col+2);

				ui_set_but_vectorf(but, col);
				
				ui_update_block_buts_rgb(block, col);
				if(popup)
					popup->menuretval= UI_RETURN_UPDATE;
				
				return 1;
			}
		}
	}
	return 0;
}

uiBlock *ui_block_func_COL(bContext *C, uiPopupBlockHandle *handle, void *arg_but)
{
	uiBut *but= arg_but;
	uiBlock *block;
	
	block= uiBeginBlock(C, handle->region, "colorpicker", UI_EMBOSS);
	
<<<<<<< HEAD
	/* XXX ideally the colour picker buttons would reference the rna property itself */
=======
>>>>>>> 7a76bc9a
	if (but->rnaprop) {
		if (RNA_property_subtype(but->rnaprop) == PROP_COLOR_GAMMA) {
			block->color_profile = BLI_PR_NONE;
		}
	}
	
	uiBlockSetFlag(block, UI_BLOCK_MOVEMOUSE_QUIT);
	
	VECCOPY(handle->retvec, but->editvec);

	uiBlockPicker(block, handle->retvec, &but->rnapoin, but->rnaprop);
	block->flag= UI_BLOCK_LOOP|UI_BLOCK_REDRAW|UI_BLOCK_KEEP_OPEN;
	uiBoundsBlock(block, 10);
	
	block->block_event_func= ui_picker_small_wheel;
	
	/* and lets go */
	block->direction= UI_TOP;
	
	return block;
}

/************************ Popup Menu Memory ****************************/

static int ui_popup_menu_hash(char *str)
{
	return BLI_ghashutil_strhash(str);
}

/* but == NULL read, otherwise set */
uiBut *ui_popup_menu_memory(uiBlock *block, uiBut *but)
{
	static char mem[256], first=1;
	int hash= block->puphash;
	
	if(first) {
		/* init */
		memset(mem, -1, sizeof(mem));
		first= 0;
	}

	if(but) {
		/* set */
		mem[hash & 255 ]= BLI_findindex(&block->buttons, but);
		return NULL;
	}
	else {
		/* get */
		return BLI_findlink(&block->buttons, mem[hash & 255]);
	}
}

/******************** Popup Menu with callback or string **********************/

struct uiPopupMenu {
	uiBlock *block;
	uiLayout *layout;
	uiBut *but;

	int mx, my, popup, slideout;
	int startx, starty, maxrow;

	uiMenuCreateFunc menu_func;
	void *menu_arg;
};

static uiBlock *ui_block_func_POPUP(bContext *C, uiPopupBlockHandle *handle, void *arg_pup)
{
	uiBlock *block;
	uiBut *bt;
	ScrArea *sa;
	ARegion *ar;
	uiPopupMenu *pup= arg_pup;
	int offset, direction, minwidth, flip;

	if(pup->menu_func) {
		pup->block->handle= handle;
		pup->menu_func(C, pup->layout, pup->menu_arg);
		pup->block->handle= NULL;
	}

	if(pup->but) {
		/* minimum width to enforece */
		minwidth= pup->but->x2 - pup->but->x1;

		if(pup->but->type == PULLDOWN || pup->but->menu_create_func) {
			direction= UI_DOWN;
			flip= 1;
		}
		else {
			direction= UI_TOP;
			flip= 0;
		}
	}
	else {
		minwidth= 50;
		direction= UI_DOWN;
		flip= 1;
	}

	block= pup->block;
	
	/* in some cases we create the block before the region,
	   so we set it delayed here if necessary */
	if(BLI_findindex(&handle->region->uiblocks, block) == -1)
		uiBlockSetRegion(block, handle->region);

	block->direction= direction;

	uiBlockLayoutResolve(block, NULL, NULL);

	uiBlockSetFlag(block, UI_BLOCK_MOVEMOUSE_QUIT);
	
	if(pup->popup) {
		uiBlockSetFlag(block, UI_BLOCK_LOOP|UI_BLOCK_REDRAW|UI_BLOCK_NUMSELECT|UI_BLOCK_RET_1);
		uiBlockSetDirection(block, direction);

		/* offset the mouse position, possibly based on earlier selection */
		offset= 1.5*MENU_BUTTON_HEIGHT;

		if(block->flag & UI_BLOCK_POPUP_MEMORY) {
			bt= ui_popup_menu_memory(block, NULL);

			if(bt)
				offset= -bt->y1 - 0.5f*MENU_BUTTON_HEIGHT;
		}

		block->minbounds= minwidth;
		uiMenuPopupBoundsBlock(block, 1, 20, offset);
	}
	else {
		/* for a header menu we set the direction automatic */
		if(!pup->slideout && flip) {
			sa= CTX_wm_area(C);
			ar= CTX_wm_region(C);

			if(sa && sa->headertype==HEADERDOWN) {
				if(ar && ar->regiontype == RGN_TYPE_HEADER) {
					uiBlockSetDirection(block, UI_TOP);
					uiBlockFlipOrder(block);
				}
			}
		}

		block->minbounds= minwidth;
		uiTextBoundsBlock(block, 50);
	}

	/* if menu slides out of other menu, override direction */
	if(pup->slideout)
		uiBlockSetDirection(block, UI_RIGHT);

	uiEndBlock(C, block);

	return pup->block;
}

uiPopupBlockHandle *ui_popup_menu_create(bContext *C, ARegion *butregion, uiBut *but, uiMenuCreateFunc menu_func, void *arg, char *str)
{
	wmWindow *window= CTX_wm_window(C);
	uiStyle *style= U.uistyles.first;
	uiPopupBlockHandle *handle;
	uiPopupMenu *pup;
	
	pup= MEM_callocN(sizeof(uiPopupMenu), "menu dummy");
	pup->block= uiBeginBlock(C, NULL, "ui_button_menu_create", UI_EMBOSSP);
	pup->layout= uiBlockLayout(pup->block, UI_LAYOUT_VERTICAL, UI_LAYOUT_MENU, 0, 0, 200, 0, style);
	pup->slideout= (but && (but->block->flag & UI_BLOCK_LOOP));
	pup->but= but;
	uiLayoutSetOperatorContext(pup->layout, WM_OP_INVOKE_REGION_WIN);

	if(!but) {
		/* no button to start from, means we are a popup */
		pup->mx= window->eventstate->x;
		pup->my= window->eventstate->y;
		pup->popup= 1;
	}

	if(str) {
		/* menu is created from a string */
		pup->menu_func= ui_block_func_MENUSTR;
		pup->menu_arg= str;
		// XXX pup->block->flag |= UI_BLOCK_NO_FLIP;
	}
	else {
		/* menu is created from a callback */
		pup->menu_func= menu_func;
		pup->menu_arg= arg;
	}
	
	handle= ui_popup_block_create(C, butregion, but, NULL, ui_block_func_POPUP, pup);

	if(!but) {
		handle->popup= 1;

		UI_add_popup_handlers(C, &window->modalhandlers, handle);
		WM_event_add_mousemove(C);
	}
	
	MEM_freeN(pup);

	return handle;
}

/******************** Popup Menu API with begin and end ***********************/

/* only return handler, and set optional title */
uiPopupMenu *uiPupMenuBegin(bContext *C, const char *title, int icon)
{
	uiStyle *style= U.uistyles.first;
	uiPopupMenu *pup= MEM_callocN(sizeof(uiPopupMenu), "popup menu");
	uiBut *but;
	
	pup->block= uiBeginBlock(C, NULL, "uiPupMenuBegin", UI_EMBOSSP);
	pup->block->flag |= UI_BLOCK_POPUP_MEMORY;
	pup->block->puphash= ui_popup_menu_hash((char*)title);
	pup->layout= uiBlockLayout(pup->block, UI_LAYOUT_VERTICAL, UI_LAYOUT_MENU, 0, 0, 200, 0, style);
	uiLayoutSetOperatorContext(pup->layout, WM_OP_EXEC_REGION_WIN);

	/* create in advance so we can let buttons point to retval already */
	pup->block->handle= MEM_callocN(sizeof(uiPopupBlockHandle), "uiPopupBlockHandle");
	
	/* create title button */
	if(title && title[0]) {
		char titlestr[256];
		
		if(icon) {
			sprintf(titlestr, " %s", title);
			uiDefIconTextBut(pup->block, LABEL, 0, icon, titlestr, 0, 0, 200, MENU_BUTTON_HEIGHT, NULL, 0.0, 0.0, 0, 0, "");
		}
		else {
			but= uiDefBut(pup->block, LABEL, 0, (char*)title, 0, 0, 200, MENU_BUTTON_HEIGHT, NULL, 0.0, 0.0, 0, 0, "");
			but->flag= UI_TEXT_LEFT;
		}
	}

	return pup;
}

/* set the whole structure to work */
void uiPupMenuEnd(bContext *C, uiPopupMenu *pup)
{
	wmWindow *window= CTX_wm_window(C);
	uiPopupBlockHandle *menu;
	
	pup->popup= 1;
	pup->mx= window->eventstate->x;
	pup->my= window->eventstate->y;
	
	menu= ui_popup_block_create(C, NULL, NULL, NULL, ui_block_func_POPUP, pup);
	menu->popup= 1;
	
	UI_add_popup_handlers(C, &window->modalhandlers, menu);
	WM_event_add_mousemove(C);
	
	MEM_freeN(pup);
}

uiLayout *uiPupMenuLayout(uiPopupMenu *pup)
{
	return pup->layout;
}

/*************************** Standard Popup Menus ****************************/

static void operator_name_cb(bContext *C, void *arg, int retval)
{
	const char *opname= arg;

	if(opname && retval > 0)
		WM_operator_name_call(C, opname, WM_OP_EXEC_DEFAULT, NULL);
}

static void operator_cb(bContext *C, void *arg, int retval)
{
	wmOperator *op= arg;
	
	if(op && retval > 0)
		WM_operator_call(C, op);
	else
		WM_operator_free(op);
}

static void confirm_cancel_operator(void *opv)
{
	WM_operator_free(opv);
}

static void vconfirm_opname(bContext *C, char *opname, char *title, char *itemfmt, va_list ap)
{
	uiPopupBlockHandle *handle;
	char *s, buf[512];

	s= buf;
	if (title) s+= sprintf(s, "%s%%t|", title);
	vsprintf(s, itemfmt, ap);

	handle= ui_popup_menu_create(C, NULL, NULL, NULL, NULL, buf);

	handle->popup_func= operator_name_cb;
	handle->popup_arg= opname;
}

static void confirm_operator(bContext *C, wmOperator *op, char *title, char *item)
{
	uiPopupBlockHandle *handle;
	char *s, buf[512];
	
	s= buf;
	if (title) s+= sprintf(s, "%s%%t|%s", title, item);
	
	handle= ui_popup_menu_create(C, NULL, NULL, NULL, NULL, buf);

	handle->popup_func= operator_cb;
	handle->popup_arg= op;
	handle->cancel_func= confirm_cancel_operator;
}

void uiPupMenuOkee(bContext *C, char *opname, char *str, ...)
{
	va_list ap;
	char titlestr[256];

	sprintf(titlestr, "OK? %%i%d", ICON_QUESTION);

	va_start(ap, str);
	vconfirm_opname(C, opname, titlestr, str, ap);
	va_end(ap);
}

void uiPupMenuSaveOver(bContext *C, wmOperator *op, char *filename)
{
	size_t len= strlen(filename);

	if(len==0)
		return;

	if(filename[len-1]=='/' || filename[len-1]=='\\') {
		uiPupMenuError(C, "Cannot overwrite a directory");
		WM_operator_free(op);
		return;
	}
	if(BLI_exists(filename)==0)
		operator_cb(C, op, 1);
	else
		confirm_operator(C, op, "Save Over", filename);
}

void uiPupMenuNotice(bContext *C, char *str, ...)
{
	va_list ap;

	va_start(ap, str);
	vconfirm_opname(C, NULL, NULL, str, ap);
	va_end(ap);
}

void uiPupMenuError(bContext *C, char *str, ...)
{
	va_list ap;
	char nfmt[256];
	char titlestr[256];

	sprintf(titlestr, "Error %%i%d", ICON_ERROR);

	sprintf(nfmt, "%s", str);

	va_start(ap, str);
	vconfirm_opname(C, NULL, titlestr, nfmt, ap);
	va_end(ap);
}

void uiPupMenuReports(bContext *C, ReportList *reports)
{
	Report *report;
	DynStr *ds;
	char *str;

	if(!reports || !reports->list.first)
		return;
	if(!CTX_wm_window(C))
		return;

	ds= BLI_dynstr_new();

	for(report=reports->list.first; report; report=report->next) {
		if(report->type <= reports->printlevel)
			; /* pass */
		else if(report->type >= RPT_ERROR)
			BLI_dynstr_appendf(ds, "Error %%i%d%%t|%s", ICON_ERROR, report->message);
		else if(report->type >= RPT_WARNING)
			BLI_dynstr_appendf(ds, "Warning %%i%d%%t|%s", ICON_ERROR, report->message);
		else if(report->type >= RPT_INFO)
			BLI_dynstr_appendf(ds, "Info %%t|%s", report->message);
	}

	str= BLI_dynstr_get_cstring(ds);
	if(str[0] != '\0')
		ui_popup_menu_create(C, NULL, NULL, NULL, NULL, str);
	MEM_freeN(str);

	BLI_dynstr_free(ds);
}

void uiPupMenuInvoke(bContext *C, const char *idname)
{
	uiPopupMenu *pup;
	uiLayout *layout;
	Menu menu;
	MenuType *mt= WM_menutype_find(idname, TRUE);

	if(mt==NULL) {
		printf("uiPupMenuInvoke: named menu \"%s\" not found\n", idname);
		return;
	}

	if(mt->poll && mt->poll(C, mt)==0)
		return;

	pup= uiPupMenuBegin(C, mt->label, 0);
	layout= uiPupMenuLayout(pup);

	menu.layout= layout;
	menu.type= mt;

	mt->draw(C, &menu);

	uiPupMenuEnd(C, pup);
}


/*************************** Popup Block API **************************/

void uiPupBlockO(bContext *C, uiBlockCreateFunc func, void *arg, char *opname, int opcontext)
{
	wmWindow *window= CTX_wm_window(C);
	uiPopupBlockHandle *handle;
	
	handle= ui_popup_block_create(C, NULL, NULL, func, NULL, arg);
	handle->popup= 1;
	handle->optype= (opname)? WM_operatortype_find(opname, 0): NULL;
	handle->opcontext= opcontext;
	
	UI_add_popup_handlers(C, &window->modalhandlers, handle);
	WM_event_add_mousemove(C);
}

void uiPupBlock(bContext *C, uiBlockCreateFunc func, void *arg)
{
	uiPupBlockO(C, func, arg, NULL, 0);
}

void uiPupBlockOperator(bContext *C, uiBlockCreateFunc func, wmOperator *op, int opcontext)
{
	wmWindow *window= CTX_wm_window(C);
	uiPopupBlockHandle *handle;
	
	handle= ui_popup_block_create(C, NULL, NULL, func, NULL, op);
	handle->popup= 1;
	handle->retvalue= 1;

	handle->popup_arg= op;
	handle->popup_func= operator_cb;
	handle->cancel_func= confirm_cancel_operator;
	handle->opcontext= opcontext;
	
	UI_add_popup_handlers(C, &window->modalhandlers, handle);
	WM_event_add_mousemove(C);
}

void uiPupBlockClose(bContext *C, uiBlock *block)
{
	if(block->handle) {
		UI_remove_popup_handlers(&CTX_wm_window(C)->modalhandlers, block->handle);
		ui_popup_block_free(C, block->handle);
	}
}
<|MERGE_RESOLUTION|>--- conflicted
+++ resolved
@@ -1731,16 +1731,11 @@
 {
 	static short colormode= 0;	/* temp? 0=rgb, 1=hsv, 2=hex */
 	uiBut *bt;
-<<<<<<< HEAD
-	int width;
-	static char tip[50];
-=======
 	int width, butwidth;
 	static char tip[50];
 	static float hsv[3];
 	static char hexcol[128];
 	const char *propname = RNA_property_identifier(prop);
->>>>>>> 7a76bc9a
 	
 	width= PICKER_TOTAL_W;
 	butwidth = width - UI_UNIT_X - 10;
@@ -1750,13 +1745,6 @@
 		sprintf(tip, "Value in Display Color Space");
 	else
 		sprintf(tip, "Value in Linear RGB Color Space");
-<<<<<<< HEAD
-	
-	/* HS circle */
-	bt= uiDefButF(block, HSVCIRCLE, retval, "",	0, 0,SPICK1,SPICK1, col, 0.0, 0.0, 0, 0, "");
-	uiButSetFunc(bt, do_picker_small_cb, bt, hsv);
-=======
->>>>>>> 7a76bc9a
 	
 	RNA_property_float_get_array(ptr, prop, rgb);
 	rgb_to_hsv(rgb[0], rgb[1], rgb[2], hsv, hsv+1, hsv+2);
@@ -1791,16 +1779,6 @@
 	
 	/* RGB values */
 	uiBlockBeginAlign(block);
-<<<<<<< HEAD
-	bt= uiDefButF(block, NUMSLI, 0, "R ",	0, -60, width, 19, col, 0.0, 1.0, 10, 3, tip);
-	uiButSetFunc(bt, do_palette1_cb, bt, hsv);
-	bt= uiDefButF(block, NUMSLI, 0, "G ",	0, -80, width, 19, col+1, 0.0, 1.0, 10, 3, tip);
-	uiButSetFunc(bt, do_palette1_cb, bt, hsv);
-	bt= uiDefButF(block, NUMSLI, 0, "B ",	0, -100, width, 19, col+2, 0.0, 1.0, 10, 3, tip);
-	uiButSetFunc(bt, do_palette1_cb, bt, hsv);
-	uiBlockEndAlign(block);
-
-=======
 	bt= uiDefButR(block, NUMSLI, 0, "R ",	0, -60, butwidth, UI_UNIT_Y, ptr, propname, 0, 0.0, 0.0, 0, 0, "");
 	uiButSetFunc(bt, do_picker_rna_cb, bt, NULL);
 	bt= uiDefButR(block, NUMSLI, 0, "G ",	0, -80, butwidth, UI_UNIT_Y, ptr, propname, 1, 0.0, 0.0, 0, 0, "");
@@ -1811,7 +1789,6 @@
 	// but need to use uiButSetFunc for updating other fake buttons
 	
 	/* HSV values */
->>>>>>> 7a76bc9a
 	uiBlockBeginAlign(block);
 	bt= uiDefButF(block, NUMSLI, 0, "H ",	0, -60, butwidth, UI_UNIT_Y, hsv, 0.0, 1.0, 10, 3, "");
 	uiButSetFunc(bt, do_hsv_rna_cb, bt, hsv);
@@ -1874,10 +1851,6 @@
 	
 	block= uiBeginBlock(C, handle->region, "colorpicker", UI_EMBOSS);
 	
-<<<<<<< HEAD
-	/* XXX ideally the colour picker buttons would reference the rna property itself */
-=======
->>>>>>> 7a76bc9a
 	if (but->rnaprop) {
 		if (RNA_property_subtype(but->rnaprop) == PROP_COLOR_GAMMA) {
 			block->color_profile = BLI_PR_NONE;
