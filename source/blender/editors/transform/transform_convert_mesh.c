--- conflicted
+++ resolved
@@ -1650,11 +1650,7 @@
       else if (prop_mode || BM_elem_flag_test(eve, BM_ELEM_SELECT)) {
         float *bweight = (cd_vert_bweight_offset != -1) ?
                              BM_ELEM_CD_GET_VOID_P(eve, cd_vert_bweight_offset) :
-<<<<<<< HEAD
-                             (cd_vert_crease_offset != -1) ?
-=======
                          (cd_vert_crease_offset != -1) ?
->>>>>>> ec2e9a43
                              BM_ELEM_CD_GET_VOID_P(eve, cd_vert_crease_offset) :
                              NULL;
 
