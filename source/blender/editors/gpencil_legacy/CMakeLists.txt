--- conflicted
+++ resolved
@@ -11,11 +11,6 @@
   ../../imbuf
   ../../makesrna
   ../../windowmanager
-<<<<<<< HEAD
-  ../../../../intern/guardedalloc
-  ../../../../intern/atomic
-=======
->>>>>>> c6adafd8
   ../../bmesh
   # RNA_prototypes.h
   ${CMAKE_BINARY_DIR}/source/blender/makesrna
