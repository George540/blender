/*
 * ***** BEGIN GPL LICENSE BLOCK *****
 *
 * This program is free software; you can redistribute it and/or
 * modify it under the terms of the GNU General Public License
 * as published by the Free Software Foundation; either version 2
 * of the License, or (at your option) any later version.
 *
 * This program is distributed in the hope that it will be useful,
 * but WITHOUT ANY WARRANTY; without even the implied warranty of
 * MERCHANTABILITY or FITNESS FOR A PARTICULAR PURPOSE.  See the
 * GNU General Public License for more details.
 *
 * You should have received a copy of the GNU General Public License
 * along with this program; if not, write to the Free Software Foundation,
 * Inc., 51 Franklin Street, Fifth Floor, Boston, MA 02110-1301, USA.
 *
 * The Original Code is Copyright (C) 2007 by Janne Karhu.
 * All rights reserved.
 *
 * The Original Code is: all of this file.
 *
 * Contributor(s): none yet.
 *
 * ***** END GPL LICENSE BLOCK *****
 */

/** \file blender/editors/physics/particle_edit_undo.c
 *  \ingroup edphys
 */

#include <stdlib.h>
#include <math.h>
#include <string.h>
#include <assert.h>

#include "MEM_guardedalloc.h"

#include "DNA_scene_types.h"
#include "DNA_meshdata_types.h"
#include "DNA_windowmanager_types.h"

#include "BLI_listbase.h"
#include "BLI_string.h"
#include "BLI_utildefines.h"

#include "BKE_global.h"
#include "BKE_particle.h"
#include "BKE_pointcache.h"
#include "BKE_context.h"
#include "BKE_main.h"
#include "BKE_undo_system.h"

<<<<<<< HEAD
#include "DEG_depsgraph.h"

=======
#include "ED_object.h"
>>>>>>> 473f17b3
#include "ED_particle.h"
#include "ED_physics.h"

#include "particle_edit_utildefines.h"

#include "physics_intern.h"

/* -------------------------------------------------------------------- */
/** \name Undo Conversion
 * \{ */

static void undoptcache_from_editcache(PTCacheUndo *undo, PTCacheEdit *edit)
{
	PTCacheEditPoint *point;
	int i;

	size_t mem_used_prev = MEM_get_memory_in_use();

	undo->totpoint= edit->totpoint;

	if (edit->psys) {
		ParticleData *pa;

		pa= undo->particles= MEM_dupallocN(edit->psys->particles);

		for (i=0; i<edit->totpoint; i++, pa++) {
			pa->hair= MEM_dupallocN(pa->hair);
		}

		undo->psys_flag = edit->psys->flag;
	}
	else {
		PTCacheMem *pm;

		BLI_duplicatelist(&undo->mem_cache, &edit->pid.cache->mem_cache);
		pm = undo->mem_cache.first;

		for (; pm; pm=pm->next) {
			for (i=0; i<BPHYS_TOT_DATA; i++) {
				pm->data[i] = MEM_dupallocN(pm->data[i]);
			}
		}
	}

	point= undo->points = MEM_dupallocN(edit->points);
	undo->totpoint = edit->totpoint;

	for (i=0; i<edit->totpoint; i++, point++) {
		point->keys= MEM_dupallocN(point->keys);
		/* no need to update edit key->co & key->time pointers here */
	}

	size_t mem_used_curr = MEM_get_memory_in_use();

	undo->undo_size = mem_used_prev < mem_used_curr ? mem_used_curr - mem_used_prev : sizeof(PTCacheUndo);
}

static void undoptcache_to_editcache(PTCacheUndo *undo, PTCacheEdit *edit)
{
	ParticleSystem *psys = edit->psys;
	ParticleData *pa;
	HairKey *hkey;
	POINT_P; KEY_K;

	LOOP_POINTS {
		if (psys && psys->particles[p].hair) {
			MEM_freeN(psys->particles[p].hair);
		}

		if (point->keys) {
			MEM_freeN(point->keys);
		}
	}
	if (psys && psys->particles) {
		MEM_freeN(psys->particles);
	}
	if (edit->points) {
		MEM_freeN(edit->points);
	}
	if (edit->mirror_cache) {
		MEM_freeN(edit->mirror_cache);
		edit->mirror_cache= NULL;
	}

	edit->points= MEM_dupallocN(undo->points);
	edit->totpoint = undo->totpoint;

	LOOP_POINTS {
		point->keys= MEM_dupallocN(point->keys);
	}

	if (psys) {
		psys->particles= MEM_dupallocN(undo->particles);

		psys->totpart= undo->totpoint;

		LOOP_POINTS {
			pa = psys->particles + p;
			hkey= pa->hair = MEM_dupallocN(pa->hair);

			LOOP_KEYS {
				key->co= hkey->co;
				key->time= &hkey->time;
				hkey++;
			}
		}

		psys->flag = undo->psys_flag;
	}
	else {
		PTCacheMem *pm;
		int i;

		BKE_ptcache_free_mem(&edit->pid.cache->mem_cache);

		BLI_duplicatelist(&edit->pid.cache->mem_cache, &undo->mem_cache);

		pm = edit->pid.cache->mem_cache.first;

		for (; pm; pm=pm->next) {
			for (i = 0; i < BPHYS_TOT_DATA; i++) {
				pm->data[i] = MEM_dupallocN(pm->data[i]);
			}
			BKE_ptcache_mem_pointers_init(pm);

			LOOP_POINTS {
				LOOP_KEYS {
					if ((int)key->ftime == (int)pm->frame) {
						key->co = pm->cur[BPHYS_DATA_LOCATION];
						key->vel = pm->cur[BPHYS_DATA_VELOCITY];
						key->rot = pm->cur[BPHYS_DATA_ROTATION];
						key->time = &key->ftime;
					}
				}
				BKE_ptcache_mem_pointers_incr(pm);
			}
		}
	}
}

<<<<<<< HEAD
void PE_undo_push(Scene *scene, ViewLayer *view_layer, const char *str)
{
	PTCacheEdit *edit= PE_get_current(scene, view_layer, OBACT(view_layer));
	PTCacheUndo *undo;
	int nr;

	if (!edit) return;

	/* remove all undos after (also when curundo==NULL) */
	while (edit->undo.last != edit->curundo) {
		undo= edit->undo.last;
		BLI_remlink(&edit->undo, undo);
		free_PTCacheUndo(undo);
		MEM_freeN(undo);
	}

	/* make new */
	edit->curundo= undo= MEM_callocN(sizeof(PTCacheUndo), "particle undo file");
	BLI_strncpy(undo->name, str, sizeof(undo->name));
	BLI_addtail(&edit->undo, undo);

	/* and limit amount to the maximum */
	nr= 0;
	undo= edit->undo.last;
	while (undo) {
		nr++;
		if (nr==U.undosteps) break;
		undo= undo->prev;
	}
	if (undo) {
		while (edit->undo.first != undo) {
			PTCacheUndo *first= edit->undo.first;
			BLI_remlink(&edit->undo, first);
			free_PTCacheUndo(first);
			MEM_freeN(first);
=======
static void undoptcache_free_data(PTCacheUndo *undo)
{
	PTCacheEditPoint *point;
	int i;

	for (i = 0, point=undo->points; i < undo->totpoint; i++, point++) {
		if (undo->particles && (undo->particles + i)->hair) {
			MEM_freeN((undo->particles + i)->hair);
		}
		if (point->keys) {
			MEM_freeN(point->keys);
>>>>>>> 473f17b3
		}
	}
	if (undo->points) {
		MEM_freeN(undo->points);
	}
	if (undo->particles) {
		MEM_freeN(undo->particles);
	}
	BKE_ptcache_free_mem(&undo->mem_cache);
}

<<<<<<< HEAD
void PE_undo_step(Scene *scene, ViewLayer *view_layer, int step)
{
	PTCacheEdit *edit= PE_get_current(scene, view_layer, OBACT(view_layer));
=======
/** \} */
>>>>>>> 473f17b3

/* -------------------------------------------------------------------- */
/** \name Implements ED Undo System
 * \{ */

<<<<<<< HEAD
	if (step==0) {
		get_PTCacheUndo(edit, edit->curundo);
	}
	else if (step==1) {

		if (edit->curundo==NULL || edit->curundo->prev==NULL) {
			/* pass */
		}
		else {
			if (G.debug & G_DEBUG) printf("undo %s\n", edit->curundo->name);
			edit->curundo= edit->curundo->prev;
			get_PTCacheUndo(edit, edit->curundo);
		}
	}
	else {
		/* curundo has to remain current situation! */

		if (edit->curundo==NULL || edit->curundo->next==NULL) {
			/* pass */
		}
		else {
			get_PTCacheUndo(edit, edit->curundo->next);
			edit->curundo= edit->curundo->next;
			if (G.debug & G_DEBUG) printf("redo %s\n", edit->curundo->name);
		}
	}

	DEG_id_tag_update(&OBACT(view_layer)->id, OB_RECALC_DATA);
}

bool PE_undo_is_valid(Scene *scene, ViewLayer *view_layer)
{
	PTCacheEdit *edit= PE_get_current(scene, view_layer, OBACT(view_layer));

	if (edit) {
		return (edit->undo.last != edit->undo.first);
	}
	return 0;
=======
typedef struct ParticleUndoStep {
	UndoStep step;
	UndoRefID_Scene scene_ref;
	UndoRefID_Object object_ref;
	PTCacheUndo data;
} ParticleUndoStep;

static bool particle_undosys_poll(struct bContext *C)
{
	Scene *scene = CTX_data_scene(C);
	Object *ob = OBACT;
	PTCacheEdit *edit = PE_get_current(scene, ob);
	return (edit != NULL);
}

static bool particle_undosys_step_encode(struct bContext *C, UndoStep *us_p)
{
	ParticleUndoStep *us = (ParticleUndoStep *)us_p;
	us->scene_ref.ptr = CTX_data_scene(C);
	us->object_ref.ptr = us->scene_ref.ptr->basact->object;
	PTCacheEdit *edit = PE_get_current(us->scene_ref.ptr, us->object_ref.ptr);
	undoptcache_from_editcache(&us->data, edit);
	return true;
>>>>>>> 473f17b3
}

static void particle_undosys_step_decode(struct bContext *C, UndoStep *us_p, int UNUSED(dir))
{
<<<<<<< HEAD
	PTCacheUndo *undo;

	if (edit==NULL) return;

	undo= edit->undo.first;
	while (undo) {
		free_PTCacheUndo(undo);
		undo= undo->next;
=======
	/* TODO(campbell): undo_system: use low-level API to set mode. */
	ED_object_mode_set(C, OB_MODE_PARTICLE_EDIT);
	BLI_assert(particle_undosys_poll(C));

	ParticleUndoStep *us = (ParticleUndoStep *)us_p;
	Scene *scene = us->scene_ref.ptr;
	Object *ob = us->object_ref.ptr;
	PTCacheEdit *edit = PE_get_current(scene, ob);
	if (edit) {
		undoptcache_to_editcache(&us->data, edit);
		DAG_id_tag_update(&ob->id, OB_RECALC_DATA);
	}
	else {
		BLI_assert(0);
>>>>>>> 473f17b3
	}
}

<<<<<<< HEAD
void PE_undo(Scene *scene, ViewLayer *view_layer)
{
	PE_undo_step(scene, view_layer, 1);
}

void PE_redo(Scene *scene, ViewLayer *view_layer)
{
	PE_undo_step(scene, view_layer, -1);
}

void PE_undo_number(Scene *scene, ViewLayer *view_layer, int nr)
{
	PTCacheEdit *edit= PE_get_current(scene, view_layer, OBACT(view_layer));
	PTCacheUndo *undo;
	int a=0;

	for (undo= edit->undo.first; undo; undo= undo->next, a++) {
		if (a==nr) break;
	}
	edit->curundo= undo;
	PE_undo_step(scene, view_layer, 0);
=======
static void particle_undosys_step_free(UndoStep *us_p)
{
	ParticleUndoStep *us = (ParticleUndoStep *)us_p;
	undoptcache_free_data(&us->data);
}

static void particle_undosys_foreach_ID_ref(
        UndoStep *us_p, UndoTypeForEachIDRefFn foreach_ID_ref_fn, void *user_data)
{
	ParticleUndoStep *us = (ParticleUndoStep *)us_p;
	foreach_ID_ref_fn(user_data, ((UndoRefID *)&us->scene_ref));
	foreach_ID_ref_fn(user_data, ((UndoRefID *)&us->object_ref));
}

/* Export for ED_undo_sys. */
void ED_particle_undosys_type(UndoType *ut)
{
	ut->name = "Edit Particle";
	ut->poll = particle_undosys_poll;
	ut->step_encode = particle_undosys_step_encode;
	ut->step_decode = particle_undosys_step_decode;
	ut->step_free = particle_undosys_step_free;

	ut->step_foreach_ID_ref = particle_undosys_foreach_ID_ref;

	ut->mode = BKE_UNDOTYPE_MODE_STORE;
	ut->use_context = true;

	ut->step_size = sizeof(ParticleUndoStep);
>>>>>>> 473f17b3
}

/** \} */

<<<<<<< HEAD
/* get name of undo item, return null if no item with this index */
/* if active pointer, set it to 1 if true */
const char *PE_undo_get_name(Scene *scene, ViewLayer *view_layer, int nr, bool *r_active)
{
	PTCacheEdit *edit= PE_get_current(scene, view_layer, OBACT(view_layer));
	PTCacheUndo *undo;

	if (r_active) *r_active = false;

	if (edit) {
		undo= BLI_findlink(&edit->undo, nr);
		if (undo) {
			if (r_active && (undo == edit->curundo)) {
				*r_active = true;
			}
			return undo->name;
		}
	}
	return NULL;
}
=======
/* -------------------------------------------------------------------- */
/** \name Utilities
 * \{ */

void PE_undo_push(struct Scene *scene, const char *str)
{
	wmWindowManager *wm = G.main->wm.first;
	bContext *C_temp = CTX_create();
	CTX_data_scene_set(C_temp, scene);
	BKE_undosys_step_push_with_type(wm->undo_stack, C_temp, str, BKE_UNDOSYS_TYPE_PARTICLE);
	CTX_free(C_temp);
}

/** \} */
>>>>>>> 473f17b3
<|MERGE_RESOLUTION|>--- conflicted
+++ resolved
@@ -51,12 +51,9 @@
 #include "BKE_main.h"
 #include "BKE_undo_system.h"
 
-<<<<<<< HEAD
 #include "DEG_depsgraph.h"
 
-=======
 #include "ED_object.h"
->>>>>>> 473f17b3
 #include "ED_particle.h"
 #include "ED_physics.h"
 
@@ -197,43 +194,6 @@
 	}
 }
 
-<<<<<<< HEAD
-void PE_undo_push(Scene *scene, ViewLayer *view_layer, const char *str)
-{
-	PTCacheEdit *edit= PE_get_current(scene, view_layer, OBACT(view_layer));
-	PTCacheUndo *undo;
-	int nr;
-
-	if (!edit) return;
-
-	/* remove all undos after (also when curundo==NULL) */
-	while (edit->undo.last != edit->curundo) {
-		undo= edit->undo.last;
-		BLI_remlink(&edit->undo, undo);
-		free_PTCacheUndo(undo);
-		MEM_freeN(undo);
-	}
-
-	/* make new */
-	edit->curundo= undo= MEM_callocN(sizeof(PTCacheUndo), "particle undo file");
-	BLI_strncpy(undo->name, str, sizeof(undo->name));
-	BLI_addtail(&edit->undo, undo);
-
-	/* and limit amount to the maximum */
-	nr= 0;
-	undo= edit->undo.last;
-	while (undo) {
-		nr++;
-		if (nr==U.undosteps) break;
-		undo= undo->prev;
-	}
-	if (undo) {
-		while (edit->undo.first != undo) {
-			PTCacheUndo *first= edit->undo.first;
-			BLI_remlink(&edit->undo, first);
-			free_PTCacheUndo(first);
-			MEM_freeN(first);
-=======
 static void undoptcache_free_data(PTCacheUndo *undo)
 {
 	PTCacheEditPoint *point;
@@ -245,7 +205,6 @@
 		}
 		if (point->keys) {
 			MEM_freeN(point->keys);
->>>>>>> 473f17b3
 		}
 	}
 	if (undo->points) {
@@ -257,58 +216,12 @@
 	BKE_ptcache_free_mem(&undo->mem_cache);
 }
 
-<<<<<<< HEAD
-void PE_undo_step(Scene *scene, ViewLayer *view_layer, int step)
-{
-	PTCacheEdit *edit= PE_get_current(scene, view_layer, OBACT(view_layer));
-=======
 /** \} */
->>>>>>> 473f17b3
 
 /* -------------------------------------------------------------------- */
 /** \name Implements ED Undo System
  * \{ */
 
-<<<<<<< HEAD
-	if (step==0) {
-		get_PTCacheUndo(edit, edit->curundo);
-	}
-	else if (step==1) {
-
-		if (edit->curundo==NULL || edit->curundo->prev==NULL) {
-			/* pass */
-		}
-		else {
-			if (G.debug & G_DEBUG) printf("undo %s\n", edit->curundo->name);
-			edit->curundo= edit->curundo->prev;
-			get_PTCacheUndo(edit, edit->curundo);
-		}
-	}
-	else {
-		/* curundo has to remain current situation! */
-
-		if (edit->curundo==NULL || edit->curundo->next==NULL) {
-			/* pass */
-		}
-		else {
-			get_PTCacheUndo(edit, edit->curundo->next);
-			edit->curundo= edit->curundo->next;
-			if (G.debug & G_DEBUG) printf("redo %s\n", edit->curundo->name);
-		}
-	}
-
-	DEG_id_tag_update(&OBACT(view_layer)->id, OB_RECALC_DATA);
-}
-
-bool PE_undo_is_valid(Scene *scene, ViewLayer *view_layer)
-{
-	PTCacheEdit *edit= PE_get_current(scene, view_layer, OBACT(view_layer));
-
-	if (edit) {
-		return (edit->undo.last != edit->undo.first);
-	}
-	return 0;
-=======
 typedef struct ParticleUndoStep {
 	UndoStep step;
 	UndoRefID_Scene scene_ref;
@@ -319,34 +232,26 @@
 static bool particle_undosys_poll(struct bContext *C)
 {
 	Scene *scene = CTX_data_scene(C);
-	Object *ob = OBACT;
+	ViewLayer *view_layer = CTX_data_view_layer(C);
+	Object *ob = OBACT(view_layer);
 	PTCacheEdit *edit = PE_get_current(scene, ob);
+	
 	return (edit != NULL);
 }
 
 static bool particle_undosys_step_encode(struct bContext *C, UndoStep *us_p)
 {
 	ParticleUndoStep *us = (ParticleUndoStep *)us_p;
+	ViewLayer *view_layer = CTX_data_view_layer(C);
 	us->scene_ref.ptr = CTX_data_scene(C);
-	us->object_ref.ptr = us->scene_ref.ptr->basact->object;
+	us->object_ref.ptr = OBACT(view_layer);
 	PTCacheEdit *edit = PE_get_current(us->scene_ref.ptr, us->object_ref.ptr);
 	undoptcache_from_editcache(&us->data, edit);
 	return true;
->>>>>>> 473f17b3
 }
 
 static void particle_undosys_step_decode(struct bContext *C, UndoStep *us_p, int UNUSED(dir))
 {
-<<<<<<< HEAD
-	PTCacheUndo *undo;
-
-	if (edit==NULL) return;
-
-	undo= edit->undo.first;
-	while (undo) {
-		free_PTCacheUndo(undo);
-		undo= undo->next;
-=======
 	/* TODO(campbell): undo_system: use low-level API to set mode. */
 	ED_object_mode_set(C, OB_MODE_PARTICLE_EDIT);
 	BLI_assert(particle_undosys_poll(C));
@@ -357,37 +262,13 @@
 	PTCacheEdit *edit = PE_get_current(scene, ob);
 	if (edit) {
 		undoptcache_to_editcache(&us->data, edit);
-		DAG_id_tag_update(&ob->id, OB_RECALC_DATA);
+		DEG_id_tag_update(&ob->id, OB_RECALC_DATA);
 	}
 	else {
 		BLI_assert(0);
->>>>>>> 473f17b3
-	}
-}
-
-<<<<<<< HEAD
-void PE_undo(Scene *scene, ViewLayer *view_layer)
-{
-	PE_undo_step(scene, view_layer, 1);
-}
-
-void PE_redo(Scene *scene, ViewLayer *view_layer)
-{
-	PE_undo_step(scene, view_layer, -1);
-}
-
-void PE_undo_number(Scene *scene, ViewLayer *view_layer, int nr)
-{
-	PTCacheEdit *edit= PE_get_current(scene, view_layer, OBACT(view_layer));
-	PTCacheUndo *undo;
-	int a=0;
-
-	for (undo= edit->undo.first; undo; undo= undo->next, a++) {
-		if (a==nr) break;
-	}
-	edit->curundo= undo;
-	PE_undo_step(scene, view_layer, 0);
-=======
+	}
+}
+
 static void particle_undosys_step_free(UndoStep *us_p)
 {
 	ParticleUndoStep *us = (ParticleUndoStep *)us_p;
@@ -417,45 +298,6 @@
 	ut->use_context = true;
 
 	ut->step_size = sizeof(ParticleUndoStep);
->>>>>>> 473f17b3
-}
-
-/** \} */
-
-<<<<<<< HEAD
-/* get name of undo item, return null if no item with this index */
-/* if active pointer, set it to 1 if true */
-const char *PE_undo_get_name(Scene *scene, ViewLayer *view_layer, int nr, bool *r_active)
-{
-	PTCacheEdit *edit= PE_get_current(scene, view_layer, OBACT(view_layer));
-	PTCacheUndo *undo;
-
-	if (r_active) *r_active = false;
-
-	if (edit) {
-		undo= BLI_findlink(&edit->undo, nr);
-		if (undo) {
-			if (r_active && (undo == edit->curundo)) {
-				*r_active = true;
-			}
-			return undo->name;
-		}
-	}
-	return NULL;
-}
-=======
-/* -------------------------------------------------------------------- */
-/** \name Utilities
- * \{ */
-
-void PE_undo_push(struct Scene *scene, const char *str)
-{
-	wmWindowManager *wm = G.main->wm.first;
-	bContext *C_temp = CTX_create();
-	CTX_data_scene_set(C_temp, scene);
-	BKE_undosys_step_push_with_type(wm->undo_stack, C_temp, str, BKE_UNDOSYS_TYPE_PARTICLE);
-	CTX_free(C_temp);
-}
-
-/** \} */
->>>>>>> 473f17b3
+}
+
+/** \} */