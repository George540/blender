/* SPDX-FileCopyrightText: 2023 Blender Authors
 *
 * SPDX-License-Identifier: GPL-2.0-or-later */

#include "AS_asset_representation.hh"

#include "BLI_listbase.h"
#include "BLI_string_search.hh"

#include "DNA_space_types.h"

#include "BKE_asset.h"
#include "BKE_context.h"
#include "BKE_idprop.h"
#include "BKE_lib_id.h"
#include "BKE_node_runtime.hh"
#include "BKE_node_tree_update.h"
#include "BKE_screen.h"

#include "NOD_socket.hh"
#include "NOD_socket_search_link.hh"

#include "BLT_translation.h"

#include "RNA_access.hh"

#include "WM_api.hh"

#include "DEG_depsgraph_build.h"

#include "ED_asset.hh"
#include "ED_node.hh"

#include "node_intern.hh"

using blender::nodes::SocketLinkOperation;

namespace blender::ed::space_node {

struct LinkDragSearchStorage {
  bNode &from_node;
  bNodeSocket &from_socket;
  float2 cursor;
  Vector<SocketLinkOperation> search_link_ops;
  char search[256];
  bool update_items_tag = true;

  eNodeSocketInOut in_out() const
  {
    return static_cast<eNodeSocketInOut>(from_socket.in_out);
  }
};

static void link_drag_search_listen_fn(const wmRegionListenerParams *params, void *arg)
{
  LinkDragSearchStorage &storage = *static_cast<LinkDragSearchStorage *>(arg);
  const wmNotifier *wmn = params->notifier;

  switch (wmn->category) {
    case NC_ASSET:
      if (wmn->data == ND_ASSET_LIST_READING) {
        storage.update_items_tag = true;
      }
      break;
  }
}

static void add_reroute_node_fn(nodes::LinkSearchOpParams &params)
{
  bNode &reroute = params.add_node("NodeReroute");
  if (params.socket.in_out == SOCK_IN) {
    nodeAddLink(&params.node_tree,
                &reroute,
                static_cast<bNodeSocket *>(reroute.outputs.first),
                &params.node,
                &params.socket);
  }
  else {
    nodeAddLink(&params.node_tree,
                &params.node,
                &params.socket,
                &reroute,
                static_cast<bNodeSocket *>(reroute.inputs.first));
  }
}

static void add_group_input_node_fn(nodes::LinkSearchOpParams &params)
{
  /* Add a group input based on the connected socket, and add a new group input node. */
  bNodeSocket *interface_socket = bke::ntreeAddSocketInterfaceFromSocket(
      &params.node_tree, &params.node, &params.socket);
  const int group_input_index = BLI_findindex(&params.node_tree.inputs, interface_socket);
  bNode &group_input = params.add_node("NodeGroupInput");

  /* This is necessary to create the new sockets in the other input nodes. */
  ED_node_tree_propagate_change(&params.C, CTX_data_main(&params.C), &params.node_tree);

  /* Hide the new input in all other group input nodes, to avoid making them taller. */
  for (bNode *node : params.node_tree.all_nodes()) {
    if (node->type == NODE_GROUP_INPUT) {
      bNodeSocket *new_group_input_socket = (bNodeSocket *)BLI_findlink(&node->outputs,
                                                                        group_input_index);
      new_group_input_socket->flag |= SOCK_HIDDEN;
    }
  }

  /* Hide all existing inputs in the new group input node, to only display the new one. */
  LISTBASE_FOREACH (bNodeSocket *, socket, &group_input.outputs) {
    socket->flag |= SOCK_HIDDEN;
  }

  bNodeSocket *socket = (bNodeSocket *)BLI_findlink(&group_input.outputs, group_input_index);
  if (socket == nullptr) {
    /* Adding sockets can fail in some cases. There's no good reason not to be safe here. */
    return;
  }
  /* Unhide the socket for the new input in the new node and make a connection to it. */
  socket->flag &= ~SOCK_HIDDEN;
  nodeAddLink(&params.node_tree, &group_input, socket, &params.node, &params.socket);

  bke::node_socket_move_default_value(
      *CTX_data_main(&params.C), params.node_tree, params.socket, *socket);
}

static void add_existing_group_input_fn(nodes::LinkSearchOpParams &params,
                                        const bNodeSocket &interface_socket)
{
  const int group_input_index = BLI_findindex(&params.node_tree.inputs, &interface_socket);
  bNode &group_input = params.add_node("NodeGroupInput");

  LISTBASE_FOREACH (bNodeSocket *, socket, &group_input.outputs) {
    socket->flag |= SOCK_HIDDEN;
  }

  bNodeSocket *socket = (bNodeSocket *)BLI_findlink(&group_input.outputs, group_input_index);
  if (socket == nullptr) {
    /* Adding sockets can fail in some cases. There's no good reason not to be safe here. */
    return;
  }

  socket->flag &= ~SOCK_HIDDEN;
  nodeAddLink(&params.node_tree, &group_input, socket, &params.node, &params.socket);
}

/**
 * \note This could use #search_link_ops_for_socket_templates, but we have to store the inputs and
 * outputs as IDProperties for assets because of asset indexing, so that's all we have without
 * loading the file.
 */
static void search_link_ops_for_asset_metadata(const bNodeTree &node_tree,
                                               const bNodeSocket &socket,
                                               const asset_system::AssetRepresentation &asset,
                                               Vector<SocketLinkOperation> &search_link_ops)
{
  const AssetMetaData &asset_data = asset.get_metadata();
  const IDProperty *tree_type = BKE_asset_metadata_idprop_find(&asset_data, "type");
  if (tree_type == nullptr || IDP_Int(tree_type) != node_tree.type) {
    return;
  }

  const bNodeTreeType &node_tree_type = *node_tree.typeinfo;
  const eNodeSocketInOut in_out = socket.in_out == SOCK_OUT ? SOCK_IN : SOCK_OUT;

  const IDProperty *sockets = BKE_asset_metadata_idprop_find(
      &asset_data, in_out == SOCK_IN ? "inputs" : "outputs");

  int weight = -1;
  Set<StringRef> socket_names;
  LISTBASE_FOREACH (IDProperty *, socket_property, &sockets->data.group) {
    if (socket_property->type != IDP_STRING) {
      continue;
    }
    const char *socket_idname = IDP_String(socket_property);
    const bNodeSocketType *socket_type = nodeSocketTypeFind(socket_idname);
    if (socket_type == nullptr) {
      continue;
    }
    eNodeSocketDatatype from = (eNodeSocketDatatype)socket.type;
    eNodeSocketDatatype to = (eNodeSocketDatatype)socket_type->type;
    if (socket.in_out == SOCK_OUT) {
      std::swap(from, to);
    }
    if (node_tree_type.validate_link && !node_tree_type.validate_link(from, to)) {
      continue;
    }
    if (!socket_names.add(socket_property->name)) {
      /* See comment in #search_link_ops_for_declarations. */
      continue;
    }

    const StringRef asset_name = asset.get_name();
    const StringRef socket_name = socket_property->name;

    search_link_ops.append(
        {asset_name + " " + UI_MENU_ARROW_SEP + socket_name,
         [&asset, socket_property, in_out](nodes::LinkSearchOpParams &params) {
           Main &bmain = *CTX_data_main(&params.C);

           bNode &node = params.add_node(params.node_tree.typeinfo->group_idname);
           node.flag &= ~NODE_OPTIONS;

           node.id = asset::asset_local_id_ensure_imported(bmain, asset);
           id_us_plus(node.id);
           BKE_ntree_update_tag_node_property(&params.node_tree, &node);
           DEG_relations_tag_update(&bmain);

           /* Create the inputs and outputs on the new node. */
           nodes::update_node_declaration_and_sockets(params.node_tree, node);

           bNodeSocket *new_node_socket = bke::node_find_enabled_socket(
               node, in_out, socket_property->name);
           if (new_node_socket != nullptr) {
             /* Rely on the way #nodeAddLink switches in/out if necessary. */
             nodeAddLink(&params.node_tree, &params.node, &params.socket, &node, new_node_socket);
           }
         },
         weight});

    weight--;
  }
}

static void gather_search_link_ops_for_asset_library(const bContext &C,
                                                     const bNodeTree &node_tree,
                                                     const bNodeSocket &socket,
                                                     const AssetLibraryReference &library_ref,
                                                     const bool skip_local,
                                                     Vector<SocketLinkOperation> &search_link_ops)
{
  AssetFilterSettings filter_settings{};
  filter_settings.id_types = FILTER_ID_NT;

  ED_assetlist_storage_fetch(&library_ref, &C);
<<<<<<< HEAD
  ED_assetlist_iterate(library_ref, [&](AssetHandle asset) {
    if (!ED_asset_filter_matches_asset(&filter_settings, &asset)) {
=======
  ED_assetlist_ensure_previews_job(&library_ref, &C);
  ED_assetlist_iterate(library_ref, [&](asset_system::AssetRepresentation &asset) {
    if (!ED_asset_filter_matches_asset(&filter_settings, asset)) {
>>>>>>> 7fb58a33
      return true;
    }
    if (skip_local && asset.is_local_id()) {
      return true;
    }
    search_link_ops_for_asset_metadata(node_tree, socket, asset, search_link_ops);
    return true;
  });
}

static void gather_search_link_ops_for_all_assets(const bContext &C,
                                                  const bNodeTree &node_tree,
                                                  const bNodeSocket &socket,
                                                  Vector<SocketLinkOperation> &search_link_ops)
{
  int i;
  LISTBASE_FOREACH_INDEX (const bUserAssetLibrary *, asset_library, &U.asset_libraries, i) {
    AssetLibraryReference library_ref{};
    library_ref.custom_library_index = i;
    library_ref.type = ASSET_LIBRARY_CUSTOM;
    /* Skip local assets to avoid duplicates when the asset is part of the local file library. */
    gather_search_link_ops_for_asset_library(
        C, node_tree, socket, library_ref, true, search_link_ops);
  }

  {
    AssetLibraryReference library_ref{};
    library_ref.custom_library_index = -1;
    library_ref.type = ASSET_LIBRARY_ESSENTIALS;
    gather_search_link_ops_for_asset_library(
        C, node_tree, socket, library_ref, true, search_link_ops);
  }
  {
    AssetLibraryReference library_ref{};
    library_ref.custom_library_index = -1;
    library_ref.type = ASSET_LIBRARY_LOCAL;
    gather_search_link_ops_for_asset_library(
        C, node_tree, socket, library_ref, false, search_link_ops);
  }
}

/**
 * Call the callback to gather compatible socket connections for all node types, and the operations
 * that will actually make the connections. Also add some custom operations like connecting a group
 * output node.
 */
static void gather_socket_link_operations(const bContext &C,
                                          bNodeTree &node_tree,
                                          const bNodeSocket &socket,
                                          Vector<SocketLinkOperation> &search_link_ops)
{
  const SpaceNode &snode = *CTX_wm_space_node(&C);
  NODE_TYPES_BEGIN (node_type) {
    const char *disabled_hint;
    if (node_type->poll && !node_type->poll(node_type, &node_tree, &disabled_hint)) {
      continue;
    }
    if (node_type->add_ui_poll && !node_type->add_ui_poll(&C)) {
      continue;
    }
    if (StringRefNull(node_type->ui_name).endswith("(Legacy)")) {
      continue;
    }
    if (node_type->gather_link_search_ops) {
      nodes::GatherLinkSearchOpParams params{
          *node_type, snode, node_tree, socket, search_link_ops};
      node_type->gather_link_search_ops(params);
    }
  }
  NODE_TYPES_END;

  search_link_ops.append({IFACE_("Reroute"), add_reroute_node_fn});

  const bool is_node_group = !(node_tree.id.flag & LIB_EMBEDDED_DATA);

  if (is_node_group && socket.in_out == SOCK_IN) {
    search_link_ops.append({IFACE_("Group Input"), add_group_input_node_fn});

    int weight = -1;
    LISTBASE_FOREACH (const bNodeSocket *, interface_socket, &node_tree.inputs) {
      eNodeSocketDatatype from = (eNodeSocketDatatype)interface_socket->type;
      eNodeSocketDatatype to = (eNodeSocketDatatype)socket.type;
      if (node_tree.typeinfo->validate_link && !node_tree.typeinfo->validate_link(from, to)) {
        continue;
      }
      search_link_ops.append(
          {std::string(IFACE_("Group Input")) + " " + UI_MENU_ARROW_SEP + interface_socket->name,
           [interface_socket](nodes::LinkSearchOpParams &params) {
             add_existing_group_input_fn(params, *interface_socket);
           },
           weight});
      weight--;
    }
  }

  gather_search_link_ops_for_all_assets(C, node_tree, socket, search_link_ops);
}

static void link_drag_search_update_fn(
    const bContext *C, void *arg, const char *str, uiSearchItems *items, const bool is_first)
{
  LinkDragSearchStorage &storage = *static_cast<LinkDragSearchStorage *>(arg);
  if (storage.update_items_tag) {
    bNodeTree *node_tree = CTX_wm_space_node(C)->edittree;
    storage.search_link_ops.clear();
    gather_socket_link_operations(*C, *node_tree, storage.from_socket, storage.search_link_ops);
    storage.update_items_tag = false;
  }

  string_search::StringSearch<SocketLinkOperation> search;

  for (SocketLinkOperation &op : storage.search_link_ops) {
    search.add(op.name, &op, op.weight);
  }

  /* Don't filter when the menu is first opened, but still run the search
   * so the items are in the same order they will appear in while searching. */
  const char *string = is_first ? "" : str;
  const Vector<SocketLinkOperation *> filtered_items = search.query(string);

  for (SocketLinkOperation *item : filtered_items) {
    if (!UI_search_item_add(items, item->name.c_str(), item, ICON_NONE, 0, 0)) {
      break;
    }
  }
}

static void link_drag_search_exec_fn(bContext *C, void *arg1, void *arg2)
{
  Main &bmain = *CTX_data_main(C);
  SpaceNode &snode = *CTX_wm_space_node(C);
  bNodeTree &node_tree = *snode.edittree;
  LinkDragSearchStorage &storage = *static_cast<LinkDragSearchStorage *>(arg1);
  SocketLinkOperation *item = static_cast<SocketLinkOperation *>(arg2);
  if (item == nullptr) {
    return;
  }

  node_deselect_all(node_tree);

  Vector<bNode *> new_nodes;
  nodes::LinkSearchOpParams params{
      *C, node_tree, storage.from_node, storage.from_socket, new_nodes};
  item->fn(params);
  if (new_nodes.is_empty()) {
    return;
  }

  /* For now, assume that only one node is created by the callback. */
  BLI_assert(new_nodes.size() == 1);
  bNode *new_node = new_nodes.first();

  new_node->locx = storage.cursor.x / UI_SCALE_FAC;
  new_node->locy = storage.cursor.y / UI_SCALE_FAC + 20;
  if (storage.in_out() == SOCK_IN) {
    new_node->locx -= new_node->width;
  }

  nodeSetSelected(new_node, true);
  nodeSetActive(&node_tree, new_node);

  /* Ideally it would be possible to tag the node tree in some way so it updates only after the
   * translate operation is finished, but normally moving nodes around doesn't cause updates. */
  ED_node_tree_propagate_change(C, &bmain, &node_tree);

  /* Start translation operator with the new node. */
  wmOperatorType *ot = WM_operatortype_find("NODE_OT_translate_attach_remove_on_cancel", true);
  BLI_assert(ot);
  PointerRNA ptr;
  WM_operator_properties_create_ptr(&ptr, ot);
  WM_operator_name_call_ptr(C, ot, WM_OP_INVOKE_DEFAULT, &ptr, nullptr);
  WM_operator_properties_free(&ptr);
}

static void link_drag_search_free_fn(void *arg)
{
  LinkDragSearchStorage *storage = static_cast<LinkDragSearchStorage *>(arg);
  delete storage;
}

static uiBlock *create_search_popup_block(bContext *C, ARegion *region, void *arg_op)
{
  LinkDragSearchStorage &storage = *(LinkDragSearchStorage *)arg_op;

  uiBlock *block = UI_block_begin(C, region, "_popup", UI_EMBOSS);
  UI_block_flag_enable(block, UI_BLOCK_LOOP | UI_BLOCK_MOVEMOUSE_QUIT | UI_BLOCK_SEARCH_MENU);
  UI_block_theme_style_set(block, UI_BLOCK_THEME_STYLE_POPUP);

  uiBut *but = uiDefSearchBut(block,
                              storage.search,
                              0,
                              ICON_VIEWZOOM,
                              sizeof(storage.search),
                              storage.in_out() == SOCK_OUT ? 10 : 10 - UI_searchbox_size_x(),
                              10,
                              UI_searchbox_size_x(),
                              UI_UNIT_Y,
                              0,
                              0,
                              "");
  UI_but_func_search_set_sep_string(but, UI_MENU_ARROW_SEP);
  UI_but_func_search_set_listen(but, link_drag_search_listen_fn);
  UI_but_func_search_set(but,
                         nullptr,
                         link_drag_search_update_fn,
                         &storage,
                         false,
                         link_drag_search_free_fn,
                         link_drag_search_exec_fn,
                         nullptr);
  UI_but_flag_enable(but, UI_BUT_ACTIVATE_ON_INIT);

  /* Fake button to hold space for the search items. */
  uiDefBut(block,
           UI_BTYPE_LABEL,
           0,
           "",
           storage.in_out() == SOCK_OUT ? 10 : 10 - UI_searchbox_size_x(),
           10 - UI_searchbox_size_y(),
           UI_searchbox_size_x(),
           UI_searchbox_size_y(),
           nullptr,
           0,
           0,
           0,
           0,
           nullptr);

  const int2 offset = {0, -UI_UNIT_Y};
  UI_block_bounds_set_popup(block, 0.3f * U.widget_unit, offset);
  return block;
}

void invoke_node_link_drag_add_menu(bContext &C,
                                    bNode &node,
                                    bNodeSocket &socket,
                                    const float2 &cursor)
{
  LinkDragSearchStorage *storage = new LinkDragSearchStorage{node, socket, cursor};
  /* Use the "_ex" variant with `can_refresh` false to avoid a double free when closing Blender. */
  UI_popup_block_invoke_ex(&C, create_search_popup_block, storage, nullptr, false);
}

}  // namespace blender::ed::space_node<|MERGE_RESOLUTION|>--- conflicted
+++ resolved
@@ -231,14 +231,8 @@
   filter_settings.id_types = FILTER_ID_NT;
 
   ED_assetlist_storage_fetch(&library_ref, &C);
-<<<<<<< HEAD
-  ED_assetlist_iterate(library_ref, [&](AssetHandle asset) {
-    if (!ED_asset_filter_matches_asset(&filter_settings, &asset)) {
-=======
-  ED_assetlist_ensure_previews_job(&library_ref, &C);
   ED_assetlist_iterate(library_ref, [&](asset_system::AssetRepresentation &asset) {
     if (!ED_asset_filter_matches_asset(&filter_settings, asset)) {
->>>>>>> 7fb58a33
       return true;
     }
     if (skip_local && asset.is_local_id()) {
