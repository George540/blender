/*
 * ***** BEGIN GPL LICENSE BLOCK *****
 *
 * This program is free software; you can redistribute it and/or
 * modify it under the terms of the GNU General Public License
 * as published by the Free Software Foundation; either version 2
 * of the License, or (at your option) any later version.
 *
 * This program is distributed in the hope that it will be useful,
 * but WITHOUT ANY WARRANTY; without even the implied warranty of
 * MERCHANTABILITY or FITNESS FOR A PARTICULAR PURPOSE.  See the
 * GNU General Public License for more details.
 *
 * You should have received a copy of the GNU General Public License
 * along with this program; if not, write to the Free Software Foundation,
 * Inc., 51 Franklin Street, Fifth Floor, Boston, MA 02110-1301, USA.
 *
 * The Original Code is Copyright (C) 2009 Blender Foundation, Joshua Leung
 * All rights reserved.
 *
 * The Original Code is: all of this file.
 *
 * Contributor(s): Joshua Leung (full recode)
 *
 * ***** END GPL LICENSE BLOCK *****
 */

/** \file blender/editors/animation/keyingsets.c
 *  \ingroup edanimation
 */

 
#include <stdio.h>
#include <stddef.h>
#include <string.h>
#include <math.h>
#include <float.h>

#include "MEM_guardedalloc.h"

#include "BLI_blenlib.h"
#include "BLI_math.h"
#include "BLI_dynstr.h"
#include "BLI_utildefines.h"

#include "DNA_anim_types.h"
#include "DNA_scene_types.h"
#include "DNA_object_types.h"

#include "BKE_main.h"
#include "BKE_animsys.h"
#include "BKE_context.h"
#include "BKE_depsgraph.h"
#include "BKE_report.h"

#include "ED_keyframing.h"
#include "ED_screen.h"

#include "UI_interface.h"
#include "UI_resources.h"

#include "WM_api.h"
#include "WM_types.h"

#include "RNA_access.h"
#include "RNA_define.h"
#include "RNA_enum_types.h"

#include "anim_intern.h"

/* ************************************************** */
/* KEYING SETS - OPERATORS (for use in UI panels) */
/* These operators are really duplication of existing functionality, but just for completeness,
 * they're here too, and will give the basic data needed...
 */

/* poll callback for adding default KeyingSet */
static int keyingset_poll_default_add(bContext *C)
{
	/* as long as there's an active Scene, it's fine */
	return (CTX_data_scene(C) != NULL);
}

/* poll callback for editing active KeyingSet */
static int keyingset_poll_active_edit(bContext *C)
{
	Scene *scene = CTX_data_scene(C);
	
	if (scene == NULL)
		return 0;
	
	/* there must be an active KeyingSet (and KeyingSets) */
	return ((scene->active_keyingset > 0) && (scene->keyingsets.first));
}

/* poll callback for editing active KeyingSet Path */
static int keyingset_poll_activePath_edit(bContext *C)
{
	Scene *scene = CTX_data_scene(C);
	KeyingSet *ks;
	
	if (scene == NULL)
		return 0;
	if (scene->active_keyingset <= 0)
		return 0;
	else
		ks = BLI_findlink(&scene->keyingsets, scene->active_keyingset - 1);
	
	/* there must be an active KeyingSet and an active path */
	return ((ks) && (ks->paths.first) && (ks->active_path > 0));
}

 
/* Add a Default (Empty) Keying Set ------------------------- */

static int add_default_keyingset_exec(bContext *C, wmOperator *UNUSED(op))
{
	Scene *scene = CTX_data_scene(C);
	short flag = 0, keyingflag = 0;
	
	/* validate flags 
	 *	- absolute KeyingSets should be created by default
	 */
	flag |= KEYINGSET_ABSOLUTE;
	
	/* 2nd arg is 0 to indicate that we don't want to include autokeying mode related settings */
	keyingflag = ANIM_get_keyframing_flags(scene, 0);
	
	/* call the API func, and set the active keyingset index */
	BKE_keyingset_add(&scene->keyingsets, NULL, NULL, flag, keyingflag);
	
	scene->active_keyingset = BLI_countlist(&scene->keyingsets);
	
	/* send notifiers */
	WM_event_add_notifier(C, NC_SCENE | ND_KEYINGSET, NULL);
	
	return OPERATOR_FINISHED;
}

void ANIM_OT_keying_set_add (wmOperatorType *ot)
{
	/* identifiers */
	ot->name = "Add Empty Keying Set";
	ot->idname = "ANIM_OT_keying_set_add";
	ot->description = "Add a new (empty) Keying Set to the active Scene";
	
	/* callbacks */
	ot->exec = add_default_keyingset_exec;
	ot->poll = keyingset_poll_default_add;
}

/* Remove 'Active' Keying Set ------------------------- */

static int remove_active_keyingset_exec(bContext *C, wmOperator *op)
{
	Scene *scene = CTX_data_scene(C);
	KeyingSet *ks;
	
	/* verify the Keying Set to use:
	 *	- use the active one
	 *	- return error if it doesn't exist
	 */
	if (scene->active_keyingset == 0) {
		BKE_report(op->reports, RPT_ERROR, "No active Keying Set to remove");
		return OPERATOR_CANCELLED;
	}
	else if (scene->active_keyingset < 0) {
		BKE_report(op->reports, RPT_ERROR, "Cannot remove built in Keying Set");
		return OPERATOR_CANCELLED;
	}
	else
		ks = BLI_findlink(&scene->keyingsets, scene->active_keyingset - 1);
	
	/* free KeyingSet's data, then remove it from the scene */
	BKE_keyingset_free(ks);
	BLI_freelinkN(&scene->keyingsets, ks);
	
	/* the active one should now be the previously second-to-last one */
	scene->active_keyingset--;
	
	/* send notifiers */
	WM_event_add_notifier(C, NC_SCENE | ND_KEYINGSET, NULL);
	
	return OPERATOR_FINISHED;
}

void ANIM_OT_keying_set_remove (wmOperatorType *ot)
{
	/* identifiers */
	ot->name = "Remove Active Keying Set";
	ot->idname = "ANIM_OT_keying_set_remove";
	ot->description = "Remove the active Keying Set";
	
	/* callbacks */
	ot->exec = remove_active_keyingset_exec;
	ot->poll = keyingset_poll_active_edit;
}

/* Add Empty Keying Set Path ------------------------- */

static int add_empty_ks_path_exec(bContext *C, wmOperator *op)
{
	Scene *scene = CTX_data_scene(C);
	KeyingSet *ks;
	KS_Path *ksp;
	
	/* verify the Keying Set to use:
	 *	- use the active one
	 *	- return error if it doesn't exist
	 */
	if (scene->active_keyingset == 0) {
		BKE_report(op->reports, RPT_ERROR, "No active Keying Set to add empty path to");
		return OPERATOR_CANCELLED;
	}
	else
		ks = BLI_findlink(&scene->keyingsets, scene->active_keyingset - 1);
	
	/* don't use the API method for this, since that checks on values... */
	ksp = MEM_callocN(sizeof(KS_Path), "KeyingSetPath Empty");
	BLI_addtail(&ks->paths, ksp);
	ks->active_path = BLI_countlist(&ks->paths);
	
	ksp->groupmode = KSP_GROUP_KSNAME; // XXX?
	ksp->idtype = ID_OB;
	ksp->flag = KSP_FLAG_WHOLE_ARRAY;
	
	return OPERATOR_FINISHED;
}

void ANIM_OT_keying_set_path_add (wmOperatorType *ot)
{
	/* identifiers */
	ot->name = "Add Empty Keying Set Path";
	ot->idname = "ANIM_OT_keying_set_path_add";
	ot->description = "Add empty path to active Keying Set";
	
	/* callbacks */
	ot->exec = add_empty_ks_path_exec;
	ot->poll = keyingset_poll_active_edit;
}

/* Remove Active Keying Set Path ------------------------- */

static int remove_active_ks_path_exec(bContext *C, wmOperator *op)
{
	Scene *scene = CTX_data_scene(C);
	KeyingSet *ks = BLI_findlink(&scene->keyingsets, scene->active_keyingset - 1);
	
	/* if there is a KeyingSet, find the nominated path to remove */
	if (ks) {
		KS_Path *ksp = BLI_findlink(&ks->paths, ks->active_path - 1);
		
		if (ksp) {
			/* remove the active path from the KeyingSet */
			BKE_keyingset_free_path(ks, ksp);
			
			/* the active path should now be the previously second-to-last active one */
			ks->active_path--;
		}
		else {
			BKE_report(op->reports, RPT_ERROR, "No active Keying Set Path to remove");
			return OPERATOR_CANCELLED;
		}
	}
	else {
		BKE_report(op->reports, RPT_ERROR, "No active Keying Set to remove a path from");
		return OPERATOR_CANCELLED;
	}
	
	return OPERATOR_FINISHED;
}

void ANIM_OT_keying_set_path_remove (wmOperatorType *ot)
{
	/* identifiers */
	ot->name = "Remove Active Keying Set Path";
	ot->idname = "ANIM_OT_keying_set_path_remove";
	ot->description = "Remove active Path from active Keying Set";
	
	/* callbacks */
	ot->exec = remove_active_ks_path_exec;
	ot->poll = keyingset_poll_activePath_edit;
}

/* ************************************************** */
/* KEYING SETS - OPERATORS (for use in UI menus) */

/* Add to KeyingSet Button Operator ------------------------ */

static int add_keyingset_button_exec(bContext *C, wmOperator *op)
{
	Main *bmain = CTX_data_main(C);
	Scene *scene = CTX_data_scene(C);
	KeyingSet *ks = NULL;
	PropertyRNA *prop = NULL;
	PointerRNA ptr = {{NULL}};
	char *path = NULL;
	short success = 0;
	int index = 0, pflag = 0;
	int all = RNA_boolean_get(op->ptr, "all");
	
	/* verify the Keying Set to use:
	 *	- use the active one for now (more control over this can be added later)
	 *	- add a new one if it doesn't exist 
	 */
	if (scene->active_keyingset == 0) {
		short flag = 0, keyingflag = 0;
		
		/* validate flags 
		 *	- absolute KeyingSets should be created by default
		 */
		flag |= KEYINGSET_ABSOLUTE;
		
		keyingflag |= ANIM_get_keyframing_flags(scene, 0);
		
		if (IS_AUTOKEY_FLAG(scene, XYZ2RGB)) 
			keyingflag |= INSERTKEY_XYZ2RGB;
			
		/* call the API func, and set the active keyingset index */
		ks = BKE_keyingset_add(&scene->keyingsets, "ButtonKeyingSet", "Button Keying Set", flag, keyingflag);
		
		scene->active_keyingset = BLI_countlist(&scene->keyingsets);
	}
	else if (scene->active_keyingset < 0) {
		BKE_report(op->reports, RPT_ERROR, "Cannot add property to built in Keying Set");
		return OPERATOR_CANCELLED;
	}
	else
		ks = BLI_findlink(&scene->keyingsets, scene->active_keyingset - 1);
	
	/* try to add to keyingset using property retrieved from UI */
	uiContextActiveProperty(C, &ptr, &prop, &index);
	
	/* check if property is able to be added */
	if (ptr.id.data && ptr.data && prop && RNA_property_animateable(&ptr, prop)) {
		path = RNA_path_from_ID_to_property(&ptr, prop);
		
		if (path) {
			/* set flags */
			if (all) {
				pflag |= KSP_FLAG_WHOLE_ARRAY;
				
				/* we need to set the index for this to 0, even though it may break in some cases, this is 
				 * necessary if we want the entire array for most cases to get included without the user
				 * having to worry about where they clicked
				 */
				index = 0;
			}
				
			/* add path to this setting */
			BKE_keyingset_add_path(ks, ptr.id.data, NULL, path, index, pflag, KSP_GROUP_KSNAME);
			ks->active_path = BLI_countlist(&ks->paths);
			success = 1;
			
			/* free the temp path created */
			MEM_freeN(path);
		}
	}
	
	if (success) {
		/* send updates */
		DAG_ids_flush_update(bmain, 0);
		
		/* for now, only send ND_KEYS for KeyingSets */
		WM_event_add_notifier(C, NC_SCENE | ND_KEYINGSET, NULL);
	}
	
	return (success) ? OPERATOR_FINISHED : OPERATOR_CANCELLED;
}

void ANIM_OT_keyingset_button_add (wmOperatorType *ot)
{
	/* identifiers */
	ot->name = "Add to Keying Set";
	ot->idname = "ANIM_OT_keyingset_button_add";
	
	/* callbacks */
	ot->exec = add_keyingset_button_exec; 
	//op->poll= ???
	
	/* flags */
	ot->flag = OPTYPE_REGISTER | OPTYPE_UNDO;

	/* properties */
	RNA_def_boolean(ot->srna, "all", 1, "All", "Add all elements of the array to a Keying Set");
}

/* Remove from KeyingSet Button Operator ------------------------ */

static int remove_keyingset_button_exec(bContext *C, wmOperator *op)
{
	Main *bmain = CTX_data_main(C);
	Scene *scene = CTX_data_scene(C);
	KeyingSet *ks = NULL;
	PropertyRNA *prop = NULL;
	PointerRNA ptr = {{NULL}};
	char *path = NULL;
	short success = 0;
	int index = 0;
	
	/* verify the Keying Set to use:
	 *	- use the active one for now (more control over this can be added later)
	 *	- return error if it doesn't exist
	 */
	if (scene->active_keyingset == 0) {
		BKE_report(op->reports, RPT_ERROR, "No active Keying Set to remove property from");
		return OPERATOR_CANCELLED;
	}
	else if (scene->active_keyingset < 0) {
		BKE_report(op->reports, RPT_ERROR, "Cannot remove property from built in Keying Set");
		return OPERATOR_CANCELLED;
	}
	else
		ks = BLI_findlink(&scene->keyingsets, scene->active_keyingset - 1);
	
	/* try to add to keyingset using property retrieved from UI */
	uiContextActiveProperty(C, &ptr, &prop, &index);

	if (ptr.id.data && ptr.data && prop) {
		path = RNA_path_from_ID_to_property(&ptr, prop);
		
		if (path) {
			KS_Path *ksp;
			
			/* try to find a path matching this description */
			ksp = BKE_keyingset_find_path(ks, ptr.id.data, ks->name, path, index, KSP_GROUP_KSNAME);

			if (ksp) {
				BKE_keyingset_free_path(ks, ksp);
				success = 1;
			}
			
			/* free temp path used */
			MEM_freeN(path);
		}
	}
	
	
	if (success) {
		/* send updates */
		DAG_ids_flush_update(bmain, 0);
		
		/* for now, only send ND_KEYS for KeyingSets */
		WM_event_add_notifier(C, NC_SCENE | ND_KEYINGSET, NULL);
	}
	
	return (success) ? OPERATOR_FINISHED : OPERATOR_CANCELLED;
}

void ANIM_OT_keyingset_button_remove (wmOperatorType *ot)
{
	/* identifiers */
	ot->name = "Remove from Keying Set";
	ot->idname = "ANIM_OT_keyingset_button_remove";
	
	/* callbacks */
	ot->exec = remove_keyingset_button_exec; 
	//op->poll= ???
	
	/* flags */
	ot->flag = OPTYPE_REGISTER | OPTYPE_UNDO;
}

/* ******************************************* */

/* Change Active KeyingSet Operator ------------------------ */
/* This operator checks if a menu should be shown for choosing the KeyingSet to make the active one */

static int keyingset_active_menu_invoke(bContext *C, wmOperator *op, wmEvent *UNUSED(event))
{
	uiPopupMenu *pup;
	uiLayout *layout;
	
	/* call the menu, which will call this operator again, hence the canceled */
	pup = uiPupMenuBegin(C, op->type->name, ICON_NONE);
	layout = uiPupMenuLayout(pup);
	uiItemsEnumO(layout, "ANIM_OT_keying_set_active_set", "type");
	uiPupMenuEnd(C, pup);
	
	return OPERATOR_CANCELLED;
}

static int keyingset_active_menu_exec(bContext *C, wmOperator *op)
{
	Scene *scene = CTX_data_scene(C);
	int type = RNA_enum_get(op->ptr, "type");
	
	/* If type == 0, it will deselect any active keying set. */
	scene->active_keyingset = type;
	
	/* send notifiers */
	WM_event_add_notifier(C, NC_SCENE | ND_KEYINGSET, NULL);
	
	return OPERATOR_FINISHED;
}
 
void ANIM_OT_keying_set_active_set (wmOperatorType *ot)
{
	PropertyRNA *prop;
	
	/* identifiers */
	ot->name = "Set Active Keying Set";
	ot->idname = "ANIM_OT_keying_set_active_set";
	
	/* callbacks */
	ot->invoke = keyingset_active_menu_invoke;
	ot->exec = keyingset_active_menu_exec; 
	ot->poll = ED_operator_areaactive;
	
	/* flags */
	ot->flag = OPTYPE_REGISTER | OPTYPE_UNDO;
	
	/* keyingset to use (dynamic enum) */
	prop = RNA_def_enum(ot->srna, "type", DummyRNA_DEFAULT_items, 0, "Keying Set", "The Keying Set to use");
	RNA_def_enum_funcs(prop, ANIM_keying_sets_enum_itemf);
/*	RNA_def_property_flag(prop, PROP_HIDDEN);*/
}

/* ******************************************* */
/* REGISTERED KEYING SETS */

/* Keying Set Type Info declarations */
static ListBase keyingset_type_infos = {NULL, NULL};

/* Built-In Keying Sets (referencing type infos)*/
ListBase builtin_keyingsets = {NULL, NULL};

/* --------------- */

/* Find KeyingSet type info given a name */
<<<<<<< HEAD
KeyingSetInfo *ANIM_keyingset_info_find_named (const char name[])
=======
KeyingSetInfo *ANIM_keyingset_info_find_name(const char name[])
>>>>>>> e6a02281
{
	/* sanity checks */
	if ((name == NULL) || (name[0] == 0))
		return NULL;
		
	/* search by comparing names */
	return BLI_findstring(&keyingset_type_infos, name, offsetof(KeyingSetInfo, idname));
}

/* Find builtin KeyingSet by name */
KeyingSet *ANIM_builtin_keyingset_get_named(KeyingSet *prevKS, const char name[])
{
	KeyingSet *ks, *first = NULL;
	
	/* sanity checks  any name to check? */
	if (name[0] == 0)
		return NULL;
	
	/* get first KeyingSet to use */
	if (prevKS && prevKS->next)
		first = prevKS->next;
	else
		first = builtin_keyingsets.first;
	
	/* loop over KeyingSets checking names */
	for (ks = first; ks; ks = ks->next) {
		if (strcmp(name, ks->idname) == 0)
			return ks;
	}

	/* complain about missing keying sets on debug builds */
#ifndef NDEBUG
	printf("%s: '%s' not found\n", __func__, name);
#endif

	/* no matches found */
	return NULL;
}

/* --------------- */

/* Add the given KeyingSetInfo to the list of type infos, and create an appropriate builtin set too */
void ANIM_keyingset_info_register (KeyingSetInfo *ksi)
{
	KeyingSet *ks;
	
	/* create a new KeyingSet 
	 *	- inherit name and keyframing settings from the typeinfo
	 */
	ks = BKE_keyingset_add(&builtin_keyingsets, ksi->idname, ksi->name, 1, ksi->keyingflag);
	
	/* link this KeyingSet with its typeinfo */
	memcpy(&ks->typeinfo, ksi->idname, sizeof(ks->typeinfo));
	
	/* Copy description... */
	BLI_strncpy(ks->description, ksi->description, sizeof(ks->description));
	
	/* add type-info to the list */
	BLI_addtail(&keyingset_type_infos, ksi);
}

/* Remove the given KeyingSetInfo from the list of type infos, and also remove the builtin set if appropriate */
void ANIM_keyingset_info_unregister (Main *bmain, KeyingSetInfo *ksi)
{
	KeyingSet *ks, *ksn;
	
	/* find relevant builtin KeyingSets which use this, and remove them */
	// TODO: this isn't done now, since unregister is really only used atm when we
	// reload the scripts, which kindof defeats the purpose of "builtin"?
	for (ks = builtin_keyingsets.first; ks; ks = ksn) {
		ksn = ks->next;
		
		/* remove if matching typeinfo name */
		if (strcmp(ks->typeinfo, ksi->idname) == 0) {
			Scene *scene;
			BKE_keyingset_free(ks);
			BLI_remlink(&builtin_keyingsets, ks);

			for (scene = bmain->scene.first; scene; scene = scene->id.next)
				BLI_remlink_safe(&scene->keyingsets, ks);

			MEM_freeN(ks);
		}
	}
	
	/* free the type info */
	BLI_freelinkN(&keyingset_type_infos, ksi);
}

/* --------------- */

void ANIM_keyingset_infos_exit (void)
{
	KeyingSetInfo *ksi, *next;
	
	/* free type infos */
	for (ksi = keyingset_type_infos.first; ksi; ksi = next) {
		next = ksi->next;
		
		/* free extra RNA data, and remove from list */
		if (ksi->ext.free)
			ksi->ext.free(ksi->ext.data);
		BLI_freelinkN(&keyingset_type_infos, ksi);
	}
	
	/* free builtin sets */
	BKE_keyingsets_free(&builtin_keyingsets);
}

/* ******************************************* */
/* KEYING SETS API (for UI) */

/* Getters for Active/Indices ----------------------------- */

/* Get the active Keying Set for the Scene provided */
KeyingSet *ANIM_scene_get_active_keyingset(Scene *scene)
{
	/* if no scene, we've got no hope of finding the Keying Set */
	if (scene == NULL)
		return NULL;
	
	/* currently, there are several possibilities here:
	 *	-   0: no active keying set
	 *	- > 0: one of the user-defined Keying Sets, but indices start from 0 (hence the -1)
	 *	- < 0: a builtin keying set
	 */
	if (scene->active_keyingset > 0)
		return BLI_findlink(&scene->keyingsets, scene->active_keyingset - 1);
	else
		return BLI_findlink(&builtin_keyingsets, (-scene->active_keyingset) - 1);
}

/* Get the index of the Keying Set provided, for the given Scene */
int ANIM_scene_get_keyingset_index (Scene *scene, KeyingSet *ks)
{
	int index;
	
	/* if no KeyingSet provided, have none */
	if (ks == NULL)
		return 0;
	
	/* check if the KeyingSet exists in scene list */
	if (scene) {
		/* get index and if valid, return 
		 *	- (absolute) Scene KeyingSets are from (>= 1)
		 */
		index = BLI_findindex(&scene->keyingsets, ks);
		if (index != -1)
			return (index + 1);
	}
	
	/* still here, so try builtins list too 
	 *	- builtins are from (<= -1)
	 *	- none/invalid is (= 0)
	 */
	index = BLI_findindex(&builtin_keyingsets, ks);
	if (index != -1)
		return -(index + 1);
	else
		return 0;
}

/* Get Keying Set to use for Auto-Keyframing some transforms */
KeyingSet *ANIM_get_keyingset_for_autokeying(Scene *scene, const char *tranformKSName)
{
	/* get KeyingSet to use 
	 *	- use the active KeyingSet if defined (and user wants to use it for all autokeying), 
	 *    or otherwise key transforms only
	 */
	if (IS_AUTOKEY_FLAG(scene, ONLYKEYINGSET) && (scene->active_keyingset))
		return ANIM_scene_get_active_keyingset(scene);
	else if (IS_AUTOKEY_FLAG(scene, INSERTAVAIL))
		return ANIM_builtin_keyingset_get_named(NULL, ANIM_KS_AVAILABLE_ID);
	else 
		return ANIM_builtin_keyingset_get_named(NULL, tranformKSName);
}

/* Menu of All Keying Sets ----------------------------- */

/* Dynamically populate an enum of Keying Sets */
EnumPropertyItem *ANIM_keying_sets_enum_itemf(bContext *C, PointerRNA *UNUSED(ptr), PropertyRNA *UNUSED(prop), int *free)
{
	Scene *scene = CTX_data_scene(C);
	KeyingSet *ks;
	EnumPropertyItem *item = NULL, item_tmp = {0};
	int totitem = 0;
	int i = 0;

	if (C == NULL) {
		return DummyRNA_DEFAULT_items;
	}
	
	/* active Keying Set 
	 *	- only include entry if it exists
	 */
	if (scene->active_keyingset) {
		/* active Keying Set */
		item_tmp.identifier = "__ACTIVE__";
		item_tmp.name = "Active Keying Set";
		item_tmp.value = i;
		RNA_enum_item_add(&item, &totitem, &item_tmp);
		
		/* separator */
		RNA_enum_item_add_separator(&item, &totitem);
	}
	
	i++;
	
	/* user-defined Keying Sets 
	 *	- these are listed in the order in which they were defined for the active scene
	 */
	if (scene->keyingsets.first) {
		for (ks = scene->keyingsets.first; ks; ks = ks->next, i++) {
			if (ANIM_keyingset_context_ok_poll(C, ks)) {
				item_tmp.identifier = ks->idname;
				item_tmp.name = ks->name;
				item_tmp.description = ks->description;
				item_tmp.value = i;
				RNA_enum_item_add(&item, &totitem, &item_tmp);
			}
		}
		
		/* separator */
		RNA_enum_item_add_separator(&item, &totitem);
	}
	
	/* builtin Keying Sets */
	i = -1;
	for (ks = builtin_keyingsets.first; ks; ks = ks->next, i--) {
		/* only show KeyingSet if context is suitable */
		if (ANIM_keyingset_context_ok_poll(C, ks)) {
			item_tmp.identifier = ks->idname;
			item_tmp.name = ks->name;
			item_tmp.description = ks->description;
			item_tmp.value = i;
			RNA_enum_item_add(&item, &totitem, &item_tmp);
		}
	}

	RNA_enum_item_end(&item, &totitem);
	*free = 1;

	return item;
}

/* ******************************************* */
/* KEYFRAME MODIFICATION */

/* Polling API ----------------------------------------------- */

/* Check if KeyingSet can be used in the current context */
short ANIM_keyingset_context_ok_poll (bContext *C, KeyingSet *ks)
{
	if ((ks->flag & KEYINGSET_ABSOLUTE) == 0) {
		KeyingSetInfo *ksi = ANIM_keyingset_info_find_named(ks->typeinfo);
		
		/* get the associated 'type info' for this KeyingSet */
		if (ksi == NULL)
			return 0;
		// TODO: check for missing callbacks!
		
		/* check if it can be used in the current context */
		return (ksi->poll(ksi, C));
	}
	
	return 1;
}

/* Special 'Overrides' Iterator for Relative KeyingSets ------ */

/* 'Data Sources' for relative Keying Set 'overrides' 
 *  - this is basically a wrapper for PointerRNA's in a linked list
 *	- do not allow this to be accessed from outside for now
 */
typedef struct tRKS_DSource {
	struct tRKS_DSource *next, *prev;
	PointerRNA ptr;     /* the whole point of this exercise! */
} tRKS_DSource;


/* Iterator used for overriding the behavior of iterators defined for 
 * relative Keying Sets, with the main usage of this being operators 
 * requiring Auto Keyframing. Internal Use Only!
 */
static void RKS_ITER_overrides_list(KeyingSetInfo *ksi, bContext *C, KeyingSet *ks, ListBase *dsources)
{
	tRKS_DSource *ds;
	
	for (ds = dsources->first; ds; ds = ds->next) {
		/* run generate callback on this data */
		ksi->generate(ksi, C, ks, &ds->ptr);
	}
}

/* Add new data source for relative Keying Sets */
void ANIM_relative_keyingset_add_source (ListBase *dsources, ID *id, StructRNA *srna, void *data)
{
	tRKS_DSource *ds;
	
	/* sanity checks 
	 *	- we must have somewhere to output the data
	 *	- we must have both srna+data (and with id too optionally), or id by itself only
	 */
	if (dsources == NULL)
		return;
	if (ELEM(NULL, srna, data) && (id == NULL))
		return;
	
	/* allocate new elem, and add to the list */
	ds = MEM_callocN(sizeof(tRKS_DSource), "tRKS_DSource");
	BLI_addtail(dsources, ds);
	
	/* depending on what data we have, create using ID or full pointer call */
	if (srna && data)
		RNA_pointer_create(id, srna, data, &ds->ptr);
	else
		RNA_id_pointer_create(id, &ds->ptr);
}

/* KeyingSet Operations (Insert/Delete Keyframes) ------------ */

/* Given a KeyingSet and context info, validate Keying Set's paths.
 * This is only really necessary with relative/built-in KeyingSets
 * where their list of paths is dynamically generated based on the
 * current context info.
 *
 * Returns 0 if succeeded, otherwise an error code: eModifyKey_Returns
 */
short ANIM_validate_keyingset (bContext *C, ListBase *dsources, KeyingSet *ks)
{
	/* sanity check */
	if (ks == NULL)
		return 0;
	
	/* if relative Keying Sets, poll and build up the paths */
	if ((ks->flag & KEYINGSET_ABSOLUTE) == 0) {
		KeyingSetInfo *ksi = ANIM_keyingset_info_find_named(ks->typeinfo);
		
		/* clear all existing paths 
		 * NOTE: BKE_keyingset_free() frees all of the paths for the KeyingSet, but not the set itself
		 */
		BKE_keyingset_free(ks);
		
		/* get the associated 'type info' for this KeyingSet */
		if (ksi == NULL)
			return MODIFYKEY_MISSING_TYPEINFO;
		// TODO: check for missing callbacks!
		
		/* check if it can be used in the current context */
		if (ksi->poll(ksi, C)) {
			/* if a list of data sources are provided, run a special iterator over them,
			 * otherwise, just continue per normal
			 */
			if (dsources) 
				RKS_ITER_overrides_list(ksi, C, ks, dsources);
			else
				ksi->iter(ksi, C, ks);
				
			/* if we don't have any paths now, then this still qualifies as invalid context */
			if (ks->paths.first == NULL)
				return MODIFYKEY_INVALID_CONTEXT;
		}
		else {
			/* poll callback tells us that KeyingSet is useless in current context */
			return MODIFYKEY_INVALID_CONTEXT;
		}
	}
	
	/* succeeded; return 0 to tag error free */
	return 0;
} 

/* Given a KeyingSet and context info (if required), modify keyframes for the channels specified
 * by the KeyingSet. This takes into account many of the different combinations of using KeyingSets.
 * Returns the number of channels that keyframes were added to
 */
int ANIM_apply_keyingset (bContext *C, ListBase *dsources, bAction *act, KeyingSet *ks, short mode, float cfra)
{
	Scene *scene = CTX_data_scene(C);
	ReportList *reports = CTX_wm_reports(C);
	KS_Path *ksp;
	int kflag = 0, success = 0;
	char *groupname = NULL;
	
	/* sanity checks */
	if (ks == NULL)
		return 0;
	
	/* get flags to use */
	if (mode == MODIFYKEY_MODE_INSERT) {
		/* use KeyingSet's flags as base */
		kflag = ks->keyingflag;
		
		/* suppliment with info from the context */
		kflag |= ANIM_get_keyframing_flags(scene, 1);
	}
	else if (mode == MODIFYKEY_MODE_DELETE)
		kflag = 0;
	
	/* if relative Keying Sets, poll and build up the paths */
	success = ANIM_validate_keyingset(C, dsources, ks);
	
	if (success != 0) {
		/* return error code if failed */
		return success;
	}
	
	/* apply the paths as specified in the KeyingSet now */
	for (ksp = ks->paths.first; ksp; ksp = ksp->next) {
		int arraylen, i;
		short kflag2;
		
		/* skip path if no ID pointer is specified */
		if (ksp->id == NULL) {
			BKE_reportf(reports, RPT_WARNING,
			            "Skipping path in Keying Set, as it has no ID (KS = '%s', Path = '%s'[%d])",
			            ks->name, ksp->rna_path, ksp->array_index);
			continue;
		}
		
		/* since keying settings can be defined on the paths too, extend the path before using it */
		kflag2 = (kflag | ksp->keyingflag);
		
		/* get pointer to name of group to add channels to */
		if (ksp->groupmode == KSP_GROUP_NONE)
			groupname = NULL;
		else if (ksp->groupmode == KSP_GROUP_KSNAME)
			groupname = ks->name;
		else
			groupname = ksp->group;
		
		/* init arraylen and i - arraylen should be greater than i so that
		 * normal non-array entries get keyframed correctly
		 */
		i = ksp->array_index;
		arraylen = i;
		
		/* get length of array if whole array option is enabled */
		if (ksp->flag & KSP_FLAG_WHOLE_ARRAY) {
			PointerRNA id_ptr, ptr;
			PropertyRNA *prop;
			
			RNA_id_pointer_create(ksp->id, &id_ptr);
			if (RNA_path_resolve(&id_ptr, ksp->rna_path, &ptr, &prop) && prop)
				arraylen = RNA_property_array_length(&ptr, prop);
		}
		
		/* we should do at least one step */
		if (arraylen == i)
			arraylen++;
		
		/* for each possible index, perform operation 
		 *	- assume that arraylen is greater than index
		 */
		for (; i < arraylen; i++) {
			/* action to take depends on mode */
			if (mode == MODIFYKEY_MODE_INSERT)
				success += insert_keyframe(reports, ksp->id, act, groupname, ksp->rna_path, i, cfra, kflag2);
			else if (mode == MODIFYKEY_MODE_DELETE)
				success += delete_keyframe(reports, ksp->id, act, groupname, ksp->rna_path, i, cfra, kflag2);
		}
		
		/* set recalc-flags */
		switch (GS(ksp->id->name)) {
			case ID_OB: /* Object (or Object-Related) Keyframes */
			{
				Object *ob = (Object *)ksp->id;
				
				ob->recalc |= OB_RECALC_OB | OB_RECALC_DATA | OB_RECALC_TIME; // XXX: only object transforms only?
			}
			break;
		}
		
		/* send notifiers for updates (this doesn't require context to work!) */
		WM_main_add_notifier(NC_ANIMATION | ND_KEYFRAME | NA_EDITED, NULL);
	}
	
	/* return the number of channels successfully affected */
	return success;
}

/* ************************************************** */<|MERGE_RESOLUTION|>--- conflicted
+++ resolved
@@ -137,7 +137,7 @@
 	return OPERATOR_FINISHED;
 }
 
-void ANIM_OT_keying_set_add (wmOperatorType *ot)
+void ANIM_OT_keying_set_add(wmOperatorType *ot)
 {
 	/* identifiers */
 	ot->name = "Add Empty Keying Set";
@@ -184,7 +184,7 @@
 	return OPERATOR_FINISHED;
 }
 
-void ANIM_OT_keying_set_remove (wmOperatorType *ot)
+void ANIM_OT_keying_set_remove(wmOperatorType *ot)
 {
 	/* identifiers */
 	ot->name = "Remove Active Keying Set";
@@ -227,7 +227,7 @@
 	return OPERATOR_FINISHED;
 }
 
-void ANIM_OT_keying_set_path_add (wmOperatorType *ot)
+void ANIM_OT_keying_set_path_add(wmOperatorType *ot)
 {
 	/* identifiers */
 	ot->name = "Add Empty Keying Set Path";
@@ -270,7 +270,7 @@
 	return OPERATOR_FINISHED;
 }
 
-void ANIM_OT_keying_set_path_remove (wmOperatorType *ot)
+void ANIM_OT_keying_set_path_remove(wmOperatorType *ot)
 {
 	/* identifiers */
 	ot->name = "Remove Active Keying Set Path";
@@ -368,11 +368,12 @@
 	return (success) ? OPERATOR_FINISHED : OPERATOR_CANCELLED;
 }
 
-void ANIM_OT_keyingset_button_add (wmOperatorType *ot)
+void ANIM_OT_keyingset_button_add(wmOperatorType *ot)
 {
 	/* identifiers */
 	ot->name = "Add to Keying Set";
 	ot->idname = "ANIM_OT_keyingset_button_add";
+	ot->description = "Add current UI-active property to current keying set";
 	
 	/* callbacks */
 	ot->exec = add_keyingset_button_exec; 
@@ -447,11 +448,12 @@
 	return (success) ? OPERATOR_FINISHED : OPERATOR_CANCELLED;
 }
 
-void ANIM_OT_keyingset_button_remove (wmOperatorType *ot)
+void ANIM_OT_keyingset_button_remove(wmOperatorType *ot)
 {
 	/* identifiers */
 	ot->name = "Remove from Keying Set";
 	ot->idname = "ANIM_OT_keyingset_button_remove";
+	ot->description = "Remove current UI-active property from current keying set";
 	
 	/* callbacks */
 	ot->exec = remove_keyingset_button_exec; 
@@ -494,13 +496,14 @@
 	return OPERATOR_FINISHED;
 }
  
-void ANIM_OT_keying_set_active_set (wmOperatorType *ot)
+void ANIM_OT_keying_set_active_set(wmOperatorType *ot)
 {
 	PropertyRNA *prop;
 	
 	/* identifiers */
 	ot->name = "Set Active Keying Set";
 	ot->idname = "ANIM_OT_keying_set_active_set";
+	ot->description = "Select a new keying set as the active one";
 	
 	/* callbacks */
 	ot->invoke = keyingset_active_menu_invoke;
@@ -528,11 +531,7 @@
 /* --------------- */
 
 /* Find KeyingSet type info given a name */
-<<<<<<< HEAD
-KeyingSetInfo *ANIM_keyingset_info_find_named (const char name[])
-=======
 KeyingSetInfo *ANIM_keyingset_info_find_name(const char name[])
->>>>>>> e6a02281
 {
 	/* sanity checks */
 	if ((name == NULL) || (name[0] == 0))
@@ -575,7 +574,7 @@
 /* --------------- */
 
 /* Add the given KeyingSetInfo to the list of type infos, and create an appropriate builtin set too */
-void ANIM_keyingset_info_register (KeyingSetInfo *ksi)
+void ANIM_keyingset_info_register(KeyingSetInfo *ksi)
 {
 	KeyingSet *ks;
 	
@@ -595,7 +594,7 @@
 }
 
 /* Remove the given KeyingSetInfo from the list of type infos, and also remove the builtin set if appropriate */
-void ANIM_keyingset_info_unregister (Main *bmain, KeyingSetInfo *ksi)
+void ANIM_keyingset_info_unregister(Main *bmain, KeyingSetInfo *ksi)
 {
 	KeyingSet *ks, *ksn;
 	
@@ -624,7 +623,7 @@
 
 /* --------------- */
 
-void ANIM_keyingset_infos_exit (void)
+void ANIM_keyingset_infos_exit(void)
 {
 	KeyingSetInfo *ksi, *next;
 	
@@ -666,7 +665,7 @@
 }
 
 /* Get the index of the Keying Set provided, for the given Scene */
-int ANIM_scene_get_keyingset_index (Scene *scene, KeyingSet *ks)
+int ANIM_scene_get_keyingset_index(Scene *scene, KeyingSet *ks)
 {
 	int index;
 	
@@ -784,10 +783,10 @@
 /* Polling API ----------------------------------------------- */
 
 /* Check if KeyingSet can be used in the current context */
-short ANIM_keyingset_context_ok_poll (bContext *C, KeyingSet *ks)
+short ANIM_keyingset_context_ok_poll(bContext *C, KeyingSet *ks)
 {
 	if ((ks->flag & KEYINGSET_ABSOLUTE) == 0) {
-		KeyingSetInfo *ksi = ANIM_keyingset_info_find_named(ks->typeinfo);
+		KeyingSetInfo *ksi = ANIM_keyingset_info_find_name(ks->typeinfo);
 		
 		/* get the associated 'type info' for this KeyingSet */
 		if (ksi == NULL)
@@ -828,7 +827,7 @@
 }
 
 /* Add new data source for relative Keying Sets */
-void ANIM_relative_keyingset_add_source (ListBase *dsources, ID *id, StructRNA *srna, void *data)
+void ANIM_relative_keyingset_add_source(ListBase *dsources, ID *id, StructRNA *srna, void *data)
 {
 	tRKS_DSource *ds;
 	
@@ -861,7 +860,7 @@
  *
  * Returns 0 if succeeded, otherwise an error code: eModifyKey_Returns
  */
-short ANIM_validate_keyingset (bContext *C, ListBase *dsources, KeyingSet *ks)
+short ANIM_validate_keyingset(bContext *C, ListBase *dsources, KeyingSet *ks)
 {
 	/* sanity check */
 	if (ks == NULL)
@@ -869,7 +868,7 @@
 	
 	/* if relative Keying Sets, poll and build up the paths */
 	if ((ks->flag & KEYINGSET_ABSOLUTE) == 0) {
-		KeyingSetInfo *ksi = ANIM_keyingset_info_find_named(ks->typeinfo);
+		KeyingSetInfo *ksi = ANIM_keyingset_info_find_name(ks->typeinfo);
 		
 		/* clear all existing paths 
 		 * NOTE: BKE_keyingset_free() frees all of the paths for the KeyingSet, but not the set itself
@@ -909,7 +908,7 @@
  * by the KeyingSet. This takes into account many of the different combinations of using KeyingSets.
  * Returns the number of channels that keyframes were added to
  */
-int ANIM_apply_keyingset (bContext *C, ListBase *dsources, bAction *act, KeyingSet *ks, short mode, float cfra)
+int ANIM_apply_keyingset(bContext *C, ListBase *dsources, bAction *act, KeyingSet *ks, short mode, float cfra)
 {
 	Scene *scene = CTX_data_scene(C);
 	ReportList *reports = CTX_wm_reports(C);
