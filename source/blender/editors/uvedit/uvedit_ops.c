/**
 * $Id$
 *
 * ***** BEGIN GPL LICENSE BLOCK *****
 *
 * This program is free software; you can redistribute it and/or
 * modify it under the terms of the GNU General Public License
 * as published by the Free Software Foundation; either version 2
 * of the License, or (at your option) any later version.
 *
 * This program is distributed in the hope that it will be useful,
 * but WITHOUT ANY WARRANTY; without even the implied warranty of
 * MERCHANTABILITY or FITNESS FOR A PARTICULAR PURPOSE.  See the
 * GNU General Public License for more details.
 *
 * You should have received a copy of the GNU General Public License
 * along with this program; if not, write to the Free Software Foundation,
 * Inc., 59 Temple Place - Suite 330, Boston, MA  02111-1307, USA.
 *
 * The Original Code is Copyright (C) 2001-2002 by NaN Holding BV.
 * All rights reserved.
 *
 * The Original Code is: all of this file.
 *
 * Contributor(s): none yet.
 *
 * ***** END GPL LICENSE BLOCK *****
 */

#include <stdlib.h>
#include <string.h>
#include <math.h>
#include <string.h>

#include "MEM_guardedalloc.h"

#include "DNA_object_types.h"
#include "DNA_mesh_types.h"
#include "DNA_meshdata_types.h"
#include "DNA_image_types.h"
#include "DNA_space_types.h"
#include "DNA_scene_types.h"
#include "DNA_screen_types.h"
#include "DNA_windowmanager_types.h"

#include "BLI_math.h"
#include "BLI_blenlib.h"
#include "BLI_editVert.h"
#include "BLI_array.h"

#include "BKE_context.h"
#include "BKE_customdata.h"
#include "BKE_depsgraph.h"
#include "BKE_image.h"
#include "BKE_library.h"
#include "BKE_mesh.h"
#include "BKE_report.h"
#include "BKE_utildefines.h"
#include "BKE_tessmesh.h"

#include "ED_image.h"
#include "ED_mesh.h"
#include "ED_object.h"
#include "ED_screen.h"
#include "ED_transform.h"

#include "RNA_access.h"
#include "RNA_define.h"
#include "RNA_types.h"

#include "WM_api.h"
#include "WM_types.h"

#include "UI_view2d.h"

#include "uvedit_intern.h"

#define EFA_F1_FLAG	2

/************************* state testing ************************/

int ED_uvedit_test(Object *obedit)
{
	BMEditMesh *em;
	int ret;

	if(obedit->type != OB_MESH)
		return 0;

	em = ((Mesh*)obedit->data)->edit_btmesh;
	ret = EDBM_texFaceCheck(em);
	
	return ret;
}

/************************* assign image ************************/

void ED_uvedit_assign_image(Scene *scene, Object *obedit, Image *ima, Image *previma)
{
	BMEditMesh *em;
	BMFace *efa;
	BMIter iter;
	MTexPoly *tf;
	int update= 0;
	
	/* skip assigning these procedural images... */
	if(ima && (ima->type==IMA_TYPE_R_RESULT || ima->type==IMA_TYPE_COMPOSITE))
		return;

	/* verify we have a mesh we can work with */
	if(!obedit || (obedit->type != OB_MESH))
		return;

	em= ((Mesh*)obedit->data)->edit_btmesh;
	if(!em || !em->bm->totface) {
		return;
	}
	
	/* ensure we have a uv layer */
	if(!CustomData_has_layer(&em->bm->pdata, CD_MTEXPOLY)) {
		BM_add_data_layer(em->bm, &em->bm->pdata, CD_MTEXPOLY);
		BM_add_data_layer(em->bm, &em->bm->ldata, CD_MLOOPUV);
		update= 1;
	}

	/* now assign to all visible faces */
	BM_ITER(efa, &iter, em->bm, BM_FACES_OF_MESH, NULL) {
		tf = CustomData_bmesh_get(&em->bm->pdata, efa->head.data, CD_MTEXPOLY);

		if(uvedit_face_visible(scene, previma, efa, tf)) {
			if(ima) {
				tf->tpage= ima;
				tf->mode |= TF_TEX;
				
				if(ima->id.us==0) id_us_plus(&ima->id);
				else id_lib_extern(&ima->id);
			}
			else {
				tf->tpage= NULL;
				tf->mode &= ~TF_TEX;
			}

			update = 1;
		}
	}

	/* and update depdency graph */
	if(update)
		DAG_id_flush_update(obedit->data, OB_RECALC_DATA);
}

/* dotile -	1, set the tile flag (from the space image)
 * 			2, set the tile index for the faces. */
void ED_uvedit_set_tile(bContext *C, Scene *scene, Object *obedit, Image *ima, int curtile)
{
	BMEditMesh *em;
	BMFace *efa;
	BMIter iter;
	MTexPoly *tf;
	
	/* verify if we have something to do */
	if(!ima || !ED_uvedit_test(obedit))
		return;
	
	/* skip assigning these procedural images... */
	if(ima->type==IMA_TYPE_R_RESULT || ima->type==IMA_TYPE_COMPOSITE)
		return;
	
	em= ((Mesh*)obedit->data)->edit_btmesh;

	BM_ITER(efa, &iter, em->bm, BM_FACES_OF_MESH, NULL) {
		tf = CustomData_bmesh_get(&em->bm->pdata, efa->head.data, CD_MTEXPOLY);

		if(!BM_TestHFlag(efa, BM_HIDDEN) && BM_TestHFlag(efa, BM_SELECT))
			tf->tile= curtile; /* set tile index */
	}

	DAG_id_flush_update(obedit->data, OB_RECALC_DATA);
	WM_event_add_notifier(C, NC_GEOM|ND_DATA, obedit->data);
}

/*********************** space conversion *********************/

static void uvedit_pixel_to_float(SpaceImage *sima, float *dist, float pixeldist)
{
	int width, height;

	ED_space_image_size(sima, &width, &height);

	dist[0]= pixeldist/width;
	dist[1]= pixeldist/height;
}

/*************** visibility and selection utilities **************/

int uvedit_face_visible_nolocal(Scene *scene, BMFace *efa)
{
	ToolSettings *ts= scene->toolsettings;

	if(ts->uv_flag & UV_SYNC_SELECTION)
		return (BM_TestHFlag(efa, BM_HIDDEN)==0);
	else
		return (BM_TestHFlag(efa, BM_HIDDEN)==0 && BM_TestHFlag(efa, BM_SELECT));
}

int uvedit_face_visible(Scene *scene, Image *ima, BMFace *efa, MTexPoly *tf) {
	ToolSettings *ts= scene->toolsettings;

	if(ts->uv_flag & UV_SHOW_SAME_IMAGE)
		return (tf->tpage==ima)? uvedit_face_visible_nolocal(scene, efa): 0;
	else
		return uvedit_face_visible_nolocal(scene, efa);
}

int uvedit_face_selected(Scene *scene, BMEditMesh *em, BMFace *efa)
{
	ToolSettings *ts= scene->toolsettings;

	if(ts->uv_flag & UV_SYNC_SELECTION)
		return (BM_TestHFlag(efa, BM_SELECT));
	else {
		BMLoop *l;
		MLoopUV *luv;
		BMIter liter;

		BM_ITER(l, &liter, em->bm, BM_LOOPS_OF_FACE, efa) {
			luv = CustomData_bmesh_get(&em->bm->ldata, l->head.data, CD_MLOOPUV);
			if (!(luv->flag & MLOOPUV_VERTSEL))
				return 0;
		}

		return 1;
	}
}

int uvedit_face_select(Scene *scene, BMEditMesh *em, BMFace *efa)
{
	ToolSettings *ts= scene->toolsettings;

	if(ts->uv_flag & UV_SYNC_SELECTION)
		BM_Select(em->bm, efa, 1);
	else {
		BMLoop *l;
		MLoopUV *luv;
		BMIter liter;

		BM_ITER(l, &liter, em->bm, BM_LOOPS_OF_FACE, efa) {
			luv = CustomData_bmesh_get(&em->bm->ldata, l->head.data, CD_MLOOPUV);
			luv->flag |= MLOOPUV_VERTSEL;
		}

		return 1;
	}

	return 0;
}

int uvedit_face_deselect(Scene *scene, BMEditMesh *em, BMFace *efa)
{
	ToolSettings *ts= scene->toolsettings;

	if(ts->uv_flag & UV_SYNC_SELECTION)
		BM_Select(em->bm, efa, 0);
	else {
		BMLoop *l;
		MLoopUV *luv;
		BMIter liter;

		BM_ITER(l, &liter, em->bm, BM_LOOPS_OF_FACE, efa) {
			luv = CustomData_bmesh_get(&em->bm->ldata, l->head.data, CD_MLOOPUV);
			luv->flag &= ~MLOOPUV_VERTSEL;
		}

		return 1;
	}

	return 0;
}

int uvedit_edge_selected(BMEditMesh *em, Scene *scene, BMLoop *l)
{
	ToolSettings *ts= scene->toolsettings;

	if(ts->uv_flag & UV_SYNC_SELECTION) {
		if(ts->selectmode == SCE_SELECT_FACE)
			return BM_TestHFlag(l->f, BM_SELECT);
		else if(ts->selectmode == SCE_SELECT_EDGE) {
			return BM_TestHFlag(l->e, BM_SELECT);
		} else
			return BM_TestHFlag(l->v, BM_SELECT) && 
			       BM_TestHFlag(((BMLoop*)l->head.next)->v, BM_SELECT);
	}
	else {
		MLoopUV *luv1, *luv2;

		luv1 = CustomData_bmesh_get(&em->bm->ldata, l->head.data, CD_MLOOPUV);
		luv2 = CustomData_bmesh_get(&em->bm->ldata, l->head.next->data, CD_MLOOPUV);

		return (luv1->flag & MLOOPUV_VERTSEL) && (luv2->flag & MLOOPUV_VERTSEL);
	}
}

void uvedit_edge_select(BMEditMesh *em, Scene *scene, BMLoop *l)

{
	ToolSettings *ts= scene->toolsettings;

	if(ts->uv_flag & UV_SYNC_SELECTION) {
		if(ts->selectmode == SCE_SELECT_FACE)
			BM_Select(em->bm, l->f, 1);
		else if(ts->selectmode == SCE_SELECT_EDGE)
			BM_Select(em->bm, l->e, 1);
		else {
			BM_Select(em->bm, l->e->v1, 1);
			BM_Select(em->bm, l->e->v2, 1);
		}
	}
	else {
		MLoopUV *luv1, *luv2;

		luv1 = CustomData_bmesh_get(&em->bm->ldata, l->head.data, CD_MLOOPUV);
		luv2 = CustomData_bmesh_get(&em->bm->ldata, l->head.next->data, CD_MLOOPUV);
		
		luv1->flag |= MLOOPUV_VERTSEL;
		luv2->flag |= MLOOPUV_VERTSEL;
	}
}

void uvedit_edge_deselect(BMEditMesh *em, Scene *scene, BMLoop *l)

{
	ToolSettings *ts= scene->toolsettings;

	if(ts->uv_flag & UV_SYNC_SELECTION) {
		if(ts->selectmode == SCE_SELECT_FACE)
			BM_Select(em->bm, l->f, 0);
		else if(ts->selectmode == SCE_SELECT_EDGE)
			BM_Select(em->bm, l->e, 0);
		else {
			BM_Select(em->bm, l->e->v1, 0);
			BM_Select(em->bm, l->e->v2, 0);
		}
	}
	else {
		MLoopUV *luv1, *luv2;

		luv1 = CustomData_bmesh_get(&em->bm->ldata, l->head.data, CD_MLOOPUV);
		luv2 = CustomData_bmesh_get(&em->bm->ldata, l->head.next->data, CD_MLOOPUV);
		
		luv1->flag &= ~MLOOPUV_VERTSEL;
		luv2->flag &= ~MLOOPUV_VERTSEL;
	}
}

int uvedit_uv_selected(BMEditMesh *em, Scene *scene, BMLoop *l)
{
	ToolSettings *ts= scene->toolsettings;

	if(ts->uv_flag & UV_SYNC_SELECTION) {
		if(ts->selectmode == SCE_SELECT_FACE)
			return BM_TestHFlag(l->f, BM_SELECT);
		else
			return BM_TestHFlag(l, BM_SELECT);
	}
	else {
		MLoopUV *luv = CustomData_bmesh_get(&em->bm->ldata, l->head.data, CD_MLOOPUV);

		return luv->flag & MLOOPUV_VERTSEL;
	}
}

void uvedit_uv_select(BMEditMesh *em, Scene *scene, BMLoop *l)
{
	ToolSettings *ts= scene->toolsettings;

	if(ts->uv_flag & UV_SYNC_SELECTION) {
		if(ts->selectmode == SCE_SELECT_FACE)
			BM_Select(em->bm, l->f, 1);
		else
			BM_Select(em->bm, l->v, 1);
	}
	else {
		MLoopUV *luv = CustomData_bmesh_get(&em->bm->ldata, l->head.data, CD_MLOOPUV);
		
		luv->flag |= MLOOPUV_VERTSEL;
	}
}

void uvedit_uv_deselect(BMEditMesh *em, Scene *scene, BMLoop *l)
{
	ToolSettings *ts= scene->toolsettings;

	if(ts->uv_flag & UV_SYNC_SELECTION) {
		if(ts->selectmode == SCE_SELECT_FACE)
			BM_Select(em->bm, l->f, 0);
		else
			BM_Select(em->bm, l->v, 0);
	}
	else {
		MLoopUV *luv = CustomData_bmesh_get(&em->bm->ldata, l->head.data, CD_MLOOPUV);
		
		luv->flag &= ~MLOOPUV_VERTSEL;
	}
}

/*********************** geometric utilities ***********************/
void poly_uv_center(BMEditMesh *em, BMFace *f, float cent[2])
{
	BMLoop *l;
	MLoopUV *luv;
	BMIter liter;

	cent[0] = cent[1] = 0.0f;

	BM_ITER(l, &liter, em->bm, BM_LOOPS_OF_FACE, f) {
		luv = CustomData_bmesh_get(&em->bm->ldata, l->head.data, CD_MLOOPUV);
		cent[0] += luv->uv[0];
		cent[1] += luv->uv[1];
	}

	cent[0] /= (float) f->len;
	cent[1] /= (float) f->len;
}


void uv_center(float uv[][2], float cent[2], int quad)
{
	if(quad) {
		cent[0] = (uv[0][0] + uv[1][0] + uv[2][0] + uv[3][0]) / 4.0;
		cent[1] = (uv[0][1] + uv[1][1] + uv[2][1] + uv[3][1]) / 4.0;		
	}
	else {
		cent[0] = (uv[0][0] + uv[1][0] + uv[2][0]) / 3.0;
		cent[1] = (uv[0][1] + uv[1][1] + uv[2][1]) / 3.0;		
	}
}

float uv_area(float uv[][2], int quad)
{
	if(quad)
		return area_tri_v2(uv[0], uv[1], uv[2]) + area_tri_v2(uv[0], uv[2], uv[3]); 
	else
		return area_tri_v2(uv[0], uv[1], uv[2]); 
}

float poly_uv_area(float uv[][2], int len)
{
	//BMESH_TODO: make this not suck
	//maybe use scanfill? I dunno.

	if(len >= 4)
		return area_tri_v2(uv[0], uv[1], uv[2]) + area_tri_v2(uv[0], uv[2], uv[3]); 
	else
		return area_tri_v2(uv[0], uv[1], uv[2]); 

	return 1.0;
}

void poly_copy_aspect(float uv_orig[][2], float uv[][2], float aspx, float aspy, int len)
{
	int i;
	for (i=0; i<len; i++) {
		uv[i][0] = uv_orig[i][0]*aspx;
		uv[i][1] = uv_orig[i][1]*aspy;
	}
}

void uv_copy_aspect(float uv_orig[][2], float uv[][2], float aspx, float aspy)
{
	uv[0][0] = uv_orig[0][0]*aspx;
	uv[0][1] = uv_orig[0][1]*aspy;
	
	uv[1][0] = uv_orig[1][0]*aspx;
	uv[1][1] = uv_orig[1][1]*aspy;
	
	uv[2][0] = uv_orig[2][0]*aspx;
	uv[2][1] = uv_orig[2][1]*aspy;
	
	uv[3][0] = uv_orig[3][0]*aspx;
	uv[3][1] = uv_orig[3][1]*aspy;
}

int ED_uvedit_minmax(Scene *scene, Image *ima, Object *obedit, float *min, float *max)
{
	BMEditMesh *em= ((Mesh*)obedit->data)->edit_btmesh;
	BMFace *efa;
	BMLoop *l;
	BMIter iter, liter;
	MTexPoly *tf;
	MLoopUV *luv;
	int sel;

	INIT_MINMAX2(min, max);

	sel= 0;
	BM_ITER(efa, &iter, em->bm, BM_FACES_OF_MESH, NULL) {
		tf = CustomData_bmesh_get(&em->bm->pdata, efa->head.data, CD_MTEXPOLY);
		if(!uvedit_face_visible(scene, ima, efa, tf))
			continue;
		
		BM_ITER(l, &liter, em->bm, BM_LOOPS_OF_FACE, efa) {
			if (uvedit_uv_selected(em, scene, l)) 
				luv = CustomData_bmesh_get(&em->bm->ldata, l->head.data, CD_MLOOPUV);
				DO_MINMAX2(luv->uv, min, max); 
				sel = 1;
			}
	}

	return sel;
}

int uvedit_center(Scene *scene, Image *ima, Object *obedit, 
		  float *cent, int mode)
{
	BMEditMesh *em= ((Mesh*)obedit->data)->edit_btmesh;
	BMFace *efa;
	BMLoop *l;
	BMIter iter, liter;
	MTexPoly *tf;
	MLoopUV *luv;
	float min[2], max[2];
	int change= 0;
	
	if(mode==0) {
		if(ED_uvedit_minmax(scene, ima, obedit, min, max))
			change = 1;
	}
	else if(mode==1) {
		INIT_MINMAX2(min, max);
		
		BM_ITER(efa, &iter, em->bm, BM_FACES_OF_MESH, NULL) {
			tf = CustomData_bmesh_get(&em->bm->pdata, efa->head.data, CD_MTEXPOLY);
			if(!uvedit_face_visible(scene, ima, efa, tf))
				continue;
			
			BM_ITER(l, &liter, em->bm, BM_LOOPS_OF_FACE, efa) {
				if (uvedit_uv_selected(em, scene, l)) {
					luv = CustomData_bmesh_get(&em->bm->ldata, l->head.data, CD_MLOOPUV);
	
					DO_MINMAX2(luv->uv, min, max); 
					change= 1;
				}
			}
		}
	}
	
	if(change) {
		cent[0]= (min[0]+max[0])/2.0;
		cent[1]= (min[1]+max[1])/2.0;
		
		return 1;
	}

	return 0;
}

/************************** find nearest ****************************/

typedef struct NearestHit {
	BMFace *efa;
	MTexPoly *tf;
	BMLoop *l, *nextl;
	MLoopUV *luv, *nextluv;
	int lindex; //index of loop within face
	int vert1, vert2; //index in mesh of edge vertices
} NearestHit;

static void find_nearest_uv_edge(Scene *scene, Image *ima, BMEditMesh *em, float co[2], NearestHit *hit)
{
	MTexPoly *tf;
	BMFace *efa;
	BMLoop *l;
	BMVert *eve;
	BMIter iter, liter;
	MLoopUV *luv, *nextluv;
	float mindist, dist;
	int i;

	mindist= 1e10f;
	memset(hit, 0, sizeof(*hit));

	eve = BMIter_New(&iter, em->bm, BM_VERTS_OF_MESH, NULL);
	for (i=0; eve; eve=BMIter_Step(&iter), i++) {
		BMINDEX_SET(eve, i);
	}
	
	BM_ITER(efa, &iter, em->bm, BM_FACES_OF_MESH, NULL) {
		tf= CustomData_bmesh_get(&em->bm->pdata, efa->head.data, CD_MTEXPOLY);
		if(!uvedit_face_visible(scene, ima, efa, tf))
			continue;
		
		i = 0;
		BM_ITER(l, &liter, em->bm, BM_LOOPS_OF_FACE, efa) {
			luv = CustomData_bmesh_get(&em->bm->ldata, l->head.data, CD_MLOOPUV);
			nextluv = CustomData_bmesh_get(&em->bm->ldata, l->head.next->data, CD_MLOOPUV);

			dist= dist_to_line_segment_v2(co, luv->uv, nextluv->uv);

			if(dist < mindist) {
				hit->tf= tf;
				hit->efa= efa;
				
				hit->l = l;
				hit->nextl = (BMLoop*)l->head.next;
				hit->luv = luv;
				hit->nextluv = nextluv;
				hit->lindex = i;
				hit->vert1 = BMINDEX_GET(hit->l->v);
				hit->vert2 = BMINDEX_GET(((BMLoop*)hit->l->head.next)->v);

				mindist = dist;
			}

			i++;
		}
	}
}

static void find_nearest_uv_face(Scene *scene, Image *ima, BMEditMesh *em, float co[2], NearestHit *hit)
{
	MTexPoly *tf;
	BMFace *efa;
	BMLoop *l;
	BMIter iter, liter;
	MLoopUV *luv;
	float mindist, dist, cent[2];

	mindist= 1e10f;
	memset(hit, 0, sizeof(*hit));

	/*this will fill in hit.vert1 and hit.vert2*/
	find_nearest_uv_edge(scene, ima, em, co, hit);
	hit->l = hit->nextl = NULL;
	hit->luv = hit->nextluv = NULL;

	BM_ITER(efa, &iter, em->bm, BM_FACES_OF_MESH, NULL) {
		tf= CustomData_bmesh_get(&em->bm->pdata, efa->head.data, CD_MTEXPOLY);
		if(!uvedit_face_visible(scene, ima, efa, tf))
			continue;
		
		cent[0]= cent[1]= 0.0f;
		BM_ITER(l, &liter, em->bm, BM_LOOPS_OF_FACE, efa) {
			luv = CustomData_bmesh_get(&em->bm->ldata, l->head.data, CD_MLOOPUV);

			cent[0] += luv->uv[0];
			cent[1] += luv->uv[1];
		}

		cent[0] /= efa->len;
		cent[1] /= efa->len;
		dist= fabs(co[0]- cent[0]) + fabs(co[1]- cent[1]);

		if(dist < mindist) {
			hit->tf= tf;
			hit->efa= efa;
			mindist= dist;
		}
	}
}

static int nearest_uv_between(BMEditMesh *em, BMFace *efa, int nverts, int id, 
			      float co[2], float uv[2])
{
	BMLoop *l;
	MLoopUV *luv;
	BMIter iter;
	float m[3], v1[3], v2[3], c1, c2, *uv1, *uv2, *uv3;
	int id1, id2, i;

	id1= (id+efa->len-1)%efa->len;
	id2= (id+efa->len+1)%efa->len;

	m[0]= co[0]-uv[0];
	m[1]= co[1]-uv[1];

	i = 0;
	BM_ITER(l, &iter, em->bm, BM_LOOPS_OF_FACE, efa) {
		luv = CustomData_bmesh_get(&em->bm->ldata, l->head.data, CD_MLOOPUV);
		
		if (i == id1)
			uv1 = luv->uv;
		else if (i == id)
			uv2 = luv->uv;
		else if (i == id2)
			uv3 = luv->uv;

		i++;
	}

	sub_v3_v3v3(v1, uv1, uv);
	sub_v3_v3v3(v2, uv3, uv);

	/* m and v2 on same side of v-v1? */
	c1= v1[0]*m[1] - v1[1]*m[0];
	c2= v1[0]*v2[1] - v1[1]*v2[0];

	if(c1*c2 < 0.0f)
		return 0;

	/* m and v1 on same side of v-v2? */
	c1= v2[0]*m[1] - v2[1]*m[0];
	c2= v2[0]*v1[1] - v2[1]*v1[0];

	return (c1*c2 >= 0.0f);
}

static void find_nearest_uv_vert(Scene *scene, Image *ima, BMEditMesh *em, 
				 float co[2], float penalty[2], NearestHit *hit)
{
	BMFace *efa;
	BMVert *eve;
	BMLoop *l;
	BMIter iter, liter;
	MTexPoly *tf;
	MLoopUV *luv;
	float mindist, dist;
	int i, nverts;

	/*this will fill in hit.vert1 and hit.vert2*/
	find_nearest_uv_edge(scene, ima, em, co, hit);
	hit->l = hit->nextl = NULL;
	hit->luv = hit->nextluv = NULL;

	mindist= 1e10f;
	memset(hit, 0, sizeof(*hit));
	
	eve = BMIter_New(&iter, em->bm, BM_VERTS_OF_MESH, NULL);
	for (i=0; eve; eve=BMIter_Step(&iter), i++) {
		BMINDEX_SET(eve, i);
	}

	BM_ITER(efa, &iter, em->bm, BM_FACES_OF_MESH, NULL) {
		tf= CustomData_bmesh_get(&em->bm->pdata, efa->head.data, CD_MTEXPOLY);
		if(!uvedit_face_visible(scene, ima, efa, tf))
			continue;
		
		i = 0;
		BM_ITER(l, &liter, em->bm, BM_LOOPS_OF_FACE, efa) {
			luv = CustomData_bmesh_get(&em->bm->ldata, l->head.data, CD_MLOOPUV);

			if(penalty && uvedit_uv_selected(em, scene, l))
				dist= fabs(co[0]-luv->uv[0])+penalty[0] + fabs(co[1]-luv->uv[1])+penalty[1];
			else
				dist= fabs(co[0]-luv->uv[0]) + fabs(co[1]-luv->uv[1]);

			if(dist<=mindist) {
				if(dist==mindist)
					if(!nearest_uv_between(em, efa, efa->len, i, co, luv->uv)) {
						i++;
						continue;
					}

				mindist= dist;

				hit->l = l;
				hit->nextl = (BMLoop*)l->head.next;
				hit->luv = luv;
				hit->nextluv = CustomData_bmesh_get(&em->bm->ldata, l->head.next->data, CD_MLOOPUV);
				hit->tf= tf;
				hit->efa= efa;
				hit->lindex = i;
				hit->vert1 = BMINDEX_GET(hit->l->v);
			}

			i++;
		}
	}
}

int ED_uvedit_nearest_uv(Scene *scene, Object *obedit, Image *ima, float co[2], float uv[2])
{
	BMEditMesh *em= ((Mesh*)obedit->data)->edit_btmesh;
	BMFace *efa;
	BMLoop *l;
	BMIter iter, liter;
	MTexPoly *tf;
	MLoopUV *luv;
	float mindist, dist;
	int found= 0;

	mindist= 1e10f;
	uv[0]= co[0];
	uv[1]= co[1];
	
	BM_ITER(efa, &iter, em->bm, BM_FACES_OF_MESH, NULL) {
		tf= CustomData_bmesh_get(&em->bm->pdata, efa->head.data, CD_MTEXPOLY);
		if(!uvedit_face_visible(scene, ima, efa, tf))
			continue;
		
		BM_ITER(l, &liter, em->bm, BM_LOOPS_OF_FACE, efa) {
			luv = CustomData_bmesh_get(&em->bm->ldata, l->head.data, CD_MLOOPUV);
			dist= fabs(co[0]-luv->uv[0]) + fabs(co[1]-luv->uv[1]);

			if(dist<=mindist) {
				mindist= dist;

				uv[0]= luv->uv[0];
				uv[1]= luv->uv[1];
				found= 1;
			}
		}
	}

	return found;
}

/*********************** loop select ***********************/

static void uv_vertex_loop_flag(UvMapVert *first)
{
	UvMapVert *iterv;
	int count= 0;

	for(iterv=first; iterv; iterv=iterv->next) {
		if(iterv->separate && iterv!=first)
			break;

		count++;
	}
	
	if(count < 5)
		first->flag= 1;
}

static UvMapVert *uv_vertex_map_get(UvVertMap *vmap, BMFace *efa, int a)
{
	UvMapVert *iterv, *first;
	BMLoop *l;

	l = BMIter_AtIndex(NULL, BM_LOOPS_OF_FACE, efa, a);
	first= EDBM_get_uv_map_vert(vmap,  BMINDEX_GET(l->v));

	for(iterv=first; iterv; iterv=iterv->next) {
		if(iterv->separate)
			first= iterv;
		if(iterv->f == BMINDEX_GET(efa))
			return first;
	}
	
	return NULL;
}

static int uv_edge_tag_faces(BMEditMesh *em, UvMapVert *first1, UvMapVert *first2, int *totface)
{
	UvMapVert *iterv1, *iterv2;
	BMFace *efa;
	int tot = 0;

	/* count number of faces this edge has */
	for(iterv1=first1; iterv1; iterv1=iterv1->next) {
		if(iterv1->separate && iterv1 != first1)
			break;

		for(iterv2=first2; iterv2; iterv2=iterv2->next) {
			if(iterv2->separate && iterv2 != first2)
				break;

			if(iterv1->f == iterv2->f) {
				/* if face already tagged, don't do this edge */
				efa= EDBM_get_face_for_index(em, iterv1->f);
				if(BMO_TestFlag(em->bm, efa, EFA_F1_FLAG))
					return 0;

				tot++;
				break;
			}
		}
	}

	if(*totface == 0) /* start edge */
		*totface= tot;
	else if(tot != *totface) /* check for same number of faces as start edge */
		return 0;

	/* tag the faces */
	for(iterv1=first1; iterv1; iterv1=iterv1->next) {
		if(iterv1->separate && iterv1 != first1)
			break;

		for(iterv2=first2; iterv2; iterv2=iterv2->next) {
			if(iterv2->separate && iterv2 != first2)
				break;

			if(iterv1->f == iterv2->f) {
				efa= EDBM_get_face_for_index(em, iterv1->f);
				BMO_SetFlag(em->bm, efa, EFA_F1_FLAG);
				break;
			}
		}
	}

	return 1;
}

static int select_edgeloop(Scene *scene, Image *ima, BMEditMesh *em, NearestHit *hit, float limit[2], int extend)
{
	BMVert *eve;
	BMFace *efa;
	BMIter iter, liter;
	BMLoop *l;
	MTexPoly *tf;
	UvVertMap *vmap;
	UvMapVert *iterv1, *iterv2;
	int a, count, looking, nverts, starttotf, select;

	/* setup */
	EDBM_init_index_arrays(em, 0, 0, 1);
	vmap= EDBM_make_uv_vert_map(em, 0, 0, limit);

	count = 0;
	BM_ITER(eve, &iter, em->bm, BM_VERTS_OF_MESH, NULL) {
		BMINDEX_SET(eve, count);
		count++;
	}

	count = 0;
	BM_ITER(efa, &iter, em->bm, BM_FACES_OF_MESH, NULL) {
		if(!extend) {
			uvedit_face_deselect(scene, em, efa);
		}
		
		BMO_ClearFlag(em->bm, efa, EFA_F1_FLAG);
		BMINDEX_SET(efa, count);
		count++;
	}

	/* set flags for first face and verts */
	nverts= hit->efa->len;
	iterv1= uv_vertex_map_get(vmap, hit->efa, hit->lindex);
	iterv2= uv_vertex_map_get(vmap, hit->efa, (hit->lindex+1)%nverts);
	uv_vertex_loop_flag(iterv1);
	uv_vertex_loop_flag(iterv2);

	starttotf= 0;
	uv_edge_tag_faces(em, iterv1, iterv2, &starttotf);

	/* sorry, first edge isnt even ok */
	if(iterv1->flag==0 && iterv2->flag==0) looking= 0;
	else looking= 1;

	/* iterate */
	while(looking) {
		looking= 0;

		/* find correct valence edges which are not tagged yet, but connect to tagged one */

		BM_ITER(efa, &iter, em->bm, BM_FACES_OF_MESH, NULL) {
			tf= CustomData_bmesh_get(&em->bm->pdata, efa->head.data, CD_MTEXPOLY);

			if(!BMO_TestFlag(em->bm, efa, EFA_F1_FLAG) && uvedit_face_visible(scene, ima, efa, tf)) {
				nverts= efa->len;
				for(a=0; a<nverts; a++) {
					/* check face not hidden and not tagged */
					iterv1= uv_vertex_map_get(vmap, efa, a);
					iterv2= uv_vertex_map_get(vmap, efa, (a+1)%nverts);
					
					if (!iterv1 || !iterv2)
						continue;

					/* check if vertex is tagged and has right valence */
					if(iterv1->flag || iterv2->flag) {
						if(uv_edge_tag_faces(em, iterv1, iterv2, &starttotf)) {
							looking= 1;
							BMO_SetFlag(em->bm, efa, EFA_F1_FLAG);

							uv_vertex_loop_flag(iterv1);
							uv_vertex_loop_flag(iterv2);
							break;
						}
					}
				}
			}
		}
	}

	/* do the actual select/deselect */
	nverts= hit->efa->len;
	iterv1= uv_vertex_map_get(vmap, hit->efa, hit->lindex);
	iterv2= uv_vertex_map_get(vmap, hit->efa, (hit->lindex+1)%nverts);
	iterv1->flag= 1;
	iterv2->flag= 1;

	if(extend) {
		if(uvedit_uv_selected(em, scene, hit->l) && uvedit_uv_selected(em, scene, hit->l))
			select= 0;
		else
			select= 1;
	}
	else
		select= 1;
	
	BM_ITER(efa, &iter, em->bm, BM_FACES_OF_MESH, NULL) {
		tf= CustomData_em_get(&em->bm->pdata, efa->head.data, CD_MTEXPOLY);

		a = 0;
		BM_ITER(l, &liter, em->bm, BM_LOOPS_OF_FACE, efa) {
			iterv1= uv_vertex_map_get(vmap, efa, a);

			if(iterv1->flag) {
				if(select) uvedit_uv_select(em, scene, l);
				else uvedit_uv_deselect(em, scene, l);
			}

			a++;
		}
	}

	/* cleanup */
	EDBM_free_uv_vert_map(vmap);
	EDBM_free_index_arrays(em);

	return (select)? 1: -1;
}

/*********************** linked select ***********************/

static void select_linked(Scene *scene, Image *ima, BMEditMesh *em, float limit[2], NearestHit *hit, int extend)
{
	BMFace *efa;
	BMLoop *l;
	BMIter iter, liter;
	MTexPoly *tf;
	MLoopUV *luv;
	UvVertMap *vmap;
	UvMapVert *vlist, *iterv, *startv;
	int a, i, nverts, stacksize= 0, *stack;
	char *flag;

<<<<<<< HEAD
	vmap= EDBM_make_uv_vert_map(em, 1, 1, limit);
	if(vmap == NULL)
		return;

	stack= MEM_mallocN(sizeof(*stack)*em->bm->totface, "UvLinkStack");
	flag= MEM_callocN(sizeof(*flag)*em->bm->totface, "UvLinkFlag");
=======
	EM_init_index_arrays(em, 0, 0, 1); /* we can use this too */
	vmap= EM_make_uv_vert_map(em, 1, 0, limit);
	if(vmap == NULL)
		return;

	stack= MEM_mallocN(sizeof(*stack) * em->totface, "UvLinkStack");
	flag= MEM_callocN(sizeof(*flag) * em->totface, "UvLinkFlag");
>>>>>>> ffe13aeb

	if(!hit) {
		a = 0;
		BM_ITER(efa, &iter, em->bm, BM_FACES_OF_MESH, NULL) {
			tf = CustomData_bmesh_get(&em->bm->pdata, efa->head.data, CD_MTEXPOLY);

			if(uvedit_face_visible(scene, ima, efa, tf)) { 
				BM_ITER(l, &liter, em->bm, BM_LOOPS_OF_FACE, efa) {
					luv = CustomData_bmesh_get(&em->bm->ldata, l->head.data, CD_MLOOPUV);

					if (luv->flag & MLOOPUV_VERTSEL) {
						stack[stacksize]= a;
						stacksize++;
						flag[a]= 1;

						break;
					}
				}
			}
		}
		a++;
	}
	else {
		a = 0;
		BM_ITER(efa, &iter, em->bm, BM_FACES_OF_MESH, NULL) {
			if(efa == hit->efa) {
				stack[stacksize]= a;
				stacksize++;
				flag[a]= 1;
				break;
			}

			a++;
		}
	}

	while(stacksize > 0) {
		stacksize--;
		a= stack[stacksize];
<<<<<<< HEAD
		
		j = 0;
		BM_ITER(efa, &iter, em->bm, BM_FACES_OF_MESH, NULL) {
			if(j==a)
				break;
=======

		efa = EM_get_face_for_index(a);
>>>>>>> ffe13aeb

			j++;
		}

		nverts= efa->len;

		i = 0;
		BM_ITER(l, &liter, em->bm, BM_LOOPS_OF_FACE, efa) {

			/* make_uv_vert_map_EM sets verts tmp.l to the indicies */
			vlist= EDBM_get_uv_map_vert(vmap, BMINDEX_GET(l->v));
			
			startv= vlist;

			for(iterv=vlist; iterv; iterv=iterv->next) {
				if(iterv->separate)
					startv= iterv;
				if(iterv->f == a)
					break;
			}

			for(iterv=startv; iterv; iterv=iterv->next) {
				if((startv != iterv) && (iterv->separate))
					break;
				else if(!flag[iterv->f]) {
					flag[iterv->f]= 1;
					stack[stacksize]= iterv->f;
					stacksize++;
				}
			}

			i++;
		}
	}

<<<<<<< HEAD
	if(!extend || hit) {		
		a = 0;
		BM_ITER(efa, &iter, em->bm, BM_FACES_OF_MESH, NULL) {
			BM_ITER(l, &liter, em->bm, BM_LOOPS_OF_FACE, efa) {
				luv = CustomData_bmesh_get(&em->bm->ldata, l->head.data, CD_MLOOPUV);
				
				if (flag[a])
					luv->flag |= MLOOPUV_VERTSEL;
				else
					luv->flag &= ~MLOOPUV_VERTSEL;
			}
		}
	}
	else if(extend && hit) {
		a = 0;
		BM_ITER(efa, &iter, em->bm, BM_FACES_OF_MESH, NULL) {
			BM_ITER(l, &liter, em->bm, BM_LOOPS_OF_FACE, efa) {
				luv = CustomData_bmesh_get(&em->bm->ldata, l->head.data, CD_MLOOPUV);
						
				if (luv->flag & MLOOPUV_VERTSEL)
=======
	if(!extend) {
		for(a=0, efa= em->faces.first; efa; efa= efa->next, a++) {
			tf = CustomData_em_get(&em->fdata, efa->data, CD_MTFACE);
			if(flag[a])
				tf->flag |= (TF_SEL1|TF_SEL2|TF_SEL3|TF_SEL4);
			else
				tf->flag &= ~(TF_SEL1|TF_SEL2|TF_SEL3|TF_SEL4);
		}
	}
	else {
		for(a=0, efa= em->faces.first; efa; efa= efa->next, a++) {
			if(flag[a]) {
				tf = CustomData_em_get(&em->fdata, efa->data, CD_MTFACE);
				if(efa->v4) {
					if((tf->flag & (TF_SEL1|TF_SEL2|TF_SEL3|TF_SEL4)))
						break;
				}
				else if(tf->flag & (TF_SEL1|TF_SEL2|TF_SEL3))
>>>>>>> ffe13aeb
					break;
			}

			a++;
		}

		if(efa) {
			a = 0;
			BM_ITER(efa, &iter, em->bm, BM_FACES_OF_MESH, NULL) {
				if (!flag[a]) continue;

				BM_ITER(l, &liter, em->bm, BM_LOOPS_OF_FACE, efa) {
					luv = CustomData_bmesh_get(&em->bm->ldata, l->head.data, CD_MLOOPUV);
					
					luv->flag &= ~MLOOPUV_VERTSEL;
				}

				a++;
			}
		}
		else {
			a = 0;
			BM_ITER(efa, &iter, em->bm, BM_FACES_OF_MESH, NULL) {
				if (!flag[a]) continue;

				BM_ITER(l, &liter, em->bm, BM_LOOPS_OF_FACE, efa) {
					luv = CustomData_bmesh_get(&em->bm->ldata, l->head.data, CD_MLOOPUV);
					
					luv->flag |= MLOOPUV_VERTSEL;
				}

				a++;
			}
		}
	}
	
	MEM_freeN(stack);
	MEM_freeN(flag);
<<<<<<< HEAD
	EDBM_free_uv_vert_map(vmap);
=======
	EM_free_uv_vert_map(vmap);
	EM_free_index_arrays();
>>>>>>> ffe13aeb
}

/* ******************** align operator **************** */

static void weld_align_uv(bContext *C, int tool)
{
	Scene *scene;
	Object *obedit;
	Image *ima;
	BMEditMesh *em;
	BMFace *efa;
	BMLoop *l;
	BMIter iter, liter;
	MTexPoly *tf;
	MLoopUV *luv;
	float cent[2], min[2], max[2];
	
	scene= CTX_data_scene(C);
	obedit= CTX_data_edit_object(C);
	em= ((Mesh*)obedit->data)->edit_btmesh;
	ima= CTX_data_edit_image(C);

	INIT_MINMAX2(min, max);

	if(tool == 'a') {
		BM_ITER(efa, &iter, em->bm, BM_FACES_OF_MESH, NULL) {
			tf = CustomData_bmesh_get(&em->bm->pdata, efa->head.data, CD_MTEXPOLY);

			if(!uvedit_face_visible(scene, ima, efa, tf))
				continue;

			BM_ITER(l, &liter, em->bm, BM_LOOPS_OF_FACE, efa) {
				if (uvedit_uv_selected(em, scene, l)) {
					luv = CustomData_bmesh_get(&em->bm->ldata, l->head.data, CD_MLOOPUV);
					DO_MINMAX2(luv->uv, min, max)
				}
			}
		}

		tool= (max[0]-min[0] >= max[1]-min[1])? 'y': 'x';
	}

	uvedit_center(scene, ima, obedit, cent, 0);

	if(tool == 'x' || tool == 'w') {
		BM_ITER(efa, &iter, em->bm, BM_FACES_OF_MESH, NULL) {
			tf = CustomData_bmesh_get(&em->bm->pdata, efa->head.data, CD_MTEXPOLY);
			if(!uvedit_face_visible(scene, ima, efa, tf))
				continue;

			BM_ITER(l, &liter, em->bm, BM_LOOPS_OF_FACE, efa) {
				if (uvedit_uv_selected(em, scene, l)) {
					luv = CustomData_bmesh_get(&em->bm->ldata, l->head.data, CD_MLOOPUV);
					luv->uv[0] = cent[0];
				}

			}
		}
	}

	if(tool == 'y' || tool == 'w') {
		BM_ITER(efa, &iter, em->bm, BM_FACES_OF_MESH, NULL) {
			tf = CustomData_bmesh_get(&em->bm->pdata, efa->head.data, CD_MTEXPOLY);
			if(!uvedit_face_visible(scene, ima, efa, tf))
				continue;

			BM_ITER(l, &liter, em->bm, BM_LOOPS_OF_FACE, efa) {
				if (uvedit_uv_selected(em, scene, l)) {
					luv = CustomData_bmesh_get(&em->bm->ldata, l->head.data, CD_MLOOPUV);
					luv->uv[1] = cent[1];
				}

			}
		}
	}

	DAG_id_flush_update(obedit->data, OB_RECALC_DATA);
	WM_event_add_notifier(C, NC_GEOM|ND_DATA, obedit->data);
}

static int align_exec(bContext *C, wmOperator *op)
{
	weld_align_uv(C, RNA_enum_get(op->ptr, "axis"));

	return OPERATOR_FINISHED;
}

void UV_OT_align(wmOperatorType *ot)
{
	static EnumPropertyItem axis_items[] = {
		{'a', "ALIGN_AUTO", 0, "Align Auto", "Automatically choose the axis on which there is most alignment already."},
		{'x', "ALIGN_X", 0, "Align X", "Align UVs on X axis."},
		{'y', "ALIGN_Y", 0, "Align Y", "Align UVs on Y axis."},
		{0, NULL, 0, NULL, NULL}};

	/* identifiers */
	ot->name= "Align";
	ot->description= "Align selected UV vertices to an axis.";
	ot->idname= "UV_OT_align";
	ot->flag= OPTYPE_REGISTER|OPTYPE_UNDO;
	
	/* api callbacks */
	ot->exec= align_exec;
	ot->poll= ED_operator_uvedit;

	/* properties */
	RNA_def_enum(ot->srna, "axis", axis_items, 'a', "Axis", "Axis to align UV locations on.");
}

/* ******************** weld operator **************** */

static int weld_exec(bContext *C, wmOperator *op)
{
	weld_align_uv(C, 'w');

	return OPERATOR_FINISHED;
}

void UV_OT_weld(wmOperatorType *ot)
{
	/* identifiers */
	ot->name= "Weld";
	ot->description= "Weld selected UV vertices together.";
	ot->idname= "UV_OT_weld";
	ot->flag= OPTYPE_REGISTER|OPTYPE_UNDO;
	
	/* api callbacks */
	ot->exec= weld_exec;
	ot->poll= ED_operator_uvedit;
}

/* ******************** stitch operator **************** */

/* just for averaging UVs */
typedef struct UVVertAverage {
	float uv[2];
	int count;
} UVVertAverage;

static int stitch_exec(bContext *C, wmOperator *op)
{
	SpaceImage *sima;
	Scene *scene;
	Object *obedit;
	BMEditMesh *em;
	BMFace *efa;
	BMLoop *l;
	BMIter iter, liter;
	BMVert *eve;
	Image *ima;
	MTexPoly *tf;
	MLoopUV *luv;
	
	sima= CTX_wm_space_image(C);
	scene= CTX_data_scene(C);
	obedit= CTX_data_edit_object(C);
	em= ((Mesh*)obedit->data)->edit_btmesh;
	ima= CTX_data_edit_image(C);
	
	if(RNA_boolean_get(op->ptr, "use_limit")) {
		UvVertMap *vmap;
		UvMapVert *vlist, *iterv;
		float newuv[2], limit[2], pixels;
		int a, vtot;

		pixels= RNA_float_get(op->ptr, "limit");
		uvedit_pixel_to_float(sima, limit, pixels);

		EDBM_init_index_arrays(em, 0, 0, 1);
		vmap= EDBM_make_uv_vert_map(em, 1, 0, limit);

		if(vmap == NULL) {
			return OPERATOR_CANCELLED;
		}
		
		a = 0;
		BM_ITER(eve, &iter, em->bm, BM_VERTS_OF_MESH, NULL) {
			vlist= EM_get_uv_map_vert(vmap, a);

			while(vlist) {
				newuv[0]= 0; newuv[1]= 0;
				vtot= 0;

				for(iterv=vlist; iterv; iterv=iterv->next) {
					if((iterv != vlist) && iterv->separate)
						break;

					efa = EDBM_get_face_for_index(em, iterv->f);
					tf = CustomData_bmesh_get(&em->bm->pdata, efa->head.data, CD_MTEXPOLY);
					
					l = BMIter_AtIndex(em->bm, BM_LOOPS_OF_FACE, efa, iterv->tfindex);
					if (uvedit_uv_selected(em, scene, l)) {
						luv = CustomData_bmesh_get(&em->bm->ldata, l->head.data, CD_MLOOPUV);

						newuv[0] += luv->uv[0];
						newuv[1] += luv->uv[1];
						vtot++;
					}
				}

				if(vtot > 1) {
					newuv[0] /= vtot; newuv[1] /= vtot;

					for(iterv=vlist; iterv; iterv=iterv->next) {
						if((iterv != vlist) && iterv->separate)
							break;

						efa = EDBM_get_face_for_index(em, iterv->f);
						tf = CustomData_bmesh_get(&em->bm->pdata, efa->head.data, CD_MTEXPOLY);
						
						l = BMIter_AtIndex(em->bm, BM_LOOPS_OF_FACE, efa, iterv->tfindex);
						if (uvedit_uv_selected(em, scene, l)) {
							luv = CustomData_bmesh_get(&em->bm->ldata, l->head.data, CD_MLOOPUV);

							luv->uv[0] = newuv[0];
							luv->uv[1] = newuv[1];
							vtot++;
						}
					}
				}

				vlist= iterv;
			}

			a++;
		}

		EDBM_free_uv_vert_map(vmap);
		EDBM_free_index_arrays(em);
	}
	else {
		UVVertAverage *uv_average, *uvav;
		int count;

		// index and count verts
		count=0;
		BM_ITER(eve, &iter, em->bm, BM_VERTS_OF_MESH, NULL) {
			BMINDEX_SET(eve, count);
			count++;
		}
		
		uv_average= MEM_callocN(sizeof(UVVertAverage)*count, "Stitch");
		
		// gather uv averages per vert
		BM_ITER(efa, &iter, em->bm, BM_FACES_OF_MESH, NULL) {
			tf = CustomData_bmesh_get(&em->bm->pdata, efa->head.data, CD_MTEXPOLY);
			if(!uvedit_face_visible(scene, ima, efa, tf))
				continue;
			
			BM_ITER(l, &liter, em->bm, BM_LOOPS_OF_FACE, efa) {
				if(uvedit_uv_selected(em, scene, l)) {
					luv = CustomData_bmesh_get(&em->bm->ldata, l->head.data, CD_MLOOPUV);
					uvav = uv_average + BMINDEX_GET(l->v);

					uvav->count++;
					uvav->uv[0] += luv->uv[0];
					uvav->uv[1] += luv->uv[1];
				}
			}
		}
		
		// apply uv welding
		BM_ITER(efa, &iter, em->bm, BM_FACES_OF_MESH, NULL) {
			tf = CustomData_bmesh_get(&em->bm->pdata, efa->head.data, CD_MTEXPOLY);
			if(!uvedit_face_visible(scene, ima, efa, tf))
				continue;
			
			BM_ITER(l, &liter, em->bm, BM_LOOPS_OF_FACE, efa) {
				if(uvedit_uv_selected(em, scene, l)) {
					luv = CustomData_bmesh_get(&em->bm->ldata, l->head.data, CD_MLOOPUV);
					uvav = uv_average + BMINDEX_GET(l->v);
					luv->uv[0] = uvav->uv[0]/uvav->count;
					luv->uv[1] = uvav->uv[1]/uvav->count;
				}
			}
		}

		MEM_freeN(uv_average);
	}

	DAG_id_flush_update(obedit->data, OB_RECALC_DATA);
	WM_event_add_notifier(C, NC_GEOM|ND_DATA, obedit->data);

	return OPERATOR_FINISHED;
}

void UV_OT_stitch(wmOperatorType *ot)
{
	/* identifiers */
	ot->name= "Stitch";
	ot->description= "Stitch selected UV vertices by proximity.";
	ot->idname= "UV_OT_stitch";
	ot->flag= OPTYPE_REGISTER|OPTYPE_UNDO;
	
	/* api callbacks */
	ot->exec= stitch_exec;
	ot->poll= ED_operator_uvedit;

	/* properties */
	RNA_def_boolean(ot->srna, "use_limit", 1, "Use Limit", "Stitch UVs within a specified limit distance.");
	RNA_def_float(ot->srna, "limit", 20.0, 0.0f, FLT_MAX, "Limit", "Limit distance in image pixels.", -FLT_MAX, FLT_MAX);
}

/* ******************** (de)select all operator **************** */

static int select_inverse_exec(bContext *C, wmOperator *op)
{
	Scene *scene;
	ToolSettings *ts;
	Object *obedit;
	BMEditMesh *em;
	BMFace *efa;
	BMLoop *l;
	BMIter iter, liter;
	Image *ima;
	MTexPoly *tf;
	MLoopUV *luv;
	
	scene= CTX_data_scene(C);
	ts= CTX_data_tool_settings(C);
	obedit= CTX_data_edit_object(C);
	em= ((Mesh*)obedit->data)->edit_btmesh;
	ima= CTX_data_edit_image(C);

	if(ts->uv_flag & UV_SYNC_SELECTION) {
		EDBM_select_swap(em);
	}
	else {
		BM_ITER(efa, &iter, em->bm, BM_FACES_OF_MESH, NULL) {
			tf = CustomData_em_get(&em->bm->pdata, efa->head.data, CD_MTEXPOLY);

			if(!uvedit_face_visible(scene, ima, efa, tf))
				continue;

			BM_ITER(l, &liter, em->bm, BM_LOOPS_OF_FACE, efa) {
				luv = CustomData_bmesh_get(&em->bm->ldata, l->head.data, CD_MLOOPUV);
				luv->flag = luv->flag ^ MLOOPUV_VERTSEL;
			}
		}
	}

	WM_event_add_notifier(C, NC_GEOM|ND_DATA, obedit->data);

	return OPERATOR_FINISHED;
}

void UV_OT_select_inverse(wmOperatorType *ot)
{
	/* identifiers */
	ot->name= "Select Inverse";
	ot->description= "Select inverse of (un)selected UV vertices.";
	ot->idname= "UV_OT_select_inverse";
	ot->flag= OPTYPE_REGISTER|OPTYPE_UNDO;
	
	/* api callbacks */
	ot->exec= select_inverse_exec;
	ot->poll= ED_operator_uvedit;
}

/* ******************** (de)select all operator **************** */

static int select_all_exec(bContext *C, wmOperator *op)
{
	Scene *scene;
	ToolSettings *ts;
	Object *obedit;
	BMEditMesh *em;
	BMFace *efa;
	BMLoop *l;
	BMIter iter, liter;
	Image *ima;
<<<<<<< HEAD
	MTexPoly *tf;
	MLoopUV *luv;
	int sel = 1;
=======
	MTFace *tf;
	int action = RNA_enum_get(op->ptr, "action");
>>>>>>> ffe13aeb
	
	scene= CTX_data_scene(C);
	ts= CTX_data_tool_settings(C);
	obedit= CTX_data_edit_object(C);
	em= ((Mesh*)obedit->data)->edit_btmesh;
	ima= CTX_data_edit_image(C);
	
	if(ts->uv_flag & UV_SYNC_SELECTION) {
<<<<<<< HEAD
		EDBM_toggle_select_all(((Mesh*)obedit->data)->edit_btmesh);
	}
	else {
		BM_ITER(efa, &iter, em->bm, BM_FACES_OF_MESH, NULL) {
			tf = CustomData_bmesh_get(&em->bm->pdata, efa->head.data, CD_MTEXPOLY);

			if(!uvedit_face_visible(scene, ima, efa, tf))
				continue;

			BM_ITER(l, &liter, em->bm, BM_LOOPS_OF_FACE, efa) {
				luv = CustomData_bmesh_get(&em->bm->ldata, l->head.data, CD_MLOOPUV);

				if (luv->flag & MLOOPUV_VERTSEL) {
					sel= 0;
					break;
=======
		switch (action) {
		case SEL_TOGGLE:
			EM_toggle_select_all(em);
			break;
		case SEL_SELECT:
			EM_select_all(em);
			break;
		case SEL_DESELECT:
			EM_deselect_all(em);
			break;
		case SEL_INVERT:
			EM_select_swap(em);
			break;
		}
	}
	else {

		if (action == SEL_TOGGLE) {
			action = SEL_SELECT;
			for(efa= em->faces.first; efa; efa= efa->next) {
				tf = CustomData_em_get(&em->fdata, efa->data, CD_MTFACE);

				if(uvedit_face_visible(scene, ima, efa, tf)) {
					if(tf->flag & (TF_SEL1+TF_SEL2+TF_SEL3+TF_SEL4)) {
						action = SEL_DESELECT;
						break;
					}
>>>>>>> ffe13aeb
				}
			}
		}
	
		
		BM_ITER(efa, &iter, em->bm, BM_FACES_OF_MESH, NULL) {
			tf = CustomData_bmesh_get(&em->bm->pdata, efa->head.data, CD_MTEXPOLY);

<<<<<<< HEAD
			if(!uvedit_face_visible(scene, ima, efa, tf))
				continue;

			BM_ITER(l, &liter, em->bm, BM_LOOPS_OF_FACE, efa) {
				luv = CustomData_bmesh_get(&em->bm->ldata, l->head.data, CD_MLOOPUV);

				if (sel) luv->flag |= MLOOPUV_VERTSEL;
				else luv->flag &= ~MLOOPUV_VERTSEL;
=======
			if(uvedit_face_visible(scene, ima, efa, tf)) {
				char select_flag;

				if(efa->v4)
					select_flag = (TF_SEL1+TF_SEL2+TF_SEL3+TF_SEL4);
				else
					select_flag = (TF_SEL1+TF_SEL2+TF_SEL3);

				switch (action) {
				case SEL_SELECT:
					tf->flag |= select_flag;
					break;
				case SEL_DESELECT:
					tf->flag &= ~select_flag;
					break;
				case SEL_INVERT:
					if ((tf->flag & select_flag) == select_flag) {
						tf->flag &= ~select_flag;
					} else {
						tf->flag &= ~select_flag;
					}
					break;
				}
>>>>>>> ffe13aeb
			}
		}
	}

	WM_event_add_notifier(C, NC_GEOM|ND_SELECT, obedit->data);

	return OPERATOR_FINISHED;
}

void UV_OT_select_all(wmOperatorType *ot)
{
	/* identifiers */
	ot->name= "Select or Deselect All";
	ot->description= "Change selection of all UV vertices.";
	ot->idname= "UV_OT_select_all";
	ot->flag= OPTYPE_REGISTER|OPTYPE_UNDO;
	
	/* api callbacks */
	ot->exec= select_all_exec;
	ot->poll= ED_operator_uvedit;

	WM_operator_properties_select_all(ot);
}

/* ******************** mouse select operator **************** */

static int sticky_select(float *limit, int hitv[4], int v, float *hituv[4], float *uv, int sticky, int hitlen)
{
	int i;

	/* this function test if some vertex needs to selected
	 * in addition to the existing ones due to sticky select */
	if(sticky == SI_STICKY_DISABLE)
		return 0;

	for(i=0; i<hitlen; i++) {
		if(hitv[i] == v) {
			if(sticky == SI_STICKY_LOC) {
				if(fabs(hituv[i][0]-uv[0]) < limit[0] && fabs(hituv[i][1]-uv[1]) < limit[1])
					return 1;
			}
			else if(sticky == SI_STICKY_VERTEX)
				return 1;
		}
	}

	return 0;
}

static int mouse_select(bContext *C, float co[2], int extend, int loop)
{
	SpaceImage *sima= CTX_wm_space_image(C);
	Scene *scene= CTX_data_scene(C);
	ToolSettings *ts= CTX_data_tool_settings(C);
	Object *obedit= CTX_data_edit_object(C);
	Image *ima= CTX_data_edit_image(C);
	BMEditMesh *em= ((Mesh*)obedit->data)->edit_btmesh;
	BMFace *efa;
	BMLoop *l;
	BMIter iter, liter;
	MTexPoly *tf;
	MLoopUV *luv;
	NearestHit hit;
	int a, i, select = 1, selectmode, sticky, sync, *hitv=NULL, nvert;
	BLI_array_declare(hitv);
	int flush = 0, hitlen=0; /* 0 == dont flush, 1 == sel, -1 == desel;  only use when selection sync is enabled */
	float limit[2], **hituv = NULL;
	BLI_array_declare(hituv);
	float penalty[2];

	uvedit_pixel_to_float(sima, limit, 0.05f);
	uvedit_pixel_to_float(sima, penalty, 5.0f);

	/* retrieve operation mode */
	if(ts->uv_flag & UV_SYNC_SELECTION) {
		sync= 1;

		if(ts->selectmode & SCE_SELECT_FACE)
			selectmode= UV_SELECT_FACE;
		else if(ts->selectmode & SCE_SELECT_EDGE)
			selectmode= UV_SELECT_EDGE;
		else
			selectmode= UV_SELECT_VERTEX;

		sticky= SI_STICKY_DISABLE;
	}
	else {
		sync= 0;
		selectmode= ts->uv_selectmode;
		sticky= sima->sticky;
	}

	/* find nearest element */
	if(loop) {
		/* find edge */
		find_nearest_uv_edge(scene, ima, em, co, &hit);
		if(hit.efa == NULL) {
			return OPERATOR_CANCELLED;
		}

		hitlen = 0;
	}
	else if(selectmode == UV_SELECT_VERTEX) {
		/* find vertex */
		find_nearest_uv_vert(scene, ima, em, co, penalty, &hit);
		if(hit.efa == NULL) {
			return OPERATOR_CANCELLED;
		}

		/* mark 1 vertex as being hit */
		for(i=0; i<hit.efa->len; i++) {
			BLI_array_growone(hitv);
			BLI_array_growone(hituv);
			hitv[i]= 0xFFFFFFFF;
		}

		hitv[hit.lindex]= hit.vert1;
		hituv[hit.lindex]= hit.luv->uv;

		hitlen = hit.efa->len;
	}
	else if(selectmode == UV_SELECT_EDGE) {
		/* find edge */
		find_nearest_uv_edge(scene, ima, em, co, &hit);
		if(hit.efa == NULL) {
			return OPERATOR_CANCELLED;
		}

		/* mark 2 edge vertices as being hit */
		for(i=0; i<hit.efa->len; i++) {
			BLI_array_growone(hitv);
			BLI_array_growone(hituv);
			hitv[i]= 0xFFFFFFFF;
		}

		nvert= hit.efa->len;

		hitv[hit.lindex]= hit.vert1;
		hitv[(hit.lindex+1)%nvert]= hit.vert2;
		hituv[hit.lindex]= hit.luv->uv;
		hituv[(hit.lindex+1)%nvert]= hit.nextluv->uv;

		hitlen = hit.efa->len;
	}
	else if(selectmode == UV_SELECT_FACE) {
		/* find face */
		find_nearest_uv_face(scene, ima, em, co, &hit);
		if(hit.efa == NULL) {
			return OPERATOR_CANCELLED;
		}
		
		/* make active */
		EDBM_set_actFace(em, hit.efa);

		/* mark all face vertices as being hit */
		i = 0;
		BM_ITER(l, &liter, em->bm, BM_LOOPS_OF_FACE, hit.efa) {
			luv = CustomData_bmesh_get(&em->bm->ldata, l->head.data, CD_MLOOPUV);

			BLI_array_growone(hitv);
			BLI_array_growone(hituv);
			hituv[i]= luv->uv;
			hitv[i] = BMINDEX_GET(l->v);
			i++;
		}
		
		hitlen = hit.efa->len;
	}
	else if(selectmode == UV_SELECT_ISLAND) {
		find_nearest_uv_vert(scene, ima, em, co, NULL, &hit);

		if(hit.efa==NULL) {
			return OPERATOR_CANCELLED;
		}

		hitlen = 0;
	}
	else {
		hitlen = 0;
		return OPERATOR_CANCELLED;
	}

	/* do selection */
	if(loop) {
		flush= select_edgeloop(scene, ima, em, &hit, limit, extend);
	}
	else if(selectmode == UV_SELECT_ISLAND) {
		select_linked(scene, ima, em, limit, &hit, extend);
	}
	else if(extend) {
		if(selectmode == UV_SELECT_VERTEX) {
			/* (de)select uv vertex */
			if(uvedit_uv_selected(em, scene, hit.l)) {
				uvedit_uv_deselect(em, scene, hit.l);
				select= 0;
			}
			else {
				uvedit_uv_select(em, scene, hit.l);
				select= 1;
			}
			flush = 1;
		}
		else if(selectmode == UV_SELECT_EDGE) {
			/* (de)select edge */
			if(uvedit_edge_selected(em, scene, hit.l)) {
				uvedit_edge_deselect(em, scene, hit.l);
				select= 0;
			}
			else {
				uvedit_edge_select(em, scene, hit.l);
				select= 1;
			}
			flush = 1;
		}
		else if(selectmode == UV_SELECT_FACE) {
			/* (de)select face */
			if(uvedit_face_selected(scene, em, hit.efa)) {
				uvedit_face_deselect(scene, em, hit.efa);
				select= 0;
			}
			else {
				uvedit_face_select(scene, em, hit.efa);
				select= 1;
			}
			flush = -1;
		}

		/* (de)select sticky uv nodes */
		if(sticky != SI_STICKY_DISABLE) {
			BMVert *ev;
			
			a = 0;
			BM_ITER(ev, &iter, em->bm, BM_VERTS_OF_MESH, NULL) {
				BMINDEX_SET(ev, a);
				a++;
			}

			/* deselect */
			if(select==0) {
				BM_ITER(efa, &iter, em->bm, BM_FACES_OF_MESH, NULL) {
					tf= CustomData_em_get(&em->bm->pdata, efa->head.data, CD_MTEXPOLY);
					if(!uvedit_face_visible(scene, ima, efa, tf))
						continue;

					BM_ITER(l, &liter, em->bm, BM_LOOPS_OF_FACE, efa) {
						luv = CustomData_bmesh_get(&em->bm->ldata, l->head.data, CD_MLOOPUV);
						if(sticky_select(limit, hitv, BMINDEX_GET(l->v), hituv, luv->uv, sticky, hitlen))
							uvedit_uv_deselect(em, scene, l);
					}
				}
				flush = -1;
			}
			/* select */
			else {
				BM_ITER(efa, &iter, em->bm, BM_FACES_OF_MESH, NULL) {
					tf= CustomData_bmesh_get(&em->bm->pdata, efa->head.data, CD_MTEXPOLY);
					if(!uvedit_face_visible(scene, ima, efa, tf))
						continue;

					BM_ITER(l, &liter, em->bm, BM_LOOPS_OF_FACE, efa) {
						luv = CustomData_bmesh_get(&em->bm->ldata, l->head.data, CD_MLOOPUV);
						if(sticky_select(limit, hitv, BMINDEX_GET(l->v), hituv, luv->uv, sticky, hitlen))
							uvedit_uv_select(em, scene, l);
					}
				}

				flush = 1;
			}			
		}
	}
	else {
		/* deselect all */
		BM_ITER(efa, &iter, em->bm, BM_FACES_OF_MESH, NULL) {
			uvedit_face_deselect(scene, em, efa);
		}

		if(selectmode == UV_SELECT_VERTEX) {
			/* select vertex */
			uvedit_uv_select(em, scene, hit.l);
			flush= 1;
		}
		else if(selectmode == UV_SELECT_EDGE) {
			/* select edge */
			uvedit_edge_select(em, scene, hit.l);
			flush= 1;
		}
		else if(selectmode == UV_SELECT_FACE) {
			/* select face */
			uvedit_face_select(scene, em, hit.efa);
		}

		/* select sticky uvs */
		if(sticky != SI_STICKY_DISABLE) {
			BM_ITER(efa, &iter, em->bm, BM_FACES_OF_MESH, NULL) {
				tf= CustomData_em_get(&em->bm->pdata, efa->head.data, CD_MTEXPOLY);
				if(!uvedit_face_visible(scene, ima, efa, tf))
					continue;
				
				BM_ITER(l, &liter, em->bm, BM_LOOPS_OF_FACE, efa) {
					if(sticky == SI_STICKY_DISABLE) continue;
					luv = CustomData_bmesh_get(&em->bm->ldata, l->head.data, CD_MLOOPUV);

					if(sticky_select(limit, hitv, BMINDEX_GET(l->v), hituv, luv->uv, sticky, hitlen))
						uvedit_uv_select(em, scene, l);

					flush= 1;
				}
			}
		}
	}
#if 0 //bmesh does flushing through the BM_Select functions, so not sure
      //what to do about this bit.
	if(sync) {
		/* flush for mesh selection */
		if(ts->selectmode != SCE_SELECT_FACE) {
			if(flush==1)		EM_select_flush(em);
			else if(flush==-1)	EM_deselect_flush(em);
		}
	}
#endif	
	DAG_id_flush_update(obedit->data, OB_RECALC_DATA);
	WM_event_add_notifier(C, NC_GEOM|ND_SELECT, obedit->data);
	
	return OPERATOR_PASS_THROUGH|OPERATOR_FINISHED;
}

static int select_exec(bContext *C, wmOperator *op)
{
	float co[2];
	int extend, loop;

	RNA_float_get_array(op->ptr, "location", co);
	extend= RNA_boolean_get(op->ptr, "extend");
	loop= 0;

	return mouse_select(C, co, extend, loop);
}

static int select_invoke(bContext *C, wmOperator *op, wmEvent *event)
{
	ARegion *ar= CTX_wm_region(C);
	float co[2];
	int x, y;

	x= event->x - ar->winrct.xmin;
	y= event->y - ar->winrct.ymin;

	UI_view2d_region_to_view(&ar->v2d, x, y, &co[0], &co[1]);
	RNA_float_set_array(op->ptr, "location", co);

	return select_exec(C, op);
}

void UV_OT_select(wmOperatorType *ot)
{
	/* identifiers */
	ot->name= "Select";
	ot->description= "Select UV vertice.";
	ot->idname= "UV_OT_select";
	ot->flag= OPTYPE_REGISTER|OPTYPE_UNDO;
	
	/* api callbacks */
	ot->exec= select_exec;
	ot->invoke= select_invoke;
	ot->poll= ED_operator_uvedit;

	/* properties */
	RNA_def_boolean(ot->srna, "extend", 0,
		"Extend", "Extend selection rather than clearing the existing selection.");
	RNA_def_float_vector(ot->srna, "location", 2, NULL, -FLT_MAX, FLT_MAX,
		"Location", "Mouse location in normalized coordinates, 0.0 to 1.0 is within the image bounds.", -100.0f, 100.0f);
}

/* ******************** loop select operator **************** */

static int select_loop_exec(bContext *C, wmOperator *op)
{
	float co[2];
	int extend, loop;

	RNA_float_get_array(op->ptr, "location", co);
	extend= RNA_boolean_get(op->ptr, "extend");
	loop= 1;

	return mouse_select(C, co, extend, loop);
}

static int select_loop_invoke(bContext *C, wmOperator *op, wmEvent *event)
{
	ARegion *ar= CTX_wm_region(C);
	float co[2];
	int x, y;

	x= event->x - ar->winrct.xmin;
	y= event->y - ar->winrct.ymin;

	UI_view2d_region_to_view(&ar->v2d, x, y, &co[0], &co[1]);
	RNA_float_set_array(op->ptr, "location", co);

	return select_loop_exec(C, op);
}

void UV_OT_select_loop(wmOperatorType *ot)
{
	/* identifiers */
	ot->name= "Loop Select";
	ot->description= "Select a loop of connected UV vertices.";
	ot->idname= "UV_OT_select_loop";
	ot->flag= OPTYPE_REGISTER|OPTYPE_UNDO;
	
	/* api callbacks */
	ot->exec= select_loop_exec;
	ot->invoke= select_loop_invoke;
	ot->poll= ED_operator_uvedit;

	/* properties */
	RNA_def_boolean(ot->srna, "extend", 0,
		"Extend", "Extend selection rather than clearing the existing selection.");
	RNA_def_float_vector(ot->srna, "location", 2, NULL, -FLT_MAX, FLT_MAX,
		"Location", "Mouse location in normalized coordinates, 0.0 to 1.0 is within the image bounds.", -100.0f, 100.0f);
}

/* ******************** linked select operator **************** */

static int select_linked_internal(bContext *C, wmOperator *op, wmEvent *event, int pick)
{
	SpaceImage *sima= CTX_wm_space_image(C);
	Scene *scene= CTX_data_scene(C);
	ToolSettings *ts= CTX_data_tool_settings(C);
	Object *obedit= CTX_data_edit_object(C);
	Image *ima= CTX_data_edit_image(C);
	BMEditMesh *em= ((Mesh*)obedit->data)->edit_btmesh;
	float limit[2];
	int extend;

	NearestHit hit, *hit_p= NULL;

	if(ts->uv_flag & UV_SYNC_SELECTION) {
		BKE_report(op->reports, RPT_ERROR, "Can't select linked when sync selection is enabled.");
		return OPERATOR_CANCELLED;
	}

	extend= RNA_boolean_get(op->ptr, "extend");
	uvedit_pixel_to_float(sima, limit, 0.05f);

	if(pick) {
		float co[2];

		if(event) {
			/* invoke */
			ARegion *ar= CTX_wm_region(C);
			int x, y;

			x= event->x - ar->winrct.xmin;
			y= event->y - ar->winrct.ymin;

			UI_view2d_region_to_view(&ar->v2d, x, y, &co[0], &co[1]);
			RNA_float_set_array(op->ptr, "location", co);
		}
		else {
			/* exec */
			RNA_float_get_array(op->ptr, "location", co);
		}

		find_nearest_uv_vert(scene, ima, em, co, NULL, &hit);
		hit_p= &hit;
	}

	select_linked(scene, ima, em, limit, hit_p, extend);

	DAG_id_flush_update(obedit->data, OB_RECALC_DATA);
	WM_event_add_notifier(C, NC_GEOM|ND_SELECT, obedit->data);

	return OPERATOR_FINISHED;
}

static int select_linked_exec(bContext *C, wmOperator *op)
{
	return select_linked_internal(C, op, NULL, 0);
}

void UV_OT_select_linked(wmOperatorType *ot)
{
	/* identifiers */
	ot->name= "Select Linked";
	ot->description= "Select all UV vertices linked to the active UV map.";
	ot->idname= "UV_OT_select_linked";
	ot->flag= OPTYPE_REGISTER|OPTYPE_UNDO;
	
	/* api callbacks */
	ot->exec= select_linked_exec;
	ot->poll= ED_operator_uvedit;

	/* properties */
	RNA_def_boolean(ot->srna, "extend", 0,
		"Extend", "Extend selection rather than clearing the existing selection.");
}

static int select_linked_pick_invoke(bContext *C, wmOperator *op, wmEvent *event)
{
	return select_linked_internal(C, op, event, 1);
}

static int select_linked_pick_exec(bContext *C, wmOperator *op)
{
	return select_linked_internal(C, op, NULL, 1);
}

void UV_OT_select_linked_pick(wmOperatorType *ot)
{
	/* identifiers */
	ot->name= "Select Linked Pick";
	ot->description= "Select all UV vertices linked under the mouse.";
	ot->idname= "UV_OT_select_linked_pick";
	ot->flag= OPTYPE_REGISTER|OPTYPE_UNDO;

	/* api callbacks */
	ot->invoke= select_linked_pick_invoke;
	ot->exec= select_linked_pick_exec;
	ot->poll= ED_operator_uvedit;

	/* properties */
	RNA_def_boolean(ot->srna, "extend", 0,
		"Extend", "Extend selection rather than clearing the existing selection.");

	RNA_def_float_vector(ot->srna, "location", 2, NULL, -FLT_MAX, FLT_MAX,
		"Location", "Mouse location in normalized coordinates, 0.0 to 1.0 is within the image bounds.", -100.0f, 100.0f);
}

/* ******************** unlink selection operator **************** */

static int unlink_selection_exec(bContext *C, wmOperator *op)
{
	Scene *scene= CTX_data_scene(C);
	ToolSettings *ts= CTX_data_tool_settings(C);
	Object *obedit= CTX_data_edit_object(C);
	Image *ima= CTX_data_edit_image(C);
	BMEditMesh *em= ((Mesh*)obedit->data)->edit_btmesh;
	BMFace *efa;
	BMLoop *l;
	BMIter iter, liter;
	MTexPoly *tf;
	MLoopUV *luv;

	if(ts->uv_flag & UV_SYNC_SELECTION) {
		BKE_report(op->reports, RPT_ERROR, "Can't unlink selection when sync selection is enabled.");
		return OPERATOR_CANCELLED;
	}
	
	BM_ITER(efa, &iter, em->bm, BM_FACES_OF_MESH, NULL) {
		int desel = 0;

		tf = CustomData_bmesh_get(&em->bm->pdata, efa->head.data, CD_MTEXPOLY);
		if(!uvedit_face_visible(scene, ima, efa, tf))
			continue;

		BM_ITER(l, &liter, em->bm, BM_LOOPS_OF_FACE, efa) {
			luv = CustomData_bmesh_get(&em->bm->pdata, l->head.data, CD_MLOOPUV);
			
			if (!(luv->flag & MLOOPUV_VERTSEL)) {
				desel = 1;
				break;
			}
		}

		if (desel) {
			BM_ITER(l, &liter, em->bm, BM_LOOPS_OF_FACE, efa) {
				luv = CustomData_bmesh_get(&em->bm->pdata, l->head.data, CD_MLOOPUV);
				luv->flag &= ~MLOOPUV_VERTSEL;
			}
		}
	}
	
	DAG_id_flush_update(obedit->data, OB_RECALC_DATA);
	WM_event_add_notifier(C, NC_GEOM|ND_SELECT, obedit->data);

	return OPERATOR_FINISHED;
}

void UV_OT_unlink_selection(wmOperatorType *ot)
{
	/* identifiers */
	ot->name= "Unlink Selection";
	ot->description= "Unlink selected UV vertices from active UV map.";
	ot->idname= "UV_OT_unlink_selection";
	ot->flag= OPTYPE_REGISTER|OPTYPE_UNDO;
	
	/* api callbacks */
	ot->exec= unlink_selection_exec;
	ot->poll= ED_operator_uvedit;
}

/* ******************** border select operator **************** */

/* This function sets the selection on tagged faces, need because settings the
 * selection a face is done in a number of places but it also needs to respect
 * the sticky modes for the UV verts, so dealing with the sticky modes is best
 * done in a separate function.
 * 
 * De-selects faces that have been tagged on efa->tmp.l.  */

static void uv_faces_do_sticky(bContext *C, SpaceImage *sima, Scene *scene, Object *obedit, short select)
{
	/* Selecting UV Faces with some modes requires us to change 
	 * the selection in other faces (depending on the sticky mode).
	 * 
	 * This only needs to be done when the Mesh is not used for
	 * selection (so for sticky modes, vertex or location based). */
	
	ToolSettings *ts= CTX_data_tool_settings(C);
	BMEditMesh *em= ((Mesh*)obedit->data)->edit_btmesh;
	BMFace *efa;
	BMLoop *l;
	BMIter iter, liter;
	MTexPoly *tf;
	
	if((ts->uv_flag & UV_SYNC_SELECTION)==0 && sima->sticky == SI_STICKY_VERTEX) {
		/* Tag all verts as untouched, then touch the ones that have a face center
		 * in the loop and select all MLoopUV's that use a touched vert. */
		BMVert *eve;
		
		BM_ITER(eve, &iter, em->bm, BM_VERTS_OF_MESH, NULL)
			BMINDEX_SET(eve, 0);
		
		BM_ITER(efa, &iter, em->bm, BM_FACES_OF_MESH, NULL) {
			if(BMINDEX_GET(efa)) {
				BM_ITER(l, &liter, em->bm, BM_LOOPS_OF_FACE, efa) {
					BMINDEX_SET(l->v, 1);
				}
			}
		}

		/* now select tagged verts */
		BM_ITER(efa, &iter, em->bm, BM_FACES_OF_MESH, NULL) {
			tf = CustomData_bmesh_get(&em->bm->pdata, efa->head.data, CD_MTEXPOLY);

			BM_ITER(l, &liter, em->bm, BM_LOOPS_OF_FACE, efa) {
				if (BMINDEX_GET(l->v)) {
					if (select)
						uvedit_uv_select(em, scene, l);
					else
						uvedit_uv_deselect(em, scene, l);
				}
			}
		}
	}
	else if((ts->uv_flag & UV_SYNC_SELECTION)==0 && sima->sticky == SI_STICKY_LOC) {
		BMFace *efa_vlist;
		MTexPoly *tf_vlist;
		UvMapVert *start_vlist=NULL, *vlist_iter;
		struct UvVertMap *vmap;
		float limit[2];
		int efa_index;
		//BMVert *eve; /* removed vert counting for now */ 
		//int a;
		
		uvedit_pixel_to_float(sima, limit, 0.05);
		
		EDBM_init_index_arrays(em, 0, 0, 1);
		vmap= EDBM_make_uv_vert_map(em, 0, 0, limit);
		
		/* verts are numbered above in make_uv_vert_map_EM, make sure this stays true! */
		/*for(a=0, eve= em->verts.first; eve; a++, eve= eve->next)
			eve->tmp.l = a; */
		
		if(vmap == NULL) {
			return;
		}
		
		efa = BMIter_New(&iter, em->bm, BM_FACES_OF_MESH, NULL);
		for (efa_index=0; efa; efa=BMIter_Step(&iter), efa_index++) {
			if(BMINDEX_GET(efa)) {
				tf = CustomData_bmesh_get(&em->bm->pdata, efa->head.data, CD_MTEXPOLY);
				
				BM_ITER(l, &liter, em->bm, BM_LOOPS_OF_FACE, efa) {
					if(select)
						uvedit_uv_select(em, scene, l);
					else
						uvedit_uv_deselect(em, scene, l);
					
					vlist_iter= EDBM_get_uv_map_vert(vmap, BMINDEX_GET(l->v));
					
					while (vlist_iter) {
						if(vlist_iter->separate)
							start_vlist = vlist_iter;
						
						if(efa_index == vlist_iter->f)
							break;

						vlist_iter = vlist_iter->next;
					}
				
					vlist_iter = start_vlist;
					while (vlist_iter) {
						
						if(vlist_iter != start_vlist && vlist_iter->separate)
							break;
						
						if(efa_index != vlist_iter->f) {
							efa_vlist = EDBM_get_face_for_index(em, vlist_iter->f);
							tf_vlist = CustomData_bmesh_get(&em->bm->pdata, efa_vlist->head.data, CD_MTEXPOLY);
							
							if(select)
								uvedit_uv_select(em, scene, BMIter_AtIndex(em->bm, BM_LOOPS_OF_FACE, efa_vlist, vlist_iter->tfindex));
							else
								uvedit_uv_deselect(em, scene, BMIter_AtIndex(em->bm, BM_LOOPS_OF_FACE, efa_vlist, vlist_iter->tfindex));
						}
						vlist_iter = vlist_iter->next;
					}
				}
			}
		}
		EDBM_free_index_arrays(em);
		EDBM_free_uv_vert_map(vmap);
		
	}
	else { /* SI_STICKY_DISABLE or ts->uv_flag & UV_SYNC_SELECTION */
		BM_ITER(efa, &iter, em->bm, BM_FACES_OF_MESH, NULL) {
			if(BMINDEX_GET(efa)) {
				if(select)
					uvedit_face_select(scene, em, efa);
				else
					uvedit_face_deselect(scene, em, efa);
			}
		}
	}
}

static int border_select_exec(bContext *C, wmOperator *op)
{
	SpaceImage *sima= CTX_wm_space_image(C);
	Scene *scene= CTX_data_scene(C);
	ToolSettings *ts= CTX_data_tool_settings(C);
	Object *obedit= CTX_data_edit_object(C);
	Image *ima= CTX_data_edit_image(C);
	ARegion *ar= CTX_wm_region(C);
	BMEditMesh *em= ((Mesh*)obedit->data)->edit_btmesh;
	BMFace *efa;
	BMLoop *l;
	BMIter iter, liter;
	MTexPoly *tf;
	MLoopUV *luv;
	rcti rect;
	rctf rectf;
	int change, pinned, select, faces;

	/* get rectangle from operator */
	rect.xmin= RNA_int_get(op->ptr, "xmin");
	rect.ymin= RNA_int_get(op->ptr, "ymin");
	rect.xmax= RNA_int_get(op->ptr, "xmax");
	rect.ymax= RNA_int_get(op->ptr, "ymax");
		
	UI_view2d_region_to_view(&ar->v2d, rect.xmin, rect.ymin, &rectf.xmin, &rectf.ymin);
	UI_view2d_region_to_view(&ar->v2d, rect.xmax, rect.ymax, &rectf.xmax, &rectf.ymax);

	/* figure out what to select/deselect */
	select= (RNA_int_get(op->ptr, "gesture_mode") == GESTURE_MODAL_SELECT);
	pinned= RNA_boolean_get(op->ptr, "pinned");
	
	if(ts->uv_flag & UV_SYNC_SELECTION)
		faces= (ts->selectmode == SCE_SELECT_FACE);
	else
		faces= (ts->uv_selectmode == UV_SELECT_FACE);

	/* do actual selection */
	if(faces && !pinned) {
		/* handle face selection mode */
		float cent[2];

		change= 0;

		BM_ITER(efa, &iter, em->bm, BM_FACES_OF_MESH, NULL) {
			/* assume not touched */
			BMINDEX_SET(efa, 0);

			tf= CustomData_bmesh_get(&em->bm->pdata, efa->head.data, CD_MTEXPOLY);
			if(uvedit_face_visible(scene, ima, efa, tf)) {
				poly_uv_center(em, efa, cent);
				if(BLI_in_rctf(&rectf, cent[0], cent[1])) {
					BMINDEX_SET(efa, 1);
					change = 1;
				}
			}
		}

		/* (de)selects all tagged faces and deals with sticky modes */
		if(change)
			uv_faces_do_sticky(C, sima, scene, obedit, select);
	}
	else {
		/* other selection modes */
		change= 1;
		
		BM_ITER(efa, &iter, em->bm, BM_FACES_OF_MESH, NULL) {
			tf= CustomData_bmesh_get(&em->bm->pdata, efa->head.data, CD_MTEXPOLY);
			if(!uvedit_face_visible(scene, ima, efa, tf))
				continue;
			BM_ITER(l, &liter, em->bm, BM_LOOPS_OF_FACE, efa) {
				luv = CustomData_bmesh_get(&em->bm->ldata, l->head.data, CD_MLOOPUV);

				if(!pinned || (ts->uv_flag & UV_SYNC_SELECTION) ) {

					/* UV_SYNC_SELECTION - can't do pinned selection */
					if(BLI_in_rctf(&rectf, luv->uv[0], luv->uv[1])) {
						if(select)	uvedit_uv_select(em, scene, l);
						else		uvedit_uv_deselect(em, scene, l);
					}
				} else if(pinned) {
					if ((luv->flag & MLOOPUV_PINNED) && 
					    BLI_in_rctf(&rectf, luv->uv[0], luv->uv[1])) {
						if(select)	uvedit_uv_select(em, scene, l);
						else		uvedit_uv_deselect(em, scene, l);
					}
				}
			}
		}
	}

	if(change) {
		/* make sure newly selected vert selection is updated*/
#if 0 //ok, I think the BM_Select API handles all of this?
		if(ts->uv_flag & UV_SYNC_SELECTION) {
			if(ts->selectmode != SCE_SELECT_FACE) {
				if(select)	EM_select_flush(em);
				else		EM_deselect_flush(em);
			}
		}
#endif

		WM_event_add_notifier(C, NC_GEOM|ND_SELECT, obedit->data);
		
		return OPERATOR_FINISHED;
	}

	return OPERATOR_CANCELLED;
} 

void UV_OT_select_border(wmOperatorType *ot)
{
	/* identifiers */
	ot->name= "Border Select";
	ot->description= "Select UV vertices using border selection.";
	ot->idname= "UV_OT_select_border";
	
	/* api callbacks */
	ot->invoke= WM_border_select_invoke;
	ot->exec= border_select_exec;
	ot->modal= WM_border_select_modal;
	ot->poll= ED_operator_uvedit;
	
	/* flags */
	ot->flag= OPTYPE_REGISTER|OPTYPE_UNDO;
	
	/* properties */
	RNA_def_boolean(ot->srna, "pinned", 0, "Pinned", "Border select pinned UVs only.");

	WM_operator_properties_gesture_border(ot, FALSE);
}

/* ******************** circle select operator **************** */

static void select_uv_inside_ellipse(BMEditMesh *em, SpaceImage *sima, 
				     Scene *scene, int select, float *offset,
				     float *ell, BMLoop *l, MLoopUV *luv)
{
	/* normalized ellipse: ell[0] = scaleX, ell[1] = scaleY */
	float x, y, r2, *uv;
	
	
	uv= luv->uv;

	x= (uv[0] - offset[0])*ell[0];
	y= (uv[1] - offset[1])*ell[1];

	r2 = x*x + y*y;
	if(r2 < 1.0) {
		if(select) uvedit_uv_select(em, scene, l);
		else uvedit_uv_deselect(em, scene, l);
	}
}

int circle_select_exec(bContext *C, wmOperator *op)
{
	SpaceImage *sima= CTX_wm_space_image(C);
	Scene *scene= CTX_data_scene(C);
	Object *obedit= CTX_data_edit_object(C);
	BMEditMesh *em= ((Mesh*)obedit->data)->edit_btmesh;
	ARegion *ar= CTX_wm_region(C);
	BMFace *efa;
	BMLoop *l;
	BMIter iter, liter;
	MLoopUV *luv;
	MTexPoly *tface;
	int x, y, radius, width, height, select;
	float zoomx, zoomy, offset[2], ellipse[2];
    int gesture_mode= RNA_int_get(op->ptr, "gesture_mode");
    
	/* get operator properties */
	select= (gesture_mode == GESTURE_MODAL_SELECT);
	x= RNA_int_get(op->ptr, "x");
	y= RNA_int_get(op->ptr, "y");
	radius= RNA_int_get(op->ptr, "radius");

	/* compute ellipse size and location, not a circle since we deal
	 * with non square image. ellipse is normalized, r = 1.0. */
	ED_space_image_size(sima, &width, &height);
	ED_space_image_zoom(sima, ar, &zoomx, &zoomy);

	ellipse[0]= width*zoomx/radius;
	ellipse[1]= height*zoomy/radius;

	UI_view2d_region_to_view(&ar->v2d, x, y, &offset[0], &offset[1]);
	
	/* do selection */
	BM_ITER(efa, &iter, em->bm, BM_FACES_OF_MESH, NULL) {
		BM_ITER(l, &liter, em->bm, BM_LOOPS_OF_FACE, efa) {
			luv = CustomData_bmesh_get(&em->bm->ldata, l->head.data, CD_MLOOPUV);
			select_uv_inside_ellipse(em, sima, scene, select, offset, ellipse, l, luv);
		}
	}

#if 0 //I think the BM_Select api stuff handles all this as necassary?
	if(select) EM_select_flush(em);
	else EM_deselect_flush(em);
#endif
	WM_event_add_notifier(C, NC_GEOM|ND_SELECT, obedit->data);

	return OPERATOR_FINISHED;
}

void UV_OT_circle_select(wmOperatorType *ot)
{
	/* identifiers */
	ot->name= "Circle Select";
	ot->description= "Select UV vertices using circle selection.";
	ot->idname= "UV_OT_circle_select";
	
	/* api callbacks */
	ot->invoke= WM_gesture_circle_invoke;
	ot->modal= WM_gesture_circle_modal;
	ot->exec= circle_select_exec;
	ot->poll= ED_operator_uvedit;
	
	/* flags */
	ot->flag= OPTYPE_REGISTER|OPTYPE_UNDO;
	
	/* properties */
	RNA_def_int(ot->srna, "x", 0, INT_MIN, INT_MAX, "X", "", INT_MIN, INT_MAX);
	RNA_def_int(ot->srna, "y", 0, INT_MIN, INT_MAX, "Y", "", INT_MIN, INT_MAX);
	RNA_def_int(ot->srna, "radius", 0, INT_MIN, INT_MAX, "Radius", "", INT_MIN, INT_MAX);
	RNA_def_int(ot->srna, "gesture_mode", 0, INT_MIN, INT_MAX, "Gesture Mode", "", INT_MIN, INT_MAX);
}

/* ******************** snap cursor operator **************** */

static void snap_uv_to_pixel(float *uvco, float w, float h)
{
	uvco[0] = ((float)((int)((uvco[0]*w) + 0.5f)))/w;
	uvco[1] = ((float)((int)((uvco[1]*h) + 0.5f)))/h;
}

static void snap_cursor_to_pixels(SpaceImage *sima, View2D *v2d)
{
	int width= 0, height= 0;

	ED_space_image_size(sima, &width, &height);
	snap_uv_to_pixel(v2d->cursor, width, height);
}

static int snap_cursor_to_selection(Scene *scene, Image *ima, Object *obedit, View2D *v2d)
{
	return uvedit_center(scene, ima, obedit, v2d->cursor, 0);
}

static int snap_cursor_exec(bContext *C, wmOperator *op)
{
	SpaceImage *sima= CTX_wm_space_image(C);
	Scene *scene= CTX_data_scene(C);
	Object *obedit= CTX_data_edit_object(C);
	Image *ima= CTX_data_edit_image(C);
	ARegion *ar= CTX_wm_region(C);
	int change= 0;

	switch(RNA_boolean_get(op->ptr, "target")) {
		case 0:
			snap_cursor_to_pixels(sima, &ar->v2d);
			change= 1;
			break;
		case 1:
			change= snap_cursor_to_selection(scene, ima, obedit, &ar->v2d);
			break;
	}

	if(!change)
		return OPERATOR_CANCELLED;
	
	ED_region_tag_redraw(ar);

	return OPERATOR_FINISHED;
}

void UV_OT_snap_cursor(wmOperatorType *ot)
{
	static EnumPropertyItem target_items[] = {
		{0, "PIXELS", 0, "Pixels", ""},
		{1, "SELECTION", 0, "Selection", ""},
		{0, NULL, 0, NULL, NULL}};

	/* identifiers */
	ot->name= "Snap Cursor";
	ot->description= "Snap cursor to target type.";
	ot->idname= "UV_OT_snap_cursor";
	ot->flag= OPTYPE_REGISTER|OPTYPE_UNDO;
	
	/* api callbacks */
	ot->exec= snap_cursor_exec;
	ot->poll= ED_operator_uvedit;

	/* properties */
	RNA_def_enum(ot->srna, "target", target_items, 0, "Target", "Target to snap the selected UV's to.");
}

/* ******************** snap selection operator **************** */

static int snap_uvs_to_cursor(Scene *scene, Image *ima, Object *obedit, View2D *v2d)
{
	BMEditMesh *em= ((Mesh*)obedit->data)->edit_btmesh;
	BMFace *efa;
	BMLoop *l;
	BMIter iter, liter;
	MTexPoly *tface;
	MLoopUV *luv;
	short change= 0;

	BM_ITER(efa, &iter, em->bm, BM_FACES_OF_MESH, NULL) {
		tface= CustomData_bmesh_get(&em->bm->pdata, efa->head.data, CD_MTEXPOLY);
		if(!uvedit_face_visible(scene, ima, efa, tface))
			continue;

		BM_ITER(l, &liter, em->bm, BM_LOOPS_OF_FACE, efa) {
			if(uvedit_uv_selected(em, scene, l)) {
				luv = CustomData_bmesh_get(&em->bm->ldata, l->head.data, CD_MLOOPUV);
				VECCOPY2D(luv->uv, v2d->cursor);
				change= 1;
			}
		}
	}

	return change;
}

static int snap_uvs_to_adjacent_unselected(Scene *scene, Image *ima, Object *obedit)
{
	BMEditMesh *em= ((Mesh*)obedit->data)->edit_btmesh;
	BMFace *efa;
	BMLoop *l;
	BMIter iter, liter;
	BMVert *eve;
	MTexPoly *tface;
	MLoopUV *luv;
	short change = 0;
	int count = 0;
	float *coords;
	short *usercount, users;
	
	/* set all verts to -1 : an unused index*/
	BM_ITER(eve, &iter, em->bm, BM_VERTS_OF_MESH, NULL)
		BMINDEX_SET(eve, -1);
	
	/* index every vert that has a selected UV using it, but only once so as to
	 * get unique indicies and to count how much to malloc */
	BM_ITER(efa, &iter, em->bm, BM_FACES_OF_MESH, NULL) {
		tface= CustomData_bmesh_get(&em->bm->pdata, efa->head.data, CD_MTEXPOLY);
		if(!uvedit_face_visible(scene, ima, efa, tface)) {
			BMINDEX_SET(efa, 0);
			continue;
		} else {
			BMINDEX_SET(efa, 1);
		}

		change = 1;
		BM_ITER(l, &liter, em->bm, BM_LOOPS_OF_FACE, efa) {
			if (uvedit_uv_selected(em, scene, l) && BMINDEX_GET(l->v) == -1) {
				BMINDEX_SET(l->v, count);
				count++;
			}
		}
	}
	
	coords = MEM_callocN(sizeof(float)*count*2, "snap to adjacent coords");
	usercount = MEM_callocN(sizeof(short)*count, "snap to adjacent counts");
	
	/* add all UV coords from visible, unselected UV coords as well as counting them to average later */
	BM_ITER(efa, &iter, em->bm, BM_FACES_OF_MESH, NULL) {
		if (!BMINDEX_GET(efa))
			continue;

		tface= CustomData_bmesh_get(&em->bm->pdata, efa->head.data, CD_MTEXPOLY);
		if(!uvedit_face_visible(scene, ima, efa, tface))
			continue;

		BM_ITER(l, &liter, em->bm, BM_LOOPS_OF_FACE, efa) {
			if (BMINDEX_GET(l->v) >= 0 && 
			    (!uvedit_uv_selected(em, scene, l))) {
				    luv = CustomData_bmesh_get(&em->bm->ldata, l->head.data, CD_MLOOPUV);
				    coords[BMINDEX_GET(l->v)*2] += luv->uv[0];
				    coords[BMINDEX_GET(l->v)*2+1] += luv->uv[1];
				    change = 1;
			}
		}
	}
	
	/* no other verts selected, bail out */
	if(!change) {
		MEM_freeN(coords);
		MEM_freeN(usercount);
		return change;
	}
	
	/* copy the averaged unselected UVs back to the selected UVs */
	BM_ITER(efa, &iter, em->bm, BM_FACES_OF_MESH, NULL) {
		if (!BMINDEX_GET(efa))
			continue;

		tface= CustomData_bmesh_get(&em->bm->pdata, efa->head.data, CD_MTEXPOLY);
		if(!uvedit_face_visible(scene, ima, efa, tface))
			continue;

		BM_ITER(l, &liter, em->bm, BM_LOOPS_OF_FACE, efa) {
			if (uvedit_uv_selected(em, scene, l) && BMINDEX_GET(l->v) >= 0
			    && (users = usercount[BMINDEX_GET(l->v)])) {
				luv = CustomData_bmesh_get(&em->bm->ldata, l->head.data, CD_MLOOPUV);
				luv->uv[0] = coords[BMINDEX_GET(l->v)*2];
				luv->uv[1] = coords[BMINDEX_GET(l->v)*2+1];
			}
		}
	}
	
	MEM_freeN(coords);
	MEM_freeN(usercount);

	return change;
}

static int snap_uvs_to_pixels(SpaceImage *sima, Scene *scene, Object *obedit)
{
	BMEditMesh *em= ((Mesh*)obedit->data)->edit_btmesh;
	Image *ima= sima->image;
	BMFace *efa;
	BMLoop *l;
	BMIter iter, liter;
	MTexPoly *tface;
	MLoopUV *luv;
	int width= 0, height= 0;
	float w, h;
	short change = 0;

	ED_space_image_size(sima, &width, &height);
	w = (float)width;
	h = (float)height;
	
	BM_ITER(efa, &iter, em->bm, BM_FACES_OF_MESH, NULL) {
		tface= CustomData_bmesh_get(&em->bm->pdata, efa->head.data, CD_MTEXPOLY);
		if(!uvedit_face_visible(scene, ima, efa, tface))
			continue;

		BM_ITER(l, &liter, em->bm, BM_LOOPS_OF_FACE, efa) {
			if (uvedit_uv_selected(em, scene, l)) {
				luv = CustomData_bmesh_get(&em->bm->ldata, l->head.data, CD_MLOOPUV);
				snap_uv_to_pixel(luv->uv, w, h);
			}
		}

		change = 1;
	}

	return change;
}

static int snap_selection_exec(bContext *C, wmOperator *op)
{
	SpaceImage *sima= CTX_wm_space_image(C);
	Scene *scene= CTX_data_scene(C);
	Object *obedit= CTX_data_edit_object(C);
	Image *ima= CTX_data_edit_image(C);
	ARegion *ar= CTX_wm_region(C);
	int change= 0;

	switch(RNA_boolean_get(op->ptr, "target")) {
		case 0:
			change= snap_uvs_to_pixels(sima, scene, obedit);
			break;
		case 1:
			change= snap_uvs_to_cursor(scene, ima, obedit, &ar->v2d);
			break;
		case 2:
			change= snap_uvs_to_adjacent_unselected(scene, ima, obedit);
			break;
	}

	if(!change)
		return OPERATOR_CANCELLED;
	
	DAG_id_flush_update(obedit->data, OB_RECALC_DATA);
	WM_event_add_notifier(C, NC_GEOM|ND_DATA, obedit->data);

	return OPERATOR_FINISHED;
}

void UV_OT_snap_selection(wmOperatorType *ot)
{
	static EnumPropertyItem target_items[] = {
		{0, "PIXELS", 0, "Pixels", ""},
		{1, "CURSOR", 0, "Cursor", ""},
		{2, "ADJACENT_UNSELECTED", 0, "Adjacent Unselected", ""},
		{0, NULL, 0, NULL, NULL}};

	/* identifiers */
	ot->name= "Snap Selection";
	ot->description= "Snap selected UV vertices to target type.";
	ot->idname= "UV_OT_snap_selection";
	ot->flag= OPTYPE_REGISTER|OPTYPE_UNDO;
	
	/* api callbacks */
	ot->exec= snap_selection_exec;
	ot->poll= ED_operator_uvedit;

	/* properties */
	RNA_def_enum(ot->srna, "target", target_items, 0, "Target", "Target to snap the selected UV's to.");
}

/* ******************** pin operator **************** */

static int pin_exec(bContext *C, wmOperator *op)
{
	Scene *scene= CTX_data_scene(C);
	Object *obedit= CTX_data_edit_object(C);
	Image *ima= CTX_data_edit_image(C);
	BMEditMesh *em= ((Mesh*)obedit->data)->edit_btmesh;
	BMFace *efa;
	BMLoop *l;
	BMIter iter, liter;
	MTexPoly *tface;
	MLoopUV *luv;
	int clear= RNA_boolean_get(op->ptr, "clear");
	
	BM_ITER(efa, &iter, em->bm, BM_FACES_OF_MESH, NULL) {
		tface= CustomData_bmesh_get(&em->bm->pdata, efa->head.data, CD_MTEXPOLY);
		if(!uvedit_face_visible(scene, ima, efa, tface))
			continue;

		BM_ITER(l, &liter, em->bm, BM_LOOPS_OF_FACE, efa) {
			luv = CustomData_bmesh_get(&em->bm->ldata, l->head.data, CD_MLOOPUV);
			
			if(!clear) {
				if (uvedit_uv_selected(em, scene, l))
					luv->flag |= MLOOPUV_PINNED;
			} else {
				if (uvedit_uv_selected(em, scene, l))
					luv->flag &= ~MLOOPUV_PINNED;
			}
		}
	}
	
	WM_event_add_notifier(C, NC_GEOM|ND_DATA, obedit->data);

	return OPERATOR_FINISHED;
}

void UV_OT_pin(wmOperatorType *ot)
{
	/* identifiers */
	ot->name= "Pin";
	ot->description= "Set/clear selected UV vertices as anchored between multiple unwrap operations.";
	ot->idname= "UV_OT_pin";
	ot->flag= OPTYPE_REGISTER|OPTYPE_UNDO;
	
	/* api callbacks */
	ot->exec= pin_exec;
	ot->poll= ED_operator_uvedit;

	/* properties */
	RNA_def_boolean(ot->srna, "clear", 0, "Clear", "Clear pinning for the selection instead of setting it.");
}

/******************* select pinned operator ***************/

static int select_pinned_exec(bContext *C, wmOperator *op)
{
	Scene *scene= CTX_data_scene(C);
	Object *obedit= CTX_data_edit_object(C);
	Image *ima= CTX_data_edit_image(C);
	BMEditMesh *em= ((Mesh*)obedit->data)->edit_btmesh;
	BMFace *efa;
	BMLoop *l;
	BMIter iter, liter;
	MTexPoly *tface;
	MLoopUV *luv;
	
	BM_ITER(efa, &iter, em->bm, BM_FACES_OF_MESH, NULL) {
		tface= CustomData_bmesh_get(&em->bm->pdata, efa->head.data, CD_MTEXPOLY);
		if(!uvedit_face_visible(scene, ima, efa, tface))
			continue;

		BM_ITER(l, &liter, em->bm, BM_LOOPS_OF_FACE, efa) {
			luv = CustomData_bmesh_get(&em->bm->ldata, l->head.data, CD_MLOOPUV);
			
			if (luv->flag & MLOOPUV_PINNED)
				uvedit_uv_select(em, scene, l);
		}
	}
	
	WM_event_add_notifier(C, NC_GEOM|ND_SELECT, obedit->data);

	return OPERATOR_FINISHED;
}

void UV_OT_select_pinned(wmOperatorType *ot)
{
	/* identifiers */
	ot->name= "Selected Pinned";
	ot->description= "Select all pinned UV vertices.";
	ot->idname= "UV_OT_select_pinned";
	ot->flag= OPTYPE_REGISTER|OPTYPE_UNDO;
	
	/* api callbacks */
	ot->exec= select_pinned_exec;
	ot->poll= ED_operator_uvedit;
}

/********************** hide operator *********************/

static int hide_exec(bContext *C, wmOperator *op)
{
	SpaceImage *sima= CTX_wm_space_image(C);
	ToolSettings *ts= CTX_data_tool_settings(C);
	Object *obedit= CTX_data_edit_object(C);
	Scene *scene = CTX_data_scene(C);
	BMEditMesh *em= ((Mesh*)obedit->data)->edit_btmesh;
	BMFace *efa;
	BMLoop *l;
	BMIter iter, liter;
	MTexPoly *tf;
	MLoopUV *luv;
	int swap= RNA_boolean_get(op->ptr, "unselected");

	if(ts->uv_flag & UV_SYNC_SELECTION) {
		EDBM_hide_mesh(em, swap);
		WM_event_add_notifier(C, NC_GEOM|ND_SELECT, obedit->data);

		return OPERATOR_FINISHED;
	}
	
	BM_ITER(efa, &iter, em->bm, BM_FACES_OF_MESH, NULL) {
		int hide = 0;

		BM_ITER(l, &liter, em->bm, BM_LOOPS_OF_FACE, efa) {
			luv = CustomData_bmesh_get(&em->bm->ldata, l->head.data, CD_MLOOPUV);

			if (luv->flag & MLOOPUV_VERTSEL) {
				hide = 1;
				break;
			}
		}

		if (swap)
			hide = !hide;
		
		if (hide) {
			BM_Select(em->bm, efa, 0);
			uvedit_face_deselect(scene, em, efa);
		}
	}
	
	///*deselects too many but ok for now*/
	//if(em->selectmode & (SCE_SELECT_EDGE|SCE_SELECT_VERTEX))
	//	EM_deselect_flush(em);
	
	
	EDBM_validate_selections(em);
	WM_event_add_notifier(C, NC_GEOM|ND_SELECT, obedit->data);

	return OPERATOR_FINISHED;
}

void UV_OT_hide(wmOperatorType *ot)
{
	/* identifiers */
	ot->name= "Hide Selected";
	ot->description= "Hide (un)selected UV vertices.";
	ot->idname= "UV_OT_hide";
	ot->flag= OPTYPE_REGISTER|OPTYPE_UNDO;
	
	/* api callbacks */
	ot->exec= hide_exec;
	ot->poll= ED_operator_uvedit;

	/* props */
	RNA_def_boolean(ot->srna, "unselected", 0, "Unselected", "Hide unselected rather than selected.");
}

/****************** reveal operator ******************/

static int reveal_exec(bContext *C, wmOperator *op)
{
	SpaceImage *sima= CTX_wm_space_image(C);
	ToolSettings *ts= CTX_data_tool_settings(C);
	Object *obedit= CTX_data_edit_object(C);
	Scene *scene = CTX_data_scene(C);
	BMEditMesh *em= ((Mesh*)obedit->data)->edit_btmesh;
	BMFace *efa;
	BMLoop *l;
	BMVert *v;
	BMIter iter, liter;
	MTexPoly *tf;
	MLoopUV *luv;
	
	BM_ITER(v, &iter, em->bm, BM_VERTS_OF_MESH, NULL) {
		BMINDEX_SET(v, BM_TestHFlag(v, BM_SELECT));
	}

	/* call the mesh function if we are in mesh sync sel */
	if(ts->uv_flag & UV_SYNC_SELECTION) {
		EDBM_reveal_mesh(em);
		WM_event_add_notifier(C, NC_GEOM|ND_SELECT, obedit->data);

		return OPERATOR_FINISHED;
	}

	BM_ITER(efa, &iter, em->bm, BM_FACES_OF_MESH, NULL) {
		if (em->selectmode == SCE_SELECT_FACE) {
			uvedit_face_select(scene, em, efa);
		} else {
			BM_ITER(l, &liter, em->bm, BM_LOOPS_OF_FACE, efa) {
				if (!BMINDEX_GET(l->v)) {
					luv = CustomData_bmesh_get(&em->bm->ldata, l->head.data, CD_MLOOPUV);
					luv->flag |= MLOOPUV_VERTSEL;
				}
			}
		}

		BM_Select(em->bm, efa, 1);
	}

	WM_event_add_notifier(C, NC_GEOM|ND_SELECT, obedit->data);

	return OPERATOR_FINISHED;
}

void UV_OT_reveal(wmOperatorType *ot)
{
	/* identifiers */
	ot->name= "Reveal Hidden";
	ot->description= "Reveal all hidden UV vertices.";
	ot->idname= "UV_OT_reveal";
	ot->flag= OPTYPE_REGISTER|OPTYPE_UNDO;
	
	/* api callbacks */
	ot->exec= reveal_exec;
	ot->poll= ED_operator_uvedit;
}

/******************** set 3d cursor operator ********************/

static int set_2d_cursor_exec(bContext *C, wmOperator *op)
{
	ARegion *ar= CTX_wm_region(C);
	float location[2];

	RNA_float_get_array(op->ptr, "location", location);
	ar->v2d.cursor[0]= location[0];
	ar->v2d.cursor[1]= location[1];
	
	ED_area_tag_redraw(CTX_wm_area(C));
	
	return OPERATOR_FINISHED;
}

static int set_2d_cursor_invoke(bContext *C, wmOperator *op, wmEvent *event)
{
	ARegion *ar= CTX_wm_region(C);
	int x, y;
	float location[2];

	x= event->x - ar->winrct.xmin;
	y= event->y - ar->winrct.ymin;
	UI_view2d_region_to_view(&ar->v2d, x, y, &location[0], &location[1]);
	RNA_float_set_array(op->ptr, "location", location);

	return set_2d_cursor_exec(C, op);
}

void UV_OT_cursor_set(wmOperatorType *ot)
{
	/* identifiers */
	ot->name= "Set 2D Cursor";
	ot->description= "Set 2D cursor location.";
	ot->idname= "UV_OT_cursor_set";
	
	/* api callbacks */
	ot->exec= set_2d_cursor_exec;
	ot->invoke= set_2d_cursor_invoke;
	ot->poll= ED_operator_uvedit;

	/* flags */
	ot->flag= OPTYPE_REGISTER|OPTYPE_UNDO;

	/* properties */
	RNA_def_float_vector(ot->srna, "location", 2, NULL, -FLT_MAX, FLT_MAX, "Location", "Cursor location in 0.0-1.0 coordinates.", -10.0f, 10.0f);
}

/********************** set tile operator **********************/

static int set_tile_exec(bContext *C, wmOperator *op)
{
	Image *ima= CTX_data_edit_image(C);
	int tile[2];

	if(!ima || !(ima->tpageflag & IMA_TILES))
		return OPERATOR_CANCELLED;

	RNA_int_get_array(op->ptr, "tile", tile);
	ED_uvedit_set_tile(C, CTX_data_scene(C), CTX_data_edit_object(C), ima, tile[0] + ima->xrep*tile[1]);

	ED_area_tag_redraw(CTX_wm_area(C));

	return OPERATOR_FINISHED;
}

static int set_tile_invoke(bContext *C, wmOperator *op, wmEvent *event)
{
	SpaceImage *sima= CTX_wm_space_image(C);
	Image *ima= CTX_data_edit_image(C);
	ARegion *ar= CTX_wm_region(C);
	float fx, fy;
	int x, y, tile[2];

	if(!ima || !(ima->tpageflag & IMA_TILES))
		return OPERATOR_CANCELLED;

	x= event->x - ar->winrct.xmin;
	y= event->y - ar->winrct.ymin;
	UI_view2d_region_to_view(&ar->v2d, x, y, &fx, &fy);

	if(fx>=0.0 && fy>=0.0 && fx<1.0 && fy<1.0) {
		fx= fx*ima->xrep;
		fy= fy*ima->yrep;
		
		tile[0]= fx;
		tile[1]= fy;
		
		sima->curtile= tile[1]*ima->xrep + tile[0];
		RNA_int_set_array(op->ptr, "tile", tile);
	}

	return set_tile_exec(C, op);
}

void UV_OT_tile_set(wmOperatorType *ot)
{
	/* identifiers */
	ot->name= "Set Tile";
	ot->description= "Set UV image tile coordinates.";
	ot->idname= "UV_OT_tile_set";
	
	/* api callbacks */
	ot->exec= set_tile_exec;
	ot->invoke= set_tile_invoke;
	ot->poll= ED_operator_uvedit;

	/* flags */
	ot->flag= OPTYPE_REGISTER|OPTYPE_UNDO;

	/* properties */
	RNA_def_int_vector(ot->srna, "tile", 2, NULL, 0, INT_MAX, "Tile", "Tile coordinate.", 0, 10);
}

/* ************************** registration **********************************/

void ED_operatortypes_uvedit(void)
{
	WM_operatortype_append(UV_OT_select_all);
	WM_operatortype_append(UV_OT_select_inverse);
	WM_operatortype_append(UV_OT_select);
	WM_operatortype_append(UV_OT_select_loop);
	WM_operatortype_append(UV_OT_select_linked);
	WM_operatortype_append(UV_OT_select_linked_pick);
	WM_operatortype_append(UV_OT_unlink_selection);
	WM_operatortype_append(UV_OT_select_pinned);
	WM_operatortype_append(UV_OT_select_border);
	WM_operatortype_append(UV_OT_circle_select);

	WM_operatortype_append(UV_OT_snap_cursor);
	WM_operatortype_append(UV_OT_snap_selection);

	WM_operatortype_append(UV_OT_align);
	WM_operatortype_append(UV_OT_stitch);
	WM_operatortype_append(UV_OT_weld);
	WM_operatortype_append(UV_OT_pin);

	WM_operatortype_append(UV_OT_average_islands_scale);
	WM_operatortype_append(UV_OT_cube_project);
	WM_operatortype_append(UV_OT_cylinder_project);
	WM_operatortype_append(UV_OT_from_view);
	WM_operatortype_append(UV_OT_minimize_stretch);
	WM_operatortype_append(UV_OT_pack_islands);
	WM_operatortype_append(UV_OT_reset);
	WM_operatortype_append(UV_OT_sphere_project);
	WM_operatortype_append(UV_OT_unwrap);

	WM_operatortype_append(UV_OT_reveal);
	WM_operatortype_append(UV_OT_hide);

	WM_operatortype_append(UV_OT_cursor_set);
	WM_operatortype_append(UV_OT_tile_set);
}

void ED_keymap_uvedit(wmKeyConfig *keyconf)
{
	wmKeyMap *keymap;
	
	keymap= WM_keymap_find(keyconf, "UV Editor", 0, 0);
	keymap->poll= ED_operator_uvedit;
	
	/* pick selection */
	WM_keymap_add_item(keymap, "UV_OT_select", SELECTMOUSE, KM_PRESS, 0, 0);
	RNA_boolean_set(WM_keymap_add_item(keymap, "UV_OT_select", SELECTMOUSE, KM_PRESS, KM_SHIFT, 0)->ptr, "extend", 1);
	WM_keymap_add_item(keymap, "UV_OT_select_loop", SELECTMOUSE, KM_PRESS, KM_ALT, 0);
	RNA_boolean_set(WM_keymap_add_item(keymap, "UV_OT_select_loop", SELECTMOUSE, KM_PRESS, KM_SHIFT|KM_ALT, 0)->ptr, "extend", 1);

	/* border/circle selection */
	WM_keymap_add_item(keymap, "UV_OT_select_border", BKEY, KM_PRESS, 0, 0);
	RNA_boolean_set(WM_keymap_add_item(keymap, "UV_OT_select_border", BKEY, KM_PRESS, KM_SHIFT, 0)->ptr, "pinned", 1);
	WM_keymap_add_item(keymap, "UV_OT_circle_select", CKEY, KM_PRESS, 0, 0);

	/* selection manipulation */
	WM_keymap_add_item(keymap, "UV_OT_select_linked", LKEY, KM_PRESS, KM_CTRL, 0);
	WM_keymap_add_item(keymap, "UV_OT_select_linked_pick", LKEY, KM_PRESS, 0, 0);
	RNA_boolean_set(WM_keymap_add_item(keymap, "UV_OT_select_linked", LKEY, KM_PRESS, KM_CTRL|KM_SHIFT, 0)->ptr, "extend", TRUE);
	RNA_boolean_set(WM_keymap_add_item(keymap, "UV_OT_select_linked_pick", LKEY, KM_PRESS, KM_SHIFT, 0)->ptr, "extend", TRUE);

	WM_keymap_add_item(keymap, "UV_OT_unlink_selection", LKEY, KM_PRESS, KM_ALT, 0);
	WM_keymap_add_item(keymap, "UV_OT_select_all", AKEY, KM_PRESS, 0, 0);
	WM_keymap_add_item(keymap, "UV_OT_select_inverse", IKEY, KM_PRESS, KM_CTRL, 0);
	WM_keymap_add_item(keymap, "UV_OT_select_pinned", PKEY, KM_PRESS, KM_SHIFT, 0);

	/* uv operations */
	WM_keymap_add_item(keymap, "UV_OT_stitch", VKEY, KM_PRESS, 0, 0);
	WM_keymap_add_item(keymap, "UV_OT_pin", PKEY, KM_PRESS, 0, 0);
	RNA_boolean_set(WM_keymap_add_item(keymap, "UV_OT_pin", PKEY, KM_PRESS, KM_ALT, 0)->ptr, "clear", 1);

	/* unwrap */
	WM_keymap_add_item(keymap, "UV_OT_unwrap", EKEY, KM_PRESS, 0, 0);
	WM_keymap_add_item(keymap, "UV_OT_minimize_stretch", VKEY, KM_PRESS, KM_CTRL, 0);
	WM_keymap_add_item(keymap, "UV_OT_pack_islands", PKEY, KM_PRESS, KM_CTRL, 0);
	WM_keymap_add_item(keymap, "UV_OT_average_islands_scale", AKEY, KM_PRESS, KM_CTRL, 0);

	/* hide */
	WM_keymap_add_item(keymap, "UV_OT_hide", HKEY, KM_PRESS, 0, 0);
	RNA_boolean_set(WM_keymap_add_item(keymap, "UV_OT_hide", HKEY, KM_PRESS, KM_SHIFT, 0)->ptr, "unselected", 1);
	WM_keymap_add_item(keymap, "UV_OT_reveal", HKEY, KM_PRESS, KM_ALT, 0);

	/* cursor */
	WM_keymap_add_item(keymap, "UV_OT_cursor_set", ACTIONMOUSE, KM_PRESS, 0, 0);
	WM_keymap_add_item(keymap, "UV_OT_tile_set", ACTIONMOUSE, KM_PRESS, KM_SHIFT, 0);
	
	/* menus */
	WM_keymap_add_menu(keymap, "IMAGE_MT_uvs_snap", SKEY, KM_PRESS, KM_SHIFT, 0);

	ED_object_generic_keymap(keyconf, keymap, TRUE);

	transform_keymap_for_space(keyconf, keymap, SPACE_IMAGE);
}
<|MERGE_RESOLUTION|>--- conflicted
+++ resolved
@@ -1026,22 +1026,14 @@
 	int a, i, nverts, stacksize= 0, *stack;
 	char *flag;
 
-<<<<<<< HEAD
+	EDBM_init_index_arrays(em, 0, 0, 1); /* we can use this too */
 	vmap= EDBM_make_uv_vert_map(em, 1, 1, limit);
+
 	if(vmap == NULL)
 		return;
 
 	stack= MEM_mallocN(sizeof(*stack)*em->bm->totface, "UvLinkStack");
 	flag= MEM_callocN(sizeof(*flag)*em->bm->totface, "UvLinkFlag");
-=======
-	EM_init_index_arrays(em, 0, 0, 1); /* we can use this too */
-	vmap= EM_make_uv_vert_map(em, 1, 0, limit);
-	if(vmap == NULL)
-		return;
-
-	stack= MEM_mallocN(sizeof(*stack) * em->totface, "UvLinkStack");
-	flag= MEM_callocN(sizeof(*flag) * em->totface, "UvLinkFlag");
->>>>>>> ffe13aeb
 
 	if(!hit) {
 		a = 0;
@@ -1079,18 +1071,15 @@
 	}
 
 	while(stacksize > 0) {
+		int j;
+
 		stacksize--;
 		a= stack[stacksize];
-<<<<<<< HEAD
 		
 		j = 0;
 		BM_ITER(efa, &iter, em->bm, BM_FACES_OF_MESH, NULL) {
 			if(j==a)
 				break;
-=======
-
-		efa = EM_get_face_for_index(a);
->>>>>>> ffe13aeb
 
 			j++;
 		}
@@ -1126,7 +1115,6 @@
 		}
 	}
 
-<<<<<<< HEAD
 	if(!extend || hit) {		
 		a = 0;
 		BM_ITER(efa, &iter, em->bm, BM_FACES_OF_MESH, NULL) {
@@ -1140,33 +1128,13 @@
 			}
 		}
 	}
-	else if(extend && hit) {
+	else {
 		a = 0;
 		BM_ITER(efa, &iter, em->bm, BM_FACES_OF_MESH, NULL) {
 			BM_ITER(l, &liter, em->bm, BM_LOOPS_OF_FACE, efa) {
 				luv = CustomData_bmesh_get(&em->bm->ldata, l->head.data, CD_MLOOPUV);
 						
 				if (luv->flag & MLOOPUV_VERTSEL)
-=======
-	if(!extend) {
-		for(a=0, efa= em->faces.first; efa; efa= efa->next, a++) {
-			tf = CustomData_em_get(&em->fdata, efa->data, CD_MTFACE);
-			if(flag[a])
-				tf->flag |= (TF_SEL1|TF_SEL2|TF_SEL3|TF_SEL4);
-			else
-				tf->flag &= ~(TF_SEL1|TF_SEL2|TF_SEL3|TF_SEL4);
-		}
-	}
-	else {
-		for(a=0, efa= em->faces.first; efa; efa= efa->next, a++) {
-			if(flag[a]) {
-				tf = CustomData_em_get(&em->fdata, efa->data, CD_MTFACE);
-				if(efa->v4) {
-					if((tf->flag & (TF_SEL1|TF_SEL2|TF_SEL3|TF_SEL4)))
-						break;
-				}
-				else if(tf->flag & (TF_SEL1|TF_SEL2|TF_SEL3))
->>>>>>> ffe13aeb
 					break;
 			}
 
@@ -1205,12 +1173,8 @@
 	
 	MEM_freeN(stack);
 	MEM_freeN(flag);
-<<<<<<< HEAD
 	EDBM_free_uv_vert_map(vmap);
-=======
-	EM_free_uv_vert_map(vmap);
 	EM_free_index_arrays();
->>>>>>> ffe13aeb
 }
 
 /* ******************** align operator **************** */
@@ -1582,14 +1546,10 @@
 	BMLoop *l;
 	BMIter iter, liter;
 	Image *ima;
-<<<<<<< HEAD
 	MTexPoly *tf;
 	MLoopUV *luv;
+	int action = RNA_enum_get(op->ptr, "action");
 	int sel = 1;
-=======
-	MTFace *tf;
-	int action = RNA_enum_get(op->ptr, "action");
->>>>>>> ffe13aeb
 	
 	scene= CTX_data_scene(C);
 	ts= CTX_data_tool_settings(C);
@@ -1598,51 +1558,38 @@
 	ima= CTX_data_edit_image(C);
 	
 	if(ts->uv_flag & UV_SYNC_SELECTION) {
-<<<<<<< HEAD
-		EDBM_toggle_select_all(((Mesh*)obedit->data)->edit_btmesh);
-	}
-	else {
-		BM_ITER(efa, &iter, em->bm, BM_FACES_OF_MESH, NULL) {
-			tf = CustomData_bmesh_get(&em->bm->pdata, efa->head.data, CD_MTEXPOLY);
-
-			if(!uvedit_face_visible(scene, ima, efa, tf))
-				continue;
-
-			BM_ITER(l, &liter, em->bm, BM_LOOPS_OF_FACE, efa) {
-				luv = CustomData_bmesh_get(&em->bm->ldata, l->head.data, CD_MLOOPUV);
-
-				if (luv->flag & MLOOPUV_VERTSEL) {
-					sel= 0;
-					break;
-=======
+
 		switch (action) {
 		case SEL_TOGGLE:
-			EM_toggle_select_all(em);
+			EDBM_toggle_select_all(((Mesh*)obedit->data)->edit_btmesh);
 			break;
 		case SEL_SELECT:
-			EM_select_all(em);
+			EDBM_set_flag_all(em, BM_SELECT);
 			break;
 		case SEL_DESELECT:
-			EM_deselect_all(em);
+			EDBM_clear_flag_all(em, BM_SELECT);
 			break;
 		case SEL_INVERT:
-			EM_select_swap(em);
+			EDBM_select_swap(em);
 			break;
 		}
 	}
 	else {
-
 		if (action == SEL_TOGGLE) {
 			action = SEL_SELECT;
-			for(efa= em->faces.first; efa; efa= efa->next) {
-				tf = CustomData_em_get(&em->fdata, efa->data, CD_MTFACE);
-
-				if(uvedit_face_visible(scene, ima, efa, tf)) {
-					if(tf->flag & (TF_SEL1+TF_SEL2+TF_SEL3+TF_SEL4)) {
+			BM_ITER(efa, &iter, em->bm, BM_FACES_OF_MESH, NULL) {
+				tf = CustomData_bmesh_get(&em->bm->pdata, efa->head.data, CD_MTEXPOLY);
+	
+				if(!uvedit_face_visible(scene, ima, efa, tf))
+					continue;
+
+				BM_ITER(l, &liter, em->bm, BM_LOOPS_OF_FACE, efa) {
+					luv = CustomData_bmesh_get(&em->bm->ldata, l->head.data, CD_MLOOPUV);
+
+					if (luv->flag & MLOOPUV_VERTSEL) {
 						action = SEL_DESELECT;
 						break;
 					}
->>>>>>> ffe13aeb
 				}
 			}
 		}
@@ -1651,40 +1598,27 @@
 		BM_ITER(efa, &iter, em->bm, BM_FACES_OF_MESH, NULL) {
 			tf = CustomData_bmesh_get(&em->bm->pdata, efa->head.data, CD_MTEXPOLY);
 
-<<<<<<< HEAD
 			if(!uvedit_face_visible(scene, ima, efa, tf))
 				continue;
 
 			BM_ITER(l, &liter, em->bm, BM_LOOPS_OF_FACE, efa) {
+				char select_flag;
+
 				luv = CustomData_bmesh_get(&em->bm->ldata, l->head.data, CD_MLOOPUV);
 
-				if (sel) luv->flag |= MLOOPUV_VERTSEL;
-				else luv->flag &= ~MLOOPUV_VERTSEL;
-=======
-			if(uvedit_face_visible(scene, ima, efa, tf)) {
-				char select_flag;
-
-				if(efa->v4)
-					select_flag = (TF_SEL1+TF_SEL2+TF_SEL3+TF_SEL4);
-				else
-					select_flag = (TF_SEL1+TF_SEL2+TF_SEL3);
+				select_flag = luv->flag & MLOOPUV_VERTSEL;
 
 				switch (action) {
 				case SEL_SELECT:
-					tf->flag |= select_flag;
+					luv->flag |= MLOOPUV_VERTSEL;
 					break;
 				case SEL_DESELECT:
-					tf->flag &= ~select_flag;
+					luv->flag &= MLOOPUV_VERTSEL;
 					break;
 				case SEL_INVERT:
-					if ((tf->flag & select_flag) == select_flag) {
-						tf->flag &= ~select_flag;
-					} else {
-						tf->flag &= ~select_flag;
-					}
+					luv->flag ^= MLOOPUV_VERTSEL;
 					break;
 				}
->>>>>>> ffe13aeb
 			}
 		}
 	}
