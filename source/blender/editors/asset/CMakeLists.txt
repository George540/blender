--- conflicted
+++ resolved
@@ -12,12 +12,8 @@
   ../../makesrna
   ../../windowmanager
   ../../../../intern/clog
-<<<<<<< HEAD
-  ../../../../intern/guardedalloc
   # dna_type_offsets.h
   ${CMAKE_CURRENT_BINARY_DIR}/../../makesdna/intern
-=======
->>>>>>> efbca8d6
   # RNA_prototypes.h
   ${CMAKE_BINARY_DIR}/source/blender/makesrna
 )
