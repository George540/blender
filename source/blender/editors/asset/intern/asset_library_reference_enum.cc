/* SPDX-License-Identifier: GPL-2.0-or-later */

/** \file
 * \ingroup edasset
 *
 * Helpers to convert asset library references from and to enum values and RNA enums.
 * In some cases it's simply not possible to reference an asset library with
 * #AssetLibraryReferences. This API guarantees a safe translation to indices/enum values for as
 * long as there is no change in the order of registered custom asset libraries.
 */

#include "BLI_listbase.h"

#include "BKE_asset_library_custom.h"
#include "BKE_blender_project.h"
#include "BKE_context.h"

#include "DNA_userdef_types.h"

#include "UI_resources.h"

#include "RNA_define.h"

#include "ED_asset_library.h"

int ED_asset_library_reference_to_enum_value(const AssetLibraryReference *library)
{
  /* Simple case: Predefined library, just set the value. */
  if (library->type < ASSET_LIBRARY_CUSTOM_FROM_PREFERENCES) {
    return library->type;
  }

  /* Note that the path isn't checked for validity here. If an invalid library path is used, the
   * Asset Browser can give a nice hint on what's wrong. */
  if (ED_asset_library_find_custom_library_from_reference(library)) {
    return library->type + library->custom_library_index;
  }

  return ASSET_LIBRARY_LOCAL;
}

AssetLibraryReference ED_asset_library_reference_from_enum_value(int value)
{
  AssetLibraryReference library;

  /* Simple case: Predefined repository, just set the value. */
  if (value < ASSET_LIBRARY_CUSTOM_FROM_PREFERENCES) {
    library.type = value;
    library.custom_library_index = -1;
    BLI_assert(ELEM(value, ASSET_LIBRARY_ALL, ASSET_LIBRARY_LOCAL));
    return library;
  }

  const eAssetLibraryType type = (value < ASSET_LIBRARY_CUSTOM_FROM_PROJECT) ?
                                     ASSET_LIBRARY_CUSTOM_FROM_PREFERENCES :
                                     ASSET_LIBRARY_CUSTOM_FROM_PROJECT;

  const CustomAssetLibraryDefinition *custom_library = nullptr;

  library.type = type;
  library.custom_library_index = value - type;

  {
    custom_library = ED_asset_library_find_custom_library_from_reference(&library);

    /* Note that there is no check if the path exists here. If an invalid library path is used, the
     * Asset Browser can give a nice hint on what's wrong. */
    const bool is_valid = custom_library && (custom_library->name[0] && custom_library->path[0]);
    if (!is_valid) {
      library.custom_library_index = -1;
    }
  }

  return library;
}

<<<<<<< HEAD
static void add_custom_asset_library_enum_items(
    const ListBase * /*CustomAssetLibraryDefinition*/ libraries,
    const eAssetLibraryType library_type,
    EnumPropertyItem **items,
    int *totitem)
{
  int i;
  LISTBASE_FOREACH_INDEX (CustomAssetLibraryDefinition *, custom_library, libraries, i) {
    /* Note that the path itself isn't checked for validity here. If an invalid library path is
     * used, the Asset Browser can give a nice hint on what's wrong. */
    const bool is_valid = (custom_library->name[0] && custom_library->path[0]);
    if (!is_valid) {
      continue;
    }

    AssetLibraryReference library_reference;
    library_reference.type = library_type;
    library_reference.custom_library_index = i;

    const int enum_value = ED_asset_library_reference_to_enum_value(&library_reference);
    /* Use library path as description, it's a nice hint for users. */
    EnumPropertyItem tmp = {
        enum_value, custom_library->name, ICON_NONE, custom_library->name, custom_library->path};
    RNA_enum_item_add(items, totitem, &tmp);
  }
}

const EnumPropertyItem *ED_asset_library_reference_to_rna_enum_itemf(
    const bool include_local_library)
=======
const EnumPropertyItem *ED_asset_library_reference_to_rna_enum_itemf(const bool include_generated)
>>>>>>> 66af1657
{
  EnumPropertyItem *item = nullptr;
  int totitem = 0;

  if (include_generated) {
    const EnumPropertyItem generated_items[] = {
        {ASSET_LIBRARY_ALL,
         "ALL",
         ICON_NONE,
         "All",
         "Show assets from all of the listed asset libraries"},
        {ASSET_LIBRARY_LOCAL,
         "LOCAL",
         ICON_CURRENT_FILE,
         "Current File",
         "Show the assets currently available in this Blender session"},
        {0, nullptr, 0, nullptr, nullptr},
    };

    /* Add predefined libraries that are generated and not simple directories that can be written
     * to. */
    RNA_enum_items_add(&item, &totitem, generated_items);
  }

  BlenderProject *project = CTX_wm_project();
  if (project && !BLI_listbase_is_empty(BKE_project_custom_asset_libraries_get(project))) {
    RNA_enum_item_add_separator(&item, &totitem);

    add_custom_asset_library_enum_items(BKE_project_custom_asset_libraries_get(project),
                                        ASSET_LIBRARY_CUSTOM_FROM_PROJECT,
                                        &item,
                                        &totitem);
  }

  if (!BLI_listbase_is_empty(&U.asset_libraries)) {
    RNA_enum_item_add_separator(&item, &totitem);

    add_custom_asset_library_enum_items(
        &U.asset_libraries, ASSET_LIBRARY_CUSTOM_FROM_PREFERENCES, &item, &totitem);
  }

  RNA_enum_item_end(&item, &totitem);
  return item;
}<|MERGE_RESOLUTION|>--- conflicted
+++ resolved
@@ -74,7 +74,6 @@
   return library;
 }
 
-<<<<<<< HEAD
 static void add_custom_asset_library_enum_items(
     const ListBase * /*CustomAssetLibraryDefinition*/ libraries,
     const eAssetLibraryType library_type,
@@ -102,11 +101,7 @@
   }
 }
 
-const EnumPropertyItem *ED_asset_library_reference_to_rna_enum_itemf(
-    const bool include_local_library)
-=======
 const EnumPropertyItem *ED_asset_library_reference_to_rna_enum_itemf(const bool include_generated)
->>>>>>> 66af1657
 {
   EnumPropertyItem *item = nullptr;
   int totitem = 0;
