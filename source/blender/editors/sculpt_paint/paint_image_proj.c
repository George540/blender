--- conflicted
+++ resolved
@@ -3410,19 +3410,14 @@
 	}
 	else {
 		ps->dm = mesh_get_derived_final(
-<<<<<<< HEAD
 		        depsgraph, ps->scene, ps->ob,
-		        ps->scene->customdata_mask | CD_MASK_MLOOPUV | CD_MASK_MTFACE | (ps->do_face_sel ? CD_ORIGINDEX : 0));
-=======
-		        ps->scene, ps->ob,
 		        ps->scene->customdata_mask | CD_MASK_MLOOPUV | CD_MASK_MTFACE | (ps->do_face_sel ? CD_MASK_ORIGINDEX : 0));
->>>>>>> 9ff135d8
 		ps->dm_release = false;
 	}
 #endif
 	ps->me_eval = mesh_get_eval_final(
 	                  depsgraph, sce, ob,
-	                  sce->customdata_mask | CD_MASK_MLOOPUV | CD_MASK_MTFACE | (ps->do_face_sel ? CD_ORIGINDEX : 0));
+	                  sce->customdata_mask | CD_MASK_MLOOPUV | CD_MASK_MTFACE | (ps->do_face_sel ? CD_MASK_ORIGINDEX : 0));
 	if (!CustomData_has_layer(&ps->me_eval->ldata, CD_MLOOPUV)) {
 		ps->me_eval = NULL;
 		return false;
