--- conflicted
+++ resolved
@@ -12,12 +12,9 @@
 #include "BLI_alloca.h"
 #include "BLI_ghash.h"
 #include "BLI_gsqueue.h"
-<<<<<<< HEAD
-#include "BLI_math.h"
+#include "BLI_math_vector.h"
 #include "BLI_math_vector_types.hh"
 #include "BLI_rand.h"
-=======
->>>>>>> dd9a9278
 #include "BLI_task.h"
 #include "BLI_utildefines.h"
 
@@ -34,23 +31,15 @@
 #include "DNA_scene_types.h"
 
 #include "BKE_attribute.h"
-<<<<<<< HEAD
-#include "BKE_brush.h"
+#include "BKE_brush.hh"
 #include "BKE_bvhutils.h"
-=======
-#include "BKE_brush.hh"
->>>>>>> dd9a9278
 #include "BKE_ccg.h"
 #include "BKE_context.h"
 #include "BKE_layer.h"
 #include "BKE_main.h"
 #include "BKE_mesh.hh"
-<<<<<<< HEAD
-#include "BKE_mesh_mirror.h"
-#include "BKE_mesh_types.h"
-=======
 #include "BKE_mesh_mirror.hh"
->>>>>>> dd9a9278
+#include "BKE_mesh_types.hh"
 #include "BKE_modifier.h"
 #include "BKE_multires.hh"
 #include "BKE_object.h"
@@ -69,32 +58,20 @@
 #include "WM_toolsystem.h"
 #include "WM_types.hh"
 
-<<<<<<< HEAD
-#include "ED_image.h"
-#include "ED_object.h"
-#include "ED_screen.h"
-#include "ED_sculpt.h"
-#include "ED_space_api.h"
-#include "ED_transform_snap_object_context.h"
-#include "ED_view3d.h"
-=======
 #include "ED_image.hh"
 #include "ED_object.hh"
 #include "ED_screen.hh"
 #include "ED_sculpt.hh"
->>>>>>> dd9a9278
+#include "ED_space_api.hh"
+#include "ED_transform_snap_object_context.hh"
+#include "ED_view3d.hh"
 
 #include "paint_intern.hh"
 #include "sculpt_intern.hh"
 
-<<<<<<< HEAD
-#include "RNA_access.h"
-#include "RNA_define.h"
-#include "RNA_prototypes.h"
-=======
 #include "RNA_access.hh"
 #include "RNA_define.hh"
->>>>>>> dd9a9278
+#include "RNA_prototypes.h"
 
 #include "UI_interface.hh"
 #include "UI_resources.hh"
@@ -441,14 +418,7 @@
     MultiresModifierData *mmd = BKE_sculpt_multires_active(scene, ob);
 
     const char *message_unsupported = nullptr;
-<<<<<<< HEAD
     if (mmd != nullptr) {
-=======
-    if (me->totloop != me->faces_num * 3) {
-      message_unsupported = TIP_("non-triangle face");
-    }
-    else if (mmd != nullptr) {
->>>>>>> dd9a9278
       message_unsupported = TIP_("multi-res modifier");
       has_multires = true;
     }
@@ -477,15 +447,11 @@
       if (has_undo) {
         SCULPT_undo_push_begin_ex(ob, "Dynamic topology enable");
       }
-<<<<<<< HEAD
 
       bool need_bmlog = !ob->sculpt->bm_log;
 
-      SCULPT_dynamic_topology_enable_ex(bmain, depsgraph, scene, ob);
-
-=======
       SCULPT_dynamic_topology_enable_ex(bmain, depsgraph, ob);
->>>>>>> dd9a9278
+
       if (has_undo) {
         SCULPT_undo_push_node(ob, nullptr, SCULPT_UNDO_DYNTOPO_BEGIN);
         SCULPT_undo_push_end(ob);
@@ -794,7 +760,7 @@
   Object *ob_eval = DEG_get_evaluated_object(depsgraph, object_sample);
   Mesh *me_eval = BKE_object_get_evaluated_mesh(ob_eval);
   MPropCol *vcol = static_cast<MPropCol *>(
-      CustomData_get_layer_for_write(&me_eval->vdata, CD_PROP_COLOR, me_eval->totvert));
+      CustomData_get_layer_for_write(&me_eval->vert_data, CD_PROP_COLOR, me_eval->totvert));
 
   if (!vcol) {
     return false;
