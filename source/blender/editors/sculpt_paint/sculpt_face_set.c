/*
 * This program is free software; you can redistribute it and/or
 * modify it under the terms of the GNU General Public License
 * as published by the Free Software Foundation; either version 2
 * of the License, or (at your option) any later version.
 *
 * This program is distributed in the hope that it will be useful,
 * but WITHOUT ANY WARRANTY; without even the implied warranty of
 * MERCHANTABILITY or FITNESS FOR A PARTICULAR PURPOSE.  See the
 * GNU General Public License for more details.
 *
 * You should have received a copy of the GNU General Public License
 * along with this program; if not, write to the Free Software Foundation,
 * Inc., 51 Franklin Street, Fifth Floor, Boston, MA 02110-1301, USA.
 *
 * The Original Code is Copyright (C) 2020 Blender Foundation.
 * All rights reserved.
 */

/** \file
 * \ingroup edsculpt
 */

#include "MEM_guardedalloc.h"

#include "BLI_array.h"
#include "BLI_blenlib.h"
#include "BLI_hash.h"
#include "BLI_math.h"
#include "BLI_task.h"

#include "DNA_brush_types.h"
#include "DNA_customdata_types.h"
#include "DNA_mesh_types.h"
#include "DNA_meshdata_types.h"
#include "DNA_object_types.h"
#include "DNA_scene_types.h"

#include "BKE_brush.h"
#include "BKE_ccg.h"
#include "BKE_colortools.h"
#include "BKE_context.h"
#include "BKE_customdata.h"
#include "BKE_mesh.h"
#include "BKE_mesh_fair.h"
#include "BKE_mesh_mapping.h"
#include "BKE_multires.h"
#include "BKE_node.h"
#include "BKE_object.h"
#include "BKE_paint.h"
#include "BKE_pbvh.h"
#include "BKE_scene.h"

#include "DEG_depsgraph.h"

#include "WM_api.h"
#include "WM_message.h"
#include "WM_toolsystem.h"
#include "WM_types.h"

#include "ED_object.h"
#include "ED_screen.h"
#include "ED_sculpt.h"
#include "ED_view3d.h"
#include "paint_intern.h"
#include "sculpt_intern.h"

#include "RNA_access.h"
#include "RNA_define.h"

#include "bmesh.h"

#include <math.h>
#include <stdlib.h>

/* Utils. */
int ED_sculpt_face_sets_find_next_available_id(struct Mesh *mesh)
{
  int *face_sets = CustomData_get_layer(&mesh->pdata, CD_SCULPT_FACE_SETS);
  if (!face_sets) {
    return SCULPT_FACE_SET_NONE;
  }

  int next_face_set_id = 0;
  for (int i = 0; i < mesh->totpoly; i++) {
    next_face_set_id = max_ii(next_face_set_id, abs(face_sets[i]));
  }
  next_face_set_id++;

  return next_face_set_id;
}

void ED_sculpt_face_sets_initialize_none_to_id(struct Mesh *mesh, const int new_id)
{
  int *face_sets = CustomData_get_layer(&mesh->pdata, CD_SCULPT_FACE_SETS);
  if (!face_sets) {
    return;
  }

  for (int i = 0; i < mesh->totpoly; i++) {
    if (face_sets[i] == SCULPT_FACE_SET_NONE) {
      face_sets[i] = new_id;
    }
  }
}

int ED_sculpt_face_sets_active_update_and_get(bContext *C, Object *ob, const float mval[2])
{
  SculptSession *ss = ob->sculpt;
  if (!ss) {
    return SCULPT_FACE_SET_NONE;
  }

  SculptCursorGeometryInfo gi;
  if (!SCULPT_cursor_geometry_info_update(C, &gi, mval, false)) {
    return SCULPT_FACE_SET_NONE;
  }

  return SCULPT_active_face_set_get(ss);
}

/* Draw Face Sets Brush. */

static void do_draw_face_sets_brush_task_cb_ex(void *__restrict userdata,
                                               const int n,
                                               const TaskParallelTLS *__restrict tls)
{
  SculptThreadedTaskData *data = userdata;
  SculptSession *ss = data->ob->sculpt;
  const Brush *brush = data->brush;
  const float bstrength = ss->cache->bstrength;

  PBVHVertexIter vd;

  SculptBrushTest test;
  SculptBrushTestFn sculpt_brush_test_sq_fn = SCULPT_brush_test_init_with_falloff_shape(
      ss, &test, data->brush->falloff_shape);
  const int thread_id = BLI_task_parallel_thread_id(tls);
  const int active_fset = abs(ss->cache->paint_face_set);

  MVert *mvert = SCULPT_mesh_deformed_mverts_get(ss);

  BKE_pbvh_vertex_iter_begin(ss->pbvh, data->nodes[n], vd, PBVH_ITER_UNIQUE)
  {
    if (BKE_pbvh_type(ss->pbvh) == PBVH_FACES) {
      MeshElemMap *vert_map = &ss->pmap[vd.index];
      for (int j = 0; j < ss->pmap[vd.index].count; j++) {
        const MPoly *p = &ss->mpoly[vert_map->indices[j]];

        float poly_center[3];
        BKE_mesh_calc_poly_center(p, &ss->mloop[p->loopstart], mvert, poly_center);

<<<<<<< HEAD
        if (sculpt_brush_test_sq_fn(&test, poly_center)) {
          const float fade = bstrength * SCULPT_brush_strength_factor(ss,
                                                                      brush,
                                                                      vd.co,
                                                                      sqrtf(test.dist),
                                                                      vd.no,
                                                                      vd.fno,
                                                                      vd.mask ? *vd.mask : 0.0f,
                                                                      vd.vertex,
                                                                      thread_id);

          if (fade > 0.05f && ss->face_sets[vert_map->indices[j]] > 0) {
            ss->face_sets[vert_map->indices[j]] = abs(ss->cache->paint_face_set);
          }
=======
        if (!sculpt_brush_test_sq_fn(&test, poly_center)) {
          continue;
        }
        const float fade = bstrength * SCULPT_brush_strength_factor(ss,
                                                                    brush,
                                                                    vd.co,
                                                                    sqrtf(test.dist),
                                                                    vd.no,
                                                                    vd.fno,
                                                                    vd.mask ? *vd.mask : 0.0f,
                                                                    vd.index,
                                                                    thread_id);

        if (fade > 0.05f && ss->face_sets[vert_map->indices[j]] > 0) {
          ss->face_sets[vert_map->indices[j]] = abs(ss->cache->paint_face_set);
>>>>>>> f3d60c68
        }
      }
    }
    else if (BKE_pbvh_type(ss->pbvh) == PBVH_BMESH) {
      BMVert *v = vd.bm_vert;
      BMIter iter;
      BMFace *f;

      BM_ITER_ELEM (f, &iter, v, BM_FACES_OF_VERT) {
        float poly_center[3];
        BM_face_calc_center_median(f, poly_center);

        if (sculpt_brush_test_sq_fn(&test, poly_center)) {
          const float fade = bstrength * SCULPT_brush_strength_factor(ss,
                                                                      brush,
                                                                      vd.co,
                                                                      sqrtf(test.dist),
                                                                      vd.no,
                                                                      vd.fno,
                                                                      vd.mask ? *vd.mask : 0.0f,
                                                                      vd.vertex,
                                                                      thread_id);

          int fset = BM_ELEM_CD_GET_INT(f, ss->cd_faceset_offset);

          if (fade > 0.05f && fset > 0) {
            BM_ELEM_CD_SET_INT(f, ss->cd_faceset_offset, active_fset);
          }
        }
      }
    }
    else if (BKE_pbvh_type(ss->pbvh) == PBVH_GRIDS) {
      {
<<<<<<< HEAD
        if (sculpt_brush_test_sq_fn(&test, vd.co)) {
          const float fade = bstrength * SCULPT_brush_strength_factor(ss,
                                                                      brush,
                                                                      vd.co,
                                                                      sqrtf(test.dist),
                                                                      vd.no,
                                                                      vd.fno,
                                                                      vd.mask ? *vd.mask : 0.0f,
                                                                      vd.vertex,
                                                                      thread_id);

          if (fade > 0.05f) {
            SCULPT_vertex_face_set_set(ss, vd.vertex, ss->cache->paint_face_set);
          }
=======
        if (!sculpt_brush_test_sq_fn(&test, vd.co)) {
          continue;
        }
        const float fade = bstrength * SCULPT_brush_strength_factor(ss,
                                                                    brush,
                                                                    vd.co,
                                                                    sqrtf(test.dist),
                                                                    vd.no,
                                                                    vd.fno,
                                                                    vd.mask ? *vd.mask : 0.0f,
                                                                    vd.index,
                                                                    thread_id);

        if (fade > 0.05f) {
          SCULPT_vertex_face_set_set(ss, vd.index, ss->cache->paint_face_set);
>>>>>>> f3d60c68
        }
      }
    }
  }
  BKE_pbvh_vertex_iter_end;
}

static void do_relax_face_sets_brush_task_cb_ex(void *__restrict userdata,
                                                const int n,
                                                const TaskParallelTLS *__restrict tls)
{
  SculptThreadedTaskData *data = userdata;
  SculptSession *ss = data->ob->sculpt;
  const Brush *brush = data->brush;
  float bstrength = ss->cache->bstrength;

  PBVHVertexIter vd;

  SculptBrushTest test;
  SculptBrushTestFn sculpt_brush_test_sq_fn = SCULPT_brush_test_init_with_falloff_shape(
      ss, &test, data->brush->falloff_shape);

  const bool relax_face_sets = !(ss->cache->iteration_count % 3 == 0);
  /* This operations needs a strength tweak as the relax deformation is too weak by default. */
  if (relax_face_sets) {
    bstrength *= 2.0f;
  }

  const int thread_id = BLI_task_parallel_thread_id(tls);

  BKE_pbvh_vertex_iter_begin(ss->pbvh, data->nodes[n], vd, PBVH_ITER_UNIQUE)
  {
<<<<<<< HEAD
    if (sculpt_brush_test_sq_fn(&test, vd.co)) {
      if (relax_face_sets != SCULPT_vertex_has_unique_face_set(ss, vd.vertex)) {
        const float fade = bstrength * SCULPT_brush_strength_factor(ss,
                                                                    brush,
                                                                    vd.co,
                                                                    sqrtf(test.dist),
                                                                    vd.no,
                                                                    vd.fno,
                                                                    vd.mask ? *vd.mask : 0.0f,
                                                                    vd.vertex,
                                                                    thread_id);
=======
    if (!sculpt_brush_test_sq_fn(&test, vd.co)) {
      continue;
    }
    if (relax_face_sets == SCULPT_vertex_has_unique_face_set(ss, vd.index)) {
      continue;
    }
>>>>>>> f3d60c68

    const float fade = bstrength * SCULPT_brush_strength_factor(ss,
                                                                brush,
                                                                vd.co,
                                                                sqrtf(test.dist),
                                                                vd.no,
                                                                vd.fno,
                                                                vd.mask ? *vd.mask : 0.0f,
                                                                vd.index,
                                                                thread_id);

    SCULPT_relax_vertex(ss, &vd, fade * bstrength, relax_face_sets, vd.co);
    if (vd.mvert) {
      vd.mvert->flag |= ME_VERT_PBVH_UPDATE;
    }
  }
  BKE_pbvh_vertex_iter_end;
}

void SCULPT_do_draw_face_sets_brush(Sculpt *sd, Object *ob, PBVHNode **nodes, int totnode)
{
  SculptSession *ss = ob->sculpt;
  Brush *brush = BKE_paint_brush(&sd->paint);

  BKE_curvemapping_init(brush->curve);

  /* Threaded loop over nodes. */
  SculptThreadedTaskData data = {
      .sd = sd,
      .ob = ob,
      .brush = brush,
      .nodes = nodes,
  };

  TaskParallelSettings settings;
  BKE_pbvh_parallel_range_settings(&settings, true, totnode);
  if (ss->cache->alt_smooth) {
    SCULPT_boundary_info_ensure(ob);
    for (int i = 0; i < 4; i++) {
      BLI_task_parallel_range(0, totnode, &data, do_relax_face_sets_brush_task_cb_ex, &settings);
    }
  }
  else {
    BLI_task_parallel_range(0, totnode, &data, do_draw_face_sets_brush_task_cb_ex, &settings);
  }
}

/* Face Sets Operators */

typedef enum eSculptFaceGroupsCreateModes {
  SCULPT_FACE_SET_MASKED = 0,
  SCULPT_FACE_SET_VISIBLE = 1,
  SCULPT_FACE_SET_ALL = 2,
  SCULPT_FACE_SET_SELECTION = 3,
} eSculptFaceGroupsCreateModes;

static EnumPropertyItem prop_sculpt_face_set_create_types[] = {
    {
        SCULPT_FACE_SET_MASKED,
        "MASKED",
        0,
        "Face Set from Masked",
        "Create a new Face Set from the masked faces",
    },
    {
        SCULPT_FACE_SET_VISIBLE,
        "VISIBLE",
        0,
        "Face Set from Visible",
        "Create a new Face Set from the visible vertices",
    },
    {
        SCULPT_FACE_SET_ALL,
        "ALL",
        0,
        "Face Set Full Mesh",
        "Create an unique Face Set with all faces in the sculpt",
    },
    {
        SCULPT_FACE_SET_SELECTION,
        "SELECTION",
        0,
        "Face Set from Edit Mode Selection",
        "Create an Face Set corresponding to the Edit Mode face selection",
    },
    {0, NULL, 0, NULL, NULL},
};

static int sculpt_face_set_create_exec(bContext *C, wmOperator *op)
{
  Object *ob = CTX_data_active_object(C);
  SculptSession *ss = ob->sculpt;
  Depsgraph *depsgraph = CTX_data_depsgraph_pointer(C);

  const int mode = RNA_enum_get(op->ptr, "mode");

  /* Dyntopo not supported. */
  if (BKE_pbvh_type(ss->pbvh) == PBVH_BMESH) {
    return OPERATOR_CANCELLED;
  }

  BKE_sculpt_update_object_for_edit(depsgraph, ob, true, mode == SCULPT_FACE_SET_MASKED, false);

  const int tot_vert = SCULPT_vertex_count_get(ss);
  float threshold = 0.5f;

  PBVH *pbvh = ob->sculpt->pbvh;
  PBVHNode **nodes;
  int totnode;
  BKE_pbvh_search_gather(pbvh, NULL, NULL, &nodes, &totnode);

  if (!nodes) {
    return OPERATOR_CANCELLED;
  }

  SCULPT_undo_push_begin(ob, "face set change");
  SCULPT_undo_push_node(ob, nodes[0], SCULPT_UNDO_FACE_SETS);

  const int next_face_set = SCULPT_face_set_next_available_get(ss);

  if (mode == SCULPT_FACE_SET_MASKED) {
    for (int i = 0; i < tot_vert; i++) {
      SculptVertRef vertex = BKE_pbvh_table_index_to_vertex(ss->pbvh, i);

      if (SCULPT_vertex_mask_get(ss, vertex) >= threshold &&
          SCULPT_vertex_visible_get(ss, vertex)) {
        SCULPT_vertex_face_set_set(ss, vertex, next_face_set);
      }
    }
  }

  if (mode == SCULPT_FACE_SET_VISIBLE) {

    /* If all vertices in the sculpt are visible, create the new face set and update the default
     * color. This way the new face set will be white, which is a quick way of disabling all face
     * sets and the performance hit of rendering the overlay. */
    bool all_visible = true;
    for (int i = 0; i < tot_vert; i++) {
      SculptVertRef vertex = BKE_pbvh_table_index_to_vertex(ss->pbvh, i);

      if (!SCULPT_vertex_visible_get(ss, vertex)) {
        all_visible = false;
        break;
      }
    }

    if (all_visible) {
      Mesh *mesh = ob->data;
      mesh->face_sets_color_default = next_face_set;
      BKE_pbvh_face_sets_color_set(
          ss->pbvh, mesh->face_sets_color_seed, mesh->face_sets_color_default);
    }

    for (int i = 0; i < tot_vert; i++) {
      SculptVertRef vertex = BKE_pbvh_table_index_to_vertex(ss->pbvh, i);

      if (SCULPT_vertex_visible_get(ss, vertex)) {
        SCULPT_vertex_face_set_set(ss, vertex, next_face_set);
      }
    }
  }

  if (mode == SCULPT_FACE_SET_ALL) {
    for (int i = 0; i < tot_vert; i++) {
      SculptVertRef vertex = BKE_pbvh_table_index_to_vertex(ss->pbvh, i);

      SCULPT_vertex_face_set_set(ss, vertex, next_face_set);
    }
  }

  if (mode == SCULPT_FACE_SET_SELECTION) {
    Mesh *mesh = ob->data;
    BMesh *bm;
    const BMAllocTemplate allocsize = BMALLOC_TEMPLATE_FROM_ME(mesh);
    bm = BM_mesh_create(&allocsize,
                        &((struct BMeshCreateParams){
                            .use_toolflags = true,
                        }));

    BM_mesh_bm_from_me(NULL,
                       bm,
                       mesh,
                       (&(struct BMeshFromMeshParams){
                           .calc_face_normal = true,
                       }));

    BMIter iter;
    BMFace *f;
    BM_ITER_MESH (f, &iter, bm, BM_FACES_OF_MESH) {
      if (BM_elem_flag_test(f, BM_ELEM_SELECT)) {
        ss->face_sets[BM_elem_index_get(f)] = next_face_set;
      }
    }
    BM_mesh_free(bm);
  }

  for (int i = 0; i < totnode; i++) {
    BKE_pbvh_node_mark_redraw(nodes[i]);
  }

  MEM_SAFE_FREE(nodes);

  SCULPT_undo_push_end();

  SCULPT_tag_update_overlays(C);

  return OPERATOR_FINISHED;
}

void SCULPT_OT_face_sets_create(wmOperatorType *ot)
{
  /* identifiers */
  ot->name = "Create Face Set";
  ot->idname = "SCULPT_OT_face_sets_create";
  ot->description = "Create a new Face Set";

  /* api callbacks */
  ot->exec = sculpt_face_set_create_exec;
  ot->poll = SCULPT_mode_poll;

  ot->flag = OPTYPE_REGISTER | OPTYPE_UNDO;

  RNA_def_enum(
      ot->srna, "mode", prop_sculpt_face_set_create_types, SCULPT_FACE_SET_MASKED, "Mode", "");
}

typedef enum eSculptFaceSetsInitMode {
  SCULPT_FACE_SETS_FROM_LOOSE_PARTS = 0,
  SCULPT_FACE_SETS_FROM_MATERIALS = 1,
  SCULPT_FACE_SETS_FROM_NORMALS = 2,
  SCULPT_FACE_SETS_FROM_UV_SEAMS = 3,
  SCULPT_FACE_SETS_FROM_CREASES = 4,
  SCULPT_FACE_SETS_FROM_SHARP_EDGES = 5,
  SCULPT_FACE_SETS_FROM_BEVEL_WEIGHT = 6,
  SCULPT_FACE_SETS_FROM_FACE_MAPS = 7,
} eSculptFaceSetsInitMode;

static EnumPropertyItem prop_sculpt_face_sets_init_types[] = {
    {
        SCULPT_FACE_SETS_FROM_LOOSE_PARTS,
        "LOOSE_PARTS",
        0,
        "Face Sets from Loose Parts",
        "Create a Face Set per loose part in the mesh",
    },
    {
        SCULPT_FACE_SETS_FROM_MATERIALS,
        "MATERIALS",
        0,
        "Face Sets from Material Slots",
        "Create a Face Set per Material Slot",
    },
    {
        SCULPT_FACE_SETS_FROM_NORMALS,
        "NORMALS",
        0,
        "Face Sets from Mesh Normals",
        "Create Face Sets for Faces that have similar normal",
    },
    {
        SCULPT_FACE_SETS_FROM_UV_SEAMS,
        "UV_SEAMS",
        0,
        "Face Sets from UV Seams",
        "Create Face Sets using UV Seams as boundaries",
    },
    {
        SCULPT_FACE_SETS_FROM_CREASES,
        "CREASES",
        0,
        "Face Sets from Edge Creases",
        "Create Face Sets using Edge Creases as boundaries",
    },
    {
        SCULPT_FACE_SETS_FROM_BEVEL_WEIGHT,
        "BEVEL_WEIGHT",
        0,
        "Face Sets from Bevel Weight",
        "Create Face Sets using Bevel Weights as boundaries",
    },
    {
        SCULPT_FACE_SETS_FROM_SHARP_EDGES,
        "SHARP_EDGES",
        0,
        "Face Sets from Sharp Edges",
        "Create Face Sets using Sharp Edges as boundaries",
    },
    {
        SCULPT_FACE_SETS_FROM_FACE_MAPS,
        "FACE_MAPS",
        0,
        "Face Sets from Face Maps",
        "Create a Face Set per Face Map",
    },
    {0, NULL, 0, NULL, NULL},
};

typedef bool (*face_sets_flood_fill_test)(
    BMesh *bm, BMFace *from_f, BMEdge *from_e, BMFace *to_f, const float threshold);

static bool sculpt_face_sets_init_loose_parts_test(BMesh *UNUSED(bm),
                                                   BMFace *UNUSED(from_f),
                                                   BMEdge *UNUSED(from_e),
                                                   BMFace *UNUSED(to_f),
                                                   const float UNUSED(threshold))
{
  return true;
}

static bool sculpt_face_sets_init_normals_test(
    BMesh *UNUSED(bm), BMFace *from_f, BMEdge *UNUSED(from_e), BMFace *to_f, const float threshold)
{
  return fabsf(dot_v3v3(from_f->no, to_f->no)) > threshold;
}

static bool sculpt_face_sets_init_uv_seams_test(BMesh *UNUSED(bm),
                                                BMFace *UNUSED(from_f),
                                                BMEdge *from_e,
                                                BMFace *UNUSED(to_f),
                                                const float UNUSED(threshold))
{
  return !BM_elem_flag_test(from_e, BM_ELEM_SEAM);
}

static bool sculpt_face_sets_init_crease_test(
    BMesh *bm, BMFace *UNUSED(from_f), BMEdge *from_e, BMFace *UNUSED(to_f), const float threshold)
{
  return BM_elem_float_data_get(&bm->edata, from_e, CD_CREASE) < threshold;
}

static bool sculpt_face_sets_init_bevel_weight_test(
    BMesh *bm, BMFace *UNUSED(from_f), BMEdge *from_e, BMFace *UNUSED(to_f), const float threshold)
{
  return BM_elem_float_data_get(&bm->edata, from_e, CD_BWEIGHT) < threshold;
}

static bool sculpt_face_sets_init_sharp_edges_test(BMesh *UNUSED(bm),
                                                   BMFace *UNUSED(from_f),
                                                   BMEdge *from_e,
                                                   BMFace *UNUSED(to_f),
                                                   const float UNUSED(threshold))
{
  return BM_elem_flag_test(from_e, BM_ELEM_SMOOTH);
}

static void sculpt_face_sets_init_flood_fill(Object *ob,
                                             face_sets_flood_fill_test test,
                                             const float threshold)
{
  SculptSession *ss = ob->sculpt;
  Mesh *mesh = ob->data;
  BMesh *bm;
  const BMAllocTemplate allocsize = BMALLOC_TEMPLATE_FROM_ME(mesh);
  bm = BM_mesh_create(&allocsize,
                      &((struct BMeshCreateParams){
                          .use_toolflags = true,
                      }));

  BM_mesh_bm_from_me(NULL,
                     bm,
                     mesh,
                     (&(struct BMeshFromMeshParams){
                         .calc_face_normal = true,
                     }));

  BLI_bitmap *visited_faces = BLI_BITMAP_NEW(mesh->totpoly, "visited faces");
  const int totfaces = mesh->totpoly;

  int *face_sets = ss->face_sets;

  BM_mesh_elem_table_init(bm, BM_FACE);
  BM_mesh_elem_table_ensure(bm, BM_FACE);

  int next_face_set = 1;

  for (int i = 0; i < totfaces; i++) {
    if (BLI_BITMAP_TEST(visited_faces, i)) {
      continue;
    }
    GSQueue *queue;
    queue = BLI_gsqueue_new(sizeof(int));

    face_sets[i] = next_face_set;
    BLI_BITMAP_ENABLE(visited_faces, i);
    BLI_gsqueue_push(queue, &i);

    while (!BLI_gsqueue_is_empty(queue)) {
      int from_f;
      BLI_gsqueue_pop(queue, &from_f);

      BMFace *f, *f_neighbor;
      BMEdge *ed;
      BMIter iter_a, iter_b;

      f = BM_face_at_index(bm, from_f);

      BM_ITER_ELEM (ed, &iter_a, f, BM_EDGES_OF_FACE) {
        BM_ITER_ELEM (f_neighbor, &iter_b, ed, BM_FACES_OF_EDGE) {
          if (f_neighbor == f) {
            continue;
          }
          int neighbor_face_index = BM_elem_index_get(f_neighbor);
          if (BLI_BITMAP_TEST(visited_faces, neighbor_face_index)) {
            continue;
          }
          if (!test(bm, f, ed, f_neighbor, threshold)) {
            continue;
          }

          face_sets[neighbor_face_index] = next_face_set;
          BLI_BITMAP_ENABLE(visited_faces, neighbor_face_index);
          BLI_gsqueue_push(queue, &neighbor_face_index);
        }
      }
    }

    next_face_set += 1;

    BLI_gsqueue_free(queue);
  }

  MEM_SAFE_FREE(visited_faces);

  BM_mesh_free(bm);
}

static void sculpt_face_sets_init_loop(Object *ob, const int mode)
{
  Mesh *mesh = ob->data;
  SculptSession *ss = ob->sculpt;
  BMesh *bm;
  const BMAllocTemplate allocsize = BMALLOC_TEMPLATE_FROM_ME(mesh);
  bm = BM_mesh_create(&allocsize,
                      &((struct BMeshCreateParams){
                          .use_toolflags = true,
                      }));

  BM_mesh_bm_from_me(NULL,
                     bm,
                     mesh,
                     (&(struct BMeshFromMeshParams){
                         .calc_face_normal = true,
                     }));
  BMIter iter;
  BMFace *f;

  const int cd_fmaps_offset = CustomData_get_offset(&bm->pdata, CD_FACEMAP);

  BM_ITER_MESH (f, &iter, bm, BM_FACES_OF_MESH) {
    if (mode == SCULPT_FACE_SETS_FROM_MATERIALS) {
      ss->face_sets[BM_elem_index_get(f)] = (int)(f->mat_nr + 1);
    }
    else if (mode == SCULPT_FACE_SETS_FROM_FACE_MAPS) {
      if (cd_fmaps_offset != -1) {
        ss->face_sets[BM_elem_index_get(f)] = BM_ELEM_CD_GET_INT(f, cd_fmaps_offset) + 2;
      }
      else {
        ss->face_sets[BM_elem_index_get(f)] = 1;
      }
    }
  }
  BM_mesh_free(bm);
}

static int sculpt_face_set_init_exec(bContext *C, wmOperator *op)
{
  Object *ob = CTX_data_active_object(C);
  SculptSession *ss = ob->sculpt;
  Depsgraph *depsgraph = CTX_data_depsgraph_pointer(C);

  const int mode = RNA_enum_get(op->ptr, "mode");

  /* Dyntopo not supported. */
  if (BKE_pbvh_type(ss->pbvh) == PBVH_BMESH) {
    return OPERATOR_CANCELLED;
  }

  BKE_sculpt_update_object_for_edit(depsgraph, ob, true, false, false);

  PBVH *pbvh = ob->sculpt->pbvh;
  PBVHNode **nodes;
  int totnode;
  BKE_pbvh_search_gather(pbvh, NULL, NULL, &nodes, &totnode);

  if (!nodes) {
    return OPERATOR_CANCELLED;
  }

  SCULPT_undo_push_begin(ob, "face set change");
  SCULPT_undo_push_node(ob, nodes[0], SCULPT_UNDO_FACE_SETS);

  const float threshold = RNA_float_get(op->ptr, "threshold");

  switch (mode) {
    case SCULPT_FACE_SETS_FROM_LOOSE_PARTS:
      sculpt_face_sets_init_flood_fill(ob, sculpt_face_sets_init_loose_parts_test, threshold);
      break;
    case SCULPT_FACE_SETS_FROM_MATERIALS:
      sculpt_face_sets_init_loop(ob, SCULPT_FACE_SETS_FROM_MATERIALS);
      break;
    case SCULPT_FACE_SETS_FROM_NORMALS:
      sculpt_face_sets_init_flood_fill(ob, sculpt_face_sets_init_normals_test, threshold);
      break;
    case SCULPT_FACE_SETS_FROM_UV_SEAMS:
      sculpt_face_sets_init_flood_fill(ob, sculpt_face_sets_init_uv_seams_test, threshold);
      break;
    case SCULPT_FACE_SETS_FROM_CREASES:
      sculpt_face_sets_init_flood_fill(ob, sculpt_face_sets_init_crease_test, threshold);
      break;
    case SCULPT_FACE_SETS_FROM_SHARP_EDGES:
      sculpt_face_sets_init_flood_fill(ob, sculpt_face_sets_init_sharp_edges_test, threshold);
      break;
    case SCULPT_FACE_SETS_FROM_BEVEL_WEIGHT:
      sculpt_face_sets_init_flood_fill(ob, sculpt_face_sets_init_bevel_weight_test, threshold);
      break;
    case SCULPT_FACE_SETS_FROM_FACE_MAPS:
      sculpt_face_sets_init_loop(ob, SCULPT_FACE_SETS_FROM_FACE_MAPS);
      break;
  }

  SCULPT_undo_push_end();

  /* Sync face sets visibility and vertex visibility as now all Face Sets are visible. */
  SCULPT_visibility_sync_all_face_sets_to_vertices(ob);

  for (int i = 0; i < totnode; i++) {
    BKE_pbvh_node_mark_update_visibility(nodes[i]);
  }

  BKE_pbvh_update_vertex_data(ss->pbvh, PBVH_UpdateVisibility);

  MEM_SAFE_FREE(nodes);

  if (BKE_pbvh_type(pbvh) == PBVH_FACES) {
    BKE_mesh_flush_hidden_from_verts(ob->data);
  }

  SCULPT_tag_update_overlays(C);

  return OPERATOR_FINISHED;
}

void SCULPT_OT_face_sets_init(wmOperatorType *ot)
{
  /* identifiers */
  ot->name = "Init Face Sets";
  ot->idname = "SCULPT_OT_face_sets_init";
  ot->description = "Initializes all Face Sets in the mesh";

  /* api callbacks */
  ot->exec = sculpt_face_set_init_exec;
  ot->poll = SCULPT_mode_poll;

  ot->flag = OPTYPE_REGISTER | OPTYPE_UNDO;

  RNA_def_enum(
      ot->srna, "mode", prop_sculpt_face_sets_init_types, SCULPT_FACE_SET_MASKED, "Mode", "");
  RNA_def_float(
      ot->srna,
      "threshold",
      0.5f,
      0.0f,
      1.0f,
      "Threshold",
      "Minimum value to consider a certain attribute a boundary when creating the Face Sets",
      0.0f,
      1.0f);
}

typedef enum eSculptFaceGroupVisibilityModes {
  SCULPT_FACE_SET_VISIBILITY_TOGGLE = 0,
  SCULPT_FACE_SET_VISIBILITY_SHOW_ACTIVE = 1,
  SCULPT_FACE_SET_VISIBILITY_HIDE_ACTIVE = 2,
  SCULPT_FACE_SET_VISIBILITY_INVERT = 3,
  SCULPT_FACE_SET_VISIBILITY_SHOW_ALL = 4,
} eSculptFaceGroupVisibilityModes;

static EnumPropertyItem prop_sculpt_face_sets_change_visibility_types[] = {
    {
        SCULPT_FACE_SET_VISIBILITY_TOGGLE,
        "TOGGLE",
        0,
        "Toggle Visibility",
        "Hide all Face Sets except for the active one",
    },
    {
        SCULPT_FACE_SET_VISIBILITY_SHOW_ACTIVE,
        "SHOW_ACTIVE",
        0,
        "Show Active Face Set",
        "Show Active Face Set",
    },
    {
        SCULPT_FACE_SET_VISIBILITY_HIDE_ACTIVE,
        "HIDE_ACTIVE",
        0,
        "Hide Active Face Sets",
        "Hide Active Face Sets",
    },
    {
        SCULPT_FACE_SET_VISIBILITY_INVERT,
        "INVERT",
        0,
        "Invert Face Set Visibility",
        "Invert Face Set Visibility",
    },
    {
        SCULPT_FACE_SET_VISIBILITY_SHOW_ALL,
        "SHOW_ALL",
        0,
        "Show All Face Sets",
        "Show All Face Sets",
    },
    {0, NULL, 0, NULL, NULL},
};

static int sculpt_face_sets_change_visibility_exec(bContext *C, wmOperator *op)
{
  Object *ob = CTX_data_active_object(C);
  SculptSession *ss = ob->sculpt;
  Depsgraph *depsgraph = CTX_data_depsgraph_pointer(C);

  /* Dyntopo not supported. */
  if (BKE_pbvh_type(ss->pbvh) == PBVH_BMESH) {
    return OPERATOR_CANCELLED;
  }

  BKE_sculpt_update_object_for_edit(depsgraph, ob, true, true, false);

  const int tot_vert = SCULPT_vertex_count_get(ss);
  const int mode = RNA_enum_get(op->ptr, "mode");
  const int active_face_set = SCULPT_active_face_set_get(ss);

  SCULPT_undo_push_begin(ob, "Hide area");

  PBVH *pbvh = ob->sculpt->pbvh;
  PBVHNode **nodes;
  int totnode;

  BKE_pbvh_search_gather(pbvh, NULL, NULL, &nodes, &totnode);

  if (totnode == 0) {
    MEM_SAFE_FREE(nodes);
    return OPERATOR_CANCELLED;
  }

  SCULPT_undo_push_node(ob, nodes[0], SCULPT_UNDO_FACE_SETS);

  if (mode == SCULPT_FACE_SET_VISIBILITY_TOGGLE) {
    bool hidden_vertex = false;

    /* This can fail with regular meshes with non-manifold geometry as the visibility state can't
     * be synced from face sets to non-manifold vertices. */
    if (BKE_pbvh_type(ss->pbvh) == PBVH_GRIDS) {
      for (int i = 0; i < tot_vert; i++) {
        SculptVertRef vertex = BKE_pbvh_table_index_to_vertex(ss->pbvh, i);

        if (!SCULPT_vertex_visible_get(ss, vertex)) {
          hidden_vertex = true;
          break;
        }
      }
    }

    for (int i = 0; i < ss->totfaces; i++) {
      if (ss->face_sets[i] <= 0) {
        hidden_vertex = true;
        break;
      }
    }

    if (hidden_vertex) {
      SCULPT_face_sets_visibility_all_set(ss, true);
    }
    else {
      SCULPT_face_sets_visibility_all_set(ss, false);
      SCULPT_face_set_visibility_set(ss, active_face_set, true);
    }
  }

  if (mode == SCULPT_FACE_SET_VISIBILITY_SHOW_ALL) {
    SCULPT_face_sets_visibility_all_set(ss, true);
  }

  if (mode == SCULPT_FACE_SET_VISIBILITY_SHOW_ACTIVE) {
    SCULPT_face_sets_visibility_all_set(ss, false);
    SCULPT_face_set_visibility_set(ss, active_face_set, true);
  }

  if (mode == SCULPT_FACE_SET_VISIBILITY_HIDE_ACTIVE) {
    SCULPT_face_set_visibility_set(ss, active_face_set, false);
  }

  if (mode == SCULPT_FACE_SET_VISIBILITY_INVERT) {
    SCULPT_face_sets_visibility_invert(ss);
  }

  /* For modes that use the cursor active vertex, update the rotation origin for viewport
   * navigation. */
  if (ELEM(mode, SCULPT_FACE_SET_VISIBILITY_TOGGLE, SCULPT_FACE_SET_VISIBILITY_SHOW_ACTIVE)) {
    UnifiedPaintSettings *ups = &CTX_data_tool_settings(C)->unified_paint_settings;
    float location[3];
    copy_v3_v3(location, SCULPT_active_vertex_co_get(ss));
    mul_m4_v3(ob->obmat, location);
    copy_v3_v3(ups->average_stroke_accum, location);
    ups->average_stroke_counter = 1;
    ups->last_stroke_valid = true;
  }

  /* Sync face sets visibility and vertex visibility. */
  SCULPT_visibility_sync_all_face_sets_to_vertices(ob);

  SCULPT_undo_push_end();

  for (int i = 0; i < totnode; i++) {
    BKE_pbvh_node_mark_update_visibility(nodes[i]);
  }

  BKE_pbvh_update_vertex_data(ss->pbvh, PBVH_UpdateVisibility);

  MEM_SAFE_FREE(nodes);

  if (BKE_pbvh_type(pbvh) == PBVH_FACES) {
    BKE_mesh_flush_hidden_from_verts(ob->data);
  }

  SCULPT_tag_update_overlays(C);

  return OPERATOR_FINISHED;
}

static int sculpt_face_sets_change_visibility_invoke(bContext *C,
                                                     wmOperator *op,
                                                     const wmEvent *event)
{
  Object *ob = CTX_data_active_object(C);
  SculptSession *ss = ob->sculpt;

  /* Update the active vertex and Face Set using the cursor position to avoid relying on the paint
   * cursor updates. */
  SculptCursorGeometryInfo sgi;
  float mouse[2];
  mouse[0] = event->mval[0];
  mouse[1] = event->mval[1];
  SCULPT_vertex_random_access_ensure(ss);
  SCULPT_cursor_geometry_info_update(C, &sgi, mouse, false);

  return sculpt_face_sets_change_visibility_exec(C, op);
}

void SCULPT_OT_face_sets_change_visibility(wmOperatorType *ot)
{
  /* Identifiers. */
  ot->name = "Face Sets Visibility";
  ot->idname = "SCULPT_OT_face_set_change_visibility";
  ot->description = "Change the visibility of the Face Sets of the sculpt";

  /* Api callbacks. */
  ot->exec = sculpt_face_sets_change_visibility_exec;
  ot->invoke = sculpt_face_sets_change_visibility_invoke;
  ot->poll = SCULPT_mode_poll;

  ot->flag = OPTYPE_REGISTER | OPTYPE_UNDO;

  RNA_def_enum(ot->srna,
               "mode",
               prop_sculpt_face_sets_change_visibility_types,
               SCULPT_FACE_SET_VISIBILITY_TOGGLE,
               "Mode",
               "");
}

static int sculpt_face_sets_randomize_colors_exec(bContext *C, wmOperator *UNUSED(op))
{

  Object *ob = CTX_data_active_object(C);
  SculptSession *ss = ob->sculpt;

  /* Dyntopo not supported. */
  if (BKE_pbvh_type(ss->pbvh) == PBVH_BMESH) {
    return OPERATOR_CANCELLED;
  }

  PBVH *pbvh = ob->sculpt->pbvh;
  PBVHNode **nodes;
  int totnode;
  Mesh *mesh = ob->data;

  mesh->face_sets_color_seed += 1;
  if (ss->face_sets) {
    const int random_index = clamp_i(ss->totfaces * BLI_hash_int_01(mesh->face_sets_color_seed),
                                     0,
                                     max_ii(0, ss->totfaces - 1));
    mesh->face_sets_color_default = ss->face_sets[random_index];
  }
  BKE_pbvh_face_sets_color_set(pbvh, mesh->face_sets_color_seed, mesh->face_sets_color_default);

  BKE_pbvh_search_gather(pbvh, NULL, NULL, &nodes, &totnode);
  for (int i = 0; i < totnode; i++) {
    BKE_pbvh_node_mark_redraw(nodes[i]);
  }

  MEM_SAFE_FREE(nodes);

  SCULPT_tag_update_overlays(C);

  return OPERATOR_FINISHED;
}

void SCULPT_OT_face_sets_randomize_colors(wmOperatorType *ot)
{
  /* Identifiers. */
  ot->name = "Randomize Face Sets Colors";
  ot->idname = "SCULPT_OT_face_sets_randomize_colors";
  ot->description = "Generates a new set of random colors to render the Face Sets in the viewport";

  /* Api callbacks. */
  ot->exec = sculpt_face_sets_randomize_colors_exec;
  ot->poll = SCULPT_mode_poll;

  ot->flag = OPTYPE_REGISTER | OPTYPE_UNDO;
}

typedef enum eSculptFaceSetEditMode {
  SCULPT_FACE_SET_EDIT_GROW = 0,
  SCULPT_FACE_SET_EDIT_SHRINK = 1,
  SCULPT_FACE_SET_EDIT_DELETE_GEOMETRY = 2,
  SCULPT_FACE_SET_EDIT_FAIR_POSITIONS = 3,
  SCULPT_FACE_SET_EDIT_FAIR_TANGENCY = 4,
} eSculptFaceSetEditMode;

static EnumPropertyItem prop_sculpt_face_sets_edit_types[] = {
    {
        SCULPT_FACE_SET_EDIT_GROW,
        "GROW",
        0,
        "Grow Face Set",
        "Grows the Face Sets boundary by one face based on mesh topology",
    },
    {
        SCULPT_FACE_SET_EDIT_SHRINK,
        "SHRINK",
        0,
        "Shrink Face Set",
        "Shrinks the Face Sets boundary by one face based on mesh topology",
    },
    {
        SCULPT_FACE_SET_EDIT_DELETE_GEOMETRY,
        "DELETE_GEOMETRY",
        0,
        "Delete Geometry",
        "Deletes the faces that are assigned to the Face Set",
    },
    {
        SCULPT_FACE_SET_EDIT_FAIR_POSITIONS,
        "FAIR_POSITIONS",
        0,
        "Fair Positions",
        "Creates a smooth as possible geometry patch from the Face Set minimizing changes in "
        "vertex positions",
    },
    {
        SCULPT_FACE_SET_EDIT_FAIR_TANGENCY,
        "FAIR_TANGENCY",
        0,
        "Fair Tangency",
        "Creates a smooth as possible geometry patch from the Face Set minimizing changes in "
        "vertex tangents",
    },
    {0, NULL, 0, NULL, NULL},
};

static void sculpt_face_set_grow_bmesh(Object *ob,
                                       SculptSession *ss,
                                       const int *prev_face_sets,
                                       const int active_face_set_id,
                                       const bool modify_hidden)
{
  BMesh *bm = ss->bm;
  BMIter iter;
  BMFace *f;
  BMFace **faces = NULL;
  BLI_array_declare(faces);

  if (ss->cd_faceset_offset < 0) {
    return;
  }

  BM_ITER_MESH (f, &iter, bm, BM_FACES_OF_MESH) {
    if (BM_elem_flag_test(f, BM_ELEM_HIDDEN) && !modify_hidden) {
      continue;
    }

    int fset = abs(BM_ELEM_CD_GET_INT(f, ss->cd_faceset_offset));

    if (fset == active_face_set_id) {
      BLI_array_append(faces, f);
    }
  }

  for (int i = 0; i < BLI_array_len(faces); i++) {
    BMFace *f = faces[i];
    BMLoop *l = f->l_first;

    do {
      if (l->radial_next != l) {
        BM_ELEM_CD_GET_INT(l->radial_next->f, active_face_set_id);
      }
      l = l->next;
    } while (l != f->l_first);
  }

  BLI_array_free(faces);
}

static void sculpt_face_set_grow(Object *ob,
                                 SculptSession *ss,
                                 const int *prev_face_sets,
                                 const int active_face_set_id,
                                 const bool modify_hidden)
{
  if (ss && ss->bm) {
    sculpt_face_set_grow_bmesh(ob, ss, prev_face_sets, active_face_set_id, modify_hidden);
    return;
  }

  Mesh *mesh = BKE_mesh_from_object(ob);
  for (int p = 0; p < mesh->totpoly; p++) {
    if (!modify_hidden && prev_face_sets[p] <= 0) {
      continue;
    }
    const MPoly *c_poly = &mesh->mpoly[p];
    for (int l = 0; l < c_poly->totloop; l++) {
      const MLoop *c_loop = &mesh->mloop[c_poly->loopstart + l];
      const MeshElemMap *vert_map = &ss->pmap[c_loop->v];
      for (int i = 0; i < vert_map->count; i++) {
        const int neighbor_face_index = vert_map->indices[i];
        if (neighbor_face_index == p) {
          continue;
        }
        if (abs(prev_face_sets[neighbor_face_index]) == active_face_set_id) {
          ss->face_sets[p] = active_face_set_id;
        }
      }
    }
  }
}

static void sculpt_face_set_shrink(Object *ob,
                                   SculptSession *ss,
                                   const int *prev_face_sets,
                                   const int active_face_set_id,
                                   const bool modify_hidden)
{
  if (ss && ss->bm) {
    // XXX implement me
    return;
  }

  Mesh *mesh = BKE_mesh_from_object(ob);
  for (int p = 0; p < mesh->totpoly; p++) {
    if (!modify_hidden && prev_face_sets[p] <= 0) {
      continue;
    }
    if (abs(prev_face_sets[p]) == active_face_set_id) {
      const MPoly *c_poly = &mesh->mpoly[p];
      for (int l = 0; l < c_poly->totloop; l++) {
        const MLoop *c_loop = &mesh->mloop[c_poly->loopstart + l];
        const MeshElemMap *vert_map = &ss->pmap[c_loop->v];
        for (int i = 0; i < vert_map->count; i++) {
          const int neighbor_face_index = vert_map->indices[i];
          if (neighbor_face_index == p) {
            continue;
          }
          if (abs(prev_face_sets[neighbor_face_index]) != active_face_set_id) {
            ss->face_sets[p] = prev_face_sets[neighbor_face_index];
          }
        }
      }
    }
  }
}

static bool check_single_face_set(SculptSession *ss, int *face_sets, const bool check_visible_only)
{

  int first_face_set = SCULPT_FACE_SET_NONE;
  if (check_visible_only) {
    for (int f = 0; f < ss->totfaces; f++) {
      if (face_sets[f] > 0) {
        first_face_set = face_sets[f];
        break;
      }
    }
  }
  else {
    first_face_set = abs(face_sets[0]);
  }

  if (first_face_set == SCULPT_FACE_SET_NONE) {
    return true;
  }

  for (int f = 0; f < ss->totfaces; f++) {
    const int face_set_id = check_visible_only ? face_sets[f] : abs(face_sets[f]);
    if (face_set_id != first_face_set) {
      return false;
    }
  }
  return true;
}

static void sculpt_face_set_delete_geometry(Object *ob,
                                            SculptSession *ss,
                                            const int active_face_set_id,
                                            const bool modify_hidden)
{

  Mesh *mesh = ob->data;
  const BMAllocTemplate allocsize = BMALLOC_TEMPLATE_FROM_ME(mesh);
  BMesh *bm = BM_mesh_create(&allocsize,
                             &((struct BMeshCreateParams){
                                 .use_toolflags = true,
                             }));

  BM_mesh_bm_from_me(ob,
                     bm,
                     mesh,
                     (&(struct BMeshFromMeshParams){
                         .calc_face_normal = true,
                     }));

  BM_mesh_elem_table_init(bm, BM_FACE);
  BM_mesh_elem_table_ensure(bm, BM_FACE);
  BM_mesh_elem_hflag_disable_all(bm, BM_VERT | BM_EDGE | BM_FACE, BM_ELEM_TAG, false);
  BMIter iter;
  BMFace *f;
  BM_ITER_MESH (f, &iter, bm, BM_FACES_OF_MESH) {
    const int face_index = BM_elem_index_get(f);
    const int face_set_id = modify_hidden ? abs(ss->face_sets[face_index]) :
                                            ss->face_sets[face_index];
    BM_elem_flag_set(f, BM_ELEM_TAG, face_set_id == active_face_set_id);
  }
  BM_mesh_delete_hflag_context(bm, BM_ELEM_TAG, DEL_FACES);
  BM_mesh_elem_hflag_disable_all(bm, BM_VERT | BM_EDGE | BM_FACE, BM_ELEM_TAG, false);

  BM_mesh_bm_to_me(NULL,
                   ob,
                   bm,
                   ob->data,
                   (&(struct BMeshToMeshParams){
                       .calc_object_remap = false,
                   }));

  BM_mesh_free(bm);
}

static void sculpt_face_set_edit_fair_face_set(Object *ob,
                                               const int active_face_set_id,
                                               const int fair_order)
{
  SculptSession *ss = ob->sculpt;

  const int totvert = SCULPT_vertex_count_get(ss);

  Mesh *mesh = ob->data;
  bool *fair_vertices = MEM_malloc_arrayN(sizeof(bool), totvert, "fair vertices");

  SCULPT_vertex_random_access_ensure(ss);
  SCULPT_boundary_info_ensure(ob);

  for (int i = 0; i < totvert; i++) {
    SculptVertRef vref = BKE_pbvh_table_index_to_vertex(ss->pbvh, i);

    fair_vertices[i] = !SCULPT_vertex_is_boundary(ss, vref) &&
                       SCULPT_vertex_has_face_set(ss, vref, active_face_set_id) &&
                       SCULPT_vertex_has_unique_face_set(ss, vref);
  }

  MVert *mvert = SCULPT_mesh_deformed_mverts_get(ss);
  BKE_mesh_prefair_and_fair_vertices(mesh, mvert, fair_vertices, fair_order);
  MEM_freeN(fair_vertices);
}

static void sculpt_face_set_apply_edit(Object *ob,
                                       const int active_face_set_id,
                                       const int mode,
                                       const bool modify_hidden)
{
  SculptSession *ss = ob->sculpt;

  switch (mode) {
    case SCULPT_FACE_SET_EDIT_GROW: {
      int *prev_face_sets = ss->face_sets ? MEM_dupallocN(ss->face_sets) : NULL;
      sculpt_face_set_grow(ob, ss, prev_face_sets, active_face_set_id, modify_hidden);
      MEM_SAFE_FREE(prev_face_sets);
      break;
    }
    case SCULPT_FACE_SET_EDIT_SHRINK: {
      int *prev_face_sets = ss->face_sets ? MEM_dupallocN(ss->face_sets) : NULL;
      sculpt_face_set_shrink(ob, ss, prev_face_sets, active_face_set_id, modify_hidden);
      MEM_SAFE_FREE(prev_face_sets);
      break;
    }
    case SCULPT_FACE_SET_EDIT_DELETE_GEOMETRY:
      sculpt_face_set_delete_geometry(ob, ss, active_face_set_id, modify_hidden);
      break;
    case SCULPT_FACE_SET_EDIT_FAIR_POSITIONS:
      sculpt_face_set_edit_fair_face_set(ob, active_face_set_id, MESH_FAIRING_DEPTH_POSITION);
      break;
    case SCULPT_FACE_SET_EDIT_FAIR_TANGENCY:
      sculpt_face_set_edit_fair_face_set(ob, active_face_set_id, MESH_FAIRING_DEPTH_TANGENCY);
      break;
  }
}

static bool sculpt_face_set_edit_is_operation_valid(SculptSession *ss,
                                                    const eSculptFaceSetEditMode mode,
                                                    const bool modify_hidden)
{
  if (BKE_pbvh_type(ss->pbvh) == PBVH_BMESH) {
    /* Dyntopo is not supported. */
    return false;
  }

  if (mode == SCULPT_FACE_SET_EDIT_DELETE_GEOMETRY) {
    if (BKE_pbvh_type(ss->pbvh) == PBVH_GRIDS) {
      /* Modification of base mesh geometry requires special remapping of multires displacement,
       * which does not happen here.
       * Disable delete operation. It can be supported in the future by doing similar displacement
       * data remapping as what happens in the mesh edit mode. */
      return false;
    }
    if (check_single_face_set(ss, ss->face_sets, !modify_hidden)) {
      /* Cancel the operator if the mesh only contains one Face Set to avoid deleting the
       * entire object. */
      return false;
    }
  }

  if (ELEM(mode, SCULPT_FACE_SET_EDIT_FAIR_POSITIONS, SCULPT_FACE_SET_EDIT_FAIR_TANGENCY)) {
    if (BKE_pbvh_type(ss->pbvh) == PBVH_GRIDS) {
      /* TODO: Multires topology representation using grids and duplicates can't be used directly
       * by the fair algorithm. Multires topology needs to be exposed in a different way or
       * converted to a mesh for this operation. */
      return false;
    }
  }

  return true;
}

static void sculpt_face_set_edit_modify_geometry(bContext *C,
                                                 Object *ob,
                                                 const int active_face_set,
                                                 const eSculptFaceSetEditMode mode,
                                                 const bool modify_hidden)
{
  ED_sculpt_undo_geometry_begin(ob, "edit face set delete geometry");
  sculpt_face_set_apply_edit(ob, abs(active_face_set), mode, modify_hidden);
  ED_sculpt_undo_geometry_end(ob);
  BKE_mesh_batch_cache_dirty_tag(ob->data, BKE_MESH_BATCH_DIRTY_ALL);
  DEG_id_tag_update(&ob->id, ID_RECALC_GEOMETRY);
  WM_event_add_notifier(C, NC_GEOM | ND_DATA, ob->data);
}

static void face_set_edit_do_post_visibility_updates(Object *ob, PBVHNode **nodes, int totnode)
{
  SculptSession *ss = ob->sculpt;
  PBVH *pbvh = ss->pbvh;

  /* Sync face sets visibility and vertex visibility as now all Face Sets are visible. */
  SCULPT_visibility_sync_all_face_sets_to_vertices(ob);

  for (int i = 0; i < totnode; i++) {
    BKE_pbvh_node_mark_update_visibility(nodes[i]);
  }

  BKE_pbvh_update_vertex_data(ss->pbvh, PBVH_UpdateVisibility);

  if (BKE_pbvh_type(pbvh) == PBVH_FACES) {
    BKE_mesh_flush_hidden_from_verts(ob->data);
  }
}

static void sculpt_face_set_edit_modify_face_sets(Object *ob,
                                                  const int active_face_set,
                                                  const eSculptFaceSetEditMode mode,
                                                  const bool modify_hidden)
{
  PBVH *pbvh = ob->sculpt->pbvh;
  PBVHNode **nodes;
  int totnode;
  BKE_pbvh_search_gather(pbvh, NULL, NULL, &nodes, &totnode);

  if (!nodes) {
    return;
  }
  SCULPT_undo_push_begin(ob, "face set edit");
  SCULPT_undo_push_node(ob, nodes[0], SCULPT_UNDO_FACE_SETS);
  sculpt_face_set_apply_edit(ob, abs(active_face_set), mode, modify_hidden);
  SCULPT_undo_push_end();
  face_set_edit_do_post_visibility_updates(ob, nodes, totnode);
  MEM_freeN(nodes);
}

static void sculpt_face_set_edit_modify_coordinates(bContext *C,
                                                    Object *ob,
                                                    const int active_face_set,
                                                    const eSculptFaceSetEditMode mode)
{
  Sculpt *sd = CTX_data_tool_settings(C)->sculpt;
  SculptSession *ss = ob->sculpt;
  PBVH *pbvh = ss->pbvh;
  PBVHNode **nodes;
  int totnode;
  BKE_pbvh_search_gather(pbvh, NULL, NULL, &nodes, &totnode);
  SCULPT_undo_push_begin(ob, "face set edit");
  for (int i = 0; i < totnode; i++) {
    BKE_pbvh_node_mark_update(nodes[i]);
    SCULPT_undo_push_node(ob, nodes[i], SCULPT_UNDO_COORDS);
  }
  sculpt_face_set_apply_edit(ob, abs(active_face_set), mode, false);

  if (ss->deform_modifiers_active || ss->shapekey_active) {
    SCULPT_flush_stroke_deform(sd, ob, true);
  }
  SCULPT_flush_update_step(C, SCULPT_UPDATE_COORDS);
  SCULPT_flush_update_done(C, ob, SCULPT_UPDATE_COORDS);
  SCULPT_undo_push_end();
  MEM_freeN(nodes);
}

static int sculpt_face_set_edit_invoke(bContext *C, wmOperator *op, const wmEvent *event)
{
  Object *ob = CTX_data_active_object(C);
  SculptSession *ss = ob->sculpt;
  Depsgraph *depsgraph = CTX_data_ensure_evaluated_depsgraph(C);

  const int mode = RNA_enum_get(op->ptr, "mode");
  const bool modify_hidden = RNA_boolean_get(op->ptr, "modify_hidden");

  if (!sculpt_face_set_edit_is_operation_valid(ss, mode, modify_hidden)) {
    return OPERATOR_CANCELLED;
  }

  BKE_sculpt_update_object_for_edit(depsgraph, ob, true, false, false);

  /* Update the current active Face Set and Vertex as the operator can be used directly from the
   * tool without brush cursor. */
  SculptCursorGeometryInfo sgi;
  const float mouse[2] = {event->mval[0], event->mval[1]};
  if (!SCULPT_cursor_geometry_info_update(C, &sgi, mouse, false)) {
    /* The cursor is not over the mesh. Cancel to avoid editing the last updated Face Set ID. */
    return OPERATOR_CANCELLED;
  }
  const int active_face_set = SCULPT_active_face_set_get(ss);

  switch (mode) {
    case SCULPT_FACE_SET_EDIT_DELETE_GEOMETRY:
      sculpt_face_set_edit_modify_geometry(C, ob, active_face_set, mode, modify_hidden);
      break;
    case SCULPT_FACE_SET_EDIT_GROW:
    case SCULPT_FACE_SET_EDIT_SHRINK:
      sculpt_face_set_edit_modify_face_sets(ob, active_face_set, mode, modify_hidden);
      break;
    case SCULPT_FACE_SET_EDIT_FAIR_POSITIONS:
    case SCULPT_FACE_SET_EDIT_FAIR_TANGENCY:
      sculpt_face_set_edit_modify_coordinates(C, ob, active_face_set, mode);
      break;
  }

  SCULPT_tag_update_overlays(C);

  return OPERATOR_FINISHED;
}

void SCULPT_OT_face_sets_edit(struct wmOperatorType *ot)
{
  /* Identifiers. */
  ot->name = "Edit Face Set";
  ot->idname = "SCULPT_OT_face_set_edit";
  ot->description = "Edits the current active Face Set";

  /* Api callbacks. */
  ot->invoke = sculpt_face_set_edit_invoke;
  ot->poll = SCULPT_mode_poll;

  ot->flag = OPTYPE_REGISTER | OPTYPE_UNDO;

  RNA_def_enum(
      ot->srna, "mode", prop_sculpt_face_sets_edit_types, SCULPT_FACE_SET_EDIT_GROW, "Mode", "");
  ot->prop = RNA_def_boolean(ot->srna,
                             "modify_hidden",
                             true,
                             "Modify Hidden",
                             "Apply the edit operation to hidden Face Sets");
}<|MERGE_RESOLUTION|>--- conflicted
+++ resolved
@@ -150,7 +150,33 @@
         float poly_center[3];
         BKE_mesh_calc_poly_center(p, &ss->mloop[p->loopstart], mvert, poly_center);
 
-<<<<<<< HEAD
+        if (!sculpt_brush_test_sq_fn(&test, poly_center)) {
+          continue;
+        }
+        const float fade = bstrength * SCULPT_brush_strength_factor(ss,
+                                                                    brush,
+                                                                    vd.co,
+                                                                    sqrtf(test.dist),
+                                                                    vd.no,
+                                                                    vd.fno,
+                                                                    vd.mask ? *vd.mask : 0.0f,
+                                                                    vd.vertex,
+                                                                    thread_id);
+
+        if (fade > 0.05f && ss->face_sets[vert_map->indices[j]] > 0) {
+          ss->face_sets[vert_map->indices[j]] = abs(ss->cache->paint_face_set);
+        }
+      }
+    }
+    else if (BKE_pbvh_type(ss->pbvh) == PBVH_BMESH) {
+      BMVert *v = vd.bm_vert;
+      BMIter iter;
+      BMFace *f;
+
+      BM_ITER_ELEM (f, &iter, v, BM_FACES_OF_VERT) {
+        float poly_center[3];
+        BM_face_calc_center_median(f, poly_center);
+
         if (sculpt_brush_test_sq_fn(&test, poly_center)) {
           const float fade = bstrength * SCULPT_brush_strength_factor(ss,
                                                                       brush,
@@ -162,49 +188,6 @@
                                                                       vd.vertex,
                                                                       thread_id);
 
-          if (fade > 0.05f && ss->face_sets[vert_map->indices[j]] > 0) {
-            ss->face_sets[vert_map->indices[j]] = abs(ss->cache->paint_face_set);
-          }
-=======
-        if (!sculpt_brush_test_sq_fn(&test, poly_center)) {
-          continue;
-        }
-        const float fade = bstrength * SCULPT_brush_strength_factor(ss,
-                                                                    brush,
-                                                                    vd.co,
-                                                                    sqrtf(test.dist),
-                                                                    vd.no,
-                                                                    vd.fno,
-                                                                    vd.mask ? *vd.mask : 0.0f,
-                                                                    vd.index,
-                                                                    thread_id);
-
-        if (fade > 0.05f && ss->face_sets[vert_map->indices[j]] > 0) {
-          ss->face_sets[vert_map->indices[j]] = abs(ss->cache->paint_face_set);
->>>>>>> f3d60c68
-        }
-      }
-    }
-    else if (BKE_pbvh_type(ss->pbvh) == PBVH_BMESH) {
-      BMVert *v = vd.bm_vert;
-      BMIter iter;
-      BMFace *f;
-
-      BM_ITER_ELEM (f, &iter, v, BM_FACES_OF_VERT) {
-        float poly_center[3];
-        BM_face_calc_center_median(f, poly_center);
-
-        if (sculpt_brush_test_sq_fn(&test, poly_center)) {
-          const float fade = bstrength * SCULPT_brush_strength_factor(ss,
-                                                                      brush,
-                                                                      vd.co,
-                                                                      sqrtf(test.dist),
-                                                                      vd.no,
-                                                                      vd.fno,
-                                                                      vd.mask ? *vd.mask : 0.0f,
-                                                                      vd.vertex,
-                                                                      thread_id);
-
           int fset = BM_ELEM_CD_GET_INT(f, ss->cd_faceset_offset);
 
           if (fade > 0.05f && fset > 0) {
@@ -215,22 +198,6 @@
     }
     else if (BKE_pbvh_type(ss->pbvh) == PBVH_GRIDS) {
       {
-<<<<<<< HEAD
-        if (sculpt_brush_test_sq_fn(&test, vd.co)) {
-          const float fade = bstrength * SCULPT_brush_strength_factor(ss,
-                                                                      brush,
-                                                                      vd.co,
-                                                                      sqrtf(test.dist),
-                                                                      vd.no,
-                                                                      vd.fno,
-                                                                      vd.mask ? *vd.mask : 0.0f,
-                                                                      vd.vertex,
-                                                                      thread_id);
-
-          if (fade > 0.05f) {
-            SCULPT_vertex_face_set_set(ss, vd.vertex, ss->cache->paint_face_set);
-          }
-=======
         if (!sculpt_brush_test_sq_fn(&test, vd.co)) {
           continue;
         }
@@ -241,12 +208,11 @@
                                                                     vd.no,
                                                                     vd.fno,
                                                                     vd.mask ? *vd.mask : 0.0f,
-                                                                    vd.index,
+                                                                    vd.vertex,
                                                                     thread_id);
 
         if (fade > 0.05f) {
-          SCULPT_vertex_face_set_set(ss, vd.index, ss->cache->paint_face_set);
->>>>>>> f3d60c68
+          SCULPT_vertex_face_set_set(ss, vd.vertex, ss->cache->paint_face_set);
         }
       }
     }
@@ -279,26 +245,12 @@
 
   BKE_pbvh_vertex_iter_begin(ss->pbvh, data->nodes[n], vd, PBVH_ITER_UNIQUE)
   {
-<<<<<<< HEAD
-    if (sculpt_brush_test_sq_fn(&test, vd.co)) {
-      if (relax_face_sets != SCULPT_vertex_has_unique_face_set(ss, vd.vertex)) {
-        const float fade = bstrength * SCULPT_brush_strength_factor(ss,
-                                                                    brush,
-                                                                    vd.co,
-                                                                    sqrtf(test.dist),
-                                                                    vd.no,
-                                                                    vd.fno,
-                                                                    vd.mask ? *vd.mask : 0.0f,
-                                                                    vd.vertex,
-                                                                    thread_id);
-=======
     if (!sculpt_brush_test_sq_fn(&test, vd.co)) {
       continue;
     }
-    if (relax_face_sets == SCULPT_vertex_has_unique_face_set(ss, vd.index)) {
+    if (relax_face_sets == SCULPT_vertex_has_unique_face_set(ss, vd.vertex)) {
       continue;
     }
->>>>>>> f3d60c68
 
     const float fade = bstrength * SCULPT_brush_strength_factor(ss,
                                                                 brush,
@@ -307,7 +259,7 @@
                                                                 vd.no,
                                                                 vd.fno,
                                                                 vd.mask ? *vd.mask : 0.0f,
-                                                                vd.index,
+                                                                vd.vertex,
                                                                 thread_id);
 
     SCULPT_relax_vertex(ss, &vd, fade * bstrength, relax_face_sets, vd.co);
