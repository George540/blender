--- conflicted
+++ resolved
@@ -833,13 +833,7 @@
      * Filter Tool. */
     float mval_fl[2] = {UNPACK2(event->mval)};
     SculptCursorGeometryInfo sgi;
-<<<<<<< HEAD
-    mouse[0] = event->mval[0];
-    mouse[1] = event->mval[1];
-    SCULPT_cursor_geometry_info_update(C, &sgi, mouse, false, false);
-=======
-    SCULPT_cursor_geometry_info_update(C, &sgi, mval_fl, false);
->>>>>>> e86c2f72
+    SCULPT_cursor_geometry_info_update(C, &sgi, mval_fl, false, false);
   }
 
   SCULPT_vertex_random_access_ensure(ss);
