/* SPDX-FileCopyrightText: 2006 by Nicholas Bishop. All rights reserved.
 *
 * SPDX-License-Identifier: GPL-2.0-or-later */

/** \file
 * \ingroup edsculpt
 * Implements the Sculpt Mode tools.
 */

#include <cmath>
#include <cstdlib>
#include <cstring>

#include "MEM_guardedalloc.h"

#include "BLI_alloca.h"
#include "CLG_log.h"

#include "BLI_array_utils.hh"
#include "BLI_blenlib.h"
#include "BLI_dial_2d.h"
#include "BLI_ghash.h"
#include "BLI_gsqueue.h"
#include "BLI_index_range.hh"
#include "BLI_math_geom.h"
#include "BLI_math_matrix.h"
#include "BLI_math_vector.hh"
#include "BLI_set.hh"
#include "BLI_span.hh"
#include "BLI_task.h"
#include "BLI_task.hh"
#include "BLI_utildefines.h"
#include "BLI_vector.hh"

#include "DNA_brush_types.h"
#include "DNA_customdata_types.h"
#include "DNA_mesh_types.h"
#include "DNA_meshdata_types.h"
#include "DNA_node_types.h"
#include "DNA_object_types.h"
#include "DNA_scene_types.h"

#include "BKE_attribute.h"
#include "BKE_attribute.hh"
#include "BKE_brush.hh"
#include "BKE_ccg.h"
#include "BKE_colortools.h"
<<<<<<< HEAD
#include "BKE_context.h"
#include "BKE_dyntopo.hh"
#include "BKE_global.h"
=======
#include "BKE_context.hh"
>>>>>>> f97580f6
#include "BKE_image.h"
#include "BKE_key.h"
#include "BKE_lib_id.h"
#include "BKE_main.h"
#include "BKE_mesh.hh"
#include "BKE_mesh_mapping.hh"
#include "BKE_modifier.hh"
#include "BKE_multires.hh"
#include "BKE_node_runtime.hh"
#include "BKE_object.hh"
#include "BKE_object_types.hh"
#include "BKE_paint.hh"
#include "BKE_pbvh_api.hh"
#include "BKE_report.h"
#include "BKE_scene.h"
#include "BKE_sculpt.h"
#include "BKE_subdiv_ccg.hh"
#include "BKE_subsurf.hh"
#include "BLI_math_vector.hh"

#include "NOD_texture.h"

#include "DEG_depsgraph.hh"
#include "DEG_depsgraph_query.hh"

#include "WM_api.hh"
#include "WM_types.hh"

#include "ED_paint.hh"
#include "ED_screen.hh"
#include "ED_sculpt.hh"
#include "ED_view3d.hh"

#include "paint_intern.hh"
#include "sculpt_intern.hh"

#include "RNA_access.hh"
#include "RNA_define.hh"

#include "bmesh.h"
#include "bmesh_idmap.hh"

using blender::float3;
using blender::IndexRange;
using blender::int2;
using blender::MutableSpan;
using blender::Set;
using blender::Span;
using blender::Vector;

using namespace blender::bke::paint;

static Vector<PBVHNode *> sculpt_pbvh_gather_generic(
    Object *ob, Sculpt *sd, const Brush *brush, bool use_original, float radius);

static bool is_realtime_restored(Brush *brush)
{
  return ((brush->flag & BRUSH_ANCHORED) ||
          (ELEM(brush->sculpt_tool, SCULPT_TOOL_GRAB, SCULPT_TOOL_ELASTIC_DEFORM) &&
           BKE_brush_use_size_pressure(brush)) ||
          (brush->flag & BRUSH_DRAG_DOT));
}

static CLG_LogRef LOG = {"ed.sculpt_paint"};

float SCULPT_calc_radius(ViewContext *vc,
                         const Brush *brush,
                         const Scene *scene,
                         const float3 location)
{
  if (!BKE_brush_use_locked_size(scene, brush)) {
    return paint_calc_object_space_radius(vc, location, BKE_brush_size_get(scene, brush));
  }
  else {
    return BKE_brush_unprojected_radius_get(scene, brush);
  }
}

/* -------------------------------------------------------------------- */
/** \name Sculpt PBVH Abstraction API
 *
 * This is read-only, for writing use PBVH vertex iterators. There vd.index matches
 * the indices used here.
 *
 * For multi-resolution, the same vertex in multiple grids is counted multiple times, with
 * different index for each grid.
 * \{ */

SculptMaskWriteInfo SCULPT_mask_get_for_write(SculptSession *ss)
{
  SculptMaskWriteInfo info;
  switch (BKE_pbvh_type(ss->pbvh)) {
    case PBVH_FACES: {
      Mesh *mesh = BKE_pbvh_get_mesh(ss->pbvh);
      info.layer = static_cast<float *>(CustomData_get_layer_named_for_write(
          &mesh->vert_data, CD_PROP_FLOAT, ".sculpt_mask", mesh->totvert));
      break;
    }
    case PBVH_BMESH:
      info.bm_offset = CustomData_get_offset_named(
          &BKE_pbvh_get_bmesh(ss->pbvh)->vdata, CD_PROP_FLOAT, ".sculpt_mask");
      break;
    case PBVH_GRIDS:
      break;
  }
  return info;
}

void SCULPT_vertex_random_access_ensure(SculptSession *ss)
{
  if (ss->bm) {
    ss->totfaces = ss->faces_num = ss->bm->totface;
    ss->totvert = ss->bm->totvert;

    BM_mesh_elem_index_ensure(ss->bm, BM_VERT | BM_EDGE | BM_FACE);
    BM_mesh_elem_table_ensure(ss->bm, BM_VERT | BM_EDGE | BM_FACE);
  }
}

void SCULPT_face_normal_get(const SculptSession *ss, PBVHFaceRef face, float no[3])
{
  switch (BKE_pbvh_type(ss->pbvh)) {
    case PBVH_BMESH: {
      BMFace *f = (BMFace *)face.i;

      copy_v3_v3(no, f->no);
      break;
    }

    case PBVH_FACES:
    case PBVH_GRIDS: {
      no = blender::bke::mesh::face_normal_calc(ss->vert_positions,
                                                ss->corner_verts.slice(ss->faces[face.i]));
      break;
    }
    default: /* Failed. */
      zero_v3(no);
      break;
  }
}

/* Sculpt PBVH abstraction API
 *
 * This is read-only, for writing use PBVH vertex iterators. There vd.index matches
 * the indices used here.
 *
 * For multi-resolution, the same vertex in multiple grids is counted multiple times, with
 * different index for each grid. */

void SCULPT_face_random_access_ensure(SculptSession *ss)
{
  if (ss->bm) {
    ss->totfaces = ss->faces_num = ss->bm->totface;
    ss->totvert = ss->bm->totvert;

    BM_mesh_elem_index_ensure(ss->bm, BM_FACE);
    BM_mesh_elem_table_ensure(ss->bm, BM_FACE);
  }
}

const float *SCULPT_vertex_origco_get(const SculptSession *ss, PBVHVertRef vertex)
{
  return vertex_attr_ptr<float>(vertex, ss->attrs.orig_co);
}

void SCULPT_vertex_origno_get(const SculptSession *ss, PBVHVertRef vertex, float r_no[3])
{
  copy_v3_v3(r_no, vertex_attr_ptr<float>(vertex, ss->attrs.orig_no));
}

int SCULPT_vertex_count_get(const SculptSession *ss)
{
  switch (BKE_pbvh_type(ss->pbvh)) {
    case PBVH_FACES:
      return ss->totvert;
    case PBVH_BMESH:
      return BM_mesh_elem_count(BKE_pbvh_get_bmesh(ss->pbvh), BM_VERT);
    case PBVH_GRIDS:
      return BKE_pbvh_get_grid_num_verts(ss->pbvh);
  }

  return 0;
}

const float *SCULPT_vertex_co_get(const SculptSession *ss, PBVHVertRef vertex)
{
  switch (BKE_pbvh_type(ss->pbvh)) {
    case PBVH_FACES: {
      if (ss->shapekey_active || ss->deform_modifiers_active) {
        const Span<float3> positions = BKE_pbvh_get_vert_positions(ss->pbvh);
        return positions[vertex.i];
      }
      return ss->vert_positions[vertex.i];
    }
    case PBVH_BMESH:
      return ((BMVert *)vertex.i)->co;
    case PBVH_GRIDS: {
      const CCGKey *key = BKE_pbvh_get_grid_key(ss->pbvh);
      const int grid_index = vertex.i / key->grid_area;
      const int vertex_index = vertex.i - grid_index * key->grid_area;
      CCGElem *elem = BKE_pbvh_get_grids(ss->pbvh)[grid_index];
      return CCG_elem_co(key, CCG_elem_offset(key, elem, vertex_index));
    }
  }
  return nullptr;
}

void SCULPT_vertex_co_set(SculptSession *ss, PBVHVertRef vertex, const float *co)
{
  switch (BKE_pbvh_type(ss->pbvh)) {
    case PBVH_FACES: {
      if (ss->shapekey_active || ss->deform_modifiers_active) {
        float(*positions)[3] = BKE_pbvh_get_vert_positions(ss->pbvh);
        copy_v3_v3(positions[vertex.i], co);
      }

      copy_v3_v3(ss->vert_positions[vertex.i], co);
      break;
    }
    case PBVH_BMESH:
      copy_v3_v3(((BMVert *)vertex.i)->co, co);
      break;
    case PBVH_GRIDS: {
      const CCGKey *key = BKE_pbvh_get_grid_key(ss->pbvh);
      const int grid_index = vertex.i / key->grid_area;
      const int vertex_index = vertex.i - grid_index * key->grid_area;
      CCGElem *elem = BKE_pbvh_get_grids(ss->pbvh)[grid_index];
      float *vertex_co = CCG_elem_co(key, CCG_elem_offset(key, elem, vertex_index));

      copy_v3_v3(vertex_co, co);
      break;
    }
  }
}

bool SCULPT_has_loop_colors(const Object *ob)
{
  using namespace blender;
  Mesh *me = BKE_object_get_original_mesh(ob);
  const std::optional<bke::AttributeMetaData> meta_data = me->attributes().lookup_meta_data(
      me->active_color_attribute);
  if (!meta_data) {
    return false;
  }
  if (meta_data->domain != ATTR_DOMAIN_CORNER) {
    return false;
  }
  if (!(CD_TYPE_AS_MASK(meta_data->data_type) & CD_MASK_COLOR_ALL)) {
    return false;
  }
  return true;
}

bool SCULPT_has_colors(const SculptSession *ss)
{
  return ss->bm ? ss->cd_vcol_offset >= 0 : (ss->vcol || ss->mcol);
}

void SCULPT_vertex_color_get(const SculptSession *ss, PBVHVertRef vertex, float r_color[4])
{
  BKE_pbvh_vertex_color_get(ss->pbvh, vertex, r_color);
}

void SCULPT_vertex_color_set(SculptSession *ss, PBVHVertRef vertex, const float color[4])
{
  BKE_pbvh_vertex_color_set(ss->pbvh, vertex, color);
}

void SCULPT_vertex_normal_get(const SculptSession *ss, PBVHVertRef vertex, float no[3])
{
  switch (BKE_pbvh_type(ss->pbvh)) {
    case PBVH_FACES: {
      const float(*vert_normals)[3] = BKE_pbvh_get_vert_normals(ss->pbvh);
      copy_v3_v3(no, vert_normals[vertex.i]);
      break;
    }
    case PBVH_BMESH: {
      BMVert *v = (BMVert *)vertex.i;
      copy_v3_v3(no, v->no);
      break;
    }
    case PBVH_GRIDS: {
      const CCGKey *key = BKE_pbvh_get_grid_key(ss->pbvh);
      const int grid_index = vertex.i / key->grid_area;
      const int vertex_index = vertex.i - grid_index * key->grid_area;
      CCGElem *elem = BKE_pbvh_get_grids(ss->pbvh)[grid_index];
      copy_v3_v3(no, CCG_elem_no(key, CCG_elem_offset(key, elem, vertex_index)));
      break;
    }
  }
}

bool SCULPT_has_persistent_base(SculptSession *ss)
{
  return BKE_sculpt_has_persistent_base(ss);
}

const float *SCULPT_vertex_persistent_co_get(SculptSession *ss, PBVHVertRef vertex)
{
  if (ss->attrs.persistent_co) {
    return vertex_attr_ptr<const float>(vertex, ss->attrs.persistent_co);
  }

  return SCULPT_vertex_co_get(ss, vertex);
}

const float *SCULPT_vertex_co_for_grab_active_get(SculptSession *ss, PBVHVertRef vertex)
{
  if (BKE_pbvh_type(ss->pbvh) == PBVH_FACES) {
    /* Always grab active shape key if the sculpt happens on shapekey. */
    if (ss->shapekey_active) {
      const Span<float3> positions = BKE_pbvh_get_vert_positions(ss->pbvh);
      return positions[vertex.i];
    }

    /* Sculpting on the base mesh. */
    return ss->vert_positions[vertex.i];
  }

  /* Everything else, such as sculpting on multires. */
  return SCULPT_vertex_co_get(ss, vertex);
}

void SCULPT_vertex_limit_surface_get(SculptSession *ss, PBVHVertRef vertex, float r_co[3])
{
  if (BKE_pbvh_type(ss->pbvh) != PBVH_GRIDS) {
    if (ss->attrs.limit_surface) {
      float *f = vertex_attr_ptr<float>(vertex, ss->attrs.limit_surface);
      copy_v3_v3(r_co, f);
    }
    else {
      copy_v3_v3(r_co, SCULPT_vertex_co_get(ss, vertex));
    }

    return;
  }

  const CCGKey *key = BKE_pbvh_get_grid_key(ss->pbvh);
  const int grid_index = vertex.i / key->grid_area;
  const int vertex_index = vertex.i - grid_index * key->grid_area;

  SubdivCCGCoord coord{};

  coord.grid_index = grid_index;
  coord.x = vertex_index % key->grid_size;
  coord.y = vertex_index / key->grid_size;

  BKE_subdiv_ccg_eval_limit_point(ss->subdiv_ccg, &coord, r_co);
}

void SCULPT_vertex_persistent_normal_get(SculptSession *ss, PBVHVertRef vertex, float no[3])
{
  if (ss->attrs.persistent_no) {
    copy_v3_v3(no, vertex_attr_ptr<float>(vertex, ss->attrs.persistent_no));
    return;
  }
  SCULPT_vertex_normal_get(ss, vertex, no);
}

float SCULPT_vertex_mask_get(SculptSession *ss, PBVHVertRef vertex)
{
  switch (BKE_pbvh_type(ss->pbvh)) {
    case PBVH_FACES: {
      const Mesh *mesh = BKE_pbvh_get_mesh(ss->pbvh);
      const float *mask = static_cast<const float *>(
          CustomData_get_layer_named(&mesh->vert_data, CD_PROP_FLOAT, ".sculpt_mask"));
      return mask ? mask[vertex.i] : 0.0f;
    }
    case PBVH_BMESH: {
      BMVert *v;
      int cd_mask = CustomData_get_offset_named(&ss->bm->vdata, CD_PROP_FLOAT, ".sculpt_mask");

      v = (BMVert *)vertex.i;
      return cd_mask != -1 ? BM_ELEM_CD_GET_FLOAT(v, cd_mask) : 0.0f;
    }
    case PBVH_GRIDS: {
      const CCGKey *key = BKE_pbvh_get_grid_key(ss->pbvh);

      if (key->mask_offset == -1) {
        return 0.0f;
      }

      const int grid_index = vertex.i / key->grid_area;
      const int vertex_index = vertex.i - grid_index * key->grid_area;
      CCGElem *elem = BKE_pbvh_get_grids(ss->pbvh)[grid_index];
      return *CCG_elem_mask(key, CCG_elem_offset(key, elem, vertex_index));
    }
  }

  return 0.0f;
}

PBVHVertRef SCULPT_active_vertex_get(SculptSession *ss)
{
  if (ELEM(BKE_pbvh_type(ss->pbvh), PBVH_FACES, PBVH_BMESH, PBVH_GRIDS)) {
    return ss->active_vertex;
  }

  return BKE_pbvh_make_vref(PBVH_REF_NONE);
}

const float *SCULPT_active_vertex_co_get(SculptSession *ss)
{
  return SCULPT_vertex_co_get(ss, SCULPT_active_vertex_get(ss));
}

void SCULPT_active_vertex_normal_get(SculptSession *ss, float normal[3])
{
  SCULPT_vertex_normal_get(ss, SCULPT_active_vertex_get(ss), normal);
}

MutableSpan<float3> SCULPT_mesh_deformed_positions_get(SculptSession *ss)
{
  switch (BKE_pbvh_type(ss->pbvh)) {
    case PBVH_FACES:
      if (ss->shapekey_active || ss->deform_modifiers_active) {
        return BKE_pbvh_get_vert_positions(ss->pbvh);
      }
      return ss->vert_positions;
    case PBVH_BMESH:
    case PBVH_GRIDS:
      return {};
  }
  return {};
}

float *SCULPT_brush_deform_target_vertex_co_get(SculptSession *ss,
                                                const int deform_target,
                                                PBVHVertexIter *iter)
{
  switch (deform_target) {
    case BRUSH_DEFORM_TARGET_GEOMETRY:
      return iter->co;
    case BRUSH_DEFORM_TARGET_CLOTH_SIM:
      return ss->cache->cloth_sim->deformation_pos[iter->index];
  }
  return iter->co;
}

ePaintSymmetryFlags SCULPT_mesh_symmetry_xyz_get(Object *object)
{
  const Mesh *mesh = BKE_mesh_from_object(object);
  return ePaintSymmetryFlags(mesh->symmetry);
}

/* Sculpt Face Sets and Visibility. */

int SCULPT_active_face_set_get(SculptSession *ss)
{
  if (ss->active_face.i == PBVH_REF_NONE) {
    return SCULPT_FACE_SET_NONE;
  }

  switch (BKE_pbvh_type(ss->pbvh)) {
    case PBVH_FACES:
      if (!ss->face_sets) {
        return SCULPT_FACE_SET_NONE;
      }
      return ss->face_sets[ss->active_face.i];
    case PBVH_GRIDS: {
      if (!ss->face_sets) {
        return SCULPT_FACE_SET_NONE;
      }
      const int face_index = BKE_subdiv_ccg_grid_to_face_index(ss->subdiv_ccg,
                                                               ss->active_grid_index);
      return ss->face_sets[face_index];
    }
    case PBVH_BMESH:
      if (ss->cd_faceset_offset != -1 && (ss->active_face.i != PBVH_REF_NONE)) {
        BMFace *f = (BMFace *)ss->active_face.i;
        return BM_ELEM_CD_GET_INT(f, ss->cd_faceset_offset);
      }

      return SCULPT_FACE_SET_NONE;
  }
  return SCULPT_FACE_SET_NONE;
}

void SCULPT_vertex_visible_set(SculptSession *ss, PBVHVertRef vertex, bool visible)
{
  switch (BKE_pbvh_type(ss->pbvh)) {
    case PBVH_FACES: {
      bool *hide_vert = BKE_pbvh_get_vert_hide_for_write(ss->pbvh);
      hide_vert[vertex.i] = visible;
      break;
    }
    case PBVH_BMESH:
      BM_elem_flag_set((BMVert *)vertex.i, BM_ELEM_HIDDEN, !visible);
      break;
    case PBVH_GRIDS:
      break;
  }
}

bool SCULPT_vertex_visible_get(const SculptSession *ss, PBVHVertRef vertex)
{
  switch (BKE_pbvh_type(ss->pbvh)) {
    case PBVH_FACES: {
      const bool *hide_vert = BKE_pbvh_get_vert_hide(ss->pbvh);
      return hide_vert == nullptr || !hide_vert[vertex.i];
    }
    case PBVH_BMESH:
      return !BM_elem_flag_test(((BMVert *)vertex.i), BM_ELEM_HIDDEN);
    case PBVH_GRIDS: {
      const CCGKey *key = BKE_pbvh_get_grid_key(ss->pbvh);
      const int grid_index = vertex.i / key->grid_area;
      const int vertex_index = vertex.i - grid_index * key->grid_area;

      BLI_bitmap **grid_hidden = BKE_pbvh_get_grid_visibility(ss->pbvh);
      if (grid_hidden && grid_hidden[grid_index]) {
        return !BLI_BITMAP_TEST(grid_hidden[grid_index], vertex_index);
      }
    }
  }
  return true;
}

void SCULPT_face_set_visibility_set(SculptSession *ss, int face_set, bool visible)
{
  BLI_assert(ss->face_sets != nullptr);
  BLI_assert(ss->hide_poly != nullptr);
  switch (BKE_pbvh_type(ss->pbvh)) {
    case PBVH_FACES:
    case PBVH_GRIDS:
      for (int i = 0; i < ss->totfaces; i++) {
        if (ss->face_sets[i] != face_set) {
          continue;
        }
        ss->hide_poly[i] = !visible;
      }
      break;
    case PBVH_BMESH: {
      BMIter iter;
      BMFace *f;

      BM_ITER_MESH (f, &iter, ss->bm, BM_FACES_OF_MESH) {
        int fset = BM_ELEM_CD_GET_INT(f, ss->cd_faceset_offset);
        int node = BM_ELEM_CD_GET_INT(f, ss->cd_face_node_offset);

        if (fset != face_set) {
          continue;
        }

        BM_elem_flag_set(f, BM_ELEM_HIDDEN, !visible);

        if (node != DYNTOPO_NODE_NONE) {
          BKE_pbvh_vert_tag_update_normal_triangulation(BKE_pbvh_node_from_index(ss->pbvh, node));
        }
      }
      break;
    }
  }
}

void SCULPT_face_visibility_all_invert(SculptSession *ss)
{
  SCULPT_topology_islands_invalidate(ss);

  switch (BKE_pbvh_type(ss->pbvh)) {
    case PBVH_FACES:
    case PBVH_GRIDS:
      blender::array_utils::invert_booleans({ss->hide_poly, ss->totfaces});
      break;
    case PBVH_BMESH: {
      BMIter iter;
      BMFace *f;

      BM_ITER_MESH (f, &iter, ss->bm, BM_FACES_OF_MESH) {
        bool state = BM_elem_flag_test(f, BM_ELEM_HIDDEN);
        BM_elem_flag_set(f, BM_ELEM_HIDDEN, state ^ true);
      }
      break;
    }
  }
}

void SCULPT_face_visibility_all_set(Object *ob, bool visible)
{
  SculptSession *ss = ob->sculpt;

  if (!ss->bm && visible && !ss->attrs.hide_poly) {
    /* Nothing is hidden. */
    return;
  }

  SCULPT_topology_islands_invalidate(ss);
  SCULPT_face_random_access_ensure(ss);

  switch (BKE_pbvh_type(ss->pbvh)) {
    case PBVH_FACES:
    case PBVH_GRIDS:
      /* Note: no need to use the generic loop in PBVH_BMESH, just memset ss->hide_poly. */
      blender::MutableSpan(ss->hide_poly, ss->totfaces).fill(!visible);
      break;
    case PBVH_BMESH: {
      BLI_assert(ss->hide_poly != nullptr);

      if (visible) {
        if (ss->attrs.hide_poly) {
          BKE_sculpt_attribute_destroy(ob, ss->attrs.hide_poly);
        }
        ss->hide_poly = nullptr;
      }
      else {
        if (!ss->hide_poly) {
          ss->hide_poly = BKE_sculpt_hide_poly_ensure(ob);
        }
        memset(ss->hide_poly, !visible, sizeof(bool) * ss->totfaces);
      }
      break;
    }
  }
}

bool SCULPT_vertex_any_face_visible_get(SculptSession *ss, PBVHVertRef vertex)
{
  switch (BKE_pbvh_type(ss->pbvh)) {
    case PBVH_FACES: {
      if (!ss->hide_poly) {
        return true;
      }
      for (const int face : ss->pmap[vertex.i]) {
        if (!ss->hide_poly[face]) {
          return true;
        }
      }
      return false;
    }
    case PBVH_BMESH: {
      BMIter iter;
      BMLoop *l;
      BMVert *v = (BMVert *)vertex.i;

      BM_ITER_ELEM (l, &iter, v, BM_LOOPS_OF_VERT) {
        if (!BM_elem_flag_test(l->f, BM_ELEM_HIDDEN)) {
          return true;
        }
      }

      return false;
    }
    case PBVH_GRIDS:
      return true;
  }
  return true;
}

bool SCULPT_vertex_all_faces_visible_get(const SculptSession *ss, PBVHVertRef vertex)
{
  switch (BKE_pbvh_type(ss->pbvh)) {
    case PBVH_FACES: {
      if (!ss->hide_poly) {
        return true;
      }
      for (const int face : ss->pmap[vertex.i]) {
        if (ss->hide_poly[face]) {
          return false;
        }
      }
      return true;
    }
    case PBVH_BMESH: {
      BMVert *v = (BMVert *)vertex.i;
      BMEdge *e = v->e;

      if (!e) {
        return true;
      }

      do {
        BMLoop *l = e->l;

        if (!l) {
          continue;
        }

        do {
          if (BM_elem_flag_test(l->f, BM_ELEM_HIDDEN)) {
            return false;
          }
        } while ((l = l->radial_next) != e->l);
      } while ((e = BM_DISK_EDGE_NEXT(e, v)) != v->e);

      return true;
    }
    case PBVH_GRIDS: {
      if (!ss->hide_poly) {
        return true;
      }
      const CCGKey *key = BKE_pbvh_get_grid_key(ss->pbvh);
      const int grid_index = vertex.i / key->grid_area;
      const int face_index = BKE_subdiv_ccg_grid_to_face_index(ss->subdiv_ccg, grid_index);
      return !ss->hide_poly[face_index];
    }
  }
  return true;
}

void SCULPT_vertex_face_set_set(SculptSession *ss, PBVHVertRef vertex, int face_set)
{
  BKE_sculpt_boundary_flag_update(ss, vertex);

  switch (BKE_pbvh_type(ss->pbvh)) {
    case PBVH_FACES: {
      BLI_assert(ss->face_sets != nullptr);
      for (const int face_index : ss->pmap[vertex.i]) {
        if (ss->hide_poly && ss->hide_poly[face_index]) {
          /* Skip hidden faces connected to the vertex. */
          continue;
        }

        for (int vert_i : ss->corner_verts.slice(ss->faces[face_index])) {
          BKE_sculpt_boundary_flag_update(ss, BKE_pbvh_make_vref(vert_i));
        }

        ss->face_sets[face_index] = face_set;
      }

      break;
    }
    case PBVH_BMESH: {
      BMIter iter;
      BMLoop *l;
      BMVert *v = (BMVert *)vertex.i;

      BM_ITER_ELEM (l, &iter, v, BM_LOOPS_OF_VERT) {
        int fset = BM_ELEM_CD_GET_INT(l->f, ss->cd_faceset_offset);
        if (!BM_elem_flag_test(l->f, BM_ELEM_HIDDEN) && fset != face_set) {
          BM_ELEM_CD_SET_INT(l->f, ss->cd_faceset_offset, abs(face_set));
        }

        PBVHVertRef vertex2 = {(intptr_t)l->v};
        BKE_sculpt_boundary_flag_update(ss, vertex2);
      }

      break;
    }
    case PBVH_GRIDS: {
      BLI_assert(ss->face_sets != nullptr);
      const CCGKey *key = BKE_pbvh_get_grid_key(ss->pbvh);
      const int grid_index = vertex.i / key->grid_area;
      const int face_index = BKE_subdiv_ccg_grid_to_face_index(ss->subdiv_ccg, grid_index);
      if (ss->hide_poly && ss->hide_poly[face_index]) {
        /* Skip the vertex if it's in a hidden face. */
        return;
      }
      ss->face_sets[face_index] = face_set;
      break;
    }
  }
}

void SCULPT_vertex_face_set_increase(SculptSession *ss, PBVHVertRef vertex, const int increase)
{
  switch (BKE_pbvh_type(ss->pbvh)) {
    case PBVH_FACES: {
      for (int poly : ss->pmap[vertex.i]) {
        if (ss->face_sets[poly] > 0) {
          ss->face_sets[poly] += increase;
        }
      }
    } break;
    case PBVH_BMESH: {
      BMVert *v = (BMVert *)vertex.i;
      BMIter iter;
      BMFace *f;

      BM_ITER_ELEM (f, &iter, v, BM_FACES_OF_VERT) {
        int fset = BM_ELEM_CD_GET_INT(f, ss->cd_faceset_offset);

        if (fset <= 0) {
          continue;
        }

        fset += increase;

        BM_ELEM_CD_SET_INT(f, ss->cd_faceset_offset, fset);
      }
      break;
    }
    case PBVH_GRIDS: {
      int index = (int)vertex.i;
      const CCGKey *key = BKE_pbvh_get_grid_key(ss->pbvh);
      const int grid_index = index / key->grid_area;
      const int face_index = BKE_subdiv_ccg_grid_to_face_index(ss->subdiv_ccg, grid_index);
      if (ss->face_sets[face_index] > 0) {
        ss->face_sets[face_index] += increase;
      }

    } break;
  }
}

int SCULPT_vertex_face_set_get(SculptSession *ss, PBVHVertRef vertex)
{
  switch (BKE_pbvh_type(ss->pbvh)) {
    case PBVH_FACES: {
      if (!ss->face_sets) {
        return SCULPT_FACE_SET_NONE;
      }
      int face_set = 0;
      for (const int face_index : ss->pmap[vertex.i]) {
        if (ss->face_sets[face_index] > face_set) {
          face_set = ss->face_sets[face_index];
        }
      }
      return face_set;
    }
    case PBVH_BMESH: {
      BMIter iter;
      BMLoop *l;
      BMVert *v = (BMVert *)vertex.i;
      int ret = -1;

      BM_ITER_ELEM (l, &iter, v, BM_LOOPS_OF_VERT) {
        int fset = BM_ELEM_CD_GET_INT(l->f, ss->cd_faceset_offset);
        fset = abs(fset);

        if (fset > ret) {
          ret = fset;
        }
      }

      return ret;
    }
    case PBVH_GRIDS: {
      if (!ss->face_sets) {
        return SCULPT_FACE_SET_NONE;
      }
      const CCGKey *key = BKE_pbvh_get_grid_key(ss->pbvh);
      const int grid_index = vertex.i / key->grid_area;
      const int face_index = BKE_subdiv_ccg_grid_to_face_index(ss->subdiv_ccg, grid_index);
      return ss->face_sets[face_index];
    }
  }
  return 0;
}

bool SCULPT_vertex_has_face_set(SculptSession *ss, PBVHVertRef vertex, int face_set)
{
  switch (BKE_pbvh_type(ss->pbvh)) {
    case PBVH_FACES: {
      if (!ss->face_sets) {
        return face_set == SCULPT_FACE_SET_NONE;
      }
      for (const int face_index : ss->pmap[vertex.i]) {
        if (ss->face_sets[face_index] == face_set) {
          return true;
        }
      }
      return false;
    }
    case PBVH_BMESH: {
      BMEdge *e;
      BMVert *v = (BMVert *)vertex.i;

      if (ss->cd_faceset_offset == -1) {
        return false;
      }

      e = v->e;

      if (UNLIKELY(!e)) {
        return false;
      }

      do {
        BMLoop *l = e->l;

        if (UNLIKELY(!l)) {
          continue;
        }

        do {
          BMFace *f = l->f;

          if (abs(BM_ELEM_CD_GET_INT(f, ss->cd_faceset_offset)) == abs(face_set)) {
            return true;
          }
        } while ((l = l->radial_next) != e->l);
      } while ((e = BM_DISK_EDGE_NEXT(e, v)) != v->e);

      return false;
    }
    case PBVH_GRIDS: {
      if (!ss->face_sets) {
        return face_set == SCULPT_FACE_SET_NONE;
      }
      const CCGKey *key = BKE_pbvh_get_grid_key(ss->pbvh);
      const int grid_index = vertex.i / key->grid_area;
      const int face_index = BKE_subdiv_ccg_grid_to_face_index(ss->subdiv_ccg, grid_index);
      return ss->face_sets[face_index] == face_set;
    }
  }
  return true;
}

void SCULPT_visibility_sync_all_from_faces(Object *ob)
{
  SculptSession *ss = ob->sculpt;
  Mesh *mesh = BKE_object_get_original_mesh(ob);

  SCULPT_topology_islands_invalidate(ss);

  switch (BKE_pbvh_type(ss->pbvh)) {
    case PBVH_FACES: {
      /* We may have adjusted the ".hide_poly" attribute, now make the hide status attributes for
       * vertices and edges consistent. */
      BKE_mesh_flush_hidden_from_faces(mesh);
      BKE_pbvh_update_hide_attributes_from_mesh(ss->pbvh);
      break;
    }
    case PBVH_GRIDS: {
      /* In addition to making the hide status of the base mesh consistent, we also have to
       * propagate the status to the Multires grids. */
      BKE_mesh_flush_hidden_from_faces(mesh);
      BKE_sculpt_sync_face_visibility_to_grids(mesh, ss->subdiv_ccg);
      break;
    }
    case PBVH_BMESH: {
      BMIter iter;
      BMFace *f;

      /* Hide all verts and edges attached to faces. */
      BM_ITER_MESH (f, &iter, ss->bm, BM_FACES_OF_MESH) {
        BMLoop *l = f->l_first;
        do {
          BM_elem_flag_enable(l->v, BM_ELEM_HIDDEN);
          BM_elem_flag_enable(l->e, BM_ELEM_HIDDEN);
        } while ((l = l->next) != f->l_first);
      }

      /* Unhide verts and edges attached to visible faces. */
      BM_ITER_MESH (f, &iter, ss->bm, BM_FACES_OF_MESH) {
        if (BM_elem_flag_test(f, BM_ELEM_HIDDEN)) {
          continue;
        }

        BM_elem_flag_disable(f, BM_ELEM_HIDDEN);

        BMLoop *l = f->l_first;
        do {
          BM_elem_flag_disable(l->v, BM_ELEM_HIDDEN);
          BM_elem_flag_disable(l->e, BM_ELEM_HIDDEN);
        } while ((l = l->next) != f->l_first);
      }
      break;
    }
  }
}

bool SCULPT_vertex_has_unique_face_set(const SculptSession *ss, PBVHVertRef vertex)
{
  return !SCULPT_vertex_is_boundary(ss, vertex, SCULPT_BOUNDARY_FACE_SET);
}

int SCULPT_face_set_next_available_get(SculptSession *ss)
{
  if (ss->cd_faceset_offset == -1) {
    return 0;
  }

  switch (BKE_pbvh_type(ss->pbvh)) {
    case PBVH_FACES:
    case PBVH_GRIDS: {
      if (!ss->face_sets) {
        return 0;
      }
      int next_face_set = 0;
      for (int i = 0; i < ss->totfaces; i++) {
        if (ss->face_sets[i] > next_face_set) {
          next_face_set = ss->face_sets[i];
        }
      }
      next_face_set++;
      return next_face_set;
    }
    case PBVH_BMESH: {
<<<<<<< HEAD
      int next_face_set = 0;
      BMIter iter;
      BMFace *f;
      if (ss->cd_faceset_offset == -1) {
        return 0;
      }

      BM_ITER_MESH (f, &iter, ss->bm, BM_FACES_OF_MESH) {
        int fset = BM_ELEM_CD_GET_INT(f, ss->cd_faceset_offset);
        if (fset > next_face_set) {
          next_face_set = fset;
        }
=======
      const int cd_offset = CustomData_get_offset_named(
          &ss->bm->pdata, CD_PROP_INT32, ".sculpt_face_set");
      if (cd_offset == -1) {
        return 0;
      }

      int next_face_set = 0;
      BMIter iter;
      BMFace *f;
      BM_ITER_MESH (f, &iter, ss->bm, BM_FACES_OF_MESH) {
        const int fset = *static_cast<const int *>(POINTER_OFFSET(f->head.data, cd_offset));
        next_face_set = blender::math::max(next_face_set, fset);
>>>>>>> f97580f6
      }

      next_face_set++;
      return next_face_set;
    }
  }
  return 0;
}

/* Sculpt Neighbor Iterators */

static void sculpt_vertex_neighbor_add(SculptVertexNeighborIter *iter,
                                       PBVHVertRef neighbor,
                                       PBVHEdgeRef edge,
                                       int neighbor_index)
{
  for (int i = 0; i < iter->size; i++) {
    if (iter->neighbors[i].vertex.i == neighbor.i) {
      return;
    }
  }

  if (iter->size >= iter->capacity) {
    iter->capacity += SCULPT_VERTEX_NEIGHBOR_FIXED_CAPACITY;

    if (iter->neighbors == iter->neighbors_fixed) {
      iter->neighbors = (struct _SculptNeighborRef *)MEM_mallocN(
          iter->capacity * sizeof(*iter->neighbors), "neighbor array");
      iter->neighbor_indices = (int *)MEM_mallocN(iter->capacity * sizeof(*iter->neighbor_indices),
                                                  "neighbor array");

      memcpy((void *)iter->neighbors,
             (void *)iter->neighbors_fixed,
             sizeof(*iter->neighbors) * iter->size);
      memcpy((void *)iter->neighbor_indices,
             (void *)iter->neighbor_indices_fixed,
             sizeof(*iter->neighbor_indices) * iter->size);
    }
    else {
      iter->neighbors = (struct _SculptNeighborRef *)MEM_reallocN_id(
          iter->neighbors, iter->capacity * sizeof(*iter->neighbors), "neighbor array");
      iter->neighbor_indices = (int *)MEM_reallocN_id(iter->neighbor_indices,
                                                      iter->capacity *
                                                          sizeof(*iter->neighbor_indices),
                                                      "neighbor array");
    }
  }

  iter->neighbors[iter->size].vertex = neighbor;
  iter->neighbors[iter->size].edge = edge;
  iter->neighbor_indices[iter->size] = neighbor_index;
  iter->size++;
}

static void sculpt_vertex_neighbor_add_nocheck(SculptVertexNeighborIter *iter,
                                               PBVHVertRef neighbor,
                                               PBVHEdgeRef edge,
                                               int neighbor_index)
{
  if (iter->size >= iter->capacity) {
    iter->capacity += SCULPT_VERTEX_NEIGHBOR_FIXED_CAPACITY;

    if (iter->neighbors == iter->neighbors_fixed) {
      iter->neighbors = (struct _SculptNeighborRef *)MEM_mallocN(
          iter->capacity * sizeof(*iter->neighbors), "neighbor array");
      iter->neighbor_indices = (int *)MEM_mallocN(iter->capacity * sizeof(*iter->neighbor_indices),
                                                  "neighbor array");

      memcpy(iter->neighbors, iter->neighbors_fixed, sizeof(*iter->neighbors) * iter->size);

      memcpy(iter->neighbor_indices,
             iter->neighbor_indices_fixed,
             sizeof(*iter->neighbor_indices) * iter->size);
    }
    else {
      iter->neighbors = (struct _SculptNeighborRef *)MEM_reallocN_id(
          iter->neighbors, iter->capacity * sizeof(*iter->neighbors), "neighbor array");
      iter->neighbor_indices = (int *)MEM_reallocN_id(iter->neighbor_indices,
                                                      iter->capacity *
                                                          sizeof(*iter->neighbor_indices),
                                                      "neighbor array");
    }
  }

  iter->neighbors[iter->size].vertex = neighbor;
  iter->neighbors[iter->size].edge = edge;

  iter->neighbor_indices[iter->size] = neighbor_index;
  iter->size++;
}

static void sculpt_vertex_neighbors_get_bmesh(const SculptSession *ss,
                                              PBVHVertRef index,
                                              SculptVertexNeighborIter *iter)
{
  BMVert *v = (BMVert *)index.i;

  iter->is_duplicate = false;

  iter->size = 0;
  iter->num_duplicates = 0;
  iter->has_edge = true;
  iter->capacity = SCULPT_VERTEX_NEIGHBOR_FIXED_CAPACITY;
  iter->neighbors = iter->neighbors_fixed;
  iter->neighbor_indices = iter->neighbor_indices_fixed;
  iter->i = 0;
  iter->no_free = false;

  // cache profiling revealed a hotspot here, don't use BM_ITER
  BMEdge *e = v->e;

  if (!v->e) {
    return;
  }

  BMEdge *e2 = nullptr;

  do {
    BMVert *v2;
    e2 = BM_DISK_EDGE_NEXT(e, v);
    v2 = v == e->v1 ? e->v2 : e->v1;

    uint8_t flag = *BM_ELEM_CD_PTR<uint8_t *>(v2, ss->attrs.flags->bmesh_cd_offset);

    if (!(flag & SCULPTFLAG_VERT_FSET_HIDDEN)) {
      sculpt_vertex_neighbor_add_nocheck(iter,
                                         BKE_pbvh_make_vref((intptr_t)v2),
                                         BKE_pbvh_make_eref((intptr_t)e),
                                         BM_elem_index_get(v2));
    }
  } while ((e = e2) != v->e);

  if (ss->fake_neighbors.use_fake_neighbors) {
    int index = BM_elem_index_get(v);

    BLI_assert(ss->fake_neighbors.fake_neighbor_index != nullptr);
    if (ss->fake_neighbors.fake_neighbor_index[index].i != FAKE_NEIGHBOR_NONE) {
      sculpt_vertex_neighbor_add(iter,
                                 ss->fake_neighbors.fake_neighbor_index[index],
                                 BKE_pbvh_make_eref(PBVH_REF_NONE),
                                 ss->fake_neighbors.fake_neighbor_index[index].i);
    }
  }
}

static void sculpt_vertex_neighbors_get_faces(const SculptSession *ss,
                                              PBVHVertRef vertex,
                                              SculptVertexNeighborIter *iter)
{
  iter->size = 0;
  iter->num_duplicates = 0;
  iter->capacity = SCULPT_VERTEX_NEIGHBOR_FIXED_CAPACITY;
  iter->neighbors = iter->neighbors_fixed;
  iter->neighbor_indices = iter->neighbor_indices_fixed;
  iter->is_duplicate = false;
  iter->has_edge = true;
  iter->no_free = false;

  int *edges = (int *)BLI_array_alloca(edges, SCULPT_VERTEX_NEIGHBOR_FIXED_CAPACITY);
  int *unused_polys = (int *)BLI_array_alloca(unused_polys,
                                              SCULPT_VERTEX_NEIGHBOR_FIXED_CAPACITY * 2);
  bool heap_alloc = false;
  int len = SCULPT_VERTEX_NEIGHBOR_FIXED_CAPACITY;

  BKE_pbvh_pmap_to_edges(ss->pbvh, vertex, &edges, &len, &heap_alloc, &unused_polys);

  /* Length of array is now in len. */
  for (int i = 0; i < len; i++) {
    const int2 &e = ss->edges[edges[i]];
    int v2 = e[0] == vertex.i ? e[1] : e[0];

    sculpt_vertex_neighbor_add(iter, BKE_pbvh_make_vref(v2), BKE_pbvh_make_eref(edges[i]), v2);
  }

  if (heap_alloc) {
    MEM_freeN(unused_polys);
    MEM_freeN(edges);
  }

  if (ss->fake_neighbors.use_fake_neighbors) {
    BLI_assert(ss->fake_neighbors.fake_neighbor_index != nullptr);
    if (ss->fake_neighbors.fake_neighbor_index[vertex.i].i != FAKE_NEIGHBOR_NONE) {
      sculpt_vertex_neighbor_add(iter,
                                 ss->fake_neighbors.fake_neighbor_index[vertex.i],
                                 BKE_pbvh_make_eref(PBVH_REF_NONE),
                                 vertex.i);
    }
  }
}

static void sculpt_vertex_neighbors_get_faces_vemap(const SculptSession *ss,
                                                    PBVHVertRef vertex,
                                                    SculptVertexNeighborIter *iter)
{
  iter->size = 0;
  iter->num_duplicates = 0;
  iter->capacity = SCULPT_VERTEX_NEIGHBOR_FIXED_CAPACITY;
  iter->neighbors = iter->neighbors_fixed;
  iter->neighbor_indices = iter->neighbor_indices_fixed;
  iter->is_duplicate = false;
  iter->no_free = false;

  for (int edge : ss->vemap[vertex.i]) {
    const int2 &e = ss->edges[edge];

    unsigned int v = e[0] == (unsigned int)vertex.i ? e[1] : e[0];
    int8_t flag = vertex_attr_get<uint8_t>(vertex, ss->attrs.flags);

    if (flag & SCULPTFLAG_VERT_FSET_HIDDEN) {
      /* Skip connectivity from hidden faces. */
      continue;
    }

    sculpt_vertex_neighbor_add_nocheck(iter, BKE_pbvh_make_vref(v), BKE_pbvh_make_eref(edge), v);
  }

  if (ss->fake_neighbors.use_fake_neighbors) {
    BLI_assert(ss->fake_neighbors.fake_neighbor_index != nullptr);
    if (ss->fake_neighbors.fake_neighbor_index[vertex.i].i != FAKE_NEIGHBOR_NONE) {
      sculpt_vertex_neighbor_add(iter,
                                 ss->fake_neighbors.fake_neighbor_index[vertex.i],
                                 BKE_pbvh_make_eref(PBVH_REF_NONE),
                                 ss->fake_neighbors.fake_neighbor_index[vertex.i].i);
    }
  }
}

static void sculpt_vertex_neighbors_get_grids(const SculptSession *ss,
                                              const PBVHVertRef vertex,
                                              const bool include_duplicates,
                                              SculptVertexNeighborIter *iter)
{
  int index = (int)vertex.i;

  /* TODO: optimize this. We could fill #SculptVertexNeighborIter directly,
   * maybe provide coordinate and mask pointers directly rather than converting
   * back and forth between #CCGElem and global index. */
  const CCGKey *key = BKE_pbvh_get_grid_key(ss->pbvh);
  const int grid_index = index / key->grid_area;
  const int vertex_index = index - grid_index * key->grid_area;

  SubdivCCGCoord coord{};
  coord.grid_index = grid_index;
  coord.x = vertex_index % key->grid_size;
  coord.y = vertex_index / key->grid_size;

  SubdivCCGNeighbors neighbors;
  BKE_subdiv_ccg_neighbor_coords_get(ss->subdiv_ccg, &coord, include_duplicates, &neighbors);

  iter->is_duplicate = include_duplicates;

  iter->size = 0;
  iter->num_duplicates = neighbors.num_duplicates;
  iter->capacity = SCULPT_VERTEX_NEIGHBOR_FIXED_CAPACITY;
  iter->neighbors = iter->neighbors_fixed;
  iter->neighbor_indices = iter->neighbor_indices_fixed;
  iter->no_free = false;

  for (int i = 0; i < neighbors.size; i++) {
    int idx = neighbors.coords[i].grid_index * key->grid_area +
              neighbors.coords[i].y * key->grid_size + neighbors.coords[i].x;

    sculpt_vertex_neighbor_add(
        iter, BKE_pbvh_make_vref(idx), BKE_pbvh_make_eref(PBVH_REF_NONE), idx);
  }

  if (ss->fake_neighbors.use_fake_neighbors) {
    BLI_assert(ss->fake_neighbors.fake_neighbor_index != nullptr);
    if (ss->fake_neighbors.fake_neighbor_index[index].i != FAKE_NEIGHBOR_NONE) {
      sculpt_vertex_neighbor_add(iter,
                                 ss->fake_neighbors.fake_neighbor_index[index],
                                 BKE_pbvh_make_eref(PBVH_REF_NONE),
                                 ss->fake_neighbors.fake_neighbor_index[index].i);
    }
  }

  if (neighbors.coords != neighbors.coords_fixed) {
    MEM_freeN(neighbors.coords);
  }
}

void SCULPT_vertex_neighbors_get(const SculptSession *ss,
                                 const PBVHVertRef vertex,
                                 const bool include_duplicates,
                                 SculptVertexNeighborIter *iter)
{
  iter->no_free = false;

  switch (BKE_pbvh_type(ss->pbvh)) {
    case PBVH_FACES:
      /* use vemap if it exists, so result is in disk cycle order */
      if (!ss->vemap.is_empty()) {
        blender::bke::pbvh::set_vemap(ss->pbvh, ss->vemap);
        sculpt_vertex_neighbors_get_faces_vemap(ss, vertex, iter);
      }
      else {
        sculpt_vertex_neighbors_get_faces(ss, vertex, iter);
      }
      return;
    case PBVH_BMESH:
      sculpt_vertex_neighbors_get_bmesh(ss, vertex, iter);
      return;
    case PBVH_GRIDS:
      sculpt_vertex_neighbors_get_grids(ss, vertex, include_duplicates, iter);
      return;
  }
}

static bool sculpt_check_boundary_vertex_in_base_mesh(const SculptSession *ss, const int index)
{
  return ss->vertex_info.boundary[index];
}

/* Utilities */

bool SCULPT_stroke_is_main_symmetry_pass(StrokeCache *cache)
{
  return cache->mirror_symmetry_pass == 0 && cache->radial_symmetry_pass == 0 &&
         cache->tile_pass == 0;
}

bool SCULPT_stroke_is_first_brush_step(StrokeCache *cache)
{
  return cache->first_time && cache->mirror_symmetry_pass == 0 &&
         cache->radial_symmetry_pass == 0 && cache->tile_pass == 0;
}

bool SCULPT_stroke_is_first_brush_step_of_symmetry_pass(StrokeCache *cache)
{
  return cache->first_time;
}

bool SCULPT_check_vertex_pivot_symmetry(const float vco[3], const float pco[3], const char symm)
{
  bool is_in_symmetry_area = true;
  for (int i = 0; i < 3; i++) {
    char symm_it = 1 << i;
    if (symm & symm_it) {
      if (pco[i] == 0.0f) {
        if (vco[i] > 0.0f) {
          is_in_symmetry_area = false;
        }
      }
      if (vco[i] * pco[i] < 0.0f) {
        is_in_symmetry_area = false;
      }
    }
  }
  return is_in_symmetry_area;
}

struct NearestVertexData {
  PBVHVertRef nearest_vertex;
  float nearest_vertex_distance_sq;
};

static void nearest_vertex_get_node(PBVH *pbvh,
                                    const float nearest_vertex_search_co[3],
                                    const float max_distance_sq,
                                    PBVHNode *node,
                                    NearestVertexData *nvtd)
{
  PBVHVertexIter vd;
  BKE_pbvh_vertex_iter_begin (pbvh, node, vd, PBVH_ITER_UNIQUE) {
    float distance_squared = len_squared_v3v3(vd.co, nearest_vertex_search_co);
    if (distance_squared < nvtd->nearest_vertex_distance_sq && distance_squared < max_distance_sq)
    {
      nvtd->nearest_vertex = vd.vertex;
      nvtd->nearest_vertex_distance_sq = distance_squared;
    }
  }
  BKE_pbvh_vertex_iter_end;
}

PBVHVertRef SCULPT_nearest_vertex_get(
    Sculpt *sd, Object *ob, const float co[3], float max_distance, bool use_original)
{
  using namespace blender;
  SculptSession *ss = ob->sculpt;

  SculptSearchSphereData data{};
  data.sd = sd;
  data.radius_squared = max_distance * max_distance;
  data.original = use_original;
  data.center = co;

  Vector<PBVHNode *> nodes = blender::bke::pbvh::search_gather(
      ss->pbvh, [&](PBVHNode &node) { return SCULPT_search_sphere(&node, &data); });
  if (nodes.is_empty()) {
    return BKE_pbvh_make_vref(PBVH_REF_NONE);
  }

  const float max_distance_sq = max_distance * max_distance;

  return threading::parallel_reduce(
             nodes.index_range(),
             1,
             NearestVertexData{{PBVH_REF_NONE}, FLT_MAX},
             [&](const IndexRange range, NearestVertexData nearest) {
               for (const int i : range) {
                 nearest_vertex_get_node(ss->pbvh, co, max_distance_sq, nodes[i], &nearest);
               }
               return nearest;
             },
             [](const NearestVertexData a, const NearestVertexData b) {
               return a.nearest_vertex_distance_sq < b.nearest_vertex_distance_sq ? a : b;
             })
      .nearest_vertex;
}

bool SCULPT_is_symmetry_iteration_valid(char i, char symm)
{
  return i == 0 || (symm & i && (symm != 5 || i != 3) && (symm != 6 || !ELEM(i, 3, 5)));
}

bool SCULPT_is_vertex_inside_brush_radius_symm(const float vertex[3],
                                               const float br_co[3],
                                               float radius,
                                               char symm)
{
  for (char i = 0; i <= symm; ++i) {
    if (!SCULPT_is_symmetry_iteration_valid(i, symm)) {
      continue;
    }
    float location[3];
    flip_v3_v3(location, br_co, ePaintSymmetryFlags(i));
    if (len_squared_v3v3(location, vertex) < radius * radius) {
      return true;
    }
  }
  return false;
}

void SCULPT_tag_update_overlays(bContext *C)
{
  ARegion *region = CTX_wm_region(C);
  ED_region_tag_redraw(region);

  Object *ob = CTX_data_active_object(C);
  WM_event_add_notifier(C, NC_OBJECT | ND_DRAW, ob);

  DEG_id_tag_update(&ob->id, ID_RECALC_SHADING);

  RegionView3D *rv3d = CTX_wm_region_view3d(C);
  if (!BKE_sculptsession_use_pbvh_draw(ob, rv3d)) {
    DEG_id_tag_update(&ob->id, ID_RECALC_GEOMETRY);
  }
}

/** \} */

/* -------------------------------------------------------------------- */
/** \name Sculpt Flood Fill API
 *
 * Iterate over connected vertices, starting from one or more initial vertices.
 * \{ */

void SCULPT_floodfill_init(SculptSession *ss, SculptFloodFill *flood)
{
  int vertex_count = SCULPT_vertex_count_get(ss);
  SCULPT_vertex_random_access_ensure(ss);

  flood->queue = BLI_gsqueue_new(sizeof(intptr_t));
  flood->visited_verts = BLI_BITMAP_NEW(vertex_count, "visited verts");
}

void SCULPT_floodfill_add_initial(SculptFloodFill *flood, PBVHVertRef vertex)
{
  BLI_gsqueue_push(flood->queue, &vertex);
}

void SCULPT_floodfill_add_and_skip_initial(SculptSession *ss,
                                           SculptFloodFill *flood,
                                           PBVHVertRef vertex)
{
  BLI_gsqueue_push(flood->queue, &vertex);
  BLI_BITMAP_ENABLE(flood->visited_verts, BKE_pbvh_vertex_to_index(ss->pbvh, vertex));
}

void SCULPT_floodfill_add_initial_with_symmetry(Sculpt *sd,
                                                Object *ob,
                                                SculptSession *ss,
                                                SculptFloodFill *flood,
                                                PBVHVertRef vertex,
                                                float radius)
{
  /* Add active vertex and symmetric vertices to the queue. */
  const char symm = SCULPT_mesh_symmetry_xyz_get(ob);
  for (char i = 0; i <= symm; ++i) {
    if (!SCULPT_is_symmetry_iteration_valid(i, symm)) {
      continue;
    }
    PBVHVertRef v = {PBVH_REF_NONE};

    if (i == 0) {
      v = vertex;
    }
    else if (radius > 0.0f) {
      float radius_squared = (radius == FLT_MAX) ? FLT_MAX : radius * radius;
      float location[3];
      flip_v3_v3(location, SCULPT_vertex_co_get(ss, vertex), ePaintSymmetryFlags(i));
      v = SCULPT_nearest_vertex_get(sd, ob, location, radius_squared, false);
    }

    if (v.i != PBVH_REF_NONE) {
      SCULPT_floodfill_add_initial(flood, v);
    }
  }
}

void SCULPT_floodfill_add_active(
    Sculpt *sd, Object *ob, SculptSession *ss, SculptFloodFill *flood, float radius)
{
  /* Add active vertex and symmetric vertices to the queue. */
  const char symm = SCULPT_mesh_symmetry_xyz_get(ob);
  for (char i = 0; i <= symm; ++i) {
    if (!SCULPT_is_symmetry_iteration_valid(i, symm)) {
      continue;
    }

    PBVHVertRef v = {PBVH_REF_NONE};

    if (i == 0) {
      v = SCULPT_active_vertex_get(ss);
    }
    else if (radius > 0.0f) {
      float location[3];
      flip_v3_v3(location, SCULPT_active_vertex_co_get(ss), ePaintSymmetryFlags(i));
      v = SCULPT_nearest_vertex_get(sd, ob, location, radius, false);
    }

    if (v.i != PBVH_REF_NONE) {
      SCULPT_floodfill_add_initial(flood, v);
    }
  }
}

void SCULPT_floodfill_execute(SculptSession *ss,
                              SculptFloodFill *flood,
                              bool (*func)(SculptSession *ss,
                                           PBVHVertRef from_v,
                                           PBVHVertRef to_v,
                                           bool is_duplicate,
                                           void *userdata),
                              void *userdata)
{
  while (!BLI_gsqueue_is_empty(flood->queue)) {
    PBVHVertRef from_v;

    BLI_gsqueue_pop(flood->queue, &from_v);
    SculptVertexNeighborIter ni;
    SCULPT_VERTEX_DUPLICATES_AND_NEIGHBORS_ITER_BEGIN (ss, from_v, ni) {
      const PBVHVertRef to_v = ni.vertex;
      int to_v_i = BKE_pbvh_vertex_to_index(ss->pbvh, to_v);

      if (BLI_BITMAP_TEST(flood->visited_verts, to_v_i)) {
        continue;
      }

      if (!SCULPT_vertex_visible_get(ss, to_v)) {
        continue;
      }

      BLI_BITMAP_ENABLE(flood->visited_verts, BKE_pbvh_vertex_to_index(ss->pbvh, to_v));

      if (func(ss, from_v, to_v, ni.is_duplicate, userdata)) {
        BLI_gsqueue_push(flood->queue, &to_v);
      }
    }
    SCULPT_VERTEX_NEIGHBORS_ITER_END(ni);
  }
}

void SCULPT_floodfill_free(SculptFloodFill *flood)
{
  MEM_SAFE_FREE(flood->visited_verts);
  BLI_gsqueue_free(flood->queue);
  flood->queue = nullptr;
}

/** \} */

/* -------------------------------------------------------------------- */
/** \name Tool Capabilities
 *
 * Avoid duplicate checks, internal logic only,
 * share logic with #rna_def_sculpt_capabilities where possible.
 * \{ */

static bool sculpt_tool_needs_original(const char sculpt_tool)
{
  return ELEM(sculpt_tool,
              SCULPT_TOOL_GRAB,
              SCULPT_TOOL_ROTATE,
              SCULPT_TOOL_THUMB,
              SCULPT_TOOL_LAYER,
              SCULPT_TOOL_DRAW_SHARP,
              SCULPT_TOOL_ELASTIC_DEFORM,
              SCULPT_TOOL_SMOOTH,
              SCULPT_TOOL_BOUNDARY,
              SCULPT_TOOL_POSE,
              SCULPT_TOOL_PAINT);
}

static bool sculpt_tool_is_proxy_used(const char sculpt_tool)
{
  return ELEM(sculpt_tool,
              SCULPT_TOOL_SMOOTH,
              SCULPT_TOOL_LAYER,
              SCULPT_TOOL_POSE,
              SCULPT_TOOL_DISPLACEMENT_SMEAR,
              SCULPT_TOOL_BOUNDARY,
              SCULPT_TOOL_CLOTH,
              SCULPT_TOOL_PAINT,
              SCULPT_TOOL_SMEAR,
              SCULPT_TOOL_DRAW_FACE_SETS);
}

static bool sculpt_brush_use_topology_rake(const SculptSession *ss, const Brush *brush)
{
  return SCULPT_TOOL_HAS_TOPOLOGY_RAKE(brush->sculpt_tool) &&
         (brush->topology_rake_factor > 0.0f) && (ss->bm != nullptr);
}

/**
 * Test whether the #StrokeCache.sculpt_normal needs update in #do_brush_action
 */
static int sculpt_brush_needs_normal(const SculptSession *ss, Sculpt *sd, const Brush *brush)
{
  const MTex *mask_tex = BKE_brush_mask_texture_get(brush, OB_MODE_SCULPT);
  return ((SCULPT_TOOL_HAS_NORMAL_WEIGHT(brush->sculpt_tool) &&
           (ss->cache->normal_weight > 0.0f)) ||
          SCULPT_automasking_needs_normal(ss, sd, brush) ||
          ELEM(brush->sculpt_tool,
               SCULPT_TOOL_BLOB,
               SCULPT_TOOL_CREASE,
               SCULPT_TOOL_DRAW,
               SCULPT_TOOL_DRAW_SHARP,
               SCULPT_TOOL_CLOTH,
               SCULPT_TOOL_LAYER,
               SCULPT_TOOL_NUDGE,
               SCULPT_TOOL_ROTATE,
               SCULPT_TOOL_ELASTIC_DEFORM,
               SCULPT_TOOL_THUMB) ||

          (mask_tex->brush_map_mode == MTEX_MAP_MODE_AREA)) ||
         sculpt_brush_use_topology_rake(ss, brush) ||
         BKE_brush_has_cube_tip(brush, PAINT_MODE_SCULPT);
}

static bool sculpt_brush_needs_rake_rotation(const Brush *brush)
{
  return SCULPT_TOOL_HAS_RAKE(brush->sculpt_tool) && (brush->rake_factor != 0.0f);
}

/** \} */

/* -------------------------------------------------------------------- */
/** \name Sculpt Init/Update
 * \{ */

enum StrokeFlags {
  CLIP_X = 1,
  CLIP_Y = 2,
  CLIP_Z = 4,
};

void SCULPT_orig_vert_data_init(SculptOrigVertData *data,
                                Object *ob,
                                PBVHNode * /*node*/,
                                SculptUndoType type)
{
  SculptSession *ss = ob->sculpt;
  BMesh *bm = ss->bm;

  data->ss = ss;
  data->datatype = type;

  if (bm) {
    data->bm_log = ss->bm_log;
  }
}

/**
 * DEPRECATED use Update a #SculptOrigVertData for a particular vertex from the PBVH iterator.
 */
void SCULPT_orig_vert_data_update(SculptSession *ss,
                                  SculptOrigVertData *orig_data,
                                  PBVHVertRef vertex)
{
  float *co = nullptr, *no = nullptr, *color = nullptr, *mask = nullptr;

  get_original_vertex(ss, vertex, &co, &no, &color, &mask);

  if (orig_data->datatype == SCULPT_UNDO_COORDS) {
    orig_data->co = co;
    orig_data->no = no;
  }
  else if (orig_data->datatype == SCULPT_UNDO_COLOR) {
    orig_data->col = color;
  }
  else if (orig_data->datatype == SCULPT_UNDO_MASK) {
    orig_data->mask = *mask;
  }
}

static void sculpt_rake_data_update(SculptRakeData *srd, const float co[3])
{
  float rake_dist = len_v3v3(srd->follow_co, co);
  if (rake_dist > srd->follow_dist) {
    interp_v3_v3v3(srd->follow_co, srd->follow_co, co, rake_dist - srd->follow_dist);
  }
}

/** \} */

/* -------------------------------------------------------------------- */
/** \name Sculpt Dynamic Topology
 * \{ */

bool SCULPT_stroke_is_dynamic_topology(const SculptSession *ss,
                                       const Sculpt *sd,
                                       const Brush *brush)
{
  return ((BKE_pbvh_type(ss->pbvh) == PBVH_BMESH) && SCULPT_TOOL_HAS_DYNTOPO(brush->sculpt_tool) &&
          !(brush->dyntopo.flag & DYNTOPO_DISABLED) && (sd->flags & SCULPT_DYNTOPO_ENABLED));
}

/** \} */

/* -------------------------------------------------------------------- */
/** \name Sculpt Paint Mesh
 * \{ */

static void paint_mesh_restore_node(Object *ob,
                                    const SculptUndoType type,
                                    const SculptMaskWriteInfo mask_write,
                                    PBVHNode *node)
{

  SculptSession *ss = ob->sculpt;

  switch (type) {
    case SCULPT_UNDO_MASK:
      BKE_pbvh_node_mark_update_mask(node);
      break;
    case SCULPT_UNDO_COLOR:
      BKE_pbvh_node_mark_update_color(node);
      break;
    case SCULPT_UNDO_FACE_SETS:
      BKE_pbvh_node_mark_update_face_sets(node);
      break;
    case SCULPT_UNDO_COORDS:
      BKE_pbvh_node_mark_update(node);
      break;
    default:
      break;
  }

  PBVHVertexIter vd;

<<<<<<< HEAD
  bool modified = false;

  if (!ss->bm && type & SCULPT_UNDO_FACE_SETS) {
    SculptUndoNode *unode = SCULPT_undo_get_node(node, SCULPT_UNDO_FACE_SETS);

    SculptOrigFaceData orig_face_data;
    SCULPT_orig_face_data_unode_init(&orig_face_data, ob, unode);

    PBVHFaceIter fd;
    BKE_pbvh_face_iter_begin (ss->pbvh, node, fd) {
      SCULPT_orig_face_data_update(&orig_face_data, &fd);

      if (fd.face_set) {
        *fd.face_set = orig_face_data.face_set;
=======
  switch (type) {
    case SCULPT_UNDO_MASK: {
      switch (BKE_pbvh_type(ss->pbvh)) {
        case PBVH_FACES: {
          blender::array_utils::scatter(unode->mask.as_span(),
                                        BKE_pbvh_node_get_unique_vert_indices(node),
                                        {mask_write.layer, ss->totvert});
          break;
        }
        case PBVH_BMESH: {
          PBVHVertexIter vd;
          BKE_pbvh_vertex_iter_begin (ss->pbvh, node, vd, PBVH_ITER_UNIQUE) {
            const float orig_mask = BM_log_original_mask(ss->bm_log, vd.bm_vert);
            BM_ELEM_CD_SET_FLOAT(vd.bm_vert, mask_write.bm_offset, orig_mask);
          }
          BKE_pbvh_vertex_iter_end;
          break;
        }
        case PBVH_GRIDS: {
          PBVHVertexIter vd;
          BKE_pbvh_vertex_iter_begin (ss->pbvh, node, vd, PBVH_ITER_UNIQUE) {
            *CCG_elem_mask(&vd.key, vd.grid) = unode->mask[vd.i];
            break;
          }
          BKE_pbvh_vertex_iter_end;
          break;
        }
>>>>>>> f97580f6
      }
    }

    BKE_pbvh_face_iter_end(fd);

    if (!(type & ~SCULPT_UNDO_FACE_SETS)) {
      return;
    }
  }

  BKE_pbvh_vertex_iter_begin (ss->pbvh, node, vd, PBVH_ITER_UNIQUE) {
    SCULPT_vertex_check_origdata(ss, vd.vertex);
    float *origco = vertex_attr_ptr<float>(vd.vertex, ss->attrs.orig_co);

    if (type & SCULPT_UNDO_COORDS) {
      if (len_squared_v3v3(vd.co, origco) > FLT_EPSILON) {
        modified = true;
      }

      copy_v3_v3(vd.co, origco);
      if (vd.is_mesh) {
        BKE_pbvh_vert_tag_update_normal(ss->pbvh, vd.vertex);
      }
    }
<<<<<<< HEAD

    if ((type & SCULPT_UNDO_MASK) && ss->attrs.orig_mask) {
      float origmask = vertex_attr_get<float>(vd.vertex, ss->attrs.orig_mask);

      if ((vd.mask - origmask) * (vd.mask - origmask) > FLT_EPSILON) {
        modified = true;
      }

      SCULPT_mask_vert_set(BKE_pbvh_type(ss->pbvh), mask_write, origmask, vd);
=======
    case SCULPT_UNDO_FACE_SETS: {
      const Span<int> face_sets = unode->face_sets;
      ss->face_sets = BKE_sculpt_face_sets_ensure(ob);
      switch (BKE_pbvh_type(ss->pbvh)) {
        case PBVH_FACES:
        case PBVH_GRIDS: {
          const Span<int> faces = unode->face_indices;
          blender::array_utils::scatter(face_sets, faces, {ss->face_sets, ss->faces_num});
          break;
        }
        case PBVH_BMESH: {
          BMesh *bm = BKE_pbvh_get_bmesh(ss->pbvh);
          const int offset = CustomData_get_offset_named(
              &bm->pdata, CD_PROP_INT32, ".sculpt_face_set");
          int i = 0;
          for (BMFace *face : BKE_pbvh_bmesh_node_faces(node)) {
            BM_ELEM_CD_SET_INT(face, offset, face_sets[i]);
            i++;
          }
          break;
        }
      }
      BKE_pbvh_node_mark_update_face_sets(node);
      break;
>>>>>>> f97580f6
    }

    if ((type & SCULPT_UNDO_COLOR) && ss->attrs.orig_color) {
      float *origcolor = vertex_attr_ptr<float>(vd.vertex, ss->attrs.orig_color);
      float color[4];

      if (SCULPT_has_colors(ss)) {
        SCULPT_vertex_color_get(ss, vd.vertex, color);

        if (len_squared_v4v4(color, origcolor) > FLT_EPSILON) {
          modified = true;
        }

        SCULPT_vertex_color_set(ss, vd.vertex, origcolor);
      }
    }
  }
  BKE_pbvh_vertex_iter_end;

  if (modified && (type & SCULPT_UNDO_COORDS)) {
    BKE_pbvh_node_mark_update(node);
  }
}

static void paint_mesh_restore_co(Sculpt *sd, Object *ob)
{
  SculptSession *ss = ob->sculpt;
  Brush *brush = BKE_paint_brush(&sd->paint);

  float radius = (brush->flag & BRUSH_ANCHORED) ?
                     1.25 * max_ff(ss->cache->last_anchored_radius, ss->cache->radius) :
                     ss->cache->radius;

  if (brush->flag & BRUSH_DRAG_DOT) {
    radius = max_ff(radius, ss->cache->initial_radius) * 1.25f;
  }

  Vector<PBVHNode *> nodes = sculpt_pbvh_gather_generic(ob, sd, brush, true, radius);

  SculptUndoType type = (SculptUndoType)0;

  switch (SCULPT_get_tool(ss, brush)) {
    case SCULPT_TOOL_MASK:
      type |= SCULPT_UNDO_MASK;
      break;
    case SCULPT_TOOL_PAINT:
    case SCULPT_TOOL_SMEAR:
      type |= SCULPT_UNDO_COLOR;
      break;
    case SCULPT_TOOL_DRAW_FACE_SETS:
      type = ss->cache->alt_smooth ? SCULPT_UNDO_COORDS : SCULPT_UNDO_FACE_SETS;
      break;
    default:
      type |= SCULPT_UNDO_COORDS;
      break;
  }

  SculptMaskWriteInfo mask_write;
  if (type == SCULPT_UNDO_MASK) {
    mask_write = SCULPT_mask_get_for_write(ss);
  }

  blender::threading::parallel_for(nodes.index_range(), 1, [&](const IndexRange range) {
    for (const int i : range) {
      paint_mesh_restore_node(ob, type, mask_write, nodes[i]);
    }
  });
}

/*** BVH Tree ***/

static void sculpt_extend_redraw_rect_previous(Object *ob, rcti *rect)
{
  /* Expand redraw \a rect with redraw \a rect from previous step to
   * prevent partial-redraw issues caused by fast strokes. This is
   * needed here (not in sculpt_flush_update) as it was before
   * because redraw rectangle should be the same in both of
   * optimized PBVH draw function and 3d view redraw, if not -- some
   * mesh parts could disappear from screen (sergey). */
  SculptSession *ss = ob->sculpt;

  if (!ss->cache) {
    return;
  }

  if (BLI_rcti_is_empty(&ss->cache->previous_r)) {
    return;
  }

  BLI_rcti_union(rect, &ss->cache->previous_r);
}

bool SCULPT_get_redraw_rect(ARegion *region, RegionView3D *rv3d, Object *ob, rcti *rect)
{
  PBVH *pbvh = ob->sculpt->pbvh;
  float bb_min[3], bb_max[3];

  if (!pbvh) {
    return false;
  }

  BKE_pbvh_redraw_BB(pbvh, bb_min, bb_max);

  /* Convert 3D bounding box to screen space. */
  if (!paint_convert_bb_to_rect(rect, bb_min, bb_max, region, rv3d, ob)) {
    return false;
  }

  return true;
}

void ED_sculpt_redraw_planes_get(float planes[4][4], ARegion *region, Object *ob)
{
  PBVH *pbvh = ob->sculpt->pbvh;
  /* Copy here, original will be used below. */
  rcti rect = ob->sculpt->cache->current_r;

  sculpt_extend_redraw_rect_previous(ob, &rect);

  paint_calc_redraw_planes(planes, region, ob, &rect);

  /* We will draw this \a rect, so now we can set it as the previous partial \a rect.
   * Note that we don't update with the union of previous/current (\a rect), only with
   * the current. Thus we avoid the rectangle needlessly growing to include
   * all the stroke area. */
  ob->sculpt->cache->previous_r = ob->sculpt->cache->current_r;

  /* Clear redraw flag from nodes. */
  if (pbvh) {
    BKE_pbvh_update_bounds(pbvh, PBVH_UpdateRedraw);
  }
}

/************************ Brush Testing *******************/

SculptBrushTestFn SCULPT_brush_test_init(const SculptSession *ss, SculptBrushTest *test)
{
  RegionView3D *rv3d = ss->cache ? ss->cache->vc->rv3d : ss->rv3d;
  View3D *v3d = ss->cache ? ss->cache->vc->v3d : ss->v3d;

  test->radius_squared = ss->cache ? ss->cache->radius_squared :
                                     ss->cursor_radius * ss->cursor_radius;
  test->radius = sqrtf(test->radius_squared);

  if (ss->cache) {
    copy_v3_v3(test->location, ss->cache->location);
    test->mirror_symmetry_pass = ss->cache->mirror_symmetry_pass;
    test->radial_symmetry_pass = ss->cache->radial_symmetry_pass;
    copy_m4_m4(test->symm_rot_mat_inv, ss->cache->symm_rot_mat_inv);
  }
  else {
    copy_v3_v3(test->location, ss->cursor_location);
    test->mirror_symmetry_pass = ePaintSymmetryFlags(0);
    test->radial_symmetry_pass = 0;
    unit_m4(test->symm_rot_mat_inv);
  }

  /* Just for initialize. */
  test->dist = 0.0f;

  /* Only for 2D projection. */
  zero_v4(test->plane_view);
  zero_v4(test->plane_tool);

  if (RV3D_CLIPPING_ENABLED(v3d, rv3d)) {
    test->clip_rv3d = rv3d;
  }
  else {
    test->clip_rv3d = nullptr;
  }

  test->falloff_shape = PAINT_FALLOFF_SHAPE_SPHERE;
  return SCULPT_brush_test_sphere_sq;
}

SculptBrushTestFn SCULPT_brush_test_init_ex(const SculptSession *ss,
                                            SculptBrushTest *test,
                                            char falloff_shape,
                                            float tip_roundness,
                                            float tip_scale_x)
{
  SCULPT_brush_test_init_with_falloff_shape(ss, test, falloff_shape);

  test->tip_roundness = tip_roundness;
  test->tip_scale_x = tip_scale_x;
  test->test_cube_z = true;

  /* XXX this is likely wrong. */
  if (ss->cache) {
    copy_m4_m4(test->cube_matrix, ss->cache->brush_local_mat);
  }
  else {
    test->cube_matrix[0][0] = test->cube_matrix[1][1] = test->cube_matrix[2][2] =
        test->cube_matrix[3][3] = 1.0f;
  }

  mul_v3_fl(test->cube_matrix[0], tip_scale_x);

  return SCULPT_brush_test;
}

bool SCULPT_brush_test(SculptBrushTest *test, const float co[3])
{
  if (test->tip_roundness >= 1.0f) {
    return SCULPT_brush_test_sphere_sq(test, co);
  }

  bool ret = SCULPT_brush_test_cube(test,
                                    co,
                                    test->cube_matrix,
                                    test->tip_roundness,
                                    test->tip_scale_x,
                                    test->falloff_shape != PAINT_FALLOFF_SHAPE_TUBE);

  test->dist *= test->dist;

  return ret;
}

BLI_INLINE bool sculpt_brush_test_clipping(const SculptBrushTest *test, const float co[3])
{
  RegionView3D *rv3d = test->clip_rv3d;
  if (!rv3d) {
    return false;
  }
  float symm_co[3];
  flip_v3_v3(symm_co, co, test->mirror_symmetry_pass);
  if (test->radial_symmetry_pass) {
    mul_m4_v3(test->symm_rot_mat_inv, symm_co);
  }
  return ED_view3d_clipping_test(rv3d, symm_co, true);
}

bool SCULPT_brush_test_sphere(SculptBrushTest *test, const float co[3])
{
  float distsq = len_squared_v3v3(co, test->location);

  if (distsq > test->radius_squared) {
    return false;
  }

  if (sculpt_brush_test_clipping(test, co)) {
    return false;
  }

  test->dist = sqrtf(distsq);
  return true;
}

bool SCULPT_brush_test_sphere_sq(SculptBrushTest *test, const float co[3])
{
  float distsq = len_squared_v3v3(co, test->location);

  if (distsq > test->radius_squared) {
    return false;
  }
  if (sculpt_brush_test_clipping(test, co)) {
    return false;
  }
  test->dist = distsq;
  return true;
}

bool SCULPT_brush_test_sphere_fast(const SculptBrushTest *test, const float co[3])
{
  if (sculpt_brush_test_clipping(test, co)) {
    return false;
  }
  return len_squared_v3v3(co, test->location) <= test->radius_squared;
}

bool SCULPT_brush_test_circle_sq(SculptBrushTest *test, const float co[3])
{
  float co_proj[3];
  closest_to_plane_normalized_v3(co_proj, test->plane_view, co);
  float distsq = len_squared_v3v3(co_proj, test->location);

  if (distsq > test->radius_squared) {
    return false;
  }

  if (sculpt_brush_test_clipping(test, co)) {
    return false;
  }

  test->dist = distsq;
  return true;
}

bool SCULPT_brush_test_cube(SculptBrushTest *test,
                            const float co[3],
                            const float local[4][4],
                            const float roundness,
                            const float /*tip_scale_x*/,
                            bool test_z)
{
  float side = 1.0f;
  float local_co[3];

  if (sculpt_brush_test_clipping(test, co)) {
    return false;
  }

  mul_v3_m4v3(local_co, local, co);

  local_co[0] = fabsf(local_co[0]);
  local_co[1] = fabsf(local_co[1]);
  local_co[2] = fabsf(local_co[2]);

  /* Keep the square and circular brush tips the same size. */
  side += (1.0f - side) * roundness;

  const float hardness = 1.0f - roundness;
  const float constant_side = hardness * side;
  const float falloff_side = roundness * side;

  if (!(local_co[0] <= side && local_co[1] <= side && (local_co[2] <= side || !test_z))) {
    /* Outside the square. */
    return false;
  }
  if (min_ff(local_co[0], local_co[1]) > constant_side) {
    /* Corner, distance to the center of the corner circle. */
    float r_point[3];
    copy_v3_fl(r_point, constant_side);
    test->dist = len_v2v2(r_point, local_co) / falloff_side;
    return true;
  }
  if (max_ff(local_co[0], local_co[1]) > constant_side) {
    /* Side, distance to the square XY axis. */
    test->dist = (max_ff(local_co[0], local_co[1]) - constant_side) / falloff_side;
    return true;
  }

  /* Inside the square, constant distance. */
  test->dist = 0.0f;
  return true;
}

SculptBrushTestFn SCULPT_brush_test_init_with_falloff_shape(const SculptSession *ss,
                                                            SculptBrushTest *test,
                                                            char falloff_shape)
{
  if (!ss->cache && !ss->filter_cache) {
    falloff_shape = PAINT_FALLOFF_SHAPE_SPHERE;
  }

  test->falloff_shape = falloff_shape;

  SCULPT_brush_test_init(ss, test);
  SculptBrushTestFn sculpt_brush_test_sq_fn;
  if (falloff_shape == PAINT_FALLOFF_SHAPE_SPHERE) {
    sculpt_brush_test_sq_fn = SCULPT_brush_test_sphere_sq;
  }
  else {
    float view_normal[3];

    if (ss->cache) {
      copy_v3_v3(view_normal, ss->cache->view_normal);
    }
    else {
      copy_v3_v3(view_normal, ss->filter_cache->view_normal);
    }

    /* PAINT_FALLOFF_SHAPE_TUBE */
    plane_from_point_normal_v3(test->plane_view, test->location, view_normal);
    sculpt_brush_test_sq_fn = SCULPT_brush_test_circle_sq;
  }
  return sculpt_brush_test_sq_fn;
}

const float *SCULPT_brush_frontface_normal_from_falloff_shape(const SculptSession *ss,
                                                              char falloff_shape)
{
  if (falloff_shape == PAINT_FALLOFF_SHAPE_SPHERE) {
    return ss->cache->sculpt_normal_symm;
  }
  /* PAINT_FALLOFF_SHAPE_TUBE */
  return ss->cache->view_normal;
}

static float frontface(const Brush *br,
                       const float sculpt_normal[3],
                       const float no[3],
                       const float fno[3])
{
  if (!(br->flag & BRUSH_FRONTFACE)) {
    return 1.0f;
  }

  float dot;
  if (no) {
    dot = dot_v3v3(no, sculpt_normal);
  }
  else {
    dot = dot_v3v3(fno, sculpt_normal);
  }
  return dot > 0.0f ? dot : 0.0f;
}

#if 0

static bool sculpt_brush_test_cyl(SculptBrushTest *test,
                                  float co[3],
                                  float location[3],
                                  const float area_no[3])
{
  if (sculpt_brush_test_sphere_fast(test, co)) {
    float t1[3], t2[3], t3[3], dist;

    sub_v3_v3v3(t1, location, co);
    sub_v3_v3v3(t2, x2, location);

    cross_v3_v3v3(t3, area_no, t1);

    dist = len_v3(t3) / len_v3(t2);

    test->dist = dist;

    return true;
  }

  return false;
}

#endif

/* ===== Sculpting =====
 */

static float calc_overlap(StrokeCache *cache,
                          const ePaintSymmetryFlags symm,
                          const char axis,
                          const float angle)
{
  float mirror[3];
  float distsq;

  flip_v3_v3(mirror, cache->true_location, symm);

  if (axis != 0) {
    float mat[3][3];
    axis_angle_to_mat3_single(mat, axis, angle);
    mul_m3_v3(mat, mirror);
  }

  distsq = len_squared_v3v3(mirror, cache->true_location);

  if (distsq <= 4.0f * (cache->radius_squared)) {
    return (2.0f * (cache->radius) - sqrtf(distsq)) / (2.0f * (cache->radius));
  }
  return 0.0f;
}

static float calc_radial_symmetry_feather(Sculpt *sd,
                                          StrokeCache *cache,
                                          const ePaintSymmetryFlags symm,
                                          const char axis)
{
  float overlap = 0.0f;

  for (int i = 1; i < sd->radial_symm[axis - 'X']; i++) {
    const float angle = 2.0f * M_PI * i / sd->radial_symm[axis - 'X'];
    overlap += calc_overlap(cache, symm, axis, angle);
  }

  return overlap;
}

static float calc_symmetry_feather(Sculpt *sd, StrokeCache *cache)
{
  if (!(sd->paint.symmetry_flags & PAINT_SYMMETRY_FEATHER)) {
    return 1.0f;
  }
  float overlap;
  const int symm = cache->symmetry;

  overlap = 0.0f;
  for (int i = 0; i <= symm; i++) {
    if (!SCULPT_is_symmetry_iteration_valid(i, symm)) {
      continue;
    }

    overlap += calc_overlap(cache, ePaintSymmetryFlags(i), 0, 0);

    overlap += calc_radial_symmetry_feather(sd, cache, ePaintSymmetryFlags(i), 'X');
    overlap += calc_radial_symmetry_feather(sd, cache, ePaintSymmetryFlags(i), 'Y');
    overlap += calc_radial_symmetry_feather(sd, cache, ePaintSymmetryFlags(i), 'Z');
  }
  return 1.0f / overlap;
}

/** \} */

/* -------------------------------------------------------------------- */
/** \name Calculate Normal and Center
 *
 * Calculate geometry surrounding the brush center.
 * (optionally using original coordinates).
 *
 * Functions are:
 * - #SCULPT_calc_area_center
 * - #SCULPT_calc_area_normal
 * - #SCULPT_calc_area_normal_and_center
 *
 * \note These are all _very_ similar, when changing one, check others.
 * \{ */

struct AreaNormalCenterData {
  /* 0 = towards view, 1 = flipped */
  float area_cos[2][3];
  float area_nos[2][3];
  int count_no[2];
  int count_co[2];
};

static void calc_area_normal_and_center_task(Object *ob,
                                             const Brush *brush,
                                             const bool use_area_nos,
                                             const bool use_area_cos,
                                             const bool has_bm_orco,
                                             PBVHNode *node,
                                             AreaNormalCenterData *anctd,
                                             bool &r_any_vertex_sampled)
{
  SculptSession *ss = ob->sculpt;

  PBVHVertexIter vd;
  SculptUndoNode *unode = nullptr;

  bool use_original = false;
  bool normal_test_r, area_test_r;

  if (ss->cache && !ss->cache->accum) {
    unode = SCULPT_undo_push_node(ob, node, SCULPT_UNDO_COORDS);
    use_original = (!unode->co.is_empty() || unode->bm_entry);
  }

  SculptBrushTest normal_test;
  SculptBrushTestFn sculpt_brush_normal_test_sq_fn = SCULPT_brush_test_init_ex(
      ss, &normal_test, (eBrushFalloffShape)brush->falloff_shape, 1.0f, 1.0f);

  /* Update the test radius to sample the normal using the normal radius of the brush. */
  if (brush->ob_mode == OB_MODE_SCULPT) {
    float test_radius = sqrtf(normal_test.radius_squared);
    test_radius *= brush->normal_radius_factor;
    normal_test.radius = test_radius;
    normal_test.radius_squared = test_radius * test_radius;
  }

  SculptBrushTest area_test;
  SculptBrushTestFn sculpt_brush_area_test_sq_fn = SCULPT_brush_test_init_ex(
      ss, &area_test, (eBrushFalloffShape)brush->falloff_shape, 1.0f, 1.0f);

  if (brush->ob_mode == OB_MODE_SCULPT) {
    float test_radius = sqrtf(area_test.radius_squared);
    /* Layer brush produces artifacts with normal and area radius */
    /* Enable area radius control only on Scrape for now */
    if (ELEM(SCULPT_get_tool(ss, brush), SCULPT_TOOL_SCRAPE, SCULPT_TOOL_FILL) &&
        brush->area_radius_factor > 0.0f)
    {
      test_radius *= brush->area_radius_factor;
      if (ss->cache && brush->flag2 & BRUSH_AREA_RADIUS_PRESSURE) {
        test_radius *= ss->cache->pressure;
      }
    }
    else {
      test_radius *= brush->normal_radius_factor;
    }
    area_test.radius = test_radius;
    area_test.radius_squared = test_radius * test_radius;
  }

  /* When the mesh is edited we can't rely on original coords
   * (original mesh may not even have verts in brush radius). */
  if (use_original && has_bm_orco) {
    PBVHTriBuf *tribuf = BKE_pbvh_bmesh_get_tris(ss->pbvh, node);

    for (PBVHTri &tri : tribuf->tris) {
      PBVHVertRef v1 = tribuf->verts[tri.v[0]];
      PBVHVertRef v2 = tribuf->verts[tri.v[1]];
      PBVHVertRef v3 = tribuf->verts[tri.v[2]];

      const float *co_tri[3] = {
          SCULPT_vertex_origco_get(ss, v1),
          SCULPT_vertex_origco_get(ss, v2),
          SCULPT_vertex_origco_get(ss, v3),
      };
      float co[3];

      closest_on_tri_to_point_v3(co, normal_test.location, UNPACK3(co_tri));

      normal_test_r = sculpt_brush_normal_test_sq_fn(&normal_test, co);
      area_test_r = sculpt_brush_area_test_sq_fn(&area_test, co);

      if (!normal_test_r && !area_test_r) {
        continue;
      }

      float no[3];
      int flip_index;

      normal_tri_v3(no, UNPACK3(co_tri));

      flip_index = (dot_v3v3(ss->cache->view_normal, no) <= 0.0f);
      if (use_area_cos && area_test_r) {
        /* Weight the coordinates towards the center. */
        float p = 1.0f - (sqrtf(area_test.dist) / area_test.radius);
        const float afactor = clamp_f(3.0f * p * p - 2.0f * p * p * p, 0.0f, 1.0f);

        float disp[3];
        sub_v3_v3v3(disp, co, area_test.location);
        mul_v3_fl(disp, 1.0f - afactor);
        add_v3_v3v3(co, area_test.location, disp);
        add_v3_v3(anctd->area_cos[flip_index], co);

        anctd->count_co[flip_index] += 1;
      }
      if (use_area_nos && normal_test_r) {
        /* Weight the normals towards the center. */
        float p = 1.0f - (sqrtf(normal_test.dist) / normal_test.radius);
        const float nfactor = clamp_f(3.0f * p * p - 2.0f * p * p * p, 0.0f, 1.0f);
        mul_v3_fl(no, nfactor);

        add_v3_v3(anctd->area_nos[flip_index], no);
        anctd->count_no[flip_index] += 1;
      }
    }
  }
  else {
    BKE_pbvh_vertex_iter_begin (ss->pbvh, node, vd, PBVH_ITER_UNIQUE) {
      float co[3];

      /* For bm_vert only. */
      float no_s[3];

      if (use_original) {
        copy_v3_v3(co, vertex_attr_ptr<float>(vd.vertex, ss->attrs.orig_co));
        copy_v3_v3(no_s, vertex_attr_ptr<float>(vd.vertex, ss->attrs.orig_no));
      }
      else {
        copy_v3_v3(co, vd.co);
      }

      normal_test_r = sculpt_brush_normal_test_sq_fn(&normal_test, co);
      area_test_r = sculpt_brush_area_test_sq_fn(&area_test, co);

      if (!normal_test_r && !area_test_r) {
        continue;
      }

      float no[3];
      int flip_index;

      r_any_vertex_sampled = true;

      if (use_original) {
        copy_v3_v3(no, no_s);
      }
      else {
        if (vd.no) {
          copy_v3_v3(no, vd.no);
        }
        else {
          copy_v3_v3(no, vd.fno);
        }
      }

      flip_index = (dot_v3v3(ss->cache ? ss->cache->view_normal : ss->cursor_view_normal, no) <=
                    0.0f);

      if (use_area_cos && area_test_r) {
        /* Weight the coordinates towards the center. */
        float p = 1.0f - (sqrtf(area_test.dist) / area_test.radius);
        const float afactor = clamp_f(3.0f * p * p - 2.0f * p * p * p, 0.0f, 1.0f);

        float disp[3];
        sub_v3_v3v3(disp, co, area_test.location);
        mul_v3_fl(disp, 1.0f - afactor);
        add_v3_v3v3(co, area_test.location, disp);

        add_v3_v3(anctd->area_cos[flip_index], co);
        anctd->count_co[flip_index] += 1;
      }
      if (use_area_nos && normal_test_r) {
        /* Weight the normals towards the center. */
        float p = 1.0f - (sqrtf(normal_test.dist) / normal_test.radius);
        const float nfactor = clamp_f(3.0f * p * p - 2.0f * p * p * p, 0.0f, 1.0f);
        mul_v3_fl(no, nfactor);

        add_v3_v3(anctd->area_nos[flip_index], no);
        anctd->count_no[flip_index] += 1;
      }
    }
    BKE_pbvh_vertex_iter_end;
  }
}

static AreaNormalCenterData calc_area_normal_and_center_reduce(const AreaNormalCenterData &a,
                                                               const AreaNormalCenterData &b)
{
  AreaNormalCenterData joined{};

  /* For flatten center. */
  add_v3_v3v3(joined.area_cos[0], a.area_cos[0], b.area_cos[0]);
  add_v3_v3v3(joined.area_cos[1], a.area_cos[1], b.area_cos[1]);

  /* For area normal. */
  add_v3_v3v3(joined.area_nos[0], a.area_nos[0], b.area_nos[0]);
  add_v3_v3v3(joined.area_nos[1], a.area_nos[1], b.area_nos[1]);

  /* Weights. */
  add_v2_v2v2_int(joined.count_no, a.count_no, b.count_no);
  add_v2_v2v2_int(joined.count_co, a.count_co, b.count_co);

  return joined;
}

void SCULPT_calc_area_center(Sculpt *sd, Object *ob, Span<PBVHNode *> nodes, float r_area_co[3])
{
  using namespace blender;
  const Brush *brush = BKE_paint_brush(&sd->paint);
  SculptSession *ss = ob->sculpt;
  const bool has_bm_orco = ss->bm;
  int n;

  bool any_vertex_sampled = false;

  const AreaNormalCenterData anctd = threading::parallel_reduce(
      nodes.index_range(),
      1,
      AreaNormalCenterData{},
      [&](const IndexRange range, AreaNormalCenterData anctd) {
        for (const int i : range) {
          calc_area_normal_and_center_task(
              ob, brush, false, true, has_bm_orco, nodes[i], &anctd, any_vertex_sampled);
        }
        return anctd;
      },
      calc_area_normal_and_center_reduce);

  /* For flatten center. */
  for (n = 0; n < ARRAY_SIZE(anctd.area_cos); n++) {
    if (anctd.count_co[n] == 0) {
      continue;
    }

    mul_v3_v3fl(r_area_co, anctd.area_cos[n], 1.0f / anctd.count_co[n]);
    break;
  }

  if (n == 2) {
    zero_v3(r_area_co);
  }

  if (anctd.count_co[0] == 0 && anctd.count_co[1] == 0) {
    if (ss->cache) {
      copy_v3_v3(r_area_co, ss->cache->location);
    }
  }
}

void SCULPT_calc_area_normal(Sculpt *sd, Object *ob, Span<PBVHNode *> nodes, float r_area_no[3])
{
  const Brush *brush = BKE_paint_brush(&sd->paint);
  SCULPT_pbvh_calc_area_normal(brush, ob, nodes, r_area_no);
}

bool SCULPT_pbvh_calc_area_normal(const Brush *brush,
                                  Object *ob,
                                  Span<PBVHNode *> nodes,
                                  float r_area_no[3])
{
  using namespace blender;
  SculptSession *ss = ob->sculpt;
  const bool has_bm_orco = ss->bm;

  bool any_vertex_sampled = false;

  const AreaNormalCenterData anctd = threading::parallel_reduce(
      nodes.index_range(),
      1,
      AreaNormalCenterData{},
      [&](const IndexRange range, AreaNormalCenterData anctd) {
        for (const int i : range) {
          calc_area_normal_and_center_task(
              ob, brush, true, false, has_bm_orco, nodes[i], &anctd, any_vertex_sampled);
        }
        return anctd;
      },
      calc_area_normal_and_center_reduce);

  /* For area normal. */
  for (int i = 0; i < ARRAY_SIZE(anctd.area_nos); i++) {
    if (normalize_v3_v3(r_area_no, anctd.area_nos[i]) != 0.0f) {
      break;
    }
  }

  return any_vertex_sampled;
}

void SCULPT_calc_area_normal_and_center(
    Sculpt *sd, Object *ob, Span<PBVHNode *> nodes, float r_area_no[3], float r_area_co[3])
{
  using namespace blender;
  const Brush *brush = BKE_paint_brush(&sd->paint);
  SculptSession *ss = ob->sculpt;
  const bool has_bm_orco = ss->bm;
  int n;

  bool any_vertex_sampled = false;

  const AreaNormalCenterData anctd = threading::parallel_reduce(
      nodes.index_range(),
      1,
      AreaNormalCenterData{},
      [&](const IndexRange range, AreaNormalCenterData anctd) {
        for (const int i : range) {
          calc_area_normal_and_center_task(
              ob, brush, true, true, has_bm_orco, nodes[i], &anctd, any_vertex_sampled);
        }
        return anctd;
      },
      calc_area_normal_and_center_reduce);

  /* For flatten center. */
  for (n = 0; n < ARRAY_SIZE(anctd.area_cos); n++) {
    if (anctd.count_co[n] == 0) {
      continue;
    }

    mul_v3_v3fl(r_area_co, anctd.area_cos[n], 1.0f / anctd.count_co[n]);
    break;
  }

  if (n == 2) {
    zero_v3(r_area_co);
  }

  if (anctd.count_co[0] == 0 && anctd.count_co[1] == 0) {
    if (ss->cache) {
      copy_v3_v3(r_area_co, ss->cache->location);
    }
  }

  /* For area normal. */
  for (n = 0; n < ARRAY_SIZE(anctd.area_nos); n++) {
    if (normalize_v3_v3(r_area_no, anctd.area_nos[n]) != 0.0f) {
      break;
    }
  }
}

/** \} */

/* -------------------------------------------------------------------- */
/** \name Generic Brush Utilities
 * \{ */

/**
 * Return modified brush strength. Includes the direction of the brush, positive
 * values pull vertices, negative values push. Uses tablet pressure and a
 * special multiplier found experimentally to scale the strength factor.
 */
static float brush_strength(const Sculpt *sd,
                            const StrokeCache *cache,
                            const float feather,
                            const UnifiedPaintSettings *ups,
                            const PaintModeSettings * /*paint_mode_settings*/)
{
  const Scene *scene = cache->vc->scene;
  const Brush *brush = BKE_paint_brush((Paint *)&sd->paint);

  /* Primary strength input; square it to make lower values more sensitive. */
  const float root_alpha = BKE_brush_alpha_get(scene, brush);
  const float alpha = root_alpha * root_alpha;
  const float dir = (brush->flag & BRUSH_DIR_IN) ? -1.0f : 1.0f;
  const float pressure = BKE_brush_use_alpha_pressure(brush) ? cache->pressure : 1.0f;
  const float pen_flip = cache->pen_flip ? -1.0f : 1.0f;
  const float invert = cache->invert ? -1.0f : 1.0f;
  float overlap = ups->overlap_factor;
  /* Spacing is integer percentage of radius, divide by 50 to get
   * normalized diameter. */

  float flip = dir * invert * pen_flip;
  if (brush->flag & BRUSH_INVERT_TO_SCRAPE_FILL) {
    flip = 1.0f;
  }

  /* Pressure final value after being tweaked depending on the brush. */
  float final_pressure;

  switch (brush->sculpt_tool) {
    case SCULPT_TOOL_CLAY:
      final_pressure = pow4f(pressure);
      overlap = (1.0f + overlap) / 2.0f;
      return 0.25f * alpha * flip * final_pressure * overlap * feather;
    case SCULPT_TOOL_DRAW:
    case SCULPT_TOOL_DRAW_SHARP:
    case SCULPT_TOOL_LAYER:
      return alpha * flip * pressure * overlap * feather;
    case SCULPT_TOOL_DISPLACEMENT_ERASER:
      return alpha * pressure * overlap * feather;
    case SCULPT_TOOL_CLOTH:
      if (brush->cloth_deform_type == BRUSH_CLOTH_DEFORM_GRAB) {
        /* Grab deform uses the same falloff as a regular grab brush. */
        return root_alpha * feather;
      }
      else if (brush->cloth_deform_type == BRUSH_CLOTH_DEFORM_SNAKE_HOOK) {
        return root_alpha * feather * pressure * overlap;
      }
      else if (brush->cloth_deform_type == BRUSH_CLOTH_DEFORM_EXPAND) {
        /* Expand is more sensible to strength as it keeps expanding the cloth when sculpting
         * over the same vertices. */
        return 0.1f * alpha * flip * pressure * overlap * feather;
      }
      else {
        /* Multiply by 10 by default to get a larger range of strength depending on the size of
         * the brush and object. */
        return 10.0f * alpha * flip * pressure * overlap * feather;
      }
    case SCULPT_TOOL_DRAW_FACE_SETS:
      return alpha * pressure * overlap * feather;
    case SCULPT_TOOL_SLIDE_RELAX:
      return alpha * pressure * overlap * feather * 2.0f;
    case SCULPT_TOOL_PAINT:
      final_pressure = pressure * pressure;
      return final_pressure * overlap * feather;
    case SCULPT_TOOL_SMEAR:
    case SCULPT_TOOL_DISPLACEMENT_SMEAR:
      return alpha * pressure * overlap * feather;
    case SCULPT_TOOL_CLAY_STRIPS:
      /* Clay Strips needs less strength to compensate the curve. */
      final_pressure = powf(pressure, 1.5f);
      return alpha * flip * final_pressure * overlap * feather * 0.3f;
    case SCULPT_TOOL_CLAY_THUMB:
      final_pressure = pressure * pressure;
      return alpha * flip * final_pressure * overlap * feather * 1.3f;

    case SCULPT_TOOL_MASK:
      overlap = (1.0f + overlap) / 2.0f;
      switch ((BrushMaskTool)brush->mask_tool) {
        case BRUSH_MASK_DRAW:
          return alpha * flip * pressure * overlap * feather;
        case BRUSH_MASK_SMOOTH:
          return alpha * pressure * feather;
      }
      BLI_assert_msg(0, "Not supposed to happen");
      return 0.0f;

    case SCULPT_TOOL_CREASE:
    case SCULPT_TOOL_BLOB:
      return alpha * flip * pressure * overlap * feather;

    case SCULPT_TOOL_INFLATE:
      if (flip > 0.0f) {
        return 0.250f * alpha * flip * pressure * overlap * feather;
      }
      else {
        return 0.125f * alpha * flip * pressure * overlap * feather;
      }

    case SCULPT_TOOL_MULTIPLANE_SCRAPE:
      overlap = (1.0f + overlap) / 2.0f;
      return alpha * flip * pressure * overlap * feather;

    case SCULPT_TOOL_FILL:
    case SCULPT_TOOL_SCRAPE:
    case SCULPT_TOOL_FLATTEN:
      if (flip > 0.0f) {
        overlap = (1.0f + overlap) / 2.0f;
        return alpha * flip * pressure * overlap * feather;
      }
      else {
        /* Reduce strength for DEEPEN, PEAKS, and CONTRAST. */
        return 0.5f * alpha * flip * pressure * overlap * feather;
      }

    case SCULPT_TOOL_SMOOTH:
      return flip * alpha * pressure * feather;

    case SCULPT_TOOL_PINCH:
      if (flip > 0.0f) {
        return alpha * flip * pressure * overlap * feather;
      }
      else {
        return 0.25f * alpha * flip * pressure * overlap * feather;
      }

    case SCULPT_TOOL_NUDGE:
      overlap = (1.0f + overlap) / 2.0f;
      return alpha * pressure * overlap * feather;

    case SCULPT_TOOL_THUMB:
      return alpha * pressure * feather;

    case SCULPT_TOOL_SNAKE_HOOK:
      return root_alpha * feather;

    case SCULPT_TOOL_GRAB:
      return root_alpha * feather;

    case SCULPT_TOOL_ROTATE:
      return alpha * pressure * feather;

    case SCULPT_TOOL_ELASTIC_DEFORM:
    case SCULPT_TOOL_POSE:
    case SCULPT_TOOL_BOUNDARY:
      return root_alpha * feather;

    default:
      return 0.0f;
  }
}

static float sculpt_apply_hardness(const SculptSession *ss, const float input_len)
{
  const StrokeCache *cache = ss->cache;
  float final_len = input_len;
  const float hardness = cache->paint_brush.hardness;
  float p = input_len / cache->radius;
  if (p < hardness) {
    final_len = 0.0f;
  }
  else if (hardness == 1.0f) {
    final_len = cache->radius;
  }
  else {
    p = (p - hardness) / (1.0f - hardness);
    final_len = p * cache->radius;
  }

  return final_len;
}

static void sculpt_apply_texture(const SculptSession *ss,
                                 const Brush *brush,
                                 const float brush_point[3],
                                 const int thread_id,
                                 float *r_value,
                                 float r_rgba[4])
{
  StrokeCache *cache = ss->cache;
  const Scene *scene = cache->vc->scene;
  const MTex *mtex = BKE_brush_mask_texture_get(brush, OB_MODE_SCULPT);

  if (!mtex->tex) {
    *r_value = 1.0f;
    copy_v4_fl(r_rgba, 1.0f);
    return;
  }

  float point[3];
  sub_v3_v3v3(point, brush_point, cache->plane_offset);

  if (mtex->brush_map_mode == MTEX_MAP_MODE_3D) {
    /* Get strength by feeding the vertex location directly into a texture. */
    *r_value = BKE_brush_sample_tex_3d(scene, brush, mtex, point, r_rgba, 0, ss->tex_pool);
  }
  else {
    float symm_point[3];

    /* If the active area is being applied for symmetry, flip it
     * across the symmetry axis and rotate it back to the original
     * position in order to project it. This insures that the
     * brush texture will be oriented correctly. */
    if (cache->radial_symmetry_pass) {
      mul_m4_v3(cache->symm_rot_mat_inv, point);
    }
    flip_v3_v3(symm_point, point, cache->mirror_symmetry_pass);

    /* Still no symmetry supported for other paint modes.
     * Sculpt does it DIY. */
    if (mtex->brush_map_mode == MTEX_MAP_MODE_AREA) {
      /* Similar to fixed mode, but projects from brush angle
       * rather than view direction. */

      mul_m4_v3(cache->brush_local_mat, symm_point);

      float x = symm_point[0];
      float y = symm_point[1];

      x *= mtex->size[0];
      y *= mtex->size[1];

      x += mtex->ofs[0];
      y += mtex->ofs[1];

      paint_get_tex_pixel(mtex, x, y, ss->tex_pool, thread_id, r_value, r_rgba);

      add_v3_fl(r_rgba, brush->texture_sample_bias);  // v3 -> Ignore alpha
      *r_value -= brush->texture_sample_bias;
    }
    else {
      float point_2d[2];
      ED_view3d_project_float_v2_m4(
          cache->vc->region, symm_point, point_2d, cache->projection_mat);
      const float point_3d[3] = {point_2d[0], point_2d[1], 0.0f};
      *r_value = BKE_brush_sample_tex_3d(scene, brush, mtex, point_3d, r_rgba, 0, ss->tex_pool);
    }
  }
}

float SCULPT_brush_strength_factor(SculptSession *ss,
                                   const Brush *brush,
                                   const float brush_point[3],
                                   float len,
                                   const float vno[3],
                                   const float fno[3],
                                   float mask,
                                   const PBVHVertRef vertex,
                                   int thread_id,
                                   AutomaskingNodeData *automask_data)
{
  StrokeCache *cache = ss->cache;

  float avg = 1.0f;
  float rgba[4];
  sculpt_apply_texture(ss, brush, brush_point, thread_id, &avg, rgba);

  /* Hardness. */
  const float final_len = sculpt_apply_hardness(ss, len);

  /* Falloff curve. */
  avg *= BKE_brush_curve_strength(brush, final_len, cache->radius);
  avg *= frontface(brush, cache->view_normal, vno, fno);

  /* Paint mask. */
  avg *= 1.0f - mask;

  /* Auto-masking. */
  avg *= SCULPT_automasking_factor_get(cache->automasking, ss, vertex, automask_data);

  return avg;
}

void SCULPT_brush_strength_color(SculptSession *ss,
                                 const Brush *brush,
                                 const float brush_point[3],
                                 float len,
                                 const float vno[3],
                                 const float fno[3],
                                 float mask,
                                 const PBVHVertRef vertex,
                                 int thread_id,
                                 AutomaskingNodeData *automask_data,
                                 float r_rgba[4])
{
  StrokeCache *cache = ss->cache;

  float avg = 1.0f;
  sculpt_apply_texture(ss, brush, brush_point, thread_id, &avg, r_rgba);

  /* Hardness. */
  const float final_len = sculpt_apply_hardness(ss, len);

  /* Falloff curve. */
  const float falloff = BKE_brush_curve_strength(brush, final_len, cache->radius) *
                        frontface(brush, cache->view_normal, vno, fno);

  /* Paint mask. */
  const float paint_mask = 1.0f - mask;

  /* Auto-masking. */
  const float automasking_factor = SCULPT_automasking_factor_get(
      cache->automasking, ss, vertex, automask_data);

  const float masks_combined = falloff * paint_mask * automasking_factor;

  mul_v4_fl(r_rgba, masks_combined);
}

void SCULPT_calc_vertex_displacement(SculptSession *ss,
                                     const Brush *brush,
                                     float rgba[3],
                                     float r_offset[3])
{
  mul_v3_fl(rgba, ss->cache->bstrength);
  /* Handle brush inversion */
  if (ss->cache->bstrength < 0) {
    rgba[0] *= -1;
    rgba[1] *= -1;
  }

  /* Apply texture size */
  for (int i = 0; i < 3; ++i) {
    rgba[i] *= blender::math::safe_divide(1.0f, pow2f(brush->mtex.size[i]));
  }

  /* Transform vector to object space */
  mul_mat3_m4_v3(ss->cache->brush_local_mat_inv, rgba);

  /* Handle symmetry */
  if (ss->cache->radial_symmetry_pass) {
    mul_m4_v3(ss->cache->symm_rot_mat, rgba);
  }
  flip_v3_v3(r_offset, rgba, ss->cache->mirror_symmetry_pass);
}

bool SCULPT_search_sphere(PBVHNode *node, SculptSearchSphereData *data)
{
  const float *center;
  float nearest[3];
  if (data->center) {
    center = data->center;
  }
  else {
    center = data->ss->cache ? data->ss->cache->location : data->ss->cursor_location;
  }
  float t[3], bb_min[3], bb_max[3];

  if (data->ignore_fully_ineffective) {
    if (BKE_pbvh_node_fully_hidden_get(node)) {
      return false;
    }
    if (BKE_pbvh_node_fully_masked_get(node)) {
      return false;
    }
  }

  if (data->original) {
    BKE_pbvh_node_get_original_BB(node, bb_min, bb_max);
  }
  else {
    BKE_pbvh_node_get_BB(node, bb_min, bb_max);
  }

  for (int i = 0; i < 3; i++) {
    if (bb_min[i] > center[i]) {
      nearest[i] = bb_min[i];
    }
    else if (bb_max[i] < center[i]) {
      nearest[i] = bb_max[i];
    }
    else {
      nearest[i] = center[i];
    }
  }

  sub_v3_v3v3(t, center, nearest);

  return len_squared_v3(t) < data->radius_squared;
}

bool SCULPT_search_circle(PBVHNode *node, SculptSearchCircleData *data)
{
  float bb_min[3], bb_max[3];

  if (data->ignore_fully_ineffective) {
    if (BKE_pbvh_node_fully_masked_get(node)) {
      return false;
    }
  }

  if (data->original) {
    BKE_pbvh_node_get_original_BB(node, bb_min, bb_max);
  }
  else {
    BKE_pbvh_node_get_BB(node, bb_min, bb_min);
  }

  float dummy_co[3], dummy_depth;
  const float dist_sq = dist_squared_ray_to_aabb_v3(
      data->dist_ray_to_aabb_precalc, bb_min, bb_max, dummy_co, &dummy_depth);

  /* Seems like debug code.
   * Maybe this function can just return true if the node is not fully masked. */
  return dist_sq < data->radius_squared || true;
}

void SCULPT_clip(Sculpt *sd, SculptSession *ss, float co[3], const float val[3])
{
  for (int i = 0; i < 3; i++) {
    if (sd->flags & (SCULPT_LOCK_X << i)) {
      continue;
    }

    bool do_clip = false;
    float co_clip[3];
    if (ss->cache && (ss->cache->flag & (CLIP_X << i))) {
      /* Take possible mirror object into account. */
      mul_v3_m4v3(co_clip, ss->cache->clip_mirror_mtx, co);

      if (fabsf(co_clip[i]) <= ss->cache->clip_tolerance[i]) {
        co_clip[i] = 0.0f;
        float imtx[4][4];
        invert_m4_m4(imtx, ss->cache->clip_mirror_mtx);
        mul_m4_v3(imtx, co_clip);
        do_clip = true;
      }
    }

    if (do_clip) {
      co[i] = co_clip[i];
    }
    else {
      co[i] = val[i];
    }
  }
}

static Vector<PBVHNode *> sculpt_pbvh_gather_cursor_update(Object *ob,
                                                           Sculpt *sd,
                                                           bool use_original)
{
  SculptSession *ss = ob->sculpt;
  SculptSearchSphereData data{};
  data.ss = ss;
  data.sd = sd;
  data.radius_squared = ss->cursor_radius;
  data.original = use_original;
  data.ignore_fully_ineffective = false;
  data.center = nullptr;

  return blender::bke::pbvh::search_gather(
      ss->pbvh, [&](PBVHNode &node) { return SCULPT_search_sphere(&node, &data); });
}

static Vector<PBVHNode *> sculpt_pbvh_gather_generic_intern(Object *ob,
                                                            Sculpt *sd,
                                                            const Brush *brush,
                                                            bool use_original,
                                                            float radius,
                                                            PBVHNodeFlags flag)
{
  SculptSession *ss = ob->sculpt;
  Vector<PBVHNode *> nodes;
  PBVHNodeFlags leaf_flag = PBVH_Leaf;

  if (flag & PBVH_TexLeaf) {
    leaf_flag = PBVH_TexLeaf;
  }

  /* Build a list of all nodes that are potentially within the cursor or brush's area of influence.
   */
  if (brush->falloff_shape == PAINT_FALLOFF_SHAPE_SPHERE) {
    SculptSearchSphereData data{};
    data.ss = ss;
    data.sd = sd;
    data.radius_squared = square_f(radius);
    data.original = use_original;
    data.ignore_fully_ineffective = brush->sculpt_tool != SCULPT_TOOL_MASK;
    data.center = nullptr;
    nodes = blender::bke::pbvh::search_gather(
        ss->pbvh, [&](PBVHNode &node) { return SCULPT_search_sphere(&node, &data); }, leaf_flag);
  }
  else {
    DistRayAABB_Precalc dist_ray_to_aabb_precalc;
    dist_squared_ray_to_aabb_v3_precalc(
        &dist_ray_to_aabb_precalc, ss->cache->location, ss->cache->view_normal);
    SculptSearchCircleData data{};
    data.ss = ss;
    data.sd = sd;
    data.radius_squared = ss->cache ? square_f(radius) : ss->cursor_radius;
    data.original = use_original;
    data.dist_ray_to_aabb_precalc = &dist_ray_to_aabb_precalc;
    data.ignore_fully_ineffective = brush->sculpt_tool != SCULPT_TOOL_MASK;
    nodes = blender::bke::pbvh::search_gather(
        ss->pbvh, [&](PBVHNode &node) { return SCULPT_search_circle(&node, &data); }, leaf_flag);
  }

  return nodes;
}

static Vector<PBVHNode *> sculpt_pbvh_gather_generic(
    Object *ob, Sculpt *sd, const Brush *brush, bool use_original, float radius)
{
  return sculpt_pbvh_gather_generic_intern(ob, sd, brush, use_original, radius, PBVH_Leaf);
}

static Vector<PBVHNode *> sculpt_pbvh_gather_texpaint(
    Object *ob, Sculpt *sd, const Brush *brush, bool use_original, float radius)
{
  return sculpt_pbvh_gather_generic_intern(ob, sd, brush, use_original, radius, PBVH_TexLeaf);
}

/* Calculate primary direction of movement for many brushes. */
static void calc_sculpt_normal(Sculpt *sd, Object *ob, Span<PBVHNode *> nodes, float r_area_no[3])
{
  const Brush *brush = BKE_paint_brush(&sd->paint);
  const SculptSession *ss = ob->sculpt;

  switch (brush->sculpt_plane) {
    case SCULPT_DISP_DIR_VIEW:
      copy_v3_v3(r_area_no, ss->cache->true_view_normal);
      break;

    case SCULPT_DISP_DIR_X:
      ARRAY_SET_ITEMS(r_area_no, 1.0f, 0.0f, 0.0f);
      break;

    case SCULPT_DISP_DIR_Y:
      ARRAY_SET_ITEMS(r_area_no, 0.0f, 1.0f, 0.0f);
      break;

    case SCULPT_DISP_DIR_Z:
      ARRAY_SET_ITEMS(r_area_no, 0.0f, 0.0f, 1.0f);
      break;

    case SCULPT_DISP_DIR_AREA:
      SCULPT_calc_area_normal(sd, ob, nodes, r_area_no);
      break;

    default:
      break;
  }
}

static void update_sculpt_normal(Sculpt *sd, Object *ob, Span<PBVHNode *> nodes)
{
  StrokeCache *cache = ob->sculpt->cache;
  const Brush *brush = cache->brush;  // BKE_paint_brush(&sd->paint);
  int tool = SCULPT_get_tool(ob->sculpt, brush);

  /* Grab brush does not update the sculpt normal during a stroke. */
  const bool update_normal = !((brush->flag & BRUSH_ORIGINAL_NORMAL) &&
                               !(tool == SCULPT_TOOL_GRAB) &&
                               !(tool == SCULPT_TOOL_THUMB && !(brush->flag & BRUSH_ANCHORED)) &&
                               !(tool == SCULPT_TOOL_ELASTIC_DEFORM) &&
                               !(tool == SCULPT_TOOL_SNAKE_HOOK && cache->normal_weight > 0.0f)) ||
                             dot_v3v3(cache->sculpt_normal, cache->sculpt_normal) == 0.0f;

  if (cache->mirror_symmetry_pass == 0 && cache->radial_symmetry_pass == 0 &&
      (SCULPT_stroke_is_first_brush_step_of_symmetry_pass(cache) || update_normal))
  {
    calc_sculpt_normal(sd, ob, nodes, cache->sculpt_normal);
    if (brush->falloff_shape == PAINT_FALLOFF_SHAPE_TUBE) {
      project_plane_v3_v3v3(cache->sculpt_normal, cache->sculpt_normal, cache->view_normal);
      normalize_v3(cache->sculpt_normal);
    }
    copy_v3_v3(cache->sculpt_normal_symm, cache->sculpt_normal);
  }
  else {
    copy_v3_v3(cache->sculpt_normal_symm, cache->sculpt_normal);
    flip_v3(cache->sculpt_normal_symm, cache->mirror_symmetry_pass);
    mul_m4_v3(cache->symm_rot_mat, cache->sculpt_normal_symm);
  }
}

static void calc_local_y(ViewContext *vc, const float center[3], float y[3])
{
  Object *ob = vc->obact;
  float loc[3];
  const float xy_delta[2] = {0.0f, 1.0f};

  mul_v3_m4v3(loc, ob->world_to_object, center);
  const float zfac = ED_view3d_calc_zfac(vc->rv3d, loc);

  ED_view3d_win_to_delta(vc->region, xy_delta, zfac, y);
  normalize_v3(y);

  add_v3_v3(y, ob->loc);
  mul_m4_v3(ob->world_to_object, y);
}

static void calc_brush_local_mat(const float rotation,
                                 Object *ob,
                                 float local_mat[4][4],
                                 float local_mat_inv[4][4])
{
  const StrokeCache *cache = ob->sculpt->cache;
  float tmat[4][4];
  float mat[4][4];
  float scale[4][4];
  float angle, v[3];
  float up[3];

  /* Ensure `ob->world_to_object` is up to date. */
  invert_m4_m4(ob->world_to_object, ob->object_to_world);

  /* Initialize last column of matrix. */
  mat[0][3] = 0.0f;
  mat[1][3] = 0.0f;
  mat[2][3] = 0.0f;
  mat[3][3] = 1.0f;

  /* Get view's up vector in object-space. */
  calc_local_y(cache->vc, cache->location, up);

  /* Calculate the X axis of the local matrix. */
  cross_v3_v3v3(v, up, cache->sculpt_normal);
  /* Apply rotation (user angle, rake, etc.) to X axis. */
  angle = rotation - cache->special_rotation;
  rotate_v3_v3v3fl(mat[0], v, cache->sculpt_normal, angle);

  /* Get other axes. */
  cross_v3_v3v3(mat[1], cache->sculpt_normal, mat[0]);
  copy_v3_v3(mat[2], cache->sculpt_normal);

  /* Set location. */
  copy_v3_v3(mat[3], cache->location);

  /* Scale by brush radius. */
  float radius = cache->radius;

  normalize_m4(mat);
  scale_m4_fl(scale, radius);
  mul_m4_m4m4(tmat, mat, scale);

  /* Return tmat as is (for converting from local area coords to model-space coords). */
  copy_m4_m4(local_mat_inv, tmat);
  /* Return inverse (for converting from model-space coords to local area coords). */
  invert_m4_m4(local_mat, tmat);
}

#define SCULPT_TILT_SENSITIVITY 0.7f
void SCULPT_tilt_apply_to_normal(float r_normal[3], StrokeCache *cache, const float tilt_strength)
{
  if (!U.experimental.use_sculpt_tools_tilt) {
    return;
  }
  const float rot_max = M_PI_2 * tilt_strength * SCULPT_TILT_SENSITIVITY;
  mul_v3_mat3_m4v3(r_normal, cache->vc->obact->object_to_world, r_normal);
  float normal_tilt_y[3];
  rotate_v3_v3v3fl(normal_tilt_y, r_normal, cache->vc->rv3d->viewinv[0], cache->y_tilt * rot_max);
  float normal_tilt_xy[3];
  rotate_v3_v3v3fl(
      normal_tilt_xy, normal_tilt_y, cache->vc->rv3d->viewinv[1], cache->x_tilt * rot_max);
  mul_v3_mat3_m4v3(r_normal, cache->vc->obact->world_to_object, normal_tilt_xy);
  normalize_v3(r_normal);
}

void SCULPT_tilt_effective_normal_get(const SculptSession *ss, const Brush *brush, float r_no[3])
{
  copy_v3_v3(r_no, ss->cache->sculpt_normal_symm);
  SCULPT_tilt_apply_to_normal(r_no, ss->cache, brush->tilt_strength_factor);
}

static void update_brush_local_mat(Sculpt *sd, Object *ob)
{
  StrokeCache *cache = ob->sculpt->cache;

  if (cache->mirror_symmetry_pass == 0 && cache->radial_symmetry_pass == 0) {
    const Brush *brush = BKE_paint_brush(&sd->paint);
    const MTex *mask_tex = BKE_brush_mask_texture_get(brush, OB_MODE_SCULPT);
    calc_brush_local_mat(mask_tex->rot, ob, cache->brush_local_mat, cache->brush_local_mat_inv);
  }
}

/** \} */

/* -------------------------------------------------------------------- */
/** \name Texture painting
 * \{ */

static bool sculpt_needs_pbvh_pixels(PaintModeSettings *paint_mode_settings,
                                     const Brush *brush,
                                     Object *ob)
{
  if (brush->sculpt_tool == SCULPT_TOOL_PAINT && U.experimental.use_sculpt_texture_paint) {
    Image *image;
    ImageUser *image_user;
    return SCULPT_paint_image_canvas_get(paint_mode_settings, ob, &image, &image_user);
  }

  return false;
}

static void sculpt_pbvh_update_pixels(PaintModeSettings *paint_mode_settings,
                                      SculptSession *ss,
                                      Object *ob)
{
  BLI_assert(ob->type == OB_MESH);
  Mesh *mesh = (Mesh *)ob->data;

  Image *image;
  ImageUser *image_user;
  if (!SCULPT_paint_image_canvas_get(paint_mode_settings, ob, &image, &image_user)) {
    return;
  }

  BKE_pbvh_build_pixels(ss->pbvh, mesh, image, image_user);
}

/** \} */

/* -------------------------------------------------------------------- */
/** \name Generic Brush Plane & Symmetry Utilities
 * \{ */

struct SculptRaycastData {
  SculptSession *ss;
  const float *ray_start;
  const float *ray_normal;
  bool hit;
  float depth;
  bool original;

  PBVHVertRef active_vertex;
  PBVHFaceRef active_face;
  float *face_normal;

  IsectRayPrecalc isect_precalc;
};

struct SculptFindNearestToRayData {
  SculptSession *ss;
  const float *ray_start, *ray_normal;
  bool hit;
  float depth;
  float dist_sq_to_ray;
  bool original;
};

ePaintSymmetryAreas SCULPT_get_vertex_symm_area(const float co[3])
{
  ePaintSymmetryAreas symm_area = ePaintSymmetryAreas(PAINT_SYMM_AREA_DEFAULT);
  if (co[0] < 0.0f) {
    symm_area |= PAINT_SYMM_AREA_X;
  }
  if (co[1] < 0.0f) {
    symm_area |= PAINT_SYMM_AREA_Y;
  }
  if (co[2] < 0.0f) {
    symm_area |= PAINT_SYMM_AREA_Z;
  }
  return symm_area;
}

void SCULPT_flip_v3_by_symm_area(float v[3],
                                 const ePaintSymmetryFlags symm,
                                 const ePaintSymmetryAreas symmarea,
                                 const float pivot[3])
{
  for (int i = 0; i < 3; i++) {
    ePaintSymmetryFlags symm_it = ePaintSymmetryFlags(1 << i);
    if (!(symm & symm_it)) {
      continue;
    }
    if (symmarea & symm_it) {
      flip_v3(v, symm_it);
    }
    if (pivot[i] < 0.0f) {
      flip_v3(v, symm_it);
    }
  }
}

void SCULPT_flip_quat_by_symm_area(float quat[4],
                                   const ePaintSymmetryFlags symm,
                                   const ePaintSymmetryAreas symmarea,
                                   const float pivot[3])
{
  for (int i = 0; i < 3; i++) {
    ePaintSymmetryFlags symm_it = ePaintSymmetryFlags(1 << i);
    if (!(symm & symm_it)) {
      continue;
    }
    if (symmarea & symm_it) {
      flip_qt(quat, symm_it);
    }
    if (pivot[i] < 0.0f) {
      flip_qt(quat, symm_it);
    }
  }
}

void SCULPT_calc_brush_plane(
    Sculpt *sd, Object *ob, Span<PBVHNode *> nodes, float r_area_no[3], float r_area_co[3])
{
  SculptSession *ss = ob->sculpt;
  Brush *brush = BKE_paint_brush(&sd->paint);

  zero_v3(r_area_co);
  zero_v3(r_area_no);

  if (SCULPT_stroke_is_main_symmetry_pass(ss->cache) &&
      (SCULPT_stroke_is_first_brush_step_of_symmetry_pass(ss->cache) ||
       !(brush->flag & BRUSH_ORIGINAL_PLANE) || !(brush->flag & BRUSH_ORIGINAL_NORMAL)))
  {
    switch (brush->sculpt_plane) {
      case SCULPT_DISP_DIR_VIEW:
        copy_v3_v3(r_area_no, ss->cache->true_view_normal);
        break;

      case SCULPT_DISP_DIR_X:
        ARRAY_SET_ITEMS(r_area_no, 1.0f, 0.0f, 0.0f);
        break;

      case SCULPT_DISP_DIR_Y:
        ARRAY_SET_ITEMS(r_area_no, 0.0f, 1.0f, 0.0f);
        break;

      case SCULPT_DISP_DIR_Z:
        ARRAY_SET_ITEMS(r_area_no, 0.0f, 0.0f, 1.0f);
        break;

      case SCULPT_DISP_DIR_AREA:
        SCULPT_calc_area_normal_and_center(sd, ob, nodes, r_area_no, r_area_co);
        if (brush->falloff_shape == PAINT_FALLOFF_SHAPE_TUBE) {
          project_plane_v3_v3v3(r_area_no, r_area_no, ss->cache->view_normal);
          normalize_v3(r_area_no);
        }
        break;

      default:
        break;
    }

    /* For flatten center. */
    /* Flatten center has not been calculated yet if we are not using the area normal. */
    if (brush->sculpt_plane != SCULPT_DISP_DIR_AREA) {
      SCULPT_calc_area_center(sd, ob, nodes, r_area_co);
    }

    /* For area normal. */
    if (!SCULPT_stroke_is_first_brush_step_of_symmetry_pass(ss->cache) &&
        (brush->flag & BRUSH_ORIGINAL_NORMAL))
    {
      copy_v3_v3(r_area_no, ss->cache->sculpt_normal);
    }
    else {
      copy_v3_v3(ss->cache->sculpt_normal, r_area_no);
    }

    /* For flatten center. */
    if (!SCULPT_stroke_is_first_brush_step_of_symmetry_pass(ss->cache) &&
        (brush->flag & BRUSH_ORIGINAL_PLANE))
    {
      copy_v3_v3(r_area_co, ss->cache->last_center);
    }
    else {
      copy_v3_v3(ss->cache->last_center, r_area_co);
    }
  }
  else {
    /* For area normal. */
    copy_v3_v3(r_area_no, ss->cache->sculpt_normal);

    /* For flatten center. */
    copy_v3_v3(r_area_co, ss->cache->last_center);

    /* For area normal. */
    flip_v3(r_area_no, ss->cache->mirror_symmetry_pass);

    /* For flatten center. */
    flip_v3(r_area_co, ss->cache->mirror_symmetry_pass);

    /* For area normal. */
    mul_m4_v3(ss->cache->symm_rot_mat, r_area_no);

    /* For flatten center. */
    mul_m4_v3(ss->cache->symm_rot_mat, r_area_co);

    /* Shift the plane for the current tile. */
    add_v3_v3(r_area_co, ss->cache->plane_offset);
  }
}

int SCULPT_plane_trim(const StrokeCache *cache, const Brush *brush, const float val[3])
{
  return (!(brush->flag & BRUSH_PLANE_TRIM) ||
          (dot_v3v3(val, val) <= cache->radius_squared * cache->plane_trim_squared));
}

int SCULPT_plane_point_side(const float co[3], const float plane[4])
{
  float d = plane_point_side_v3(plane, co);
  return d <= 0.0f;
}

float SCULPT_brush_plane_offset_get(Sculpt *sd, SculptSession *ss)
{
  Brush *brush = BKE_paint_brush(&sd->paint);

  float rv = brush->plane_offset;

  if (brush->flag & BRUSH_OFFSET_PRESSURE) {
    rv *= ss->cache->pressure;
  }

  return rv;
}

/** \} */

/* -------------------------------------------------------------------- */
/** \name Sculpt Gravity Brush
 * \{ */

static void do_gravity_task(SculptSession *ss,
                            const Brush *brush,
                            const float *offset,
                            PBVHNode *node)
{
  PBVHVertexIter vd;
  const MutableSpan<float3> proxy = BKE_pbvh_node_add_proxy(*ss->pbvh, *node).co;

  SculptBrushTest test;
  SculptBrushTestFn sculpt_brush_test_sq_fn = SCULPT_brush_test_init_with_falloff_shape(
      ss, &test, brush->falloff_shape);
  const int thread_id = BLI_task_parallel_thread_id(nullptr);

  BKE_pbvh_vertex_iter_begin (ss->pbvh, node, vd, PBVH_ITER_UNIQUE) {
    if (!sculpt_brush_test_sq_fn(&test, vd.co)) {
      continue;
    }
    const float fade = SCULPT_brush_strength_factor(
        ss, brush, vd.co, sqrtf(test.dist), vd.no, vd.fno, vd.mask, vd.vertex, thread_id, nullptr);

    mul_v3_v3fl(proxy[vd.i], offset, fade);

    if (vd.is_mesh) {
      BKE_pbvh_vert_tag_update_normal(ss->pbvh, vd.vertex);
    }
  }
  BKE_pbvh_vertex_iter_end;
}

static void do_gravity(Sculpt *sd, Object *ob, Span<PBVHNode *> nodes, float bstrength)
{
  using namespace blender;
  SculptSession *ss = ob->sculpt;
  Brush *brush = BKE_paint_brush(&sd->paint);

  float offset[3];
  float gravity_vector[3];

  mul_v3_v3fl(gravity_vector, ss->cache->gravity_direction, -ss->cache->radius_squared);

  /* Offset with as much as possible factored in already. */
  mul_v3_v3v3(offset, gravity_vector, ss->cache->scale);
  mul_v3_fl(offset, bstrength);

  threading::parallel_for(nodes.index_range(), 1, [&](const IndexRange range) {
    for (const int i : range) {
      do_gravity_task(ss, brush, offset, nodes[i]);
    }
  });
}

/** \} */

/* -------------------------------------------------------------------- */
/** \name Sculpt Brush Utilities
 * \{ */

void SCULPT_vertcos_to_key(Object *ob, KeyBlock *kb, const Span<float3> vertCos)
{
  Mesh *me = (Mesh *)ob->data;
  float(*ofs)[3] = nullptr;
  int a, currkey_i;
  const int kb_act_idx = ob->shapenr - 1;

  /* For relative keys editing of base should update other keys. */
  if (bool *dependent = BKE_keyblock_get_dependent_keys(me->key, kb_act_idx)) {
    ofs = BKE_keyblock_convert_to_vertcos(ob, kb);

    /* Calculate key coord offsets (from previous location). */
    for (a = 0; a < me->totvert; a++) {
      sub_v3_v3v3(ofs[a], vertCos[a], ofs[a]);
    }

    /* Apply offsets on other keys. */
    LISTBASE_FOREACH_INDEX (KeyBlock *, currkey, &me->key->block, currkey_i) {
      if ((currkey != kb) && dependent[currkey_i]) {
        BKE_keyblock_update_from_offset(ob, currkey, ofs);
      }
    }

    MEM_freeN(ofs);
    MEM_freeN(dependent);
  }

  /* Modifying of basis key should update mesh. */
  if (kb == me->key->refkey) {
    BKE_mesh_vert_coords_apply(me, vertCos);
  }

  /* Apply new coords on active key block, no need to re-allocate kb->data here! */
  BKE_keyblock_update_from_vertcos(ob, kb, vertCos);
}

static void topology_undopush_cb(PBVHNode *node, void *data)
{
  SculptSearchSphereData *sdata = (SculptSearchSphereData *)data;

  SCULPT_ensure_dyntopo_node_undo(sdata->ob, node, SCULPT_UNDO_COORDS);
}

int SCULPT_get_symmetry_pass(const SculptSession *ss)
{
  int symidx = ss->cache->mirror_symmetry_pass + (ss->cache->radial_symmetry_pass * 8);

  if (symidx >= SCULPT_MAX_SYMMETRY_PASSES) {
    symidx = SCULPT_MAX_SYMMETRY_PASSES - 1;
  }

  return symidx;
}

typedef struct DynTopoAutomaskState {
  AutomaskingCache *cache;
  SculptSession *ss;
  AutomaskingCache _fixed;
  bool free_automasking;
} DynTopoAutomaskState;

static float sculpt_topology_automasking_cb(PBVHVertRef vertex, void *vdata)
{
  DynTopoAutomaskState *state = (DynTopoAutomaskState *)vdata;

  float mask = SCULPT_automasking_factor_get(state->cache, state->ss, vertex, nullptr);
  float mask2 = 1.0f - SCULPT_vertex_mask_get(state->ss, vertex);

  return mask * mask2;
}

static float sculpt_topology_automasking_mask_cb(PBVHVertRef vertex, void *vdata)
{
  DynTopoAutomaskState *state = (DynTopoAutomaskState *)vdata;
  return 1.0f - SCULPT_vertex_mask_get(state->ss, vertex);
}

static float sculpt_null_mask_cb(PBVHVertRef /*vertex*/, void * /*vdata*/)
{
  return 1.0f;
}

bool SCULPT_dyntopo_automasking_init(const SculptSession *ss,
                                     Sculpt *sd,
                                     const Brush *br,
                                     Object *ob,
                                     blender::bke::dyntopo::DyntopoMaskCB *r_mask_cb,
                                     void **r_mask_cb_data)
{
  if (!SCULPT_is_automasking_enabled(sd, ss, br)) {
    if (CustomData_has_layer(&ss->bm->vdata, CD_PAINT_MASK)) {
      DynTopoAutomaskState *state = (DynTopoAutomaskState *)MEM_callocN(
          sizeof(DynTopoAutomaskState), "DynTopoAutomaskState");

      if (!ss->cache) {
        state->cache = SCULPT_automasking_cache_init(sd, br, ob);
      }
      else {
        state->cache = ss->cache->automasking;
      }

      state->ss = (SculptSession *)ss;

      *r_mask_cb_data = (void *)state;
      *r_mask_cb = sculpt_topology_automasking_mask_cb;

      return true;
    }
    else {
      *r_mask_cb_data = nullptr;
      *r_mask_cb = sculpt_null_mask_cb;
      return false;
    }
  }

<<<<<<< HEAD
  DynTopoAutomaskState *state = (DynTopoAutomaskState *)MEM_callocN(sizeof(DynTopoAutomaskState),
                                                                    "DynTopoAutomaskState");
  if (!ss->cache) {
    state->cache = SCULPT_automasking_cache_init(sd, br, ob);
    state->free_automasking = true;
  }
  else {
    state->cache = ss->cache->automasking;
  }

  state->ss = (SculptSession *)ss;

  *r_mask_cb_data = (void *)state;
  *r_mask_cb = sculpt_topology_automasking_cb;

  return true;
}

void SCULPT_dyntopo_automasking_end(void *mask_data)
{
  MEM_SAFE_FREE(mask_data);
}

bool SCULPT_needs_area_normal(SculptSession * /*ss*/, Sculpt * /*sd*/, Brush *brush)
{
  return brush->tip_roundness != 1.0f || brush->tip_scale_x != 1.0f;
=======
  /* Modifying of basis key should update mesh. */
  if (kb == me->key->refkey) {
    me->vert_positions_for_write().copy_from(vertCos);
    BKE_mesh_tag_positions_changed(me);
  }

  /* Apply new coords on active key block, no need to re-allocate kb->data here! */
  BKE_keyblock_update_from_vertcos(ob, kb, reinterpret_cast<const float(*)[3]>(vertCos.data()));
>>>>>>> f97580f6
}

/* Note: we do the topology update before any brush actions to avoid
 * issues with the proxies. The size of the proxy can't change, so
 * topology must be updated first. */
static void sculpt_topology_update(
    Sculpt *sd, Object *ob, Brush *brush, UnifiedPaintSettings * /* ups */, PaintModeSettings *
    /*paint_mode_settings*/)
{
  using namespace blender::bke::dyntopo;
  SculptSession *ss = ob->sculpt;

  /* build brush radius scale */
  float radius_scale = ss->cached_dyntopo.radius_scale;

  if ((brush->dyntopo.flag & DYNTOPO_DISABLED) || !(sd->flags & SCULPT_DYNTOPO_ENABLED)) {
    return;
  }

<<<<<<< HEAD
  /* Build a list of all nodes that are potentially within the brush's area of influence. */
  const bool use_original = sculpt_tool_needs_original(SCULPT_get_tool(ss, brush)) ?
                                true :
                                !ss->cache->accum;

  /* Free index based vertex info as it will become invalid after modifying the topology during
   * the stroke. */
  MEM_SAFE_FREE(ss->vertex_info.boundary);
=======
  /* Free index based vertex info as it will become invalid after modifying the topology during the
   * stroke. */
  ss->vertex_info.boundary.clear();
>>>>>>> f97580f6

  PBVHTopologyUpdateMode mode = PBVHTopologyUpdateMode(0);
  float location[3];

  int dyntopo_mode = ss->cached_dyntopo.flag;
  int dyntopo_detail_mode = ss->cached_dyntopo.mode;

  if (dyntopo_detail_mode != DYNTOPO_DETAIL_MANUAL) {
    if (dyntopo_mode & DYNTOPO_SUBDIVIDE) {
      mode |= PBVH_Subdivide;
    }
    else if (dyntopo_mode & DYNTOPO_LOCAL_SUBDIVIDE) {
      mode |= PBVH_LocalSubdivide | PBVH_Subdivide;
    }

    if (dyntopo_mode & DYNTOPO_COLLAPSE) {
      mode |= PBVH_Collapse;
    }
    else if (dyntopo_mode & DYNTOPO_LOCAL_COLLAPSE) {
      mode |= PBVH_LocalCollapse | PBVH_Collapse;
    }
  }
  else {
    if (dyntopo_mode & DYNTOPO_SUBDIVIDE) {
      mode |= PBVH_Subdivide;
    }
    if (dyntopo_mode & DYNTOPO_COLLAPSE) {
      mode |= PBVH_Collapse;
    }
  }

  if (dyntopo_mode & DYNTOPO_CLEANUP) {
    mode |= PBVH_Cleanup;
  }

  SculptSearchSphereData sdata{};
  sdata.ss = ss, sdata.sd = sd, sdata.ob = ob;
  sdata.radius_squared = square_f(ss->cache->radius * radius_scale * 1.25f);
  sdata.original = use_original;
  sdata.ignore_fully_ineffective = SCULPT_get_tool(ss, brush) != SCULPT_TOOL_MASK;
  sdata.center = nullptr;
  sdata.brush = brush;

  void *mask_cb_data;
  blender::bke::dyntopo::DyntopoMaskCB mask_cb;

  BKE_pbvh_set_bm_log(ss->pbvh, ss->bm_log);

  SCULPT_dyntopo_automasking_init(ss, sd, brush, ob, &mask_cb, &mask_cb_data);

  int actv = BM_ID_NONE, actf = BM_ID_NONE;

  if (ss->active_vertex.i != PBVH_REF_NONE) {
    BM_idmap_check_assign(ss->bm_idmap, (BMVert *)ss->active_vertex.i);
    actv = BM_idmap_get_id(ss->bm_idmap, (BMVert *)ss->active_vertex.i);
  }

  if (ss->active_face.i != PBVH_REF_NONE) {
    BM_idmap_check_assign(ss->bm_idmap, (BMFace *)ss->active_face.i);
    actf = BM_idmap_get_id(ss->bm_idmap, (BMFace *)ss->active_face.i);
  }

  blender::bke::dyntopo::BrushSphere sphere_tester(ss->cache->location,
                                                   ss->cache->radius * radius_scale);
  blender::bke::dyntopo::BrushTube tube_tester(
      ss->cache->location, ss->cache->view_normal, ss->cache->radius * radius_scale);

  /* do nodes under the brush cursor */
  blender::bke::dyntopo::remesh_topology_nodes(
      brush->falloff_shape == PAINT_FALLOFF_SHAPE_SPHERE ? &sphere_tester : &tube_tester,
      ob,
      ss->pbvh,
      SCULPT_search_sphere,
      topology_undopush_cb,
      &sdata,
      mode,
      (brush->flag & BRUSH_FRONTFACE) != 0,
      ss->cache->view_normal,
      true,
      mask_cb,
      mask_cb_data,
      ss->cached_dyntopo.quality);

  SCULPT_dyntopo_automasking_end(mask_cb_data);

  if (actv != BM_ID_NONE) {
    BMVert *v = BM_idmap_lookup<BMVert>(ss->bm_idmap, actv);

    if (v && v->head.htype == BM_VERT) {
      ss->active_vertex.i = (intptr_t)v;
    }
    else {
      ss->active_vertex.i = PBVH_REF_NONE;
    }
  }

  if (actf != BM_ID_NONE) {
    BMFace *f = BM_idmap_lookup<BMFace>(ss->bm_idmap, actf);

    if (f && f->head.htype == BM_FACE) {
      ss->active_face.i = (intptr_t)f;
    }
    else {
      ss->active_face.i = PBVH_REF_NONE;
    }
  }

  /* Update average stroke position. */
  copy_v3_v3(location, ss->cache->true_location);
  mul_m4_v3(ob->object_to_world, location);

  ss->totfaces = ss->faces_num = ss->bm->totface;
  ss->totvert = ss->bm->totvert;
}

static void do_check_origco(Object *ob, PBVHNode *node)
{
  SculptSession *ss = ob->sculpt;
  PBVHVertexIter vd;

  bool modified = false;

  BKE_pbvh_vertex_iter_begin (ss->pbvh, node, vd, PBVH_ITER_UNIQUE) {
    modified |= SCULPT_vertex_check_origdata(ss, vd.vertex);
  }
  BKE_pbvh_vertex_iter_end;

  if (modified) {
    BKE_pbvh_node_mark_original_update(node);
  }
}

static void do_brush_action_task(Object *ob, const Brush *brush, PBVHNode *node)
{
  SculptSession *ss = ob->sculpt;

  bool need_coords = ss->cache->supports_gravity;

  if (brush->sculpt_tool == SCULPT_TOOL_DRAW_FACE_SETS) {
    BKE_pbvh_node_mark_update_face_sets(node);

    /* Draw face sets in smooth mode moves the vertices. */
    if (ss->cache->alt_smooth) {
      need_coords = true;
    }
    else {
      SCULPT_undo_push_node(ob, node, SCULPT_UNDO_FACE_SETS);
    }
  }
  else if (brush->sculpt_tool == SCULPT_TOOL_MASK) {
    SCULPT_undo_push_node(ob, node, SCULPT_UNDO_MASK);
    BKE_pbvh_node_mark_update_mask(node);
  }
  else if (SCULPT_tool_is_paint(brush->sculpt_tool)) {
    SCULPT_undo_push_node(ob, node, SCULPT_UNDO_COLOR);
    BKE_pbvh_node_mark_update_color(node);
  }
  else {
    need_coords = true;
  }

  if (need_coords) {
    SCULPT_undo_push_node(ob, node, SCULPT_UNDO_COORDS);
    BKE_pbvh_node_mark_update(node);
  }
}

static void do_brush_action(Sculpt *sd,
                            Object *ob,
                            Brush *brush,
                            UnifiedPaintSettings *ups,
                            PaintModeSettings *paint_mode_settings)
{
  using namespace blender;
  SculptSession *ss = ob->sculpt;
  Vector<PBVHNode *> nodes, texnodes;

  /* Check for unsupported features. */
  PBVHType type = BKE_pbvh_type(ss->pbvh);

  if (SCULPT_tool_is_paint(brush->sculpt_tool) && SCULPT_has_loop_colors(ob)) {
    if (type == PBVH_GRIDS) {
      return;
    }
    else if (type == PBVH_FACES) {
      BKE_pbvh_ensure_node_loops(ss->pbvh);
    }
  }

  const bool use_original = sculpt_tool_needs_original(brush->sculpt_tool) || !ss->cache->accum;
  const bool use_pixels = sculpt_needs_pbvh_pixels(paint_mode_settings, brush, ob);
  bool needs_original = use_original || SCULPT_automasking_needs_original(sd, brush);
  needs_original |= bool(brush->flag & (BRUSH_ANCHORED | BRUSH_DRAG_DOT));

  if (sculpt_needs_pbvh_pixels(paint_mode_settings, brush, ob)) {
    sculpt_pbvh_update_pixels(paint_mode_settings, ss, ob);

    texnodes = sculpt_pbvh_gather_texpaint(ob, sd, brush, use_original, ss->cache->radius);

    if (texnodes.is_empty()) {
      return;
    }
  }

  /* Build a list of all nodes that are potentially within the brush's area of influence */

  if (SCULPT_tool_needs_all_pbvh_nodes(brush)) {
    /* These brushes need to update all nodes as they are not constrained by the brush radius */
    nodes = blender::bke::pbvh::search_gather(ss->pbvh, {});
  }
  else if (brush->sculpt_tool == SCULPT_TOOL_CLOTH) {
    nodes = SCULPT_cloth_brush_affected_nodes_gather(ss, brush);
  }
  else {
    float radius_scale = 1.0f;

    /* Corners of square brushes can go outside the brush radius. */
    if (BKE_brush_has_cube_tip(brush, PAINT_MODE_SCULPT)) {
      radius_scale = M_SQRT2;
    }

    /* With these options enabled not all required nodes are inside the original brush radius, so
     * the brush can produce artifacts in some situations. */
    if (brush->sculpt_tool == SCULPT_TOOL_DRAW && brush->flag & BRUSH_ORIGINAL_NORMAL) {
      radius_scale = 2.0f;
    }
    nodes = sculpt_pbvh_gather_generic(
        ob, sd, brush, use_original, ss->cache->radius * radius_scale);
  }

  /* Draw Face Sets in draw mode makes a single undo push, in alt-smooth mode deforms the
   * vertices and uses regular coords undo. */
  /* It also assigns the paint_face_set here as it needs to be done regardless of the stroke type
   * and the number of nodes under the brush influence. */
  if (brush->sculpt_tool == SCULPT_TOOL_DRAW_FACE_SETS &&
      SCULPT_stroke_is_first_brush_step(ss->cache) && !ss->cache->alt_smooth)
  {
    if (ss->cache->invert) {
      /* When inverting the brush, pick the paint face mask ID from the mesh. */
      ss->cache->paint_face_set = SCULPT_active_face_set_get(ss);
    }
    else {
      /* By default create a new Face Sets. */
      ss->cache->paint_face_set = SCULPT_face_set_next_available_get(ss);
    }
  }

  /* For anchored brushes with spherical falloff, we start off with zero radius, thus we have no
   * PBVH nodes on the first brush step. */
  if (!nodes.is_empty() ||
      ((brush->falloff_shape == PAINT_FALLOFF_SHAPE_SPHERE) && (brush->flag & BRUSH_ANCHORED)))
  {
    if (SCULPT_stroke_is_first_brush_step(ss->cache)) {
      /* Initialize surface smooth cache. */
      if ((brush->sculpt_tool == SCULPT_TOOL_SMOOTH) &&
          (brush->smooth_deform_type == BRUSH_SMOOTH_DEFORM_SURFACE))
      {
        SCULPT_surface_smooth_laplacian_init(ob);
      }
    }
  }

  if (!ss->cache->accum || needs_original) {
    threading::parallel_for(nodes.index_range(), 1, [&](const IndexRange range) {
      for (const int i : range) {
        do_check_origco(ob, nodes[i]);
      }
    });
    BKE_pbvh_update_bounds(ss->pbvh, PBVH_UpdateOriginalBB);
  }

  /* Only act if some verts are inside the brush area. */
  if (nodes.is_empty()) {
    return;
  }
  float location[3];

  if (!use_pixels && !ss->bm) {
    threading::parallel_for(nodes.index_range(), 1, [&](const IndexRange range) {
      for (const int i : range) {
        do_brush_action_task(ob, brush, nodes[i]);
      }
    });
  }
  else if (ss->bm) {
    SculptUndoType undo_type;
    SculptUndoType extra_type = SCULPT_UNDO_NONE;

    if (SCULPT_tool_is_paint(brush->sculpt_tool)) {
      undo_type = SCULPT_UNDO_COLOR;
    }
    else if (brush->sculpt_tool == SCULPT_TOOL_DRAW_FACE_SETS) {
      if (ss->cache->alt_smooth) {
        undo_type = SCULPT_UNDO_COORDS;
      }
      else {
        undo_type = SCULPT_UNDO_FACE_SETS;
      }
    }
    else if (brush->sculpt_tool == SCULPT_TOOL_MASK) {
      undo_type = SCULPT_UNDO_MASK;
    }
    else {
      undo_type = SCULPT_UNDO_COORDS;
    }

    if (ss->cache->supports_gravity && sd->gravity_factor > 0.0f &&
        undo_type != SCULPT_UNDO_COORDS) {
      extra_type = SCULPT_UNDO_COORDS;
    }

    for (PBVHNode *node : nodes) {
      SCULPT_ensure_dyntopo_node_undo(ob, node, undo_type, extra_type);

      switch (undo_type) {
        case SCULPT_UNDO_FACE_SETS:
          BKE_pbvh_node_mark_update_face_sets(node);
          break;
        case SCULPT_UNDO_MASK:
          BKE_pbvh_node_mark_update_mask(node);
          break;
        case SCULPT_UNDO_COLOR:
          BKE_pbvh_node_mark_update_color(node);
          break;
        case SCULPT_UNDO_COORDS:
          BKE_pbvh_node_mark_update(node);
          break;
        case SCULPT_UNDO_HIDDEN:
        case SCULPT_UNDO_DYNTOPO_BEGIN:
        case SCULPT_UNDO_DYNTOPO_END:
        case SCULPT_UNDO_DYNTOPO_SYMMETRIZE:
        case SCULPT_UNDO_GEOMETRY:
        case SCULPT_UNDO_NONE:
          break;
      }

      if (extra_type == int(SCULPT_UNDO_COORDS)) {
        BKE_pbvh_node_mark_update(node);
      }
    }
  }

  if (sculpt_brush_needs_normal(ss, sd, brush)) {
    update_sculpt_normal(sd, ob, nodes);
  }

  update_brush_local_mat(sd, ob);

  if (brush->sculpt_tool == SCULPT_TOOL_POSE && SCULPT_stroke_is_first_brush_step(ss->cache)) {
    SCULPT_pose_brush_init(sd, ob, ss, brush);
  }

  if (brush->deform_target == BRUSH_DEFORM_TARGET_CLOTH_SIM) {
    if (!ss->cache->cloth_sim) {
      ss->cache->cloth_sim = SCULPT_cloth_brush_simulation_create(
          ob, 1.0f, 0.0f, 0.0f, false, true);
      SCULPT_cloth_brush_simulation_init(ss, ss->cache->cloth_sim);
    }
    SCULPT_cloth_brush_store_simulation_state(ss, ss->cache->cloth_sim);
    SCULPT_cloth_brush_ensure_nodes_constraints(
        sd, ob, nodes, ss->cache->cloth_sim, ss->cache->location, FLT_MAX);
  }

  bool invert = ss->cache->pen_flip || ss->cache->invert;
  if (brush->flag & BRUSH_DIR_IN) {
    invert = !invert;
  }

  /* Apply one type of brush action. */
  switch (brush->sculpt_tool) {
    case SCULPT_TOOL_DRAW:
      SCULPT_do_draw_brush(sd, ob, nodes);
      break;
    case SCULPT_TOOL_SMOOTH:
      if (brush->smooth_deform_type == BRUSH_SMOOTH_DEFORM_LAPLACIAN) {
        SCULPT_do_smooth_brush(sd, ob, nodes);
      }
      else if (brush->smooth_deform_type == BRUSH_SMOOTH_DEFORM_SURFACE) {
        SCULPT_do_surface_smooth_brush(sd, ob, nodes);
      }
      break;
    case SCULPT_TOOL_CREASE:
      SCULPT_do_crease_brush(sd, ob, nodes);
      break;
    case SCULPT_TOOL_BLOB:
      SCULPT_do_crease_brush(sd, ob, nodes);
      break;
    case SCULPT_TOOL_PINCH:
      SCULPT_do_pinch_brush(sd, ob, nodes);
      break;
    case SCULPT_TOOL_INFLATE:
      SCULPT_do_inflate_brush(sd, ob, nodes);
      break;
    case SCULPT_TOOL_GRAB:
      SCULPT_do_grab_brush(sd, ob, nodes);
      break;
    case SCULPT_TOOL_ROTATE:
      SCULPT_do_rotate_brush(sd, ob, nodes);
      break;
    case SCULPT_TOOL_SNAKE_HOOK:
      SCULPT_do_snake_hook_brush(sd, ob, nodes);
      break;
    case SCULPT_TOOL_NUDGE:
      SCULPT_do_nudge_brush(sd, ob, nodes);
      break;
    case SCULPT_TOOL_THUMB:
      SCULPT_do_thumb_brush(sd, ob, nodes);
      break;
    case SCULPT_TOOL_LAYER:
      SCULPT_do_layer_brush(sd, ob, nodes);
      break;
    case SCULPT_TOOL_FLATTEN:
      SCULPT_do_flatten_brush(sd, ob, nodes);
      break;
    case SCULPT_TOOL_CLAY:
      SCULPT_do_clay_brush(sd, ob, nodes);
      break;
    case SCULPT_TOOL_CLAY_STRIPS:
      SCULPT_do_clay_strips_brush(sd, ob, nodes);
      break;
    case SCULPT_TOOL_MULTIPLANE_SCRAPE:
      SCULPT_do_multiplane_scrape_brush(sd, ob, nodes);
      break;
    case SCULPT_TOOL_CLAY_THUMB:
      SCULPT_do_clay_thumb_brush(sd, ob, nodes);
      break;
    case SCULPT_TOOL_FILL:
      if (invert && brush->flag & BRUSH_INVERT_TO_SCRAPE_FILL) {
        SCULPT_do_scrape_brush(sd, ob, nodes);
      }
      else {
        SCULPT_do_fill_brush(sd, ob, nodes);
      }
      break;
    case SCULPT_TOOL_SCRAPE:
      if (invert && brush->flag & BRUSH_INVERT_TO_SCRAPE_FILL) {
        SCULPT_do_fill_brush(sd, ob, nodes);
      }
      else {
        SCULPT_do_scrape_brush(sd, ob, nodes);
      }
      break;
    case SCULPT_TOOL_MASK:
      SCULPT_do_mask_brush(sd, ob, nodes);
      break;
    case SCULPT_TOOL_POSE:
      SCULPT_do_pose_brush(sd, ob, nodes);
      break;
    case SCULPT_TOOL_DRAW_SHARP:
      SCULPT_do_draw_sharp_brush(sd, ob, nodes);
      break;
    case SCULPT_TOOL_ELASTIC_DEFORM:
      SCULPT_do_elastic_deform_brush(sd, ob, nodes);
      break;
    case SCULPT_TOOL_SLIDE_RELAX:
      SCULPT_do_slide_relax_brush(sd, ob, nodes);
      break;
    case SCULPT_TOOL_BOUNDARY:
      SCULPT_do_boundary_brush(sd, ob, nodes);
      break;
    case SCULPT_TOOL_CLOTH:
      SCULPT_do_cloth_brush(sd, ob, nodes);
      break;
    case SCULPT_TOOL_DRAW_FACE_SETS:
      SCULPT_do_draw_face_sets_brush(sd, ob, nodes);
      break;
    case SCULPT_TOOL_DISPLACEMENT_ERASER:
      SCULPT_do_displacement_eraser_brush(sd, ob, nodes);
      break;
    case SCULPT_TOOL_DISPLACEMENT_SMEAR:
      SCULPT_do_displacement_smear_brush(sd, ob, nodes);
      break;
    case SCULPT_TOOL_PAINT:
      SCULPT_do_paint_brush(paint_mode_settings, ss->scene, sd, ob, nodes, texnodes);
      break;
    case SCULPT_TOOL_SMEAR:
      SCULPT_do_smear_brush(sd, ob, nodes);
      break;
  }

  if (!ELEM(brush->sculpt_tool, SCULPT_TOOL_SMOOTH, SCULPT_TOOL_MASK) &&
      brush->autosmooth_factor > 0)
  {
    if (brush->flag & BRUSH_INVERSE_SMOOTH_PRESSURE) {
      SCULPT_smooth(sd, ob, nodes, brush->autosmooth_factor * (1.0f - ss->cache->pressure), false);
    }
    else {
      SCULPT_smooth(sd, ob, nodes, brush->autosmooth_factor, false);
    }
  }

  if (sculpt_brush_use_topology_rake(ss, brush)) {
    SCULPT_bmesh_topology_rake(sd, ob, nodes, brush->topology_rake_factor);
  }

  if (!SCULPT_tool_can_reuse_automask(brush->sculpt_tool) ||
      (ss->cache->supports_gravity && sd->gravity_factor > 0.0f))
  {
    /* Clear cavity mask cache. */
    ss->last_automasking_settings_hash = 0;
  }

  /* The cloth brush adds the gravity as a regular force and it is processed in the solver. */
  if (ss->cache->supports_gravity &&
      !ELEM(
          brush->sculpt_tool, SCULPT_TOOL_CLOTH, SCULPT_TOOL_DRAW_FACE_SETS, SCULPT_TOOL_BOUNDARY))
  {
    do_gravity(sd, ob, nodes, sd->gravity_factor);
  }

  if (brush->deform_target == BRUSH_DEFORM_TARGET_CLOTH_SIM) {
    if (SCULPT_stroke_is_main_symmetry_pass(ss->cache)) {
      SCULPT_cloth_sim_activate_nodes(ss->cache->cloth_sim, nodes);
      SCULPT_cloth_brush_do_simulation_step(sd, ob, ss->cache->cloth_sim, nodes);
    }
  }

  /* Update average stroke position. */
  copy_v3_v3(location, ss->cache->true_location);
  mul_m4_v3(ob->object_to_world, location);

  add_v3_v3(ups->average_stroke_accum, location);
  ups->average_stroke_counter++;
  /* Update last stroke position. */
  ups->last_stroke_valid = true;
}

/* Flush displacement from deformed PBVH vertex to original mesh. */
static void sculpt_flush_pbvhvert_deform(SculptSession &ss,
                                         const PBVHVertexIter &vd,
                                         MutableSpan<float3> positions)
{
  float disp[3], newco[3];
  int index = vd.vert_indices[vd.i];

  sub_v3_v3v3(disp, vd.co, ss.deform_cos[index]);
  mul_m3_v3(ss.deform_imats[index].ptr(), disp);
  add_v3_v3v3(newco, disp, ss.orig_cos[index]);

  ss.deform_cos[index] = vd.co;
  ss.orig_cos[index] = newco;

  if (!ss.shapekey_active) {
    copy_v3_v3(positions[index], newco);
  }
}

static void sculpt_combine_proxies_node(Object &object,
                                        Sculpt &sd,
                                        const bool use_orco,
                                        PBVHNode &node)
{
  SculptSession *ss = object.sculpt;

<<<<<<< HEAD
  int proxy_count;
  PBVHProxyNode *proxies;
  BKE_pbvh_node_get_proxies(&node, &proxies, &proxy_count);
=======
  float(*orco)[3] = nullptr;
  if (use_orco && !ss->bm) {
    orco = reinterpret_cast<float(*)[3]>(
        (SCULPT_undo_push_node(&object, &node, SCULPT_UNDO_COORDS)->co.data()));
  }

  MutableSpan<PBVHProxyNode> proxies = BKE_pbvh_node_get_proxies(&node);
>>>>>>> f97580f6

  Mesh &mesh = *static_cast<Mesh *>(object.data);
  MutableSpan<float3> positions = mesh.vert_positions_for_write();

  PBVHVertexIter vd;
  BKE_pbvh_vertex_iter_begin (ss->pbvh, &node, vd, PBVH_ITER_UNIQUE) {
    float val[3];

    zero_v3(val);

    for (const PBVHProxyNode &proxy_node : proxies) {
      add_v3_v3(val, proxy_node.co[vd.i]);
    }

    bool modified = len_squared_v3(val) > 0.0f;

    if (use_orco) {
      add_v3_v3(val, SCULPT_vertex_origco_get(ss, vd.vertex));
    }
    else {
      add_v3_v3(val, vd.co);
    }

    SCULPT_clip(&sd, ss, vd.co, val);

    if (ss->deform_modifiers_active) {
      sculpt_flush_pbvhvert_deform(*ss, vd, positions);
    }

    if (modified) {
      BKE_sculpt_sharp_boundary_flag_update(ss, vd.vertex);
    }
  }
  BKE_pbvh_vertex_iter_end;

  BKE_pbvh_node_free_proxies(&node);
}

static void sculpt_combine_proxies(Sculpt *sd, Object *ob)
{
  using namespace blender;
  SculptSession *ss = ob->sculpt;
  Brush *brush = BKE_paint_brush(&sd->paint);

  if (!ss->cache->supports_gravity && sculpt_tool_is_proxy_used(brush->sculpt_tool)) {
    /* First line is tools that don't support proxies. */
    return;
  }

  /* First line is tools that don't support proxies. */
  const bool use_orco = ELEM(brush->sculpt_tool,
                             SCULPT_TOOL_GRAB,
                             SCULPT_TOOL_ROTATE,
                             SCULPT_TOOL_THUMB,
                             SCULPT_TOOL_ELASTIC_DEFORM,
                             SCULPT_TOOL_BOUNDARY,
                             SCULPT_TOOL_POSE);

  Vector<PBVHNode *> nodes = blender::bke::pbvh::gather_proxies(ss->pbvh);

  threading::parallel_for(nodes.index_range(), 1, [&](IndexRange range) {
    for (const int i : range) {
      sculpt_combine_proxies_node(*ob, *sd, use_orco, *nodes[i]);
    }
  });
}

void SCULPT_combine_transform_proxies(Sculpt *sd, Object *ob)
{
  using namespace blender;
  SculptSession *ss = ob->sculpt;

  Vector<PBVHNode *> nodes = blender::bke::pbvh::gather_proxies(ss->pbvh);

  threading::parallel_for(nodes.index_range(), 1, [&](IndexRange range) {
    for (const int i : range) {
      sculpt_combine_proxies_node(*ob, *sd, false, *nodes[i]);
    }
  });
}

/**
 * Copy the modified vertices from the #PBVH to the active key.
 */
static void sculpt_update_keyblock(Object *ob)
{
  SculptSession *ss = ob->sculpt;

  /* Key-block update happens after handling deformation caused by modifiers,
   * so ss->orig_cos would be updated with new stroke. */
  if (!ss->orig_cos.is_empty()) {
    SCULPT_vertcos_to_key(ob, ss->shapekey_active, ss->orig_cos);
  }
  else {
    SCULPT_vertcos_to_key(ob, ss->shapekey_active, BKE_pbvh_get_vert_positions(ss->pbvh));
  }
}

void SCULPT_flush_stroke_deform(Sculpt * /*sd*/, Object *ob, bool is_proxy_used)
{
  using namespace blender;
  SculptSession *ss = ob->sculpt;

  if (is_proxy_used && ss->deform_modifiers_active) {
    /* This brushes aren't using proxies, so sculpt_combine_proxies() wouldn't propagate needed
     * deformation to original base. */

    Mesh *me = (Mesh *)ob->data;
    Vector<PBVHNode *> nodes;
    Array<float3> vertCos;

    if (ss->shapekey_active) {
      /* Mesh could have isolated verts which wouldn't be in BVH, to deal with this we copy old
       * coordinates over new ones and then update coordinates for all vertices from BVH. */
      vertCos = ss->orig_cos;
    }

    nodes = blender::bke::pbvh::search_gather(ss->pbvh, {});

    MutableSpan<float3> positions = me->vert_positions_for_write();

    threading::parallel_for(nodes.index_range(), 1, [&](IndexRange range) {
      for (const int i : range) {
        PBVHVertexIter vd;
        BKE_pbvh_vertex_iter_begin (ss->pbvh, nodes[i], vd, PBVH_ITER_UNIQUE) {
          sculpt_flush_pbvhvert_deform(*ss, vd, positions);

          if (vertCos.is_empty()) {
            continue;
          }

          int index = vd.vert_indices[vd.i];
          copy_v3_v3(vertCos[index], ss->orig_cos[index]);
        }
        BKE_pbvh_vertex_iter_end;
      }
    });

    if (!vertCos.is_empty()) {
      SCULPT_vertcos_to_key(ob, ss->shapekey_active, vertCos);
    }
  }
  else if (ss->shapekey_active) {
    sculpt_update_keyblock(ob);
  }
}

void SCULPT_cache_calc_brushdata_symm(StrokeCache *cache,
                                      const ePaintSymmetryFlags symm,
                                      const char axis,
                                      const float angle)
{
  flip_v3_v3(cache->location, cache->true_location, symm);
  flip_v3_v3(cache->last_location, cache->true_last_location, symm);
  flip_v3_v3(cache->grab_delta_symmetry, cache->grab_delta, symm);
  flip_v3_v3(cache->view_normal, cache->true_view_normal, symm);

  flip_v3_v3(cache->initial_location, cache->true_initial_location, symm);
  flip_v3_v3(cache->initial_normal, cache->true_initial_normal, symm);

  /* XXX This reduces the length of the grab delta if it approaches the line of symmetry
   * XXX However, a different approach appears to be needed. */
#if 0
  if (sd->paint.symmetry_flags & PAINT_SYMMETRY_FEATHER) {
    float frac = 1.0f / max_overlap_count(sd);
    float reduce = (feather - frac) / (1.0f - frac);

    printf("feather: %f frac: %f reduce: %f\n", feather, frac, reduce);

    if (frac < 1.0f) {
      mul_v3_fl(cache->grab_delta_symmetry, reduce);
    }
  }
#endif

  unit_m4(cache->symm_rot_mat);
  unit_m4(cache->symm_rot_mat_inv);
  zero_v3(cache->plane_offset);

  /* Expects XYZ. */
  if (axis) {
    rotate_m4(cache->symm_rot_mat, axis, angle);
    rotate_m4(cache->symm_rot_mat_inv, axis, -angle);
  }

  mul_m4_v3(cache->symm_rot_mat, cache->location);
  mul_m4_v3(cache->symm_rot_mat, cache->grab_delta_symmetry);

  if (cache->supports_gravity) {
    flip_v3_v3(cache->gravity_direction, cache->true_gravity_direction, symm);
    mul_m4_v3(cache->symm_rot_mat, cache->gravity_direction);
  }

  if (cache->is_rake_rotation_valid) {
    flip_qt_qt(cache->rake_rotation_symmetry, cache->rake_rotation, symm);
  }
}

using BrushActionFunc = void (*)(Sculpt *sd,
                                 Object *ob,
                                 Brush *brush,
                                 UnifiedPaintSettings *ups,
                                 PaintModeSettings *paint_mode_settings);

static void do_tiled(Sculpt *sd,
                     Object *ob,
                     Brush *brush,
                     UnifiedPaintSettings *ups,
                     PaintModeSettings *paint_mode_settings,
                     BrushActionFunc action)
{
  SculptSession *ss = ob->sculpt;
  StrokeCache *cache = ss->cache;
  const float radius = cache->radius;
  const BoundBox bb = *BKE_object_boundbox_get(ob);
  const float *bbMin = bb.vec[0];
  const float *bbMax = bb.vec[6];
  const float *step = sd->paint.tile_offset;

  /* These are integer locations, for real location: multiply with step and add orgLoc.
   * So 0,0,0 is at orgLoc. */
  int start[3];
  int end[3];
  int cur[3];

  /* Position of the "prototype" stroke for tiling. */
  float orgLoc[3];
  float original_initial_location[3];
  copy_v3_v3(orgLoc, cache->location);
  copy_v3_v3(original_initial_location, cache->initial_location);

  for (int dim = 0; dim < 3; dim++) {
    if ((sd->paint.symmetry_flags & (PAINT_TILE_X << dim)) && step[dim] > 0) {
      start[dim] = (bbMin[dim] - orgLoc[dim] - radius) / step[dim];
      end[dim] = (bbMax[dim] - orgLoc[dim] + radius) / step[dim];
    }
    else {
      start[dim] = end[dim] = 0;
    }
  }

  /* First do the "un-tiled" position to initialize the stroke for this location. */
  cache->tile_pass = 0;
  action(sd, ob, brush, ups, paint_mode_settings);

  /* Now do it for all the tiles. */
  copy_v3_v3_int(cur, start);
  for (cur[0] = start[0]; cur[0] <= end[0]; cur[0]++) {
    for (cur[1] = start[1]; cur[1] <= end[1]; cur[1]++) {
      for (cur[2] = start[2]; cur[2] <= end[2]; cur[2]++) {
        if (!cur[0] && !cur[1] && !cur[2]) {
          /* Skip tile at orgLoc, this was already handled before all others. */
          continue;
        }

        ++cache->tile_pass;

        for (int dim = 0; dim < 3; dim++) {
          cache->location[dim] = cur[dim] * step[dim] + orgLoc[dim];
          cache->plane_offset[dim] = cur[dim] * step[dim];
          cache->initial_location[dim] = cur[dim] * step[dim] + original_initial_location[dim];
        }
        action(sd, ob, brush, ups, paint_mode_settings);
      }
    }
  }
}

static void do_radial_symmetry(Sculpt *sd,
                               Object *ob,
                               Brush *brush,
                               UnifiedPaintSettings *ups,
                               PaintModeSettings *paint_mode_settings,
                               BrushActionFunc action,
                               const ePaintSymmetryFlags symm,
                               const int axis,
                               const float /*feather*/)
{
  SculptSession *ss = ob->sculpt;

  for (int i = 1; i < sd->radial_symm[axis - 'X']; i++) {
    const float angle = 2.0f * M_PI * i / sd->radial_symm[axis - 'X'];
    ss->cache->radial_symmetry_pass = i;
    SCULPT_cache_calc_brushdata_symm(ss->cache, symm, axis, angle);
    do_tiled(sd, ob, brush, ups, paint_mode_settings, action);
  }
}

/**
 * Noise texture gives different values for the same input coord; this
 * can tear a multi-resolution mesh during sculpting so do a stitch in this case.
 */
static void sculpt_fix_noise_tear(Sculpt *sd, Object *ob)
{
  SculptSession *ss = ob->sculpt;
  Brush *brush = BKE_paint_brush(&sd->paint);
  const MTex *mtex = BKE_brush_mask_texture_get(brush, OB_MODE_SCULPT);

  if (ss->multires.active && mtex->tex && mtex->tex->type == TEX_NOISE) {
    multires_stitch_grids(ob);
  }
}

static void do_symmetrical_brush_actions(Sculpt *sd,
                                         Object *ob,
                                         BrushActionFunc action,
                                         UnifiedPaintSettings *ups,
                                         PaintModeSettings *paint_mode_settings)
{
  Brush *brush = BKE_paint_brush(&sd->paint);
  SculptSession *ss = ob->sculpt;
  StrokeCache *cache = ss->cache;
  const char symm = SCULPT_mesh_symmetry_xyz_get(ob);

  float feather = calc_symmetry_feather(sd, ss->cache);

  cache->bstrength = brush_strength(sd, cache, feather, ups, paint_mode_settings);
  cache->symmetry = symm;

  /* `symm` is a bit combination of XYZ -
   * 1 is mirror X; 2 is Y; 3 is XY; 4 is Z; 5 is XZ; 6 is YZ; 7 is XYZ */
  for (int i = 0; i <= symm; i++) {
    if (!SCULPT_is_symmetry_iteration_valid(i, symm)) {
      continue;
    }
    const ePaintSymmetryFlags symm = ePaintSymmetryFlags(i);
    cache->mirror_symmetry_pass = symm;
    cache->radial_symmetry_pass = 0;

    SCULPT_cache_calc_brushdata_symm(cache, symm, 0, 0);
    do_tiled(sd, ob, brush, ups, paint_mode_settings, action);

    do_radial_symmetry(sd, ob, brush, ups, paint_mode_settings, action, symm, 'X', feather);
    do_radial_symmetry(sd, ob, brush, ups, paint_mode_settings, action, symm, 'Y', feather);
    do_radial_symmetry(sd, ob, brush, ups, paint_mode_settings, action, symm, 'Z', feather);
  }
}

bool SCULPT_mode_poll(bContext *C)
{
  Object *ob = CTX_data_active_object(C);
  return ob && ob->mode & OB_MODE_SCULPT;
}

bool SCULPT_mode_poll_view3d(bContext *C)
{
  return (SCULPT_mode_poll(C) && CTX_wm_region_view3d(C));
}

bool SCULPT_poll_view3d(bContext *C)
{
  return (SCULPT_poll(C) && CTX_wm_region_view3d(C));
}

bool SCULPT_poll(bContext *C)
{
  return SCULPT_mode_poll(C) && PAINT_brush_tool_poll(C);
}

static const char *sculpt_tool_name(Sculpt *sd)
{
  Brush *brush = BKE_paint_brush(&sd->paint);

  switch ((eBrushSculptTool)brush->sculpt_tool) {
    case SCULPT_TOOL_DRAW:
      return "Draw Brush";
    case SCULPT_TOOL_SMOOTH:
      return "Smooth Brush";
    case SCULPT_TOOL_CREASE:
      return "Crease Brush";
    case SCULPT_TOOL_BLOB:
      return "Blob Brush";
    case SCULPT_TOOL_PINCH:
      return "Pinch Brush";
    case SCULPT_TOOL_INFLATE:
      return "Inflate Brush";
    case SCULPT_TOOL_GRAB:
      return "Grab Brush";
    case SCULPT_TOOL_NUDGE:
      return "Nudge Brush";
    case SCULPT_TOOL_THUMB:
      return "Thumb Brush";
    case SCULPT_TOOL_LAYER:
      return "Layer Brush";
    case SCULPT_TOOL_FLATTEN:
      return "Flatten Brush";
    case SCULPT_TOOL_CLAY:
      return "Clay Brush";
    case SCULPT_TOOL_CLAY_STRIPS:
      return "Clay Strips Brush";
    case SCULPT_TOOL_CLAY_THUMB:
      return "Clay Thumb Brush";
    case SCULPT_TOOL_FILL:
      return "Fill Brush";
    case SCULPT_TOOL_SCRAPE:
      return "Scrape Brush";
    case SCULPT_TOOL_SNAKE_HOOK:
      return "Snake Hook Brush";
    case SCULPT_TOOL_ROTATE:
      return "Rotate Brush";
    case SCULPT_TOOL_MASK:
      return "Mask Brush";
    case SCULPT_TOOL_SIMPLIFY:
      return "Simplify Brush";
    case SCULPT_TOOL_DRAW_SHARP:
      return "Draw Sharp Brush";
    case SCULPT_TOOL_ELASTIC_DEFORM:
      return "Elastic Deform Brush";
    case SCULPT_TOOL_POSE:
      return "Pose Brush";
    case SCULPT_TOOL_MULTIPLANE_SCRAPE:
      return "Multi-plane Scrape Brush";
    case SCULPT_TOOL_SLIDE_RELAX:
      return "Slide/Relax Brush";
    case SCULPT_TOOL_BOUNDARY:
      return "Boundary Brush";
    case SCULPT_TOOL_CLOTH:
      return "Cloth Brush";
    case SCULPT_TOOL_DRAW_FACE_SETS:
      return "Draw Face Sets";
    case SCULPT_TOOL_DISPLACEMENT_ERASER:
      return "Multires Displacement Eraser";
    case SCULPT_TOOL_DISPLACEMENT_SMEAR:
      return "Multires Displacement Smear";
    case SCULPT_TOOL_PAINT:
      return "Paint Brush";
    case SCULPT_TOOL_SMEAR:
      return "Smear Brush";
  }

  return "Sculpting";
}

/* Operator for applying a stroke (various attributes including mouse path)
 * using the current brush. */

void SCULPT_cache_free(StrokeCache *cache)
{
  MEM_SAFE_FREE(cache->dial);
  MEM_SAFE_FREE(cache->prev_displacement);
  MEM_SAFE_FREE(cache->limit_surface_co);

  if (cache->pose_ik_chain) {
    SCULPT_pose_ik_chain_free(cache->pose_ik_chain);
  }

  for (int i = 0; i < PAINT_SYMM_AREAS; i++) {
    if (cache->boundaries[i]) {
      SCULPT_boundary_data_free(cache->boundaries[i]);
    }
  }

  if (cache->cloth_sim) {
    SCULPT_cloth_simulation_free(cache->cloth_sim);
  }

  MEM_delete(cache);
}

/* Initialize mirror modifier clipping. */
static void sculpt_init_mirror_clipping(Object *ob, SculptSession *ss)
{
  unit_m4(ss->cache->clip_mirror_mtx);

  LISTBASE_FOREACH (ModifierData *, md, &ob->modifiers) {
    if (!(md->type == eModifierType_Mirror && (md->mode & eModifierMode_Realtime))) {
      continue;
    }
    MirrorModifierData *mmd = (MirrorModifierData *)md;

    if (!(mmd->flag & MOD_MIR_CLIPPING)) {
      continue;
    }
    /* Check each axis for mirroring. */
    for (int i = 0; i < 3; i++) {
      if (!(mmd->flag & (MOD_MIR_AXIS_X << i))) {
        continue;
      }
      /* Enable sculpt clipping. */
      ss->cache->flag |= CLIP_X << i;

      /* Update the clip tolerance. */
      if (mmd->tolerance > ss->cache->clip_tolerance[i]) {
        ss->cache->clip_tolerance[i] = mmd->tolerance;
      }

      /* Store matrix for mirror object clipping. */
      if (mmd->mirror_ob) {
        float imtx_mirror_ob[4][4];
        invert_m4_m4(imtx_mirror_ob, mmd->mirror_ob->object_to_world);
        mul_m4_m4m4(ss->cache->clip_mirror_mtx, imtx_mirror_ob, ob->object_to_world);
      }
    }
  }
}

static void smooth_brush_toggle_on(const bContext *C, Paint *paint, StrokeCache *cache)
{
  Scene *scene = CTX_data_scene(C);
  Brush *cur_brush = paint->brush;

  if (cur_brush->sculpt_tool == SCULPT_TOOL_MASK) {
    cache->saved_mask_brush_tool = cur_brush->mask_tool;
    cur_brush->mask_tool = BRUSH_MASK_SMOOTH;
    return;
  }

  if (ELEM(cur_brush->sculpt_tool,
           SCULPT_TOOL_SLIDE_RELAX,
           SCULPT_TOOL_DRAW_FACE_SETS,
           SCULPT_TOOL_PAINT,
           SCULPT_TOOL_SMEAR))
  {
    /* Do nothing, this tool has its own smooth mode. */
    return;
  }

  /* Switch to the smooth brush if possible. */
  Brush *smooth_brush = BKE_paint_toolslots_brush_get(paint, SCULPT_TOOL_SMOOTH);
  if (!smooth_brush) {
    CLOG_WARN(&LOG, "Switching to the smooth brush not possible, corresponding brush not");
    cache->saved_active_brush_name[0] = '\0';
    return;
  }

  int cur_brush_size = BKE_brush_size_get(scene, cur_brush);

  STRNCPY(cache->saved_active_brush_name, cur_brush->id.name + 2);

  BKE_paint_brush_set(paint, smooth_brush);
  cache->saved_smooth_size = BKE_brush_size_get(scene, smooth_brush);
  BKE_brush_size_set(scene, smooth_brush, cur_brush_size);
  BKE_curvemapping_init(smooth_brush->curve);
}

static void smooth_brush_toggle_off(const bContext *C, Paint *paint, StrokeCache *cache)
{
  Main *bmain = CTX_data_main(C);
  Brush *brush = BKE_paint_brush(paint);

  if (brush->sculpt_tool == SCULPT_TOOL_MASK) {
    brush->mask_tool = cache->saved_mask_brush_tool;
    return;
  }

  if (ELEM(brush->sculpt_tool,
           SCULPT_TOOL_SLIDE_RELAX,
           SCULPT_TOOL_DRAW_FACE_SETS,
           SCULPT_TOOL_PAINT,
           SCULPT_TOOL_SMEAR))
  {
    /* Do nothing. */
    return;
  }

  /* If saved_active_brush_name is not set, brush was not switched/affected in
   * smooth_brush_toggle_on(). */
  Brush *saved_active_brush = (Brush *)BKE_libblock_find_name(
      bmain, ID_BR, cache->saved_active_brush_name);
  if (saved_active_brush) {
    Scene *scene = CTX_data_scene(C);
    BKE_brush_size_set(scene, brush, cache->saved_smooth_size);
    BKE_paint_brush_set(paint, saved_active_brush);
  }
}

/* Initialize the stroke cache invariants from operator properties. */
static void sculpt_update_cache_invariants(
    bContext *C, Sculpt *sd, SculptSession *ss, wmOperator *op, const float mval[2])
{
  StrokeCache *cache = MEM_new<StrokeCache>(__func__);
  ToolSettings *tool_settings = CTX_data_tool_settings(C);
  UnifiedPaintSettings *ups = &tool_settings->unified_paint_settings;
  Brush *brush = BKE_paint_brush(&sd->paint);
  ViewContext *vc = paint_stroke_view_context(static_cast<PaintStroke *>(op->customdata));
  Object *ob = CTX_data_active_object(C);
  float mat[3][3];
  float viewDir[3] = {0.0f, 0.0f, 1.0f};
  float max_scale;
  int mode;

  ss->hard_edge_mode = ups->hard_edge_mode;
  ss->smooth_boundary_flag = eSculptBoundary(ups->smooth_boundary_flag);

  BKE_sculpt_distort_correction_set(ob, eAttrCorrectMode(ups->distort_correction_mode));

  ss->cache = cache;

  /* Set scaling adjustment. */
  max_scale = 0.0f;
  for (int i = 0; i < 3; i++) {
    max_scale = max_ff(max_scale, fabsf(ob->scale[i]));
  }
  cache->scale[0] = max_scale / ob->scale[0];
  cache->scale[1] = max_scale / ob->scale[1];
  cache->scale[2] = max_scale / ob->scale[2];

  cache->plane_trim_squared = brush->plane_trim * brush->plane_trim;

  cache->flag = 0;

  sculpt_init_mirror_clipping(ob, ss);

  /* Initial mouse location. */
  if (mval) {
    copy_v2_v2(cache->initial_mouse, mval);
  }
  else {
    zero_v2(cache->initial_mouse);
  }

  copy_v3_v3(cache->initial_location, ss->cursor_location);
  copy_v3_v3(cache->true_initial_location, ss->cursor_location);

  copy_v3_v3(cache->initial_normal, ss->cursor_normal);
  copy_v3_v3(cache->true_initial_normal, ss->cursor_normal);

  mode = RNA_enum_get(op->ptr, "mode");
  cache->invert = mode == BRUSH_STROKE_INVERT;
  cache->alt_smooth = mode == BRUSH_STROKE_SMOOTH;
  cache->normal_weight = brush->normal_weight;

  /* Interpret invert as following normal, for grab brushes. */
  if (SCULPT_TOOL_HAS_NORMAL_WEIGHT(brush->sculpt_tool)) {
    if (cache->invert) {
      cache->invert = false;
      cache->normal_weight = (cache->normal_weight == 0.0f);
    }
  }

  /* Not very nice, but with current events system implementation
   * we can't handle brush appearance inversion hotkey separately (sergey). */
  if (cache->invert) {
    ups->draw_inverted = true;
  }
  else {
    ups->draw_inverted = false;
  }

  /* Alt-Smooth. */
  if (cache->alt_smooth) {
    smooth_brush_toggle_on(C, &sd->paint, cache);
    /* Refresh the brush pointer in case we switched brush in the toggle function. */
    brush = BKE_paint_brush(&sd->paint);
  }

  copy_v2_v2(cache->mouse, cache->initial_mouse);
  copy_v2_v2(cache->mouse_event, cache->initial_mouse);
  copy_v2_v2(ups->tex_mouse, cache->initial_mouse);

  /* Truly temporary data that isn't stored in properties. */
  cache->vc = vc;
  cache->brush = brush;

  /* Cache projection matrix. */
  ED_view3d_ob_project_mat_get(cache->vc->rv3d, ob, cache->projection_mat);

  invert_m4_m4(ob->world_to_object, ob->object_to_world);
  copy_m3_m4(mat, cache->vc->rv3d->viewinv);
  mul_m3_v3(mat, viewDir);
  copy_m3_m4(mat, ob->world_to_object);
  mul_m3_v3(mat, viewDir);
  normalize_v3_v3(cache->true_view_normal, viewDir);

  cache->supports_gravity = (!ELEM(brush->sculpt_tool,
                                   SCULPT_TOOL_MASK,
                                   SCULPT_TOOL_SMOOTH,
                                   SCULPT_TOOL_SIMPLIFY,
                                   SCULPT_TOOL_DISPLACEMENT_SMEAR,
                                   SCULPT_TOOL_DISPLACEMENT_ERASER) &&
                             (sd->gravity_factor > 0.0f));
  /* Get gravity vector in world space. */
  if (cache->supports_gravity) {
    if (sd->gravity_object) {
      Object *gravity_object = sd->gravity_object;

      copy_v3_v3(cache->true_gravity_direction, gravity_object->object_to_world[2]);
    }
    else {
      cache->true_gravity_direction[0] = cache->true_gravity_direction[1] = 0.0f;
      cache->true_gravity_direction[2] = 1.0f;
    }

    /* Transform to sculpted object space. */
    mul_m3_v3(mat, cache->true_gravity_direction);
    normalize_v3(cache->true_gravity_direction);
  }

  cache->accum = true;

  /* Make copies of the mesh vertex locations and normals for some tools. */
  if (brush->flag & BRUSH_ANCHORED) {
    cache->accum = false;
  }

  /* Draw sharp does not need the original coordinates to produce the accumulate effect, so it
   * should work the opposite way. */
  if (brush->sculpt_tool == SCULPT_TOOL_DRAW_SHARP) {
    cache->accum = false;
  }

  if (SCULPT_TOOL_HAS_ACCUMULATE(brush->sculpt_tool)) {
    if (!(brush->flag & BRUSH_ACCUMULATE)) {
      cache->accum = false;
      if (brush->sculpt_tool == SCULPT_TOOL_DRAW_SHARP) {
        cache->accum = true;
      }
    }
  }

  /* Original coordinates require the sculpt undo system, which isn't used
   * for image brushes. It's also not necessary, just disable it. */
  if (brush && brush->sculpt_tool == SCULPT_TOOL_PAINT &&
      SCULPT_use_image_paint_brush(&tool_settings->paint_mode, ob))
  {
    cache->accum = true;
  }

  cache->first_time = true;

#define PIXEL_INPUT_THRESHHOLD 5
  if (brush->sculpt_tool == SCULPT_TOOL_ROTATE) {
    cache->dial = BLI_dial_init(cache->initial_mouse, PIXEL_INPUT_THRESHHOLD);
  }

#undef PIXEL_INPUT_THRESHHOLD

  if (ss->pbvh) {
    /* NotForPR: draw original coordinates for debugging. */
    BKE_pbvh_show_orig_set(ss->pbvh, tool_settings->show_origco);
  }

  if (SCULPT_tool_is_paint(brush->sculpt_tool)) {
    BKE_sculpt_ensure_origcolor(ob);
  }
  else if (SCULPT_tool_is_mask(brush->sculpt_tool)) {
    BKE_sculpt_ensure_origmask(ob);
  }

  SCULPT_apply_dyntopo_settings(CTX_data_scene(C), ss, sd, brush);

  BKE_pbvh_update_bounds(ss->pbvh, PBVH_UpdateBB | PBVH_UpdateOriginalBB);
}

static float sculpt_brush_dynamic_size_get(Brush *brush, StrokeCache *cache, float initial_size)
{
  switch (brush->sculpt_tool) {
    case SCULPT_TOOL_CLAY:
      return max_ff(initial_size * 0.20f, initial_size * pow3f(cache->pressure));
    case SCULPT_TOOL_CLAY_STRIPS:
      return max_ff(initial_size * 0.30f, initial_size * powf(cache->pressure, 1.5f));
    case SCULPT_TOOL_CLAY_THUMB: {
      float clay_stabilized_pressure = SCULPT_clay_thumb_get_stabilized_pressure(cache);
      return initial_size * clay_stabilized_pressure;
    }
    default:
      return initial_size * cache->pressure;
  }
}

/* In these brushes the grab delta is calculated always from the initial stroke location, which
 * is generally used to create grab deformations. */
static bool sculpt_needs_delta_from_anchored_origin(Brush *brush)
{
  if (brush->sculpt_tool == SCULPT_TOOL_SMEAR && (brush->flag & BRUSH_ANCHORED)) {
    return true;
  }

  if (ELEM(brush->sculpt_tool,
           SCULPT_TOOL_GRAB,
           SCULPT_TOOL_POSE,
           SCULPT_TOOL_BOUNDARY,
           SCULPT_TOOL_THUMB,
           SCULPT_TOOL_ELASTIC_DEFORM))
  {
    return true;
  }
  if (brush->sculpt_tool == SCULPT_TOOL_CLOTH &&
      brush->cloth_deform_type == BRUSH_CLOTH_DEFORM_GRAB) {
    return true;
  }
  return false;
}

/* In these brushes the grab delta is calculated from the previous stroke location, which is used
 * to calculate to orientate the brush tip and deformation towards the stroke direction. */
static bool sculpt_needs_delta_for_tip_orientation(Brush *brush)
{
  if (brush->sculpt_tool == SCULPT_TOOL_CLOTH) {
    return brush->cloth_deform_type != BRUSH_CLOTH_DEFORM_GRAB;
  }
  return ELEM(brush->sculpt_tool,
              SCULPT_TOOL_CLAY_STRIPS,
              SCULPT_TOOL_PINCH,
              SCULPT_TOOL_MULTIPLANE_SCRAPE,
              SCULPT_TOOL_CLAY_THUMB,
              SCULPT_TOOL_NUDGE,
              SCULPT_TOOL_SNAKE_HOOK);
}

static void sculpt_update_brush_delta(UnifiedPaintSettings *ups, Object *ob, Brush *brush)
{
  SculptSession *ss = ob->sculpt;
  StrokeCache *cache = ss->cache;
  const float mval[2] = {
      cache->mouse_event[0],
      cache->mouse_event[1],
  };
  int tool = brush->sculpt_tool;

  if (!ELEM(tool,
            SCULPT_TOOL_PAINT,
            SCULPT_TOOL_GRAB,
            SCULPT_TOOL_ELASTIC_DEFORM,
            SCULPT_TOOL_CLOTH,
            SCULPT_TOOL_NUDGE,
            SCULPT_TOOL_CLAY_STRIPS,
            SCULPT_TOOL_PINCH,
            SCULPT_TOOL_MULTIPLANE_SCRAPE,
            SCULPT_TOOL_CLAY_THUMB,
            SCULPT_TOOL_SNAKE_HOOK,
            SCULPT_TOOL_POSE,
            SCULPT_TOOL_BOUNDARY,
            SCULPT_TOOL_SMEAR,
            SCULPT_TOOL_THUMB) &&
      !sculpt_brush_use_topology_rake(ss, brush))
  {
    return;
  }
  float grab_location[3], imat[4][4], delta[3], loc[3];

  if (SCULPT_stroke_is_first_brush_step_of_symmetry_pass(ss->cache)) {
    if (tool == SCULPT_TOOL_GRAB && brush->flag & BRUSH_GRAB_ACTIVE_VERTEX) {
      copy_v3_v3(cache->orig_grab_location,
                 SCULPT_vertex_co_for_grab_active_get(ss, SCULPT_active_vertex_get(ss)));
    }
    else {
      copy_v3_v3(cache->orig_grab_location, cache->true_location);
    }
  }
  else if (tool == SCULPT_TOOL_SNAKE_HOOK ||
           (tool == SCULPT_TOOL_CLOTH &&
            brush->cloth_deform_type == BRUSH_CLOTH_DEFORM_SNAKE_HOOK))
  {
    add_v3_v3(cache->true_location, cache->grab_delta);
  }

  /* Compute 3d coordinate at same z from original location + mval. */
  mul_v3_m4v3(loc, ob->object_to_world, cache->orig_grab_location);
  ED_view3d_win_to_3d(cache->vc->v3d, cache->vc->region, loc, mval, grab_location);

  /* Compute delta to move verts by. */
  if (!SCULPT_stroke_is_first_brush_step_of_symmetry_pass(ss->cache)) {
    if (sculpt_needs_delta_from_anchored_origin(brush)) {
      sub_v3_v3v3(delta, grab_location, cache->old_grab_location);
      invert_m4_m4(imat, ob->object_to_world);
      mul_mat3_m4_v3(imat, delta);
      add_v3_v3(cache->grab_delta, delta);
    }
    else if (sculpt_needs_delta_for_tip_orientation(brush)) {
      if (brush->flag & BRUSH_ANCHORED) {
        float orig[3];
        mul_v3_m4v3(orig, ob->object_to_world, cache->orig_grab_location);
        sub_v3_v3v3(cache->grab_delta, grab_location, orig);
      }
      else {
        sub_v3_v3v3(cache->grab_delta, grab_location, cache->old_grab_location);
      }
      invert_m4_m4(imat, ob->object_to_world);
      mul_mat3_m4_v3(imat, cache->grab_delta);
    }
    else {
      /* Use for 'Brush.topology_rake_factor'. */
      sub_v3_v3v3(cache->grab_delta, grab_location, cache->old_grab_location);
    }
  }
  else {
    zero_v3(cache->grab_delta);
  }

  if (brush->falloff_shape == PAINT_FALLOFF_SHAPE_TUBE) {
    project_plane_v3_v3v3(cache->grab_delta, cache->grab_delta, ss->cache->true_view_normal);
  }

  copy_v3_v3(cache->old_grab_location, grab_location);

  if (tool == SCULPT_TOOL_GRAB) {
    if (brush->flag & BRUSH_GRAB_ACTIVE_VERTEX) {
      copy_v3_v3(cache->anchored_location, cache->orig_grab_location);
    }
    else {
      copy_v3_v3(cache->anchored_location, cache->true_location);
    }
  }
  else if (tool == SCULPT_TOOL_ELASTIC_DEFORM || SCULPT_is_cloth_deform_brush(brush)) {
    copy_v3_v3(cache->anchored_location, cache->true_location);
  }
  else if (tool == SCULPT_TOOL_THUMB) {
    copy_v3_v3(cache->anchored_location, cache->orig_grab_location);
  }

  if (sculpt_needs_delta_from_anchored_origin(brush)) {
    /* Location stays the same for finding vertices in brush radius. */
    copy_v3_v3(cache->true_location, cache->orig_grab_location);

    ups->draw_anchored = true;
    copy_v2_v2(ups->anchored_initial_mouse, cache->initial_mouse);
    ups->anchored_size = ups->pixel_radius;
  }

  /* Handle 'rake' */
  cache->is_rake_rotation_valid = false;

  invert_m4_m4(imat, ob->object_to_world);
  mul_mat3_m4_v3(imat, grab_location);

  if (SCULPT_stroke_is_first_brush_step_of_symmetry_pass(ss->cache)) {
    copy_v3_v3(cache->rake_data.follow_co, grab_location);
  }

  if (!sculpt_brush_needs_rake_rotation(brush)) {
    return;
  }
  cache->rake_data.follow_dist = cache->radius * SCULPT_RAKE_BRUSH_FACTOR;

  if (!is_zero_v3(cache->grab_delta)) {
    const float eps = 0.00001f;

    float v1[3], v2[3];

    copy_v3_v3(v1, cache->rake_data.follow_co);
    copy_v3_v3(v2, cache->rake_data.follow_co);
    sub_v3_v3(v2, cache->grab_delta);

    sub_v3_v3(v1, grab_location);
    sub_v3_v3(v2, grab_location);

    if ((normalize_v3(v2) > eps) && (normalize_v3(v1) > eps) && (len_squared_v3v3(v1, v2) > eps)) {
      const float rake_dist_sq = len_squared_v3v3(cache->rake_data.follow_co, grab_location);
      const float rake_fade = (rake_dist_sq > square_f(cache->rake_data.follow_dist)) ?
                                  1.0f :
                                  sqrtf(rake_dist_sq) / cache->rake_data.follow_dist;

      float axis[3], angle;
      float tquat[4];

      rotation_between_vecs_to_quat(tquat, v1, v2);

      /* Use axis-angle to scale rotation since the factor may be above 1. */
      quat_to_axis_angle(axis, &angle, tquat);
      normalize_v3(axis);

      angle *= brush->rake_factor * rake_fade;
      axis_angle_normalized_to_quat(cache->rake_rotation, axis, angle);
      cache->is_rake_rotation_valid = true;
    }
  }
  sculpt_rake_data_update(&cache->rake_data, grab_location);
}

static void sculpt_update_cache_paint_variants(StrokeCache *cache, const Brush *brush)
{
  cache->paint_brush.hardness = brush->hardness;
  if (brush->paint_flags & BRUSH_PAINT_HARDNESS_PRESSURE) {
    cache->paint_brush.hardness *= brush->paint_flags & BRUSH_PAINT_HARDNESS_PRESSURE_INVERT ?
                                       1.0f - cache->pressure :
                                       cache->pressure;
  }

  cache->paint_brush.flow = brush->flow;
  if (brush->paint_flags & BRUSH_PAINT_FLOW_PRESSURE) {
    cache->paint_brush.flow *= brush->paint_flags & BRUSH_PAINT_FLOW_PRESSURE_INVERT ?
                                   1.0f - cache->pressure :
                                   cache->pressure;
  }

  cache->paint_brush.wet_mix = brush->wet_mix;
  if (brush->paint_flags & BRUSH_PAINT_WET_MIX_PRESSURE) {
    cache->paint_brush.wet_mix *= brush->paint_flags & BRUSH_PAINT_WET_MIX_PRESSURE_INVERT ?
                                      1.0f - cache->pressure :
                                      cache->pressure;

    /* This makes wet mix more sensible in higher values, which allows to create brushes that
     * have a wider pressure range were they only blend colors without applying too much of the
     * brush color. */
    cache->paint_brush.wet_mix = 1.0f - pow2f(1.0f - cache->paint_brush.wet_mix);
  }

  cache->paint_brush.wet_persistence = brush->wet_persistence;
  if (brush->paint_flags & BRUSH_PAINT_WET_PERSISTENCE_PRESSURE) {
    cache->paint_brush.wet_persistence = brush->paint_flags &
                                                 BRUSH_PAINT_WET_PERSISTENCE_PRESSURE_INVERT ?
                                             1.0f - cache->pressure :
                                             cache->pressure;
  }

  cache->paint_brush.density = brush->density;
  if (brush->paint_flags & BRUSH_PAINT_DENSITY_PRESSURE) {
    cache->paint_brush.density = brush->paint_flags & BRUSH_PAINT_DENSITY_PRESSURE_INVERT ?
                                     1.0f - cache->pressure :
                                     cache->pressure;
  }
}

/* Initialize the stroke cache variants from operator properties. */
static void sculpt_update_cache_variants(bContext *C, Sculpt *sd, Object *ob, PointerRNA *ptr)
{
  Scene *scene = CTX_data_scene(C);
  UnifiedPaintSettings *ups = &scene->toolsettings->unified_paint_settings;
  SculptSession *ss = ob->sculpt;
  StrokeCache *cache = ss->cache;
  Brush *brush = BKE_paint_brush(&sd->paint);

  if (SCULPT_stroke_is_first_brush_step_of_symmetry_pass(ss->cache) ||
      !((brush->flag & BRUSH_ANCHORED) || (brush->sculpt_tool == SCULPT_TOOL_SNAKE_HOOK) ||
        (brush->sculpt_tool == SCULPT_TOOL_ROTATE) || SCULPT_is_cloth_deform_brush(brush)))
  {
    RNA_float_get_array(ptr, "location", cache->true_location);
  }

  cache->pen_flip = RNA_boolean_get(ptr, "pen_flip");
  RNA_float_get_array(ptr, "mouse", cache->mouse);
  RNA_float_get_array(ptr, "mouse_event", cache->mouse_event);

  /* XXX: Use pressure value from first brush step for brushes which don't support strokes (grab,
   * thumb). They depends on initial state and brush coord/pressure/etc.
   * It's more an events design issue, which doesn't split coordinate/pressure/angle changing
   * events. We should avoid this after events system re-design. */
  if (paint_supports_dynamic_size(brush, PAINT_MODE_SCULPT) || cache->first_time) {
    cache->pressure = RNA_float_get(ptr, "pressure");
  }

  cache->x_tilt = RNA_float_get(ptr, "x_tilt");
  cache->y_tilt = RNA_float_get(ptr, "y_tilt");

  /* Truly temporary data that isn't stored in properties. */
  if (SCULPT_stroke_is_first_brush_step_of_symmetry_pass(ss->cache)) {
    cache->initial_radius = SCULPT_calc_radius(cache->vc, brush, scene, cache->true_location);

    if (!BKE_brush_use_locked_size(scene, brush)) {
      BKE_brush_unprojected_radius_set(scene, brush, cache->initial_radius);
    }
  }

  /* Clay stabilized pressure. */
  if (brush->sculpt_tool == SCULPT_TOOL_CLAY_THUMB) {
    if (SCULPT_stroke_is_first_brush_step_of_symmetry_pass(ss->cache)) {
      for (int i = 0; i < SCULPT_CLAY_STABILIZER_LEN; i++) {
        ss->cache->clay_pressure_stabilizer[i] = 0.0f;
      }
      ss->cache->clay_pressure_stabilizer_index = 0;
    }
    else {
      cache->clay_pressure_stabilizer[cache->clay_pressure_stabilizer_index] = cache->pressure;
      cache->clay_pressure_stabilizer_index += 1;
      if (cache->clay_pressure_stabilizer_index >= SCULPT_CLAY_STABILIZER_LEN) {
        cache->clay_pressure_stabilizer_index = 0;
      }
    }
  }

  sculpt_update_cache_paint_variants(cache, brush);

  if (brush->flag & BRUSH_ANCHORED) {
    /* True location has been calculated as part of the stroke system already here. */
    if (brush->flag & BRUSH_EDGE_TO_EDGE) {
      RNA_float_get_array(ptr, "location", cache->true_location);
    }

    cache->last_anchored_radius = cache->radius;

    cache->radius = paint_calc_object_space_radius(
        cache->vc, cache->true_location, ups->pixel_radius);

    copy_v3_v3(cache->anchored_location, cache->true_location);
  }
  else if (BKE_brush_use_size_pressure(brush) &&
           paint_supports_dynamic_size(brush, PAINT_MODE_SCULPT))
  {
    cache->radius = sculpt_brush_dynamic_size_get(brush, cache, cache->initial_radius);
  }
  else {
    cache->radius = cache->initial_radius;
  }

  if (BKE_brush_use_size_pressure(brush) && paint_supports_dynamic_size(brush, PAINT_MODE_SCULPT))
  {
    cache->dyntopo_pixel_radius = sculpt_brush_dynamic_size_get(
        brush, cache, ups->initial_pixel_radius);
  }
  else {
    cache->dyntopo_pixel_radius = ups->initial_pixel_radius;
  }

  cache->radius_squared = cache->radius * cache->radius;

  sculpt_update_brush_delta(ups, ob, brush);

  if (brush->sculpt_tool == SCULPT_TOOL_ROTATE) {
    cache->vertex_rotation = -BLI_dial_angle(cache->dial, cache->mouse) * cache->bstrength;

    ups->draw_anchored = true;
    copy_v2_v2(ups->anchored_initial_mouse, cache->initial_mouse);
    copy_v3_v3(cache->anchored_location, cache->true_location);
    ups->anchored_size = ups->pixel_radius;
  }

  cache->special_rotation = ups->brush_rotation;

  cache->iteration_count++;
}

/* Returns true if any of the smoothing modes are active (currently
 * one of smooth brush, autosmooth, mask smooth, or shift-key
 * smooth). */
static bool sculpt_needs_connectivity_info(const Sculpt *sd,
                                           const Brush *brush,
                                           SculptSession *ss,
                                           int stroke_mode)
{
  if (!brush) {
    return true;
  }

  if (ss && ss->pbvh && SCULPT_is_automasking_enabled(sd, ss, brush)) {
    return true;
  }
  return ((stroke_mode == BRUSH_STROKE_SMOOTH) || (ss && ss->cache && ss->cache->alt_smooth) ||
          (brush->sculpt_tool == SCULPT_TOOL_SMOOTH) || (brush->autosmooth_factor > 0) ||
          ((brush->sculpt_tool == SCULPT_TOOL_MASK) && (brush->mask_tool == BRUSH_MASK_SMOOTH)) ||
          (brush->sculpt_tool == SCULPT_TOOL_POSE) ||
          (brush->sculpt_tool == SCULPT_TOOL_BOUNDARY) ||
          (brush->sculpt_tool == SCULPT_TOOL_SLIDE_RELAX) ||
          SCULPT_tool_is_paint(brush->sculpt_tool) || (brush->sculpt_tool == SCULPT_TOOL_CLOTH) ||
          (brush->sculpt_tool == SCULPT_TOOL_SMEAR) ||
          (brush->sculpt_tool == SCULPT_TOOL_DRAW_FACE_SETS) ||
          (brush->sculpt_tool == SCULPT_TOOL_DISPLACEMENT_SMEAR) ||
          (brush->sculpt_tool == SCULPT_TOOL_PAINT));
}

void SCULPT_stroke_modifiers_check(const bContext *C, Object *ob, const Brush *brush)
{
  SculptSession *ss = ob->sculpt;
  RegionView3D *rv3d = CTX_wm_region_view3d(C);
  Sculpt *sd = CTX_data_tool_settings(C)->sculpt;

  bool need_pmap = sculpt_needs_connectivity_info(sd, brush, ss, 0);
  if (ss->shapekey_active || ss->deform_modifiers_active ||
      (!BKE_sculptsession_use_pbvh_draw(ob, rv3d) && need_pmap))
  {
    Depsgraph *depsgraph = CTX_data_depsgraph_pointer(C);
    BKE_sculpt_update_object_for_edit(
        depsgraph, ob, need_pmap, false, SCULPT_tool_is_paint(brush->sculpt_tool));
  }
}

static void sculpt_raycast_cb(PBVHNode *node, void *data_v, float *tmin)
{
  if (BKE_pbvh_node_get_tmin(node) >= *tmin) {
    return;
  }
  SculptRaycastData *srd = static_cast<SculptRaycastData *>(data_v);
  float(*origco)[3] = nullptr;
  bool use_origco = false;

  if (srd->original && srd->ss->cache) {
    if (BKE_pbvh_type(srd->ss->pbvh) == PBVH_BMESH) {
      use_origco = true;
    }
    else {
      /* Intersect with coordinates from before we started stroke. */
      SculptUndoNode *unode = SCULPT_undo_get_node(node, SCULPT_UNDO_COORDS);
      origco = (unode) ? reinterpret_cast<float(*)[3]>(unode->co.data()) : nullptr;
      use_origco = origco ? true : false;
    }
  }

  float back_depth = 0.0f;
  int hit_count = 0;

  if (BKE_pbvh_node_raycast(srd->ss,
                            srd->ss->pbvh,
                            node,
                            origco,
                            use_origco,
                            srd->ray_start,
                            srd->ray_normal,
                            &srd->isect_precalc,
                            &hit_count,
                            &srd->depth,
                            &back_depth,
                            &srd->active_vertex,
                            &srd->active_face,
                            srd->face_normal,
                            srd->ss->stroke_id))
  {
    srd->hit = true;
    *tmin = srd->depth;
  }
}

static void sculpt_find_nearest_to_ray_cb(PBVHNode *node, void *data_v, float *tmin)
{
  if (BKE_pbvh_node_get_tmin(node) >= *tmin) {
    return;
  }
  SculptFindNearestToRayData *srd = static_cast<SculptFindNearestToRayData *>(data_v);
  float(*origco)[3] = nullptr;
  bool use_origco = false;

  if (srd->original && srd->ss->cache) {
    if (BKE_pbvh_type(srd->ss->pbvh) == PBVH_BMESH) {
      use_origco = true;
    }
    else {
      /* Intersect with coordinates from before we started stroke. */
      SculptUndoNode *unode = SCULPT_undo_get_node(node, SCULPT_UNDO_COORDS);
      origco = (unode) ? reinterpret_cast<float(*)[3]>(unode->co.data()) : nullptr;
      use_origco = origco ? true : false;
    }
  }

  if (BKE_pbvh_node_find_nearest_to_ray(srd->ss,
                                        srd->ss->pbvh,
                                        node,
                                        origco,
                                        use_origco,
                                        srd->ray_start,
                                        srd->ray_normal,
                                        &srd->depth,
                                        &srd->dist_sq_to_ray,
                                        srd->ss->stroke_id))
  {
    srd->hit = true;
    *tmin = srd->dist_sq_to_ray;
  }
}

float SCULPT_raycast_init(ViewContext *vc,
                          const float mval[2],
                          float ray_start[3],
                          float ray_end[3],
                          float ray_normal[3],
                          bool original)
{
  float obimat[4][4];
  float dist;
  Object *ob = vc->obact;
  RegionView3D *rv3d = vc->rv3d;
  View3D *v3d = vc->v3d;

  /* TODO: what if the segment is totally clipped? (return == 0). */
  ED_view3d_win_to_segment_clipped(
      vc->depsgraph, vc->region, vc->v3d, mval, ray_start, ray_end, true);

  invert_m4_m4(obimat, ob->object_to_world);
  mul_m4_v3(obimat, ray_start);
  mul_m4_v3(obimat, ray_end);

  sub_v3_v3v3(ray_normal, ray_end, ray_start);
  dist = normalize_v3(ray_normal);

  /* If the ray is clipped, don't adjust its start/end. */
  if ((rv3d->is_persp == false) && !RV3D_CLIPPING_ENABLED(v3d, rv3d)) {
    /* Get the view origin without the addition
     * of -ray_normal * clip_start that
     * ED_view3d_win_to_segment_clipped gave us.
     * This is necessary to avoid floating point overflow.
     */
    ED_view3d_win_to_origin(vc->region, mval, ray_start);
    mul_m4_v3(obimat, ray_start);

    BKE_pbvh_clip_ray_ortho(ob->sculpt->pbvh, original, ray_start, ray_end, ray_normal);

    dist = len_v3v3(ray_start, ray_end);
  }

  return dist;
}

bool SCULPT_cursor_geometry_info_update(bContext *C,
                                        SculptCursorGeometryInfo *out,
                                        const float mval[2],
                                        bool use_sampled_normal,
                                        bool /*use_back*/)
{
  Depsgraph *depsgraph = CTX_data_depsgraph_pointer(C);
  Scene *scene = CTX_data_scene(C);
  Sculpt *sd = scene->toolsettings->sculpt;
  Object *ob;
  SculptSession *ss;
  const Brush *brush = BKE_paint_brush(BKE_paint_get_active_from_context(C));
  float ray_start[3], ray_end[3], ray_normal[3], depth, face_normal[3], sampled_normal[3],
      mat[3][3];
  float viewDir[3] = {0.0f, 0.0f, 1.0f};
  bool original = false;

  ViewContext vc = ED_view3d_viewcontext_init(C, depsgraph);

  ob = vc.obact;
  ss = ob->sculpt;

  if (!ss->pbvh || !vc.rv3d) {
    zero_v3(out->location);
    zero_v3(out->normal);
    zero_v3(out->active_vertex_co);
    return false;
  }

  /* PBVH raycast to get active vertex and face normal. */
  depth = SCULPT_raycast_init(&vc, mval, ray_start, ray_end, ray_normal, original);
  SCULPT_stroke_modifiers_check(C, ob, brush);

  SculptRaycastData srd{};
  srd.original = original;
  srd.ss = ob->sculpt;
  srd.hit = false;
  srd.ray_start = ray_start;
  srd.ray_normal = ray_normal;
  srd.depth = depth;
  srd.face_normal = face_normal;
  srd.active_face.i = PBVH_REF_NONE;
  srd.active_vertex.i = PBVH_REF_NONE;

  isect_ray_tri_watertight_v3_precalc(&srd.isect_precalc, ray_normal);
  BKE_pbvh_raycast(
      ss->pbvh, sculpt_raycast_cb, &srd, ray_start, ray_normal, srd.original, ss->stroke_id);

  /* Cursor is not over the mesh, return default values. */
  if (!srd.hit) {
    zero_v3(out->location);
    zero_v3(out->normal);
    zero_v3(out->active_vertex_co);
    return false;
  }

  /* Update the active vertex of the SculptSession. */
  ss->active_vertex = srd.active_vertex;
  copy_v3_v3(out->active_vertex_co, SCULPT_active_vertex_co_get(ss));

  switch (BKE_pbvh_type(ss->pbvh)) {
    case PBVH_FACES:
      ss->active_face = srd.active_face;
      ss->active_grid_index = 0;
      break;
    case PBVH_GRIDS:
      ss->active_face = srd.active_face;
      ss->active_grid_index = ss->active_face.i;
      break;
    case PBVH_BMESH:
      ss->active_face = srd.active_face;
      ss->active_grid_index = 0;
      break;
  }

  copy_v3_v3(out->location, ray_normal);
  mul_v3_fl(out->location, srd.depth);
  add_v3_v3(out->location, ray_start);

  /* Option to return the face normal directly for performance o accuracy reasons. */
  if (!use_sampled_normal) {
    copy_v3_v3(out->normal, srd.face_normal);
    return srd.hit;
  }

  /* Sampled normal calculation. */
  float radius;

  /* Update cursor data in SculptSession. */
  invert_m4_m4(ob->world_to_object, ob->object_to_world);
  copy_m3_m4(mat, vc.rv3d->viewinv);
  mul_m3_v3(mat, viewDir);
  copy_m3_m4(mat, ob->world_to_object);
  mul_m3_v3(mat, viewDir);
  normalize_v3_v3(ss->cursor_view_normal, viewDir);
  copy_v3_v3(ss->cursor_normal, srd.face_normal);
  copy_v3_v3(ss->cursor_location, out->location);
  ss->rv3d = vc.rv3d;
  ss->v3d = vc.v3d;

  if (!BKE_brush_use_locked_size(scene, brush)) {
    radius = paint_calc_object_space_radius(&vc, out->location, BKE_brush_size_get(scene, brush));
  }
  else {
    radius = BKE_brush_unprojected_radius_get(scene, brush);
  }
  ss->cursor_radius = radius;

  Vector<PBVHNode *> nodes = sculpt_pbvh_gather_cursor_update(ob, sd, original);

  /* In case there are no nodes under the cursor, return the face normal. */
  if (nodes.is_empty()) {
    copy_v3_v3(out->normal, srd.face_normal);
    return true;
  }

  /* Calculate the sampled normal. */
  if (SCULPT_pbvh_calc_area_normal(brush, ob, nodes, sampled_normal)) {
    copy_v3_v3(out->normal, sampled_normal);
    copy_v3_v3(ss->cursor_sampled_normal, sampled_normal);
  }
  else {
    /* Use face normal when there are no vertices to sample inside the cursor radius. */
    copy_v3_v3(out->normal, srd.face_normal);
  }
  return true;
}

bool SCULPT_stroke_get_location(bContext *C,
                                float out[3],
                                const float mval[2],
                                bool force_original)
{
  const Brush *brush = BKE_paint_brush(BKE_paint_get_active_from_context(C));
  bool check_closest = brush->falloff_shape == PAINT_FALLOFF_SHAPE_TUBE;

  return SCULPT_stroke_get_location_ex(C, out, mval, force_original, check_closest, true);
}

bool SCULPT_stroke_get_location_ex(bContext *C,
                                   float out[3],
                                   const float mval[2],
                                   bool force_original,
                                   bool check_closest,
                                   bool limit_closest_radius)
{
  Depsgraph *depsgraph = CTX_data_depsgraph_pointer(C);
  Object *ob;
  SculptSession *ss;
  StrokeCache *cache;
  float ray_start[3], ray_end[3], ray_normal[3], depth, face_normal[3];
  bool original;

  ViewContext vc = ED_view3d_viewcontext_init(C, depsgraph);

  ob = vc.obact;

  ss = ob->sculpt;
  cache = ss->cache;
  original = force_original || ((cache) ? !cache->accum : false);

  const Brush *brush = BKE_paint_brush(BKE_paint_get_active_from_context(C));

  SCULPT_stroke_modifiers_check(C, ob, brush);

  depth = SCULPT_raycast_init(&vc, mval, ray_start, ray_end, ray_normal, original);

  bool hit = false;
  {
    SculptRaycastData srd;
    srd.ss = ob->sculpt;
    srd.ray_start = ray_start;
    srd.ray_normal = ray_normal;
    srd.hit = false;
    srd.depth = depth;
    srd.original = original;
    srd.face_normal = face_normal;
    srd.active_face.i = PBVH_REF_NONE;
    srd.active_vertex.i = PBVH_REF_NONE;
    isect_ray_tri_watertight_v3_precalc(&srd.isect_precalc, ray_normal);

    BKE_pbvh_raycast(
        ss->pbvh, sculpt_raycast_cb, &srd, ray_start, ray_normal, srd.original, ss->stroke_id);
    if (srd.hit) {
      hit = true;
      copy_v3_v3(out, ray_normal);
      mul_v3_fl(out, srd.depth);
      add_v3_v3(out, ray_start);
    }
  }

  if (hit || !check_closest) {
    return hit;
  }

  SculptFindNearestToRayData srd{};
  srd.original = original;
  srd.ss = ob->sculpt;
  srd.hit = false;
  srd.ray_start = ray_start;
  srd.ray_normal = ray_normal;
  srd.depth = FLT_MAX;
  srd.dist_sq_to_ray = FLT_MAX;

  BKE_pbvh_find_nearest_to_ray(
      ss->pbvh, sculpt_find_nearest_to_ray_cb, &srd, ray_start, ray_normal, srd.original);
  if (srd.hit && srd.dist_sq_to_ray) {
    hit = true;
    copy_v3_v3(out, ray_normal);
    mul_v3_fl(out, srd.depth);
    add_v3_v3(out, ray_start);
  }

  float closest_radius_sq = FLT_MAX;
  if (limit_closest_radius) {
    closest_radius_sq = SCULPT_calc_radius(&vc, brush, CTX_data_scene(C), out);
    closest_radius_sq *= closest_radius_sq;
  }

  return hit && srd.dist_sq_to_ray < closest_radius_sq;
}

static void sculpt_brush_init_tex(Sculpt *sd, SculptSession *ss)
{
  Brush *brush = BKE_paint_brush(&sd->paint);
  const MTex *mask_tex = BKE_brush_mask_texture_get(brush, OB_MODE_SCULPT);

  /* Init mtex nodes. */
  if (mask_tex->tex && mask_tex->tex->nodetree) {
    /* Has internal flag to detect it only does it once. */
    ntreeTexBeginExecTree(mask_tex->tex->nodetree);
  }

  if (ss->tex_pool == nullptr) {
    ss->tex_pool = BKE_image_pool_new();
  }
}

static void sculpt_brush_stroke_init(bContext *C, wmOperator *op)
{
  Object *ob = CTX_data_active_object(C);
  ToolSettings *tool_settings = CTX_data_tool_settings(C);
  Sculpt *sd = tool_settings->sculpt;
  SculptSession *ss = CTX_data_active_object(C)->sculpt;
  Brush *brush = BKE_paint_brush(&sd->paint);
  int mode = RNA_enum_get(op->ptr, "mode");
  bool need_pmap, needs_colors;
  bool need_mask = false;

  if (brush->sculpt_tool == SCULPT_TOOL_MASK) {
    need_mask = true;
  }

  if (brush->sculpt_tool == SCULPT_TOOL_CLOTH ||
      brush->deform_target == BRUSH_DEFORM_TARGET_CLOTH_SIM)
  {
    need_mask = true;
  }

  view3d_operator_needs_opengl(C);
  sculpt_brush_init_tex(sd, ss);

  need_pmap = sculpt_needs_connectivity_info(sd, brush, ss, mode);
  needs_colors = SCULPT_tool_is_paint(brush->sculpt_tool) &&
                 !SCULPT_use_image_paint_brush(&tool_settings->paint_mode, ob);

  if (needs_colors) {
    BKE_sculpt_color_layer_create_if_needed(ob);
  }

  /* CTX_data_ensure_evaluated_depsgraph should be used at the end to include the updates of
   * earlier steps modifying the data. */
  Depsgraph *depsgraph = CTX_data_ensure_evaluated_depsgraph(C);
  BKE_sculpt_update_object_for_edit(
      depsgraph, ob, need_pmap, need_mask, SCULPT_tool_is_paint(brush->sculpt_tool));

  ED_paint_tool_update_sticky_shading_color(C, ob);
}

static void sculpt_restore_mesh(Sculpt *sd, Object *ob)
{
  Brush *brush = BKE_paint_brush(&sd->paint);

  /* For the cloth brush it makes more sense to not restore the mesh state to keep running the
   * simulation from the previous state. */
  if (brush->sculpt_tool == SCULPT_TOOL_CLOTH) {
    return;
  }

  /* Restore the mesh before continuing with anchored stroke. */
  if (is_realtime_restored(brush)) {
    paint_mesh_restore_co(sd, ob);
  }
}

void SCULPT_update_object_bounding_box(Object *ob)
{
  if (ob->runtime->bb) {
    float bb_min[3], bb_max[3];

    BKE_pbvh_bounding_box(ob->sculpt->pbvh, bb_min, bb_max);
    BKE_boundbox_init_from_minmax(ob->runtime->bb, bb_min, bb_max);
  }
}

void SCULPT_flush_update_step(bContext *C, SculptUpdateType update_flags)
{
  using namespace blender;
  Depsgraph *depsgraph = CTX_data_depsgraph_pointer(C);
  Object *ob = CTX_data_active_object(C);
  SculptSession *ss = ob->sculpt;
  ARegion *region = CTX_wm_region(C);
  MultiresModifierData *mmd = ss->multires.modifier;
  RegionView3D *rv3d = CTX_wm_region_view3d(C);
  Mesh *mesh = static_cast<Mesh *>(ob->data);

  if (rv3d) {
    /* Mark for faster 3D viewport redraws. */
    rv3d->rflag |= RV3D_PAINTING;
  }

  if (mmd != nullptr) {
    multires_mark_as_modified(depsgraph, ob, MULTIRES_COORDS_MODIFIED);
  }

  if ((update_flags & SCULPT_UPDATE_IMAGE) != 0) {
    ED_region_tag_redraw(region);
    if (update_flags == SCULPT_UPDATE_IMAGE) {
      /* Early exit when only need to update the images. We don't want to tag any geometry
       * updates that would rebuilt the PBVH. */
      return;
    }
  }

  DEG_id_tag_update(&ob->id, ID_RECALC_SHADING);

  /* Only current viewport matters, slower update for all viewports will
   * be done in sculpt_flush_update_done. */
  if (!BKE_sculptsession_use_pbvh_draw(ob, rv3d)) {
    /* Slow update with full dependency graph update and all that comes with it.
     * Needed when there are modifiers or full shading in the 3D viewport. */
    DEG_id_tag_update(&ob->id, ID_RECALC_GEOMETRY);
    ED_region_tag_redraw(region);
  }
  else {
    /* Fast path where we just update the BVH nodes that changed, and redraw
     * only the part of the 3D viewport where changes happened. */
    rcti r;

    if (update_flags & SCULPT_UPDATE_COORDS) {
      BKE_pbvh_update_bounds(ss->pbvh, PBVH_UpdateBB);
      /* Update the object's bounding box too so that the object
       * doesn't get incorrectly clipped during drawing in
       * draw_mesh_object(). #33790. */
      SCULPT_update_object_bounding_box(ob);
    }

    RegionView3D *rv3d = CTX_wm_region_view3d(C);
    if (rv3d && SCULPT_get_redraw_rect(region, rv3d, ob, &r)) {
      if (ss->cache) {
        ss->cache->current_r = r;
      }

      /* previous is not set in the current cache else
       * the partial rect will always grow */
      sculpt_extend_redraw_rect_previous(ob, &r);

      r.xmin += region->winrct.xmin - 2;
      r.xmax += region->winrct.xmin + 2;
      r.ymin += region->winrct.ymin - 2;
      r.ymax += region->winrct.ymin + 2;
      ED_region_tag_redraw_partial(region, &r, true);
    }
  }

  if (update_flags & SCULPT_UPDATE_COORDS && !ss->shapekey_active) {
    if (BKE_pbvh_type(ss->pbvh) == PBVH_FACES) {
      /* Updating mesh positions without marking caches dirty is generally not good, but since
       * sculpt mode has special requirements and is expected to have sole ownership of the mesh it
       * modifies, it's generally okay.
       *
       * Vertex and face normals are updated later in #BKE_pbvh_update_normals. However, we update
       * the mesh's bounds eagerly here since they are trivial to access from the PBVH. */
      BKE_mesh_tag_positions_changed_no_normals(mesh);

      Bounds<float3> bounds;
      BKE_pbvh_bounding_box(ob->sculpt->pbvh, bounds.min, bounds.max);
      mesh->bounds_set_eager(bounds);
    }
  }
}

void SCULPT_flush_update_done(const bContext *C, Object *ob, SculptUpdateType update_flags)
{
  /* After we are done drawing the stroke, check if we need to do a more
   * expensive depsgraph tag to update geometry. */
  wmWindowManager *wm = CTX_wm_manager(C);
  RegionView3D *current_rv3d = CTX_wm_region_view3d(C);
  SculptSession *ss = ob->sculpt;
  Mesh *mesh = static_cast<Mesh *>(ob->data);

  /* Always needed for linked duplicates. */
  bool need_tag = (ID_REAL_USERS(&mesh->id) > 1);

  if (current_rv3d) {
    current_rv3d->rflag &= ~RV3D_PAINTING;
  }

  LISTBASE_FOREACH (wmWindow *, win, &wm->windows) {
    bScreen *screen = WM_window_get_active_screen(win);
    LISTBASE_FOREACH (ScrArea *, area, &screen->areabase) {
      SpaceLink *sl = static_cast<SpaceLink *>(area->spacedata.first);
      if (sl->spacetype != SPACE_VIEW3D) {
        continue;
      }

      /* Tag all 3D viewports for redraw now that we are done. Others
       * viewports did not get a full redraw, and anti-aliasing for the
       * current viewport was deactivated. */
      LISTBASE_FOREACH (ARegion *, region, &area->regionbase) {
        if (region->regiontype == RGN_TYPE_WINDOW) {
          RegionView3D *rv3d = static_cast<RegionView3D *>(region->regiondata);
          if (rv3d != current_rv3d) {
            need_tag |= !BKE_sculptsession_use_pbvh_draw(ob, rv3d);
          }

          ED_region_tag_redraw(region);
        }
      }
    }

    if (update_flags & SCULPT_UPDATE_IMAGE) {
      LISTBASE_FOREACH (ScrArea *, area, &screen->areabase) {
        SpaceLink *sl = static_cast<SpaceLink *>(area->spacedata.first);
        if (sl->spacetype != SPACE_IMAGE) {
          continue;
        }
        ED_area_tag_redraw_regiontype(area, RGN_TYPE_WINDOW);
      }
    }
  }

  if (update_flags & SCULPT_UPDATE_COORDS) {
    BKE_pbvh_update_bounds(ss->pbvh, PBVH_UpdateOriginalBB);

    /* Coordinates were modified, so fake neighbors are not longer valid. */
    SCULPT_fake_neighbors_free(ob);
  }

  if (update_flags & SCULPT_UPDATE_MASK) {
    BKE_pbvh_update_mask(ss->pbvh);
  }

  if (update_flags & SCULPT_UPDATE_COLOR) {
    BKE_pbvh_update_vertex_data(ss->pbvh, PBVH_UpdateColor);
  }

  if (BKE_pbvh_type(ss->pbvh) == PBVH_BMESH) {
    blender::bke::dyntopo::after_stroke(ss->pbvh, false);
  }

  BKE_sculpt_attributes_destroy_temporary_stroke(ob);

  if (update_flags & SCULPT_UPDATE_COORDS) {
    /* Optimization: if there is locked key and active modifiers present in */
    /* the stack, keyblock is updating at each step. otherwise we could update */
    /* keyblock only when stroke is finished. */
    if (ss->shapekey_active && !ss->deform_modifiers_active) {
      sculpt_update_keyblock(ob);
    }
  }

  if (need_tag) {
    DEG_id_tag_update(&ob->id, ID_RECALC_GEOMETRY);
  }
}

/* Returns whether the mouse/stylus is over the mesh (1)
 * or over the background (0). */
static bool over_mesh(bContext *C, wmOperator * /*op*/, const float mval[2])
{
  float co_dummy[3];
  Sculpt *sd = CTX_data_tool_settings(C)->sculpt;
  Brush *brush = BKE_paint_brush(&sd->paint);

  bool check_closest = brush->falloff_shape == PAINT_FALLOFF_SHAPE_TUBE;

  return SCULPT_stroke_get_location_ex(C, co_dummy, mval, false, check_closest, true);
}

static void sculpt_stroke_undo_begin(const bContext *C, wmOperator *op)
{
  Object *ob = CTX_data_active_object(C);
  Sculpt *sd = CTX_data_tool_settings(C)->sculpt;
  Brush *brush = BKE_paint_brush(&sd->paint);
  ToolSettings *tool_settings = CTX_data_tool_settings(C);

  /* Setup the correct undo system. Image painting and sculpting are mutual exclusive.
   * Color attributes are part of the sculpting undo system. */
  if (brush && brush->sculpt_tool == SCULPT_TOOL_PAINT &&
      SCULPT_use_image_paint_brush(&tool_settings->paint_mode, ob))
  {
    ED_image_undo_push_begin(op->type->name, PAINT_MODE_SCULPT);
  }
  else {
    SCULPT_undo_push_begin_ex(ob, sculpt_tool_name(sd));
  }
}

static void sculpt_stroke_undo_end(const bContext *C, Brush *brush)
{
  Object *ob = CTX_data_active_object(C);
  ToolSettings *tool_settings = CTX_data_tool_settings(C);

  if (brush && brush->sculpt_tool == SCULPT_TOOL_PAINT &&
      SCULPT_use_image_paint_brush(&tool_settings->paint_mode, ob))
  {
    ED_image_undo_push_end();
  }
  else {
    SCULPT_undo_push_end(ob);
  }
}

bool SCULPT_handles_colors_report(SculptSession *ss, ReportList *reports)
{
  switch (BKE_pbvh_type(ss->pbvh)) {
    case PBVH_FACES:
      return true;
    case PBVH_BMESH:
      return true;
    case PBVH_GRIDS:
      BKE_report(reports, RPT_ERROR, "Not supported in multiresolution mode");
      return false;
  }

  BLI_assert_msg(0, "PBVH corruption, type was invalid.");

  return false;
}

static bool sculpt_stroke_test_start(bContext *C, wmOperator *op, const float mval[2])
{
  /* Don't start the stroke until `mval` goes over the mesh.
   * NOTE: `mval` will only be null when re-executing the saved stroke.
   * We have exception for 'exec' strokes since they may not set `mval`,
   * only 'location', see: #52195. */
  if (((op->flag & OP_IS_INVOKE) == 0) || (mval == nullptr) || over_mesh(C, op, mval)) {
    Object *ob = CTX_data_active_object(C);
    SculptSession *ss = ob->sculpt;
    Sculpt *sd = CTX_data_tool_settings(C)->sculpt;
    Brush *brush = BKE_paint_brush(&sd->paint);
    ToolSettings *tool_settings = CTX_data_tool_settings(C);

    /* NOTE: This should be removed when paint mode is available. Paint mode can force based on
     * the canvas it is painting on. (ref. use_sculpt_texture_paint). */
    if (brush && SCULPT_tool_is_paint(brush->sculpt_tool) &&
        !SCULPT_use_image_paint_brush(&tool_settings->paint_mode, ob))
    {
      View3D *v3d = CTX_wm_view3d(C);
      if (v3d->shading.type == OB_SOLID) {
        v3d->shading.color_type = V3D_SHADING_VERTEX_COLOR;
      }
    }

    ED_view3d_init_mats_rv3d(ob, CTX_wm_region_view3d(C));

    sculpt_update_cache_invariants(C, sd, ss, op, mval);

    SCULPT_stroke_id_next(ob);
    ss->cache->stroke_id = ss->stroke_id;

    if (ss->pbvh) {
      blender::bke::pbvh::on_stroke_start(ss->pbvh);
    }

    SculptCursorGeometryInfo sgi;
    SCULPT_cursor_geometry_info_update(C, &sgi, mval, false, false);

    sculpt_stroke_undo_begin(C, op);

    return true;
  }
  return false;
}

namespace blender::bke::pbvh {
void split_bmesh_nodes(PBVH *pbvh);
}

static void sculpt_stroke_update_step(bContext *C,
                                      wmOperator * /*op*/,
                                      PaintStroke *stroke,
                                      PointerRNA *itemptr)
{
  UnifiedPaintSettings *ups = &CTX_data_tool_settings(C)->unified_paint_settings;
  Sculpt *sd = CTX_data_tool_settings(C)->sculpt;
  Object *ob = CTX_data_active_object(C);
  SculptSession *ss = ob->sculpt;
  const Brush *brush = BKE_paint_brush(&sd->paint);
  ToolSettings *tool_settings = CTX_data_tool_settings(C);
  StrokeCache *cache = ss->cache;

  float stroke_distance = paint_stroke_distance_get(stroke);
  float stroke_delta = stroke_distance - cache->stroke_distance;
  cache->stroke_distance = stroke_distance;

  SCULPT_stroke_modifiers_check(C, ob, brush);
  sculpt_update_cache_variants(C, sd, ob, itemptr);
  sculpt_restore_mesh(sd, ob);

  if (brush->flag & BRUSH_SCENE_SPACING) {
    stroke_delta /= ss->cache->radius;
  }
  else {
    stroke_delta /= ups->pixel_radius;
  }
  cache->stroke_distance_t += stroke_delta;

  float radius = ss->cache->radius;
  if (brush->flag & BRUSH_ANCHORED) {
    radius = SCULPT_calc_radius(cache->vc, brush, CTX_data_scene(C), cache->true_location);
  }

  if (ELEM(ss->cached_dyntopo.mode, DYNTOPO_DETAIL_CONSTANT, DYNTOPO_DETAIL_MANUAL)) {
    float object_space_constant_detail = 1.0f / (ss->cached_dyntopo.constant_detail *
                                                 mat4_to_scale(ob->object_to_world));
    blender::bke::dyntopo::detail_size_set(
        ss->pbvh, object_space_constant_detail, DYNTOPO_DETAIL_RANGE);
  }
  else if (ss->cached_dyntopo.mode == DYNTOPO_DETAIL_BRUSH) {
    blender::bke::dyntopo::detail_size_set(
        ss->pbvh, radius * ss->cached_dyntopo.detail_percent / 100.0f, DYNTOPO_DETAIL_RANGE);
  }
  else { /* Relative mode. */
    blender::bke::dyntopo::detail_size_set(ss->pbvh,
                                           (radius / ss->cache->dyntopo_pixel_radius) *
                                               (ss->cached_dyntopo.detail_size * U.pixelsize),
                                           DYNTOPO_DETAIL_RANGE);
  }

  float dyntopo_spacing = float(ss->cached_dyntopo.spacing) / 50.0f;

  bool do_dyntopo = SCULPT_stroke_is_dynamic_topology(ss, sd, brush);

  bool has_spacing = !(brush->flag & BRUSH_ANCHORED);
  if (has_spacing && dyntopo_spacing > 0.0f) {
    do_dyntopo = do_dyntopo &&
                 (ss->cache->stroke_distance_t == 0.0f ||
                  ss->cache->stroke_distance_t - ss->cache->last_dyntopo_t > dyntopo_spacing);
  }

  /* Have to initialize automasking here since dyntopo might invalidate the active face. */
  if (SCULPT_stroke_is_first_brush_step(ss->cache)) {
    /* Initialize auto-masking cache. */
    if (SCULPT_is_automasking_enabled(sd, ss, brush)) {
      ss->cache->automasking = SCULPT_automasking_cache_init(sd, brush, ob);
      ss->last_automasking_settings_hash = SCULPT_automasking_settings_hash(
          ob, ss->cache->automasking);
    }
  }

  /* Running dyntopo before layer brush causes artifacts. */
  bool run_dyntopo_after = brush->sculpt_tool == SCULPT_TOOL_LAYER;

  if (do_dyntopo) {
    ss->cache->last_dyntopo_t = ss->cache->stroke_distance_t;

    if (!run_dyntopo_after) {
      /* Note: dyntopo repeats happen after the dab. */
      do_symmetrical_brush_actions(
          sd, ob, sculpt_topology_update, ups, &tool_settings->paint_mode);
    }
  }

  do_symmetrical_brush_actions(sd, ob, do_brush_action, ups, &tool_settings->paint_mode);
  sculpt_combine_proxies(sd, ob);

  int dyntopo_repeat = ss->cached_dyntopo.repeat;
  if (run_dyntopo_after) {
    dyntopo_repeat++;
  }

  if (do_dyntopo && dyntopo_repeat) {
    float3 location = ss->cache->true_location;

    add_v3_v3(cache->true_location, cache->grab_delta);

    for (int i = 0; i < dyntopo_repeat; i++) {
      do_symmetrical_brush_actions(
          sd, ob, sculpt_topology_update, ups, &tool_settings->paint_mode);
    }

    copy_v3_v3(ss->cache->true_location, location);
  }

  if (ss->bm && do_dyntopo) {
    if (ss->cache->stroke_distance_t - ss->cache->last_dyntopo_nodesplit_t > 0.3f) {
      ss->cache->last_dyntopo_nodesplit_t = ss->cache->stroke_distance_t;
      blender::bke::pbvh::split_bmesh_nodes(ss->pbvh);
    }
  }

  /* Hack to fix noise texture tearing mesh. */
  sculpt_fix_noise_tear(sd, ob);

  /* TODO(sergey): This is not really needed for the solid shading,
   * which does use pBVH drawing anyway, but texture and wireframe
   * requires this.
   *
   * Could be optimized later, but currently don't think it's so
   * much common scenario.
   *
   * Same applies to the DEG_id_tag_update() invoked from
   * sculpt_flush_update_step().
   */
  if (ss->deform_modifiers_active) {
    SCULPT_flush_stroke_deform(sd, ob, sculpt_tool_is_proxy_used(brush->sculpt_tool));
  }
  else if (ss->shapekey_active) {
    sculpt_update_keyblock(ob);
  }

  ss->cache->first_time = false;
  copy_v3_v3(ss->cache->true_last_location, ss->cache->true_location);

  /* Cleanup. */
  if (brush->sculpt_tool == SCULPT_TOOL_MASK) {
    SCULPT_flush_update_step(C, SCULPT_UPDATE_MASK);
  }
  else if (SCULPT_tool_is_paint(brush->sculpt_tool)) {
    if (SCULPT_use_image_paint_brush(&tool_settings->paint_mode, ob)) {
      SCULPT_flush_update_step(C, SCULPT_UPDATE_IMAGE);
    }
    else {
      SCULPT_flush_update_step(C, SCULPT_UPDATE_COLOR);
    }
  }
  else {
    SCULPT_flush_update_step(C, SCULPT_UPDATE_COORDS);
  }
}

static void sculpt_brush_exit_tex(Sculpt *sd)
{
  Brush *brush = BKE_paint_brush(&sd->paint);
  const MTex *mask_tex = BKE_brush_mask_texture_get(brush, OB_MODE_SCULPT);

  if (mask_tex->tex && mask_tex->tex->nodetree) {
    ntreeTexEndExecTree(mask_tex->tex->nodetree->runtime->execdata);
  }
}

static void sculpt_stroke_done(const bContext *C, PaintStroke * /*stroke*/)
{
  Object *ob = CTX_data_active_object(C);
  SculptSession *ss = ob->sculpt;
  Sculpt *sd = CTX_data_tool_settings(C)->sculpt;
  ToolSettings *tool_settings = CTX_data_tool_settings(C);

  /* Finished. */
  if (!ss->cache) {
    sculpt_brush_exit_tex(sd);
    return;
  }
  UnifiedPaintSettings *ups = &CTX_data_tool_settings(C)->unified_paint_settings;
  Brush *brush = BKE_paint_brush(&sd->paint);
  BLI_assert(brush == ss->cache->brush); /* const, so we shouldn't change. */
  ups->draw_inverted = false;

  SCULPT_stroke_modifiers_check(C, ob, brush);

  /* Alt-Smooth. */
  if (ss->cache->alt_smooth) {
    smooth_brush_toggle_off(C, &sd->paint, ss->cache);
    /* Refresh the brush pointer in case we switched brush in the toggle function. */
    brush = BKE_paint_brush(&sd->paint);
  }

  if (SCULPT_is_automasking_enabled(sd, ss, brush)) {
    SCULPT_automasking_cache_free(ss, ob, ss->cache->automasking);
  }

  SCULPT_cache_free(ss->cache);
  ss->cache = nullptr;

  sculpt_stroke_undo_end(C, brush);

  if (brush->sculpt_tool == SCULPT_TOOL_MASK) {
    SCULPT_flush_update_done(C, ob, SCULPT_UPDATE_MASK);
  }
  else if (brush->sculpt_tool == SCULPT_TOOL_PAINT) {
    if (SCULPT_use_image_paint_brush(&tool_settings->paint_mode, ob)) {
      SCULPT_flush_update_done(C, ob, SCULPT_UPDATE_IMAGE);
    }
    else {
      BKE_sculpt_attributes_destroy_temporary_stroke(ob);
      SCULPT_flush_update_done(C, ob, SCULPT_UPDATE_COLOR);
    }
  }
  else {
    SCULPT_flush_update_done(C, ob, SCULPT_UPDATE_COORDS);
  }

  WM_event_add_notifier(C, NC_OBJECT | ND_DRAW, ob);
  sculpt_brush_exit_tex(sd);
}

static int sculpt_brush_stroke_invoke(bContext *C, wmOperator *op, const wmEvent *event)
{
  PaintStroke *stroke;
  int ignore_background_click;
  int retval;
  Object *ob = CTX_data_active_object(C);

  /* Test that ob is visible; otherwise we won't be able to get evaluated data
   * from the depsgraph. We do this here instead of SCULPT_mode_poll
   * to avoid falling through to the translate operator in the
   * global view3d keymap.
   *
   * NOTE: #BKE_object_is_visible_in_viewport is not working here (it returns false
   * if the object is in local view); instead, test for OB_HIDE_VIEWPORT directly.
   */

  if (ob->visibility_flag & OB_HIDE_VIEWPORT) {
    return OPERATOR_CANCELLED;
  }

  sculpt_brush_stroke_init(C, op);

  Sculpt *sd = CTX_data_tool_settings(C)->sculpt;
  Brush *brush = BKE_paint_brush(&sd->paint);
  SculptSession *ss = ob->sculpt;

  if (SCULPT_tool_is_paint(brush->sculpt_tool) &&
      !SCULPT_handles_colors_report(ob->sculpt, op->reports))
  {
    return OPERATOR_CANCELLED;
  }
  if (SCULPT_tool_is_mask(brush->sculpt_tool)) {
    MultiresModifierData *mmd = BKE_sculpt_multires_active(ss->scene, ob);
    BKE_sculpt_mask_layers_ensure(CTX_data_depsgraph_pointer(C), CTX_data_main(C), ob, mmd);
  }
  if (SCULPT_tool_is_face_sets(brush->sculpt_tool)) {
    ss->face_sets = BKE_sculpt_face_sets_ensure(ob);
  }

  stroke = paint_stroke_new(C,
                            op,
                            SCULPT_stroke_get_location,
                            sculpt_stroke_test_start,
                            sculpt_stroke_update_step,
                            nullptr,
                            sculpt_stroke_done,
                            event->type);

  op->customdata = stroke;

  /* For tablet rotation. */
  ignore_background_click = RNA_boolean_get(op->ptr, "ignore_background_click");
  const float mval[2] = {float(event->mval[0]), float(event->mval[1])};
  if (ignore_background_click && !over_mesh(C, op, mval)) {
    paint_stroke_free(C, op, static_cast<PaintStroke *>(op->customdata));
    return OPERATOR_PASS_THROUGH;
  }

  retval = op->type->modal(C, op, event);
  if (ELEM(retval, OPERATOR_FINISHED, OPERATOR_CANCELLED)) {
    paint_stroke_free(C, op, static_cast<PaintStroke *>(op->customdata));
    return retval;
  }
  /* Add modal handler. */
  WM_event_add_modal_handler(C, op);

  OPERATOR_RETVAL_CHECK(retval);
  BLI_assert(retval == OPERATOR_RUNNING_MODAL);

  return OPERATOR_RUNNING_MODAL;
}

static int sculpt_brush_stroke_exec(bContext *C, wmOperator *op)
{
  sculpt_brush_stroke_init(C, op);

  op->customdata = paint_stroke_new(C,
                                    op,
                                    SCULPT_stroke_get_location,
                                    sculpt_stroke_test_start,
                                    sculpt_stroke_update_step,
                                    nullptr,
                                    sculpt_stroke_done,
                                    0);

  /* Frees op->customdata. */
  paint_stroke_exec(C, op, static_cast<PaintStroke *>(op->customdata));

  return OPERATOR_FINISHED;
}

static void sculpt_brush_stroke_cancel(bContext *C, wmOperator *op)
{
  Object *ob = CTX_data_active_object(C);
  SculptSession *ss = ob->sculpt;
  Sculpt *sd = CTX_data_tool_settings(C)->sculpt;
  const Brush *brush = BKE_paint_brush(&sd->paint);

  /* XXX Canceling strokes that way does not work with dynamic topology,
   *     user will have to do real undo for now. See #46456.
   *
   * Update: this may actually work now.  Test.
   */
  if (ss->cache && !SCULPT_stroke_is_dynamic_topology(ss, sd, brush)) {
    paint_mesh_restore_co(sd, ob);
  }

  paint_stroke_cancel(C, op, static_cast<PaintStroke *>(op->customdata));

  if (ss->cache) {
    SCULPT_cache_free(ss->cache);
    ss->cache = nullptr;
  }

  sculpt_brush_exit_tex(sd);
}

static int sculpt_brush_stroke_modal(bContext *C, wmOperator *op, const wmEvent *event)
{
  return paint_stroke_modal(C, op, event, (PaintStroke **)&op->customdata);
}

static void sculpt_redo_empty_ui(bContext * /*C*/, wmOperator * /*op*/) {}

void SCULPT_OT_brush_stroke(wmOperatorType *ot)
{
  /* Identifiers. */
  ot->name = "Sculpt";
  ot->idname = "SCULPT_OT_brush_stroke";
  ot->description = "Sculpt a stroke into the geometry";

  /* API callbacks. */
  ot->invoke = sculpt_brush_stroke_invoke;
  ot->modal = sculpt_brush_stroke_modal;
  ot->exec = sculpt_brush_stroke_exec;
  ot->poll = SCULPT_poll;
  ot->cancel = sculpt_brush_stroke_cancel;
  ot->ui = sculpt_redo_empty_ui;

  /* Flags (sculpt does own undo? (ton)). */
  ot->flag = OPTYPE_BLOCKING;

  /* Properties. */

  paint_stroke_operator_properties(ot, true);

  RNA_def_boolean(ot->srna,
                  "ignore_background_click",
                  false,
                  "Ignore Background Click",
                  "Clicks on the background do not start the stroke");
}

/* Fake Neighbors. */
/* This allows the sculpt tools to work on meshes with multiple connected components as they had
 * only one connected component. When initialized and enabled, the sculpt API will return extra
 * connectivity neighbors that are not in the real mesh. These neighbors are calculated for each
 * vertex using the minimum distance to a vertex that is in a different connected component. */

/* The fake neighbors first need to be ensured to be initialized.
 * After that tools which needs fake neighbors functionality need to
 * temporarily enable it:
 *
 *   void my_awesome_sculpt_tool() {
 *     SCULPT_fake_neighbors_ensure(sd, object, brush->disconnected_distance_max);
 *     SCULPT_fake_neighbors_enable(ob);
 *
 *     ... Logic of the tool ...
 *     SCULPT_fake_neighbors_disable(ob);
 *   }
 *
 * Such approach allows to keep all the connectivity information ready for reuse
 * (without having lag prior to every stroke), but also makes it so the affect
 * is localized to a specific brushes and tools only. */

enum {
  SCULPT_TOPOLOGY_ID_NONE,
  SCULPT_TOPOLOGY_ID_DEFAULT,
};

static void SCULPT_fake_neighbor_init(SculptSession *ss, const float max_dist)
{
  const int totvert = SCULPT_vertex_count_get(ss);
  ss->fake_neighbors.fake_neighbor_index = static_cast<PBVHVertRef *>(
      MEM_malloc_arrayN(totvert, sizeof(int), "fake neighbor"));
  for (int i = 0; i < totvert; i++) {
    ss->fake_neighbors.fake_neighbor_index[i].i = FAKE_NEIGHBOR_NONE;
  }

  ss->fake_neighbors.current_max_distance = max_dist;
}

static void SCULPT_fake_neighbor_add(SculptSession *ss, PBVHVertRef v_a, PBVHVertRef v_b)
{
  int v_index_a = BKE_pbvh_vertex_to_index(ss->pbvh, v_a);
  int v_index_b = BKE_pbvh_vertex_to_index(ss->pbvh, v_b);

  if (ss->fake_neighbors.fake_neighbor_index[v_index_a].i == FAKE_NEIGHBOR_NONE) {
    ss->fake_neighbors.fake_neighbor_index[v_index_a].i = v_index_b;
    ss->fake_neighbors.fake_neighbor_index[v_index_b].i = v_index_a;
  }
}

static void sculpt_pose_fake_neighbors_free(SculptSession *ss)
{
  MEM_SAFE_FREE(ss->fake_neighbors.fake_neighbor_index);
}

struct NearestVertexFakeNeighborData {
  PBVHVertRef nearest_vertex;
  float nearest_vertex_distance_sq;
  int current_topology_id;
};

static void do_fake_neighbor_search_task(SculptSession *ss,
                                         const float nearest_vertex_search_co[3],
                                         const float max_distance_sq,
                                         PBVHNode *node,
                                         NearestVertexFakeNeighborData *nvtd)
{
  PBVHVertexIter vd;
  BKE_pbvh_vertex_iter_begin (ss->pbvh, node, vd, PBVH_ITER_UNIQUE) {
    int vd_topology_id = SCULPT_vertex_island_get(ss, vd.vertex);
    if (vd_topology_id != nvtd->current_topology_id &&
        ss->fake_neighbors.fake_neighbor_index[vd.index].i == FAKE_NEIGHBOR_NONE)
    {
      float distance_squared = len_squared_v3v3(vd.co, nearest_vertex_search_co);
      if (distance_squared < nvtd->nearest_vertex_distance_sq &&
          distance_squared < max_distance_sq) {
        nvtd->nearest_vertex = vd.vertex;
        nvtd->nearest_vertex_distance_sq = distance_squared;
      }
    }
  }
  BKE_pbvh_vertex_iter_end;
}

static PBVHVertRef SCULPT_fake_neighbor_search(Sculpt *sd,
                                               Object *ob,
                                               const PBVHVertRef vertex,
                                               float max_distance)
{
  using namespace blender;
  SculptSession *ss = ob->sculpt;

  SculptSearchSphereData data{};
  data.ss = ss;
  data.sd = sd;
  data.radius_squared = max_distance * max_distance;
  data.original = false;
  data.center = SCULPT_vertex_co_get(ss, vertex);

  Vector<PBVHNode *> nodes = blender::bke::pbvh::search_gather(
      ss->pbvh, [&](PBVHNode &node) { return SCULPT_search_sphere(&node, &data); });
  if (nodes.is_empty()) {
    return BKE_pbvh_make_vref(PBVH_REF_NONE);
  }

  const float3 nearest_vertex_search_co = SCULPT_vertex_co_get(ss, vertex);
  const float max_distance_sq = max_distance * max_distance;

  NearestVertexFakeNeighborData nvtd;
  nvtd.nearest_vertex.i = -1;
  nvtd.nearest_vertex_distance_sq = FLT_MAX;
  nvtd.current_topology_id = SCULPT_vertex_island_get(ss, vertex);

  nvtd = threading::parallel_reduce(
      nodes.index_range(),
      1,
      nvtd,
      [&](const IndexRange range, NearestVertexFakeNeighborData nvtd) {
        for (const int i : range) {
          do_fake_neighbor_search_task(
              ss, nearest_vertex_search_co, max_distance_sq, nodes[i], &nvtd);
        }
        return nvtd;
      },
      [](const NearestVertexFakeNeighborData &a, const NearestVertexFakeNeighborData &b) {
        NearestVertexFakeNeighborData joined = a;
        if (joined.nearest_vertex.i == PBVH_REF_NONE) {
          joined.nearest_vertex = b.nearest_vertex;
          joined.nearest_vertex_distance_sq = b.nearest_vertex_distance_sq;
        }
        else if (b.nearest_vertex_distance_sq < joined.nearest_vertex_distance_sq) {
          joined.nearest_vertex = b.nearest_vertex;
          joined.nearest_vertex_distance_sq = b.nearest_vertex_distance_sq;
        }
        return joined;
      });

  return nvtd.nearest_vertex;
}

struct SculptTopologyIDFloodFillData {
  int next_id;
};

void SCULPT_boundary_info_ensure(Object *object)
{
<<<<<<< HEAD
  blender::bke::sculpt::sculpt_vert_boundary_ensure(object);
}

void SCULPT_ensure_vemap(SculptSession *ss)
{
  if (BKE_pbvh_type(ss->pbvh) != PBVH_BMESH && ss->vemap.is_empty()) {
    ss->vemap = blender::bke::mesh::build_vert_to_edge_map(
        ss->edges, ss->totvert, ss->vert_to_edge_offsets, ss->vert_to_edge_indices);
  }
}

void SCULPT_ensure_epmap(SculptSession *ss)
{
  if (BKE_pbvh_type(ss->pbvh) != PBVH_BMESH && ss->epmap.is_empty()) {
    ss->epmap = blender::bke::mesh::build_edge_to_face_map(ss->faces,
                                                           ss->corner_edges,
                                                           ss->totedges,
                                                           ss->edge_to_face_offsets,
                                                           ss->edge_to_face_indices);
=======
  using namespace blender;
  SculptSession *ss = object->sculpt;
  if (!ss->vertex_info.boundary.is_empty()) {
    return;
  }

  Mesh *base_mesh = BKE_mesh_from_object(object);

  ss->vertex_info.boundary.resize(base_mesh->totvert);
  Array<int> adjacent_faces_edge_count(base_mesh->totedge, 0);
  array_utils::count_indices(base_mesh->corner_edges(), adjacent_faces_edge_count);

  const blender::Span<int2> edges = base_mesh->edges();
  for (const int e : edges.index_range()) {
    if (adjacent_faces_edge_count[e] < 2) {
      const int2 &edge = edges[e];
      ss->vertex_info.boundary[edge[0]].set();
      ss->vertex_info.boundary[edge[1]].set();
    }
>>>>>>> f97580f6
  }
}

void SCULPT_fake_neighbors_ensure(Sculpt *sd, Object *ob, const float max_dist)
{
  SculptSession *ss = ob->sculpt;
  const int totvert = SCULPT_vertex_count_get(ss);

  /* Fake neighbors were already initialized with the same distance, so no need to be
   * recalculated.
   */
  if (ss->fake_neighbors.fake_neighbor_index &&
      ss->fake_neighbors.current_max_distance == max_dist) {
    return;
  }

  SCULPT_topology_islands_ensure(ob);
  SCULPT_fake_neighbor_init(ss, max_dist);

  for (int i = 0; i < totvert; i++) {
    const PBVHVertRef from_v = BKE_pbvh_index_to_vertex(ss->pbvh, i);

    /* This vertex does not have a fake neighbor yet, search one for it. */
    if (ss->fake_neighbors.fake_neighbor_index[i].i == FAKE_NEIGHBOR_NONE) {
      const PBVHVertRef to_v = SCULPT_fake_neighbor_search(sd, ob, from_v, max_dist);
      if (to_v.i != PBVH_REF_NONE) {
        /* Add the fake neighbor if available. */
        SCULPT_fake_neighbor_add(ss, from_v, to_v);
      }
    }
  }
}

void SCULPT_fake_neighbors_enable(Object *ob)
{
  SculptSession *ss = ob->sculpt;
  BLI_assert(ss->fake_neighbors.fake_neighbor_index != nullptr);
  ss->fake_neighbors.use_fake_neighbors = true;
}

void SCULPT_fake_neighbors_disable(Object *ob)
{
  SculptSession *ss = ob->sculpt;
  BLI_assert(ss->fake_neighbors.fake_neighbor_index != nullptr);
  ss->fake_neighbors.use_fake_neighbors = false;
}

void SCULPT_fake_neighbors_free(Object *ob)
{
  SculptSession *ss = ob->sculpt;
  sculpt_pose_fake_neighbors_free(ss);
}

void SCULPT_automasking_node_begin(Object *ob,
                                   AutomaskingCache *automasking,
                                   AutomaskingNodeData *automask_data,
                                   PBVHNode *node)
{
  if (!automasking) {
    memset(automask_data, 0, sizeof(*automask_data));
    return;
  }

  automask_data->have_orig_data = automasking->settings.flags &
                                  (BRUSH_AUTOMASKING_BRUSH_NORMAL | BRUSH_AUTOMASKING_VIEW_NORMAL);

  if (automask_data->have_orig_data) {
    SCULPT_orig_vert_data_init(&automask_data->orig_data, ob, node, SCULPT_UNDO_COORDS);
  }
  else {
    memset(&automask_data->orig_data, 0, sizeof(automask_data->orig_data));
  }
}

<<<<<<< HEAD
void SCULPT_automasking_node_update(SculptSession *ss,
                                    AutomaskingNodeData *automask_data,
                                    PBVHVertexIter *vd)
=======
void SCULPT_automasking_node_update(AutomaskingNodeData *automask_data, PBVHVertexIter *vd)
>>>>>>> f97580f6
{
  if (automask_data->have_orig_data) {
    SCULPT_orig_vert_data_update(ss, &automask_data->orig_data, vd->vertex);
  }
}

bool SCULPT_vertex_is_occluded(SculptSession *ss, PBVHVertRef vertex, bool original)
{
  float ray_start[3], ray_end[3], ray_normal[3], face_normal[3];
  float co[3];

  copy_v3_v3(co, SCULPT_vertex_co_get(ss, vertex));
  float mouse[2];

  ViewContext *vc = ss->cache ? ss->cache->vc : &ss->filter_cache->vc;

  ED_view3d_project_float_v2_m4(
      vc->region, co, mouse, ss->cache ? ss->cache->projection_mat : ss->filter_cache->viewmat);

  int depth = SCULPT_raycast_init(vc, mouse, ray_end, ray_start, ray_normal, original);

  negate_v3(ray_normal);

  copy_v3_v3(ray_start, SCULPT_vertex_co_get(ss, vertex));
  madd_v3_v3fl(ray_start, ray_normal, 0.002);

  SculptRaycastData srd = {nullptr};
  srd.original = original;
  srd.ss = ss;
  srd.hit = false;
  srd.ray_start = ray_start;
  srd.ray_normal = ray_normal;
  srd.depth = depth;
  srd.face_normal = face_normal;
  srd.active_face.i = PBVH_REF_NONE;
  srd.active_vertex.i = PBVH_REF_NONE;

  isect_ray_tri_watertight_v3_precalc(&srd.isect_precalc, ray_normal);
  BKE_pbvh_raycast(
      ss->pbvh, sculpt_raycast_cb, &srd, ray_start, ray_normal, srd.original, ss->stroke_id);

  return srd.hit;
}

void SCULPT_stroke_id_next(Object *ob)
{
  ushort *id = reinterpret_cast<ushort *>(&ob->sculpt->stroke_id);

  /* Try to avoid offending undefined behavior sanitizers. */
  id[0] = ushort((int(id[0]) + 1) % 65535);
  id[1] = 0;
}

<<<<<<< HEAD
int SCULPT_face_set_get(const SculptSession *ss, PBVHFaceRef face)
{
  switch (BKE_pbvh_type(ss->pbvh)) {
    case PBVH_BMESH: {
      BMFace *f = reinterpret_cast<BMFace *>(face.i);
      return BM_ELEM_CD_GET_INT(f, ss->cd_faceset_offset);
    }
    case PBVH_FACES:
    case PBVH_GRIDS:
      return ss->face_sets[face.i];
  }

  BLI_assert_unreachable();

  return 0;
}

void SCULPT_face_set_set(SculptSession *ss, PBVHFaceRef face, int fset)
{
  switch (BKE_pbvh_type(ss->pbvh)) {
    case PBVH_BMESH: {
      BMFace *f = reinterpret_cast<BMFace *>(face.i);
      BM_ELEM_CD_SET_INT(f, ss->cd_faceset_offset, fset);
      break;
    }
    case PBVH_FACES:
    case PBVH_GRIDS:
      ss->face_sets[face.i] = fset;
  }
}

=======
>>>>>>> f97580f6
int SCULPT_vertex_island_get(const SculptSession *ss, PBVHVertRef vertex)
{
  if (ss->attrs.topology_island_key) {
    return vertex_attr_get<uint8_t>(vertex, ss->attrs.topology_island_key);
  }

  return -1;
}

void SCULPT_topology_islands_invalidate(SculptSession *ss)
{
  ss->islands_valid = false;
}

void SCULPT_topology_islands_ensure(Object *ob)
{
  SculptSession *ss = ob->sculpt;

  if (ss->attrs.topology_island_key && ss->islands_valid && BKE_pbvh_type(ss->pbvh) != PBVH_BMESH)
  {
    return;
  }

  SculptAttributeParams params = {};
  params.permanent = params.stroke_only = params.simple_array = false;

  ss->attrs.topology_island_key = BKE_sculpt_attribute_ensure(
      ob, ATTR_DOMAIN_POINT, CD_PROP_INT8, SCULPT_ATTRIBUTE_NAME(topology_island_key), &params);
  SCULPT_vertex_random_access_ensure(ss);

  int totvert = SCULPT_vertex_count_get(ss);
  Set<PBVHVertRef> visit;
  Vector<PBVHVertRef> stack;
  uint8_t island_nr = 0;

  for (int i = 0; i < totvert; i++) {
    PBVHVertRef vertex = BKE_pbvh_index_to_vertex(ss->pbvh, i);

    if (visit.contains(vertex)) {
      continue;
    }

    stack.clear();
    stack.append(vertex);
    visit.add(vertex);

    while (stack.size()) {
      PBVHVertRef vertex2 = stack.pop_last();
      SculptVertexNeighborIter ni;

      vertex_attr_set<uint8_t>(vertex2, ss->attrs.topology_island_key, island_nr);

      SCULPT_VERTEX_DUPLICATES_AND_NEIGHBORS_ITER_BEGIN (ss, vertex2, ni) {
        if (visit.add(ni.vertex) && SCULPT_vertex_any_face_visible_get(ss, ni.vertex)) {
          stack.append(ni.vertex);
        }
      }
      SCULPT_VERTEX_NEIGHBORS_ITER_END(ni);
    }

    island_nr++;
  }

  ss->islands_valid = true;
}

void SCULPT_cube_tip_init(Sculpt * /*sd*/, Object *ob, Brush *brush, float mat[4][4])
{
  SculptSession *ss = ob->sculpt;
  float scale[4][4];
  float tmat[4][4];
  float unused[4][4];

  zero_m4(mat);
  calc_brush_local_mat(0.0, ob, unused, mat);

  /* Note: we ignore the radius scaling done inside of calc_brush_local_mat to
   * duplicate prior behavior.
   *
   * TODO: try disabling this and check that all edge cases work properly.
   */
  normalize_m4(mat);

  scale_m4_fl(scale, ss->cache->radius);
  mul_m4_m4m4(tmat, mat, scale);
  mul_v3_fl(tmat[1], brush->tip_scale_x);
  invert_m4_m4(mat, tmat);
}
/** \} */<|MERGE_RESOLUTION|>--- conflicted
+++ resolved
@@ -45,13 +45,9 @@
 #include "BKE_brush.hh"
 #include "BKE_ccg.h"
 #include "BKE_colortools.h"
-<<<<<<< HEAD
-#include "BKE_context.h"
+#include "BKE_context.hh"
 #include "BKE_dyntopo.hh"
 #include "BKE_global.h"
-=======
-#include "BKE_context.hh"
->>>>>>> f97580f6
 #include "BKE_image.h"
 #include "BKE_key.h"
 #include "BKE_lib_id.h"
@@ -264,7 +260,7 @@
   switch (BKE_pbvh_type(ss->pbvh)) {
     case PBVH_FACES: {
       if (ss->shapekey_active || ss->deform_modifiers_active) {
-        float(*positions)[3] = BKE_pbvh_get_vert_positions(ss->pbvh);
+        MutableSpan<float3> positions = BKE_pbvh_get_vert_positions(ss->pbvh);
         copy_v3_v3(positions[vertex.i], co);
       }
 
@@ -1030,7 +1026,6 @@
       return next_face_set;
     }
     case PBVH_BMESH: {
-<<<<<<< HEAD
       int next_face_set = 0;
       BMIter iter;
       BMFace *f;
@@ -1043,20 +1038,6 @@
         if (fset > next_face_set) {
           next_face_set = fset;
         }
-=======
-      const int cd_offset = CustomData_get_offset_named(
-          &ss->bm->pdata, CD_PROP_INT32, ".sculpt_face_set");
-      if (cd_offset == -1) {
-        return 0;
-      }
-
-      int next_face_set = 0;
-      BMIter iter;
-      BMFace *f;
-      BM_ITER_MESH (f, &iter, ss->bm, BM_FACES_OF_MESH) {
-        const int fset = *static_cast<const int *>(POINTER_OFFSET(f->head.data, cd_offset));
-        next_face_set = blender::math::max(next_face_set, fset);
->>>>>>> f97580f6
       }
 
       next_face_set++;
@@ -1743,13 +1724,11 @@
 /**
  * DEPRECATED use Update a #SculptOrigVertData for a particular vertex from the PBVH iterator.
  */
-void SCULPT_orig_vert_data_update(SculptSession *ss,
-                                  SculptOrigVertData *orig_data,
-                                  PBVHVertRef vertex)
+void SCULPT_orig_vert_data_update(SculptOrigVertData *orig_data, PBVHVertRef vertex)
 {
   float *co = nullptr, *no = nullptr, *color = nullptr, *mask = nullptr;
 
-  get_original_vertex(ss, vertex, &co, &no, &color, &mask);
+  get_original_vertex(orig_data->ss, vertex, &co, &no, &color, &mask);
 
   if (orig_data->datatype == SCULPT_UNDO_COORDS) {
     orig_data->co = co;
@@ -1760,6 +1739,39 @@
   }
   else if (orig_data->datatype == SCULPT_UNDO_MASK) {
     orig_data->mask = *mask;
+  }
+}
+
+void SCULPT_orig_face_data_unode_init(SculptOrigFaceData *data, Object *ob, SculptUndoNode *unode)
+{
+  SculptSession *ss = ob->sculpt;
+  BMesh *bm = ss->bm;
+
+  memset(data, 0, sizeof(*data));
+  data->unode = unode;
+
+  if (bm) {
+    data->bm_log = ss->bm_log;
+  }
+  else {
+    data->face_sets = unode->face_sets.data();
+  }
+}
+
+void SCULPT_orig_face_data_init(SculptOrigFaceData *data,
+                                Object *ob,
+                                PBVHNode *node,
+                                SculptUndoType type)
+{
+  SculptUndoNode *unode;
+  unode = SCULPT_undo_push_node(ob, node, type);
+  SCULPT_orig_face_data_unode_init(data, ob, unode);
+}
+
+void SCULPT_orig_face_data_update(SculptOrigFaceData *orig_data, PBVHFaceIter *iter)
+{
+  if (orig_data->unode->type == SCULPT_UNDO_FACE_SETS) {
+    orig_data->face_set = orig_data->face_sets ? orig_data->face_sets[iter->i] : false;
   }
 }
 
@@ -1818,7 +1830,6 @@
 
   PBVHVertexIter vd;
 
-<<<<<<< HEAD
   bool modified = false;
 
   if (!ss->bm && type & SCULPT_UNDO_FACE_SETS) {
@@ -1833,35 +1844,6 @@
 
       if (fd.face_set) {
         *fd.face_set = orig_face_data.face_set;
-=======
-  switch (type) {
-    case SCULPT_UNDO_MASK: {
-      switch (BKE_pbvh_type(ss->pbvh)) {
-        case PBVH_FACES: {
-          blender::array_utils::scatter(unode->mask.as_span(),
-                                        BKE_pbvh_node_get_unique_vert_indices(node),
-                                        {mask_write.layer, ss->totvert});
-          break;
-        }
-        case PBVH_BMESH: {
-          PBVHVertexIter vd;
-          BKE_pbvh_vertex_iter_begin (ss->pbvh, node, vd, PBVH_ITER_UNIQUE) {
-            const float orig_mask = BM_log_original_mask(ss->bm_log, vd.bm_vert);
-            BM_ELEM_CD_SET_FLOAT(vd.bm_vert, mask_write.bm_offset, orig_mask);
-          }
-          BKE_pbvh_vertex_iter_end;
-          break;
-        }
-        case PBVH_GRIDS: {
-          PBVHVertexIter vd;
-          BKE_pbvh_vertex_iter_begin (ss->pbvh, node, vd, PBVH_ITER_UNIQUE) {
-            *CCG_elem_mask(&vd.key, vd.grid) = unode->mask[vd.i];
-            break;
-          }
-          BKE_pbvh_vertex_iter_end;
-          break;
-        }
->>>>>>> f97580f6
       }
     }
 
@@ -1886,7 +1868,6 @@
         BKE_pbvh_vert_tag_update_normal(ss->pbvh, vd.vertex);
       }
     }
-<<<<<<< HEAD
 
     if ((type & SCULPT_UNDO_MASK) && ss->attrs.orig_mask) {
       float origmask = vertex_attr_get<float>(vd.vertex, ss->attrs.orig_mask);
@@ -1896,32 +1877,6 @@
       }
 
       SCULPT_mask_vert_set(BKE_pbvh_type(ss->pbvh), mask_write, origmask, vd);
-=======
-    case SCULPT_UNDO_FACE_SETS: {
-      const Span<int> face_sets = unode->face_sets;
-      ss->face_sets = BKE_sculpt_face_sets_ensure(ob);
-      switch (BKE_pbvh_type(ss->pbvh)) {
-        case PBVH_FACES:
-        case PBVH_GRIDS: {
-          const Span<int> faces = unode->face_indices;
-          blender::array_utils::scatter(face_sets, faces, {ss->face_sets, ss->faces_num});
-          break;
-        }
-        case PBVH_BMESH: {
-          BMesh *bm = BKE_pbvh_get_bmesh(ss->pbvh);
-          const int offset = CustomData_get_offset_named(
-              &bm->pdata, CD_PROP_INT32, ".sculpt_face_set");
-          int i = 0;
-          for (BMFace *face : BKE_pbvh_bmesh_node_faces(node)) {
-            BM_ELEM_CD_SET_INT(face, offset, face_sets[i]);
-            i++;
-          }
-          break;
-        }
-      }
-      BKE_pbvh_node_mark_update_face_sets(node);
-      break;
->>>>>>> f97580f6
     }
 
     if ((type & SCULPT_UNDO_COLOR) && ss->attrs.orig_color) {
@@ -3788,11 +3743,12 @@
 
   /* Modifying of basis key should update mesh. */
   if (kb == me->key->refkey) {
-    BKE_mesh_vert_coords_apply(me, vertCos);
+    me->vert_positions_for_write().copy_from(vertCos);
+    BKE_mesh_tag_positions_changed(me);
   }
 
   /* Apply new coords on active key block, no need to re-allocate kb->data here! */
-  BKE_keyblock_update_from_vertcos(ob, kb, vertCos);
+  BKE_keyblock_update_from_vertcos(ob, kb, reinterpret_cast<const float(*)[3]>(vertCos.data()));
 }
 
 static void topology_undopush_cb(PBVHNode *node, void *data)
@@ -3849,7 +3805,7 @@
                                      void **r_mask_cb_data)
 {
   if (!SCULPT_is_automasking_enabled(sd, ss, br)) {
-    if (CustomData_has_layer(&ss->bm->vdata, CD_PAINT_MASK)) {
+    if (CustomData_has_layer_named(&ss->bm->vdata, CD_PROP_FLOAT, ".sculpt_mask")) {
       DynTopoAutomaskState *state = (DynTopoAutomaskState *)MEM_callocN(
           sizeof(DynTopoAutomaskState), "DynTopoAutomaskState");
 
@@ -3874,7 +3830,6 @@
     }
   }
 
-<<<<<<< HEAD
   DynTopoAutomaskState *state = (DynTopoAutomaskState *)MEM_callocN(sizeof(DynTopoAutomaskState),
                                                                     "DynTopoAutomaskState");
   if (!ss->cache) {
@@ -3901,16 +3856,6 @@
 bool SCULPT_needs_area_normal(SculptSession * /*ss*/, Sculpt * /*sd*/, Brush *brush)
 {
   return brush->tip_roundness != 1.0f || brush->tip_scale_x != 1.0f;
-=======
-  /* Modifying of basis key should update mesh. */
-  if (kb == me->key->refkey) {
-    me->vert_positions_for_write().copy_from(vertCos);
-    BKE_mesh_tag_positions_changed(me);
-  }
-
-  /* Apply new coords on active key block, no need to re-allocate kb->data here! */
-  BKE_keyblock_update_from_vertcos(ob, kb, reinterpret_cast<const float(*)[3]>(vertCos.data()));
->>>>>>> f97580f6
 }
 
 /* Note: we do the topology update before any brush actions to avoid
@@ -3930,20 +3875,14 @@
     return;
   }
 
-<<<<<<< HEAD
   /* Build a list of all nodes that are potentially within the brush's area of influence. */
   const bool use_original = sculpt_tool_needs_original(SCULPT_get_tool(ss, brush)) ?
                                 true :
                                 !ss->cache->accum;
 
-  /* Free index based vertex info as it will become invalid after modifying the topology during
-   * the stroke. */
-  MEM_SAFE_FREE(ss->vertex_info.boundary);
-=======
   /* Free index based vertex info as it will become invalid after modifying the topology during the
    * stroke. */
   ss->vertex_info.boundary.clear();
->>>>>>> f97580f6
 
   PBVHTopologyUpdateMode mode = PBVHTopologyUpdateMode(0);
   float location[3];
@@ -4498,19 +4437,7 @@
 {
   SculptSession *ss = object.sculpt;
 
-<<<<<<< HEAD
-  int proxy_count;
-  PBVHProxyNode *proxies;
-  BKE_pbvh_node_get_proxies(&node, &proxies, &proxy_count);
-=======
-  float(*orco)[3] = nullptr;
-  if (use_orco && !ss->bm) {
-    orco = reinterpret_cast<float(*)[3]>(
-        (SCULPT_undo_push_node(&object, &node, SCULPT_UNDO_COORDS)->co.data()));
-  }
-
   MutableSpan<PBVHProxyNode> proxies = BKE_pbvh_node_get_proxies(&node);
->>>>>>> f97580f6
 
   Mesh &mesh = *static_cast<Mesh *>(object.data);
   MutableSpan<float3> positions = mesh.vert_positions_for_write();
@@ -6898,7 +6825,6 @@
 
 void SCULPT_boundary_info_ensure(Object *object)
 {
-<<<<<<< HEAD
   blender::bke::sculpt::sculpt_vert_boundary_ensure(object);
 }
 
@@ -6918,27 +6844,6 @@
                                                            ss->totedges,
                                                            ss->edge_to_face_offsets,
                                                            ss->edge_to_face_indices);
-=======
-  using namespace blender;
-  SculptSession *ss = object->sculpt;
-  if (!ss->vertex_info.boundary.is_empty()) {
-    return;
-  }
-
-  Mesh *base_mesh = BKE_mesh_from_object(object);
-
-  ss->vertex_info.boundary.resize(base_mesh->totvert);
-  Array<int> adjacent_faces_edge_count(base_mesh->totedge, 0);
-  array_utils::count_indices(base_mesh->corner_edges(), adjacent_faces_edge_count);
-
-  const blender::Span<int2> edges = base_mesh->edges();
-  for (const int e : edges.index_range()) {
-    if (adjacent_faces_edge_count[e] < 2) {
-      const int2 &edge = edges[e];
-      ss->vertex_info.boundary[edge[0]].set();
-      ss->vertex_info.boundary[edge[1]].set();
-    }
->>>>>>> f97580f6
   }
 }
 
@@ -7002,6 +6907,7 @@
     return;
   }
 
+  automask_data->ss = ob->sculpt;
   automask_data->have_orig_data = automasking->settings.flags &
                                   (BRUSH_AUTOMASKING_BRUSH_NORMAL | BRUSH_AUTOMASKING_VIEW_NORMAL);
 
@@ -7013,16 +6919,10 @@
   }
 }
 
-<<<<<<< HEAD
-void SCULPT_automasking_node_update(SculptSession *ss,
-                                    AutomaskingNodeData *automask_data,
-                                    PBVHVertexIter *vd)
-=======
 void SCULPT_automasking_node_update(AutomaskingNodeData *automask_data, PBVHVertexIter *vd)
->>>>>>> f97580f6
 {
   if (automask_data->have_orig_data) {
-    SCULPT_orig_vert_data_update(ss, &automask_data->orig_data, vd->vertex);
+    SCULPT_orig_vert_data_update(&automask_data->orig_data, vd->vertex);
   }
 }
 
@@ -7073,7 +6973,6 @@
   id[1] = 0;
 }
 
-<<<<<<< HEAD
 int SCULPT_face_set_get(const SculptSession *ss, PBVHFaceRef face)
 {
   switch (BKE_pbvh_type(ss->pbvh)) {
@@ -7105,8 +7004,6 @@
   }
 }
 
-=======
->>>>>>> f97580f6
 int SCULPT_vertex_island_get(const SculptSession *ss, PBVHVertRef vertex)
 {
   if (ss->attrs.topology_island_key) {
