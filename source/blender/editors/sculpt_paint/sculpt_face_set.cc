--- conflicted
+++ resolved
@@ -156,16 +156,15 @@
       ob, ATTR_DOMAIN_FACE, CD_PROP_INT32, SCULPT_ATTRIBUTE_NAME(orig_fsets), &params);
 }
 
-int SCULPT_face_set_flag_get(SculptSession *ss, PBVHFaceRef face, char flag)
+bool SCULPT_face_select_get(SculptSession *ss, PBVHFaceRef face)
 {
   if (ss->bm) {
     BMFace *f = (BMFace *)face.i;
 
-    flag = BM_face_flag_from_mflag(flag);
-    return f->head.hflag & flag;
+    return f->head.hflag & BM_ELEM_SELECT;
   }
   else {
-    return ss->mpoly[face.i].flag & flag;
+    return ss->select_poly ? ss->select_poly[face.i] : false;
   }
 }
 
@@ -173,12 +172,8 @@
 
 int ED_sculpt_face_sets_find_next_available_id(struct Mesh *mesh)
 {
-<<<<<<< HEAD
-  const int *face_sets = (const int *)CustomData_get_layer(&mesh->pdata, CD_SCULPT_FACE_SETS);
-=======
   const int *face_sets = static_cast<const int *>(
       CustomData_get_layer_named(&mesh->pdata, CD_PROP_INT32, ".sculpt_face_set"));
->>>>>>> 46076e48
   if (!face_sets) {
     return SCULPT_FACE_SET_NONE;
   }
@@ -194,12 +189,8 @@
 
 void ED_sculpt_face_sets_initialize_none_to_id(struct Mesh *mesh, const int new_id)
 {
-<<<<<<< HEAD
-  int *face_sets = (int *)CustomData_get_layer(&mesh->pdata, CD_SCULPT_FACE_SETS);
-=======
   int *face_sets = static_cast<int *>(
       CustomData_get_layer_named(&mesh->pdata, CD_PROP_INT32, ".sculpt_face_set"));
->>>>>>> 46076e48
   if (!face_sets) {
     return;
   }
@@ -343,7 +334,6 @@
   const int thread_id = BLI_task_parallel_thread_id(tls);
 
   MVert *mvert = SCULPT_mesh_deformed_mverts_get(ss);
-<<<<<<< HEAD
   const float test_limit = 0.05f;
   int cd_mask = -1;
 
@@ -370,13 +360,14 @@
   }
 
   bool modified = false;
-=======
+
   AutomaskingNodeData automask_data;
   SCULPT_automasking_node_begin(
       data->ob, ss, ss->cache->automasking, &automask_data, data->nodes[n]);
->>>>>>> 46076e48
 
   BKE_pbvh_vertex_iter_begin (ss->pbvh, data->nodes[n], vd, PBVH_ITER_UNIQUE) {
+    SCULPT_automasking_node_update(ss, &automask_data, &vd);
+
     if (BKE_pbvh_type(ss->pbvh) == PBVH_FACES) {
       MeshElemMap *vert_map = &ss->pmap->pmap[vd.index];
       for (int j = 0; j < ss->pmap->pmap[vd.index].count; j++) {
@@ -455,7 +446,8 @@
                                                                          fno,
                                                                          mask,
                                                                          (PBVHVertRef){.i = ml->v},
-                                                                         thread_id);
+                                                                         thread_id,
+                                                                         &automask_data);
 
             if (fade2 < test_limit) {
               ok = false;
@@ -488,7 +480,8 @@
                                                                       vd.fno,
                                                                       vd.mask ? *vd.mask : 0.0f,
                                                                       vd.vertex,
-                                                                      thread_id);
+                                                                      thread_id,
+                                                                      &automask_data);
 
           int new_fset = active_fset;
 
@@ -539,7 +532,8 @@
                                                                l->f->no,
                                                                mask,
                                                                (PBVHVertRef){.i = (intptr_t)l->v},
-                                                               thread_id);
+                                                               thread_id,
+                                                               &automask_data);
 
               if (fade2 < test_limit) {
                 ok = false;
@@ -559,35 +553,6 @@
       }
     }
     else if (BKE_pbvh_type(ss->pbvh) == PBVH_GRIDS) {
-<<<<<<< HEAD
-      {
-        if (!sculpt_brush_test_sq_fn(&test, vd.co)) {
-          continue;
-        }
-        const float fade = bstrength * SCULPT_brush_strength_factor(ss,
-                                                                    brush,
-                                                                    vd.co,
-                                                                    sqrtf(test.dist),
-                                                                    vd.no,
-                                                                    vd.fno,
-                                                                    vd.mask ? *vd.mask : 0.0f,
-                                                                    vd.vertex,
-                                                                    thread_id);
-        int new_fset = active_fset;
-
-        if (use_fset_curve) {
-          float no[3];
-          SCULPT_vertex_normal_get(ss, vd.vertex, no);
-
-          new_fset = new_fset_apply_curve(
-              ss, data, new_fset, ss->cache->location, no, &test, curve_ch, count);
-        }
-
-        if (!use_fset_strength || fade > test_limit) {
-          SCULPT_vertex_face_set_set(ss, vd.vertex, new_fset);
-          modified = true;
-        }
-=======
       if (!sculpt_brush_test_sq_fn(&test, vd.co)) {
         continue;
       }
@@ -601,10 +566,19 @@
                                                                   vd.vertex,
                                                                   thread_id,
                                                                   &automask_data);
-
-      if (fade > 0.05f) {
-        SCULPT_vertex_face_set_set(ss, vd.vertex, ss->cache->paint_face_set);
->>>>>>> 46076e48
+      int new_fset = active_fset;
+
+      if (use_fset_curve) {
+        float no[3];
+        SCULPT_vertex_normal_get(ss, vd.vertex, no);
+
+        new_fset = new_fset_apply_curve(
+            ss, data, new_fset, ss->cache->location, no, &test, curve_ch, count);
+      }
+
+      if (!use_fset_strength || fade > test_limit) {
+        SCULPT_vertex_face_set_set(ss, vd.vertex, new_fset);
+        modified = true;
       }
     }
   }
@@ -656,7 +630,6 @@
       continue;
     }
 
-<<<<<<< HEAD
     float fade = bstrength * SCULPT_brush_strength_factor(ss,
                                                           brush,
                                                           vd.co,
@@ -665,21 +638,10 @@
                                                           vd.fno,
                                                           vd.mask ? *vd.mask : 0.0f,
                                                           vd.vertex,
-                                                          thread_id);
+                                                          thread_id,
+                                                          &automask_data);
 
     CLAMP(fade, 0.0f, 1.0f);
-=======
-    const float fade = bstrength * SCULPT_brush_strength_factor(ss,
-                                                                brush,
-                                                                vd.co,
-                                                                sqrtf(test.dist),
-                                                                vd.no,
-                                                                vd.fno,
-                                                                vd.mask ? *vd.mask : 0.0f,
-                                                                vd.vertex,
-                                                                thread_id,
-                                                                &automask_data);
->>>>>>> 46076e48
 
     float oldco[3], oldno[3];
 
@@ -889,7 +851,7 @@
         ok = *(bool *)BKE_sculpt_face_attr_get(fref, ss->attrs.hide_poly);
       }
 
-      ok = ok && SCULPT_face_set_flag_get(ss, fref, ME_FACE_SEL);
+      ok = ok && SCULPT_face_select_get(ss, fref);
 
       if (ok) {
         SCULPT_face_set_set(ss, fref, next_face_set);
@@ -1057,7 +1019,9 @@
 static bool sculpt_face_sets_init_face_set_boundary_test(
     BMesh *bm, BMFace *from_f, BMEdge *UNUSED(from_e), BMFace *to_f, const float UNUSED(threshold))
 {
-  const int cd_face_sets_offset = CustomData_get_offset(&bm->pdata, CD_SCULPT_FACE_SETS);
+  const int cd_face_sets_offset = CustomData_get_offset_named(
+      &bm->pdata, CD_PROP_INT32, ".sculpt_face_sets");
+
   return BM_ELEM_CD_GET_INT(from_f, cd_face_sets_offset) ==
          BM_ELEM_CD_GET_INT(to_f, cd_face_sets_offset);
 }
@@ -1233,19 +1197,8 @@
     case SCULPT_FACE_SETS_FROM_UV_SEAMS:
       sculpt_face_sets_init_flood_fill(ob, sculpt_face_sets_init_uv_seams_test, threshold);
       break;
-<<<<<<< HEAD
     case SCULPT_FACE_SETS_FROM_CREASES:
       sculpt_face_sets_init_flood_fill(ob, sculpt_face_sets_init_crease_test, threshold);
-=======
-    }
-    case SCULPT_FACE_SETS_FROM_CREASES: {
-      const float *creases = static_cast<const float *>(
-          CustomData_get_layer(&mesh->edata, CD_CREASE));
-      sculpt_face_sets_init_flood_fill(
-          ob, [&](const int /*from_face*/, const int edge, const int /*to_face*/) -> bool {
-            return creases[edge] < threshold;
-          });
->>>>>>> 46076e48
       break;
     case SCULPT_FACE_SETS_FROM_SHARP_EDGES:
       sculpt_face_sets_init_flood_fill(ob, sculpt_face_sets_init_sharp_edges_test, threshold);
@@ -1494,11 +1447,7 @@
   /* Update the active vertex and Face Set using the cursor position to avoid relying on the
    * paint cursor updates. */
   SculptCursorGeometryInfo sgi;
-<<<<<<< HEAD
-  const float mval_fl[2] = {UNPACK2(event->mval)};
-=======
   const float mval_fl[2] = {float(event->mval[0]), float(event->mval[1])};
->>>>>>> 46076e48
   SCULPT_vertex_random_access_ensure(ss);
   SCULPT_cursor_geometry_info_update(C, &sgi, mval_fl, false, false);
 
@@ -2244,7 +2193,8 @@
   Vector<BMVert *> retvs, vs;
   Vector<BMEdge *> es;
 
-  int cd_faceset_offset = CustomData_get_offset(&bm->pdata, CD_SCULPT_FACE_SETS);
+  int cd_faceset_offset = CustomData_get_offset_named(
+      &bm->pdata, CD_PROP_INT32, ".sculpt_face_sets");
 
   const int tag1 = BM_ELEM_SELECT;
   const int tag2 = BM_ELEM_TAG_ALT;
@@ -2386,8 +2336,8 @@
       bm, BM_ALL_NOLOOP, BM_ELEM_SELECT | BM_ELEM_TAG_ALT | BM_ELEM_TAG);
 
   int cd_sculpt_vert = CustomData_get_offset(&bm->vdata, CD_DYNTOPO_VERT);
-  cd_faceset_offset = CustomData_get_offset(
-      &bm->pdata, CD_SCULPT_FACE_SETS);  // recalc in case bmop changed it
+  cd_faceset_offset = CustomData_get_offset_named(
+      &bm->pdata, CD_PROP_INT32, ".sculpt_face_sets");  // recalc in case bmop changed it
 
   BMOIter siter;
   BMElem *ele;
@@ -2531,7 +2481,8 @@
   }
 
   /* Set the new Face Set ID for the extrusion. */
-  const int cd_face_sets_offset = CustomData_get_offset(&bm->pdata, CD_SCULPT_FACE_SETS);
+  const int cd_face_sets_offset = CustomData_get_offset_named(
+      &bm->pdata, CD_PROP_INT32, ".sculpt_face_sets");
 
   BM_mesh_elem_table_ensure(bm, BM_FACE);
   BM_ITER_MESH (f, &iter, bm, BM_FACES_OF_MESH) {
@@ -2941,19 +2892,14 @@
     return OPERATOR_CANCELLED;
   }
 
-  ss->face_sets = BKE_sculpt_face_sets_ensure(BKE_mesh_from_object(ob));
+  ss->face_sets = BKE_sculpt_face_sets_ensure(ob);
   BKE_sculpt_update_object_for_edit(depsgraph, ob, true, false, false);
 
   /* Update the current active Face Set and Vertex as the operator can be used directly from the
    * tool without brush cursor. */
   SculptCursorGeometryInfo sgi;
-<<<<<<< HEAD
-  const float mval_fl[2] = {UNPACK2(event->mval)};
+  const float mval_fl[2] = {float(event->mval[0]), float(event->mval[1])};
   if (!SCULPT_cursor_geometry_info_update(C, &sgi, mval_fl, false, false)) {
-=======
-  const float mval_fl[2] = {float(event->mval[0]), float(event->mval[1])};
-  if (!SCULPT_cursor_geometry_info_update(C, &sgi, mval_fl, false)) {
->>>>>>> 46076e48
     /* The cursor is not over the mesh. Cancel to avoid editing the last updated Face Set ID. */
     return OPERATOR_CANCELLED;
   }
