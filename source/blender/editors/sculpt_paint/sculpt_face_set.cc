--- conflicted
+++ resolved
@@ -1611,7 +1611,6 @@
         "Creates a smooth as possible geometry patch from the Face Set minimizing changes in "
         "vertex tangents",
     },
-<<<<<<< HEAD
     /*
     {
         SCULPT_FACE_SET_EDIT_FAIR_CURVATURE,
@@ -1697,23 +1696,10 @@
   }
 
   Mesh *mesh = BKE_mesh_from_object(ob);
-  for (int p = 0; p < mesh->totpoly; p++) {
-=======
-    {0, nullptr, 0, nullptr, nullptr},
-};
-
-static void sculpt_face_set_grow(Object *ob,
-                                 SculptSession *ss,
-                                 const int *prev_face_sets,
-                                 const int active_face_set_id,
-                                 const bool modify_hidden)
-{
-  Mesh *mesh = BKE_mesh_from_object(ob);
   const blender::Span<MPoly> polys = mesh->polys();
   const blender::Span<MLoop> loops = mesh->loops();
 
   for (const int p : polys.index_range()) {
->>>>>>> 2491cd5e
     if (!modify_hidden && prev_face_sets[p] <= 0) {
       continue;
     }
@@ -1830,13 +1816,9 @@
   }
 
   Mesh *mesh = BKE_mesh_from_object(ob);
-<<<<<<< HEAD
-  for (int p = 0; p < mesh->totpoly; p++) {
-=======
   const blender::Span<MPoly> polys = mesh->polys();
   const blender::Span<MLoop> loops = mesh->loops();
   for (const int p : polys.index_range()) {
->>>>>>> 2491cd5e
     if (!modify_hidden && prev_face_sets[p] <= 0) {
       continue;
     }
