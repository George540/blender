/* SPDX-License-Identifier: GPL-2.0-or-later
 * Copyright 2020 Blender Foundation. All rights reserved. */

/** \file
 * \ingroup edsculpt
 */

#include "MEM_guardedalloc.h"

#include "BLI_alloca.h"
#include "BLI_array.h"
#include "BLI_blenlib.h"
#include "BLI_compiler_attrs.h"
#include "BLI_compiler_compat.h"
#include "BLI_hash.h"
#include "BLI_math.h"
#include "BLI_rand.h"
#include "BLI_task.h"
#include "BLI_threads.h"
#include "BLI_utildefines.h"

#include "DNA_brush_types.h"
#include "DNA_mesh_types.h"
#include "DNA_meshdata_types.h"

#include "BKE_attribute.h"
#include "BKE_brush.h"
#include "BKE_context.h"
#include "BKE_global.h"
#include "BKE_mesh.h"
#include "BKE_mesh_mapping.h"
#include "BKE_object.h"
#include "BKE_paint.h"
#include "BKE_pbvh.h"
#include "BKE_scene.h"

#include "DEG_depsgraph.h"

#include "WM_api.h"
#include "WM_message.h"
#include "WM_toolsystem.h"
#include "WM_types.h"

#include "ED_object.h"
#include "ED_screen.h"
#include "ED_sculpt.h"
#include "paint_intern.h"
#include "sculpt_intern.h"

#include "RNA_access.h"
#include "RNA_define.h"

#include "atomic_ops.h"
#include "bmesh.h"

#include <math.h>
#include <stdlib.h>

#include "BLI_compiler_compat.h"
#include "BLI_utildefines.h"

void SCULPT_reproject_cdata(SculptSession *ss,
                            PBVHVertRef vertex,
                            float origco[3],
                            float origno[3])
{
  BMVert *v = (BMVert *)vertex.i;

  if (!ss->bm || !v->e) {
    return;
  }

  MSculptVert *mv = BKE_PBVH_SCULPTVERT(ss->cd_sculpt_vert, v);

  // int totuv = CustomData_number_of_layers(&ss->bm->ldata, CD_MLOOPUV);
  CustomData *ldata = &ss->bm->ldata;

  int totuv = 0;
  CustomDataLayer *uvlayer = NULL;

  if (ldata->typemap[CD_MLOOPUV] != -1) {
    for (int i = ldata->typemap[CD_MLOOPUV];
         i < ldata->totlayer && ldata->layers[i].type == CD_MLOOPUV;
         i++) {
      totuv++;
    }

    uvlayer = ldata->layers + ldata->typemap[CD_MLOOPUV];
  }

  BMEdge *e;
  int tag = BM_ELEM_TAG_ALT;

  float origin[3];
  float ray[3];

  copy_v3_v3(origin, v->co);
  copy_v3_v3(ray, v->no);
  negate_v3(ray);

  struct IsectRayPrecalc precalc;
  isect_ray_tri_watertight_v3_precalc(&precalc, ray);

  float *lastuvs = BLI_array_alloca(lastuvs, totuv * 2);
  bool *snapuvs = BLI_array_alloca(snapuvs, totuv);

  e = v->e;

  /* first clear some flags */
  do {
    e->head.api_flag &= ~tag;

    if (!e->l) {
      continue;
    }

    BMLoop *l = e->l;
    do {
      l->head.hflag &= ~tag;
      l->next->head.hflag &= ~tag;
      l->prev->head.hflag &= ~tag;
    } while ((l = l->radial_next) != e->l);
  } while ((e = BM_DISK_EDGE_NEXT(e, v)) != v->e);

  BMLoop **ls = NULL;
  BLI_array_staticdeclare(ls, 32);

  bool first = true;
  bool bad = false;

  for (int i = 0; i < totuv; i++) {
    snapuvs[i] = true;  //!(mv->flag & SCULPTVERT_UV_BOUNDARY);
  }

  do {
    BMLoop *l = e->l;

    if (!l) {
      continue;
    }
#if 0
    bool bound = l == l->radial_next;

    // check for faceset boundaries
    bound = bound || (BM_ELEM_CD_GET_INT(l->f,ss->cd_faceset_offset) !=
      BM_ELEM_CD_GET_INT(l->radial_next->f,ss->cd_faceset_offset));

    // check for seam and sharp edges
    bound = bound || (e->head.hflag & BM_ELEM_SEAM) || !(e->head.hflag & BM_ELEM_SMOOTH);

    if (bound) {
      continue;
    }
#endif
    do {
      BMLoop *l2 = l->v != v ? l->next : l;

      if (l2->head.hflag & tag) {
        continue;
      }

      l2->head.hflag |= tag;
      BLI_array_append(ls, l2);

      for (int i = 0; i < totuv; i++) {
        const int cd_uv = uvlayer[i].offset;
        MLoopUV *luv = BM_ELEM_CD_GET_VOID_P(l2, cd_uv);

        // check that we are not part of a uv seam
        if (!first) {
          const float dx = lastuvs[i * 2] - luv->uv[0];
          const float dy = lastuvs[i * 2 + 1] - luv->uv[1];
          const float eps = 0.00001f;

          if (dx * dx + dy * dy > eps) {
            bad = true;
            snapuvs[i] = false;
          }
        }

        lastuvs[i * 2] = luv->uv[0];
        lastuvs[i * 2 + 1] = luv->uv[1];
      }

      first = false;

      if (bad) {
        break;
      }
    } while ((l = l->radial_next) != e->l);

    if (bad) {
      break;
    }
  } while ((e = BM_DISK_EDGE_NEXT(e, v)) != v->e);

  if (bad || !BLI_array_len(ls)) {
    return;
  }

  int totloop = BLI_array_len(ls);

  const float *v_proj_axis = v->no;
  float v_proj[3][3];

  project_plane_normalized_v3_v3v3(v_proj[1], mv->origco, v_proj_axis);

  /* original (l->prev, l, l->next) projections for each loop ('l' remains unchanged) */

  char *_blocks = alloca(ldata->totsize * totloop);
  void **blocks = BLI_array_alloca(blocks, totloop);

  for (int i = 0; i < totloop; i++, _blocks += ldata->totsize) {
    blocks[i] = (void *)_blocks;
  }

  float vco[3], vno[3];

  copy_v3_v3(vco, v->co);
  copy_v3_v3(vno, v->no);

  BMFace _fakef, *fakef = &_fakef;

#if 0
  BMFace *projf = NULL;
  // find face vertex projects into
  for (int i = 0; i < totloop; i++) {
    BMLoop *l = ls[i];

    copy_v3_v3(ray,l->f->no);
    negate_v3(ray);

    float t,uv[2];

    //*
    bool hit = isect_ray_tri_v3(origin,ray,l->prev->v->co,origco,l->next->v->co,&t,uv);
    if (hit) {
      projf = l->f;
      break;
    }  //*/
  }

  if (!projf) {
    return;
  }
#endif

  // build fake f with original coordinates
  for (int i = 0; i < totloop; i++) {
    // create fake face
    BMLoop *l = ls[i];
    float no[3] = {0.0f, 0.0f, 0.0f};

    BMLoop *fakels = BLI_array_alloca(fakels, l->f->len);
    BMVert *fakevs = BLI_array_alloca(fakevs, l->f->len);
    BMLoop *l2 = l->f->l_first;
    BMLoop *fakel = fakels;
    BMVert *fakev = fakevs;
    int j = 0;

    do {
      *fakel = *l2;
      fakel->next = fakels + ((j + 1) % l->f->len);
      fakel->prev = fakels + ((j + l->f->len - 1) % l->f->len);

      *fakev = *l2->v;
      fakel->v = fakev;

      SCULPT_vertex_check_origdata(ss, (PBVHVertRef){.i = (intptr_t)l2->v});

      if (l2->v == v) {
        copy_v3_v3(fakev->co, origco);
        copy_v3_v3(fakev->no, origno);
        add_v3_v3(no, origno);
      }
      else {
        add_v3_v3(no, l2->v->no);
      }

      fakel++;
      fakev++;
      j++;
    } while ((l2 = l2->next) != l->f->l_first);

    *fakef = *l->f;
    fakef->l_first = fakels;

    // set original face normal
    // normalize_v3(no);
    // copy_v3_v3(fakef->no, no);

    // interpolate
    BMLoop _interpl, *interpl = &_interpl;

    MSculptVert saved = *mv;

    *interpl = *l;
    interpl->head.data = blocks[i];
    // memcpy(interpl->head.data, l2->head.data, ldata->totsize);

    BM_loop_interp_from_face(ss->bm, interpl, fakef, false, false);

    *mv = saved;

    CustomData_bmesh_copy_data(&ss->bm->ldata, &ss->bm->ldata, interpl->head.data, &l->head.data);
  }

  int *tots = BLI_array_alloca(tots, totuv);

  for (int i = 0; i < totuv; i++) {
    lastuvs[i * 2] = lastuvs[i * 2 + 1] = 0.0f;
    tots[i] = 0;
  }

  // re-snap uvs
  v = (BMVert *)vertex.i;

  e = v->e;
  do {
    if (!e->l) {
      continue;
    }

    BMLoop *l_iter = e->l;
    do {
      BMLoop *l = l_iter->v != v ? l_iter->next : l_iter;

      for (int i = 0; i < totuv; i++) {
        const int cd_uv = uvlayer[i].offset;
        MLoopUV *luv = BM_ELEM_CD_GET_VOID_P(l, cd_uv);

        add_v2_v2(lastuvs + i * 2, luv->uv);
        tots[i]++;
      }
    } while ((l_iter = l_iter->radial_next) != e->l);
  } while ((e = BM_DISK_EDGE_NEXT(e, v)) != v->e);

  for (int i = 0; i < totuv; i++) {
    if (tots[i]) {
      mul_v2_fl(lastuvs + i * 2, 1.0f / (float)tots[i]);
    }
  }

  e = v->e;
  do {
    if (!e->l) {
      continue;
    }

    BMLoop *l_iter = e->l;
    do {
      BMLoop *l = l_iter->v != v ? l_iter->next : l_iter;

      for (int i = 0; i < totuv; i++) {
        const int cd_uv = uvlayer[i].offset;
        MLoopUV *luv = BM_ELEM_CD_GET_VOID_P(l, cd_uv);

        if (snapuvs[i]) {
          copy_v2_v2(luv->uv, lastuvs + i * 2);
        }
      }
    } while ((l_iter = l_iter->radial_next) != e->l);
  } while ((e = BM_DISK_EDGE_NEXT(e, v)) != v->e);

  BLI_array_free(ls);
}

MINLINE float safe_shell_angle_to_dist(const float angle)
{
  float th = cosf(angle);

  if (th == 0.0f) {
    return 10.0f;
  }

  return (UNLIKELY(angle < 1.e-8f)) ? 1.0f : fabsf(1.0f / th);
}

static void SCULPT_neighbor_coords_average_interior_boundary(SculptSession *ss,
                                                             float result[3],
                                                             PBVHVertRef vertex,
                                                             SculptSmoothArgs *args)
{
  float avg[3] = {0.0f, 0.0f, 0.0f};

  const float bevel_smooth_factor = 1.0f - args->bevel_smooth_factor;
  float projection = args->projection;
  float slide_fset = args->slide_fset;
  float bound_smooth = args->bound_smooth;
  bool do_origco = args->do_origco;
  SculptCustomLayer *bound_scl = args->bound_scl;

  MSculptVert *mv = SCULPT_vertex_get_sculptvert(ss, vertex);

  float bound1[3], bound2[3];
  int totbound = 0;

  if (do_origco) {
    SCULPT_vertex_check_origdata(ss, vertex);
  }

  float total = 0.0f;
  int neighbor_count = 0;
  bool check_fsets = args->preserve_fset_boundaries;

  int bflag = SCULPT_BOUNDARY_MESH | SCULPT_BOUNDARY_SHARP;

  slide_fset = MAX2(slide_fset, bound_smooth);

  if (check_fsets) {
    bflag |= SCULPT_BOUNDARY_FACE_SET | SCULPT_BOUNDARY_SEAM | SCULPT_BOUNDARY_UV;
  }

  const SculptBoundaryType is_boundary = SCULPT_vertex_is_boundary(ss, vertex, bflag);

  const float *co = do_origco ? mv->origco : SCULPT_vertex_co_get(ss, vertex);
  float no[3];

  PBVH_CHECK_NAN(co);

  if (true || projection > 0.0f) {
    if (do_origco) {
      copy_v3_v3(no, mv->origno);
    }
    else {
      SCULPT_vertex_normal_get(ss, vertex, no);
    }
  }

  float startco[3], startno[3];
  copy_v3_v3(startco, co);
  copy_v3_v3(startno, no);

  const bool weighted = args->do_weighted_smooth && !is_boundary;
  float *areas = NULL;

  SculptCornerType ctype = SCULPT_CORNER_MESH | SCULPT_CORNER_SHARP;
  if (check_fsets) {
    ctype |= SCULPT_CORNER_FACE_SET | SCULPT_CORNER_SEAM | SCULPT_CORNER_UV;
  }

  // bool have_bmesh = ss->bm;

  int val = SCULPT_vertex_valence_get(ss, vertex);
  areas = BLI_array_alloca(areas, val);

  BKE_pbvh_get_vert_face_areas(ss->pbvh, vertex, areas, val);

  /* normalize areas, then apply a 0.25/val floor */

  float totarea = 0.0f;

  for (int i = 0; i < val; i++) {
    totarea += areas[i];
  }

  totarea = totarea != 0.0f ? 1.0f / totarea : 0.0f;

  float df = 0.05f / (float)val;

  for (int i = 0; i < val; i++) {
    areas[i] = (areas[i] * totarea) + df;
  }

  float *b1 = NULL, btot = 0.0f, b1_orig;

  b1 = SCULPT_attr_vertex_data(vertex, bound_scl);
  b1_orig = *b1;
  *b1 = 0.0f;

  float vel[3] = {0.0f, 0.0f, 0.0f};
  int totvel = 0;

  SculptVertexNeighborIter ni;
  SCULPT_VERTEX_NEIGHBORS_ITER_BEGIN (ss, vertex, ni) {
    MSculptVert *mv2 = SCULPT_vertex_get_sculptvert(ss, ni.vertex);
    const float *co2;

    if (!do_origco || mv2->stroke_id != ss->stroke_id) {
      co2 = SCULPT_vertex_co_get(ss, ni.vertex);
    }
    else {
      co2 = mv2->origco;
    }

    neighbor_count++;

    float tmp[3], w;
    bool ok = false;

    if (weighted) {
      w = areas[ni.i];
    }
    else {
      w = 1.0f;
    }

    bool do_diffuse = false;

    /*use the new edge api if edges are available, if not estimate boundary
      from verts*/

    SculptBoundaryType final_boundary = 0;

    if (ni.has_edge) {
      final_boundary = SCULPT_edge_is_boundary(ss, ni.edge, bflag);

#ifdef SCULPT_DIAGONAL_EDGE_MARKS
      if (ss->bm) {
        BMEdge *e = (BMEdge *)ni.edge.i;
        if (!(e->head.hflag & BM_ELEM_DRAW)) {
          neighbor_count--;
          continue;
        }
      }
#endif
    }
    else {
      final_boundary = is_boundary & SCULPT_vertex_is_boundary(ss, ni.vertex, bflag);
    }

    do_diffuse = bound_scl != NULL;

    if (final_boundary) {
      copy_v3_v3(!totbound ? bound1 : bound2, co2);

      totbound++;
    }

    if (is_boundary) {
      /* Boundary vertices use only other boundary vertices.

      This if statement needs to be refactored a bit, it's confusing.

      */

      bool slide = (slide_fset > 0.0f &&
                    (is_boundary &
                     (SCULPT_BOUNDARY_FACE_SET | SCULPT_BOUNDARY_SEAM | SCULPT_BOUNDARY_UV))) ||
                   bound_smooth > 0.0f;
      slide = slide && !final_boundary;

      if (slide) {
        // project non-boundary offset onto boundary normal
        float t[3];

        w *= slide_fset;

        sub_v3_v3v3(t, co2, co);
        madd_v3_v3v3fl(tmp, co, no, dot_v3v3(t, no));
        ok = true;
      }
      else if (final_boundary & is_boundary) {
        copy_v3_v3(tmp, co2);
        ok = true;
        do_diffuse = false;
      }
      else {
        ok = false;
      }
    }
    else {
      copy_v3_v3(tmp, co2);
      ok = true;
    }

    if (do_diffuse && bound_scl && !is_boundary) {
      /*
      simple boundary inflator using an ad-hoc diffusion-based pseudo-geodesic field

      makes more rounded edges.
      */
      copy_v3_v3(tmp, co2);
      ok = true;

      float len = len_v3v3(co, tmp);
      float w2 = 1.0f;

      float *b2 = SCULPT_attr_vertex_data(ni.vertex, bound_scl);
      float b2_val = *b2 + len;

      if (SCULPT_vertex_is_boundary(ss, ni.vertex, bflag)) {
        w2 = 1000.0f;
        b2_val = len;
      }

      *b1 += b2_val * w2;
      btot += w2;

      float no2[3];

      if (!do_origco || mv2->stroke_id != ss->stroke_id) {
        SCULPT_vertex_normal_get(ss, ni.vertex, no2);
      }
      else {
        copy_v3_v3(no2, mv2->origno);
      }

      float radius;
      if (!args->bound_smooth_radius && ss->cache) {
        radius = ss->cache->radius;
      }
      else {
        radius = args->bound_smooth_radius;
      }

      radius = radius == 0.0f ? 0.0001f : radius;

#if 0
      float color[4];
      SCULPT_vertex_color_get(ss,ni.vertex, color);

      color[0] = color[1] = color[2] = th;
      color[3] = 1.0f;

      SCULPT_vertex_color_set(ss, ni.vertex, color);
#endif

      float th = min_ff(b1_orig / radius, bevel_smooth_factor);

      /*smooth bevel edges slightly to avoid artifacts.
        not entire sure why this works.*/
      float shellth = saacos(dot_v3v3(no, no2));
      shellth = safe_shell_angle_to_dist(shellth * 2.0f);
      th /= 0.00001f + shellth;

      sub_v3_v3v3(tmp, co2, co);
      madd_v3_v3fl(tmp, no, -dot_v3v3(no, tmp) * th);
      add_v3_v3(tmp, co);
    }

    if (!ok) {
      continue;
    }

    if (projection > 0.0f) {
      sub_v3_v3(tmp, co);
      float fac = dot_v3v3(tmp, no);
      madd_v3_v3fl(tmp, no, -fac * projection);
      madd_v3_v3fl(avg, tmp, w);
    }
    else {
      madd_v3_v3fl(avg, tmp, w);
    }

    total += w;
  }
  SCULPT_VERTEX_NEIGHBORS_ITER_END(ni);

  PBVH_CHECK_NAN(co);
  PBVH_CHECK_NAN(avg);

  if (btot != 0.0f) {
    *b1 /= btot;
  }
  else if (b1) {
    *b1 = b1_orig;
  }

  /*try to prevent shrinkage of smooth closed boundaries like circles*/
  if (totbound == 2) {
    sub_v3_v3(bound1, co);
    sub_v3_v3(bound2, co);
    negate_v3(bound2);

    float bound[3];
    add_v3_v3v3(bound, bound1, bound2);
    float tan[3];
    cross_v3_v3v3(tan, bound, no);
    normalize_v3(tan);

    // project to plane, remember we negated bound2 earlier
    madd_v3_v3fl(avg, tan, -dot_v3v3(bound1, tan) * 0.75);
    madd_v3_v3fl(avg, tan, dot_v3v3(bound2, tan) * 0.75);
  }

  if (args->vel_scl && totvel > 1) {
    float *final_vel = SCULPT_attr_vertex_data(vertex, args->vel_scl);
    mul_v3_fl(vel, 1.0f / (float)totvel);

    interp_v3_v3v3(final_vel, final_vel, vel, args->vel_smooth_fac);
  }

  /* Do not modify corner vertices. */
  if (neighbor_count <= 2 && is_boundary) {
    copy_v3_v3(result, co);
    return;
  }

  /* Avoid division by 0 when there are no neighbors. */
  if (total == 0.0f) {
    copy_v3_v3(result, co);
    return;
  }

  mul_v3_v3fl(result, avg, 1.0f / total);

  PBVH_CHECK_NAN(co);

  if (projection > 0.0f) {
    add_v3_v3(result, co);
  }

  PBVH_CHECK_NAN(co);

  SculptCornerType c = SCULPT_vertex_is_corner(ss, vertex, ctype);
  float corner_smooth;

  if (c == 0) {
    return;
  }

  if (c & (SCULPT_CORNER_FACE_SET | SCULPT_CORNER_SEAM | SCULPT_CORNER_UV)) {
    corner_smooth = MAX2(slide_fset, 2.0f * bound_smooth);
  }
  else {
    corner_smooth = 2.0f * bound_smooth;
  }

  interp_v3_v3v3(result, result, co, 1.0f - corner_smooth);
  PBVH_CHECK_NAN(co);
}

void SCULPT_neighbor_coords_average_interior(SculptSession *ss,
                                             float result[3],
                                             PBVHVertRef vertex,
                                             SculptSmoothArgs *args)
{
  if (args->bound_smooth > 0.0f && args->bound_scl) {
    SCULPT_neighbor_coords_average_interior_boundary(ss, result, vertex, args);
    return;
  }

  float avg[3] = {0.0f, 0.0f, 0.0f};

  float projection = args->projection;
  float slide_fset = args->slide_fset;
  float bound_smooth = args->bound_smooth;
  bool do_origco = args->do_origco;

  MSculptVert *mv = SCULPT_vertex_get_sculptvert(ss, vertex);

  float bound1[3], bound2[3];
  int totbound = 0;

  if (do_origco) {
    SCULPT_vertex_check_origdata(ss, vertex);
  }

  float total = 0.0f;
  int neighbor_count = 0;
  bool check_fsets = args->preserve_fset_boundaries;

  int bflag = SCULPT_BOUNDARY_MESH | SCULPT_BOUNDARY_SHARP;

  slide_fset = MAX2(slide_fset, bound_smooth);

  if (check_fsets) {
    bflag |= SCULPT_BOUNDARY_FACE_SET | SCULPT_BOUNDARY_SEAM | SCULPT_BOUNDARY_UV;
  }

  const SculptBoundaryType is_boundary = SCULPT_vertex_is_boundary(ss, vertex, bflag);

  const float *co = do_origco ? mv->origco : SCULPT_vertex_co_get(ss, vertex);
  float no[3];

  PBVH_CHECK_NAN(co);

  if (do_origco) {
    copy_v3_v3(no, mv->origno);
  }
  else {
    SCULPT_vertex_normal_get(ss, vertex, no);
  }

  float startco[3], startno[3];
  copy_v3_v3(startco, co);
  copy_v3_v3(startno, no);

  const bool weighted = args->do_weighted_smooth && !is_boundary;
  float *areas = NULL;

  SculptCornerType ctype = SCULPT_CORNER_MESH | SCULPT_CORNER_SHARP;
  if (check_fsets) {
    ctype |= SCULPT_CORNER_FACE_SET | SCULPT_CORNER_SEAM | SCULPT_CORNER_UV;
  }

  if (weighted) {
    int val = SCULPT_vertex_valence_get(ss, vertex);
    areas = BLI_array_alloca(areas, val);

    BKE_pbvh_get_vert_face_areas(ss->pbvh, vertex, areas, val);

    /* normalize areas, then apply a 0.25/val floor */

    float totarea = 0.0f;
    for (int i = 0; i < val; i++) {
      totarea += areas[i];
    }

    totarea = totarea > 0.0f ? 1.0f / totarea : 0.0f;

    float df = 0.25f / (float)val;

    for (int i = 0; i < val; i++) {
      areas[i] = (areas[i] * totarea) + df;
    }
  }

  float vel[3] = {0.0f, 0.0f, 0.0f};
  float totvel = 0.0f;

  SculptVertexNeighborIter ni;
  SCULPT_VERTEX_NEIGHBORS_ITER_BEGIN (ss, vertex, ni) {
    MSculptVert *mv2 = SCULPT_vertex_get_sculptvert(ss, ni.vertex);
    const float *co2;
    float w;

    if (weighted) {
      w = areas[ni.i];
    }
    else {
      w = 1.0f;
    }

    if (args->vel_scl) {
      /* propagate velocities */
      float *vel2 = SCULPT_attr_vertex_data(ni.vertex, args->vel_scl);
      madd_v3_v3fl(vel, vel2, w);
      totvel += w;
    }

    if (!do_origco || mv2->stroke_id != ss->stroke_id) {
      co2 = SCULPT_vertex_co_get(ss, ni.vertex);
    }
    else {
      co2 = mv2->origco;
    }

    neighbor_count++;

    float tmp[3];
    bool ok = false;

    /* use the new edge api if edges are available, if not estimate boundary
       from verts
     */
    SculptBoundaryType final_boundary = 0;

    if (ni.has_edge) {
      final_boundary = SCULPT_edge_is_boundary(ss, ni.edge, bflag);

#ifdef SCULPT_DIAGONAL_EDGE_MARKS
      if (ss->bm) {
        BMEdge *e = (BMEdge *)ni.edge.i;
        if (!(e->head.hflag & BM_ELEM_DRAW)) {
          neighbor_count--;
          continue;
        }
      }
#endif
    }
    else {
      final_boundary = is_boundary & SCULPT_vertex_is_boundary(ss, ni.vertex, bflag);
    }

    if (final_boundary) {
      copy_v3_v3(!totbound ? bound1 : bound2, co2);
      totbound++;
    }

    if (is_boundary) {
      /*
      Boundary rules:

      Hard edges: Boundary vertices use only other boundary vertices.
      Slide: Boundary vertices use normal component of non-boundary vertices
      */

      bool slide = slide_fset > 0.0f &&
                   (is_boundary &
                    (SCULPT_BOUNDARY_FACE_SET | SCULPT_BOUNDARY_SEAM | SCULPT_BOUNDARY_UV));
      slide = slide && !final_boundary;

      if (slide) {
        /* project non-boundary offset onto boundary normal*/
        float t[3];

        w *= slide_fset;

        sub_v3_v3v3(t, co2, co);
        madd_v3_v3v3fl(tmp, co, no, dot_v3v3(t, no));
        ok = true;
      }
      else if (final_boundary & is_boundary) {
        copy_v3_v3(tmp, co2);
        ok = true;
      }
      else {
        ok = false;
      }
    }
    else {
      copy_v3_v3(tmp, co2);
      ok = true;
    }

    if (!ok) {
      continue;
    }

    if (projection > 0.0f) {
      sub_v3_v3(tmp, co);
      float fac = dot_v3v3(tmp, no);
      madd_v3_v3fl(tmp, no, -fac * projection);
      madd_v3_v3fl(avg, tmp, w);
    }
    else {
      madd_v3_v3fl(avg, tmp, w);
    }

    total += w;
  }
  SCULPT_VERTEX_NEIGHBORS_ITER_END(ni);

  PBVH_CHECK_NAN(co);
  PBVH_CHECK_NAN(avg);

  /*try to prevent shrinkage of smooth closed boundaries like circles*/
  if (totbound == 2) {
    /* find tangent to boundary */
    sub_v3_v3(bound1, co);
    sub_v3_v3(bound2, co);

    negate_v3(bound2);

    float bound[3];
    add_v3_v3v3(bound, bound1, bound2);
    float tan[3];

    cross_v3_v3v3(tan, bound, no);
    normalize_v3(tan);

    /* project to plane, remember we negated bound2 earlier */
    madd_v3_v3fl(avg, tan, -dot_v3v3(bound1, tan) * 0.75);
    madd_v3_v3fl(avg, tan, dot_v3v3(bound2, tan) * 0.75);
  }

  if (args->vel_scl && totvel != 0.0f) {
    float *final_vel = SCULPT_attr_vertex_data(vertex, args->vel_scl);
    mul_v3_fl(vel, 1.0f / totvel);

    interp_v3_v3v3(final_vel, final_vel, vel, args->vel_smooth_fac);
  }

  /* Do not modify corner vertices. */
  if (total == 0.0f || (neighbor_count <= 2 && is_boundary)) {
    copy_v3_v3(result, co);
    return;
  }

  mul_v3_v3fl(result, avg, 1.0f / total);

  PBVH_CHECK_NAN(co);

  if (projection > 0.0f) {
    add_v3_v3(result, co);
  }

  PBVH_CHECK_NAN(co);

  SculptCornerType c = SCULPT_vertex_is_corner(ss, vertex, ctype);

  if (!c) {
    return;
  }

  if (c & (SCULPT_CORNER_FACE_SET | SCULPT_CORNER_SEAM | SCULPT_CORNER_UV)) {
    interp_v3_v3v3(result, result, co, 1.0f - slide_fset);
  }

  PBVH_CHECK_NAN(result);
}

int closest_vec_to_perp(float dir[3], float r_dir2[3], float no[3], float *buckets, float w)
{
  int bits = 0;

  if (dot_v3v3(r_dir2, dir) < 0.0f) {
    negate_v3(r_dir2);
    bits |= 1;
  }

  float dir4[3];
  cross_v3_v3v3(dir4, r_dir2, no);
  normalize_v3(dir4);

  if (dot_v3v3(dir4, dir) < 0.0f) {
    negate_v3(dir4);
    bits |= 2;
  }

  if (dot_v3v3(dir4, dir) > dot_v3v3(r_dir2, dir)) {
    copy_v3_v3(r_dir2, dir4);
    bits |= 4;
  }

  buckets[bits] += w;

  return bits;
}

void vec_transform(float r_dir2[3], float no[3], int bits)
{
  if (bits & 4) {
    float dir4[3];

    copy_v3_v3(dir4, r_dir2);

    if (bits & 2) {
      negate_v3(dir4);
    }

    float dir5[3];

    cross_v3_v3v3(dir5, no, dir4);
    normalize_v3(dir5);

    copy_v3_v3(r_dir2, dir5);
  }

  if (bits & 1) {
    negate_v3(r_dir2);
  }
}

/* For bmesh: Average surrounding verts based on an orthogonality measure.
 * Naturally converges to a quad-like structure. Builds a simple cross
 * field combining either mesh curvature principle direction or
   stroke direction, and edge boundaries. */
void SCULPT_bmesh_four_neighbor_average(SculptSession *ss,
                                        float avg[3],
                                        float direction[3],
                                        BMVert *v,
                                        float projection,
                                        bool check_fsets,
                                        int cd_temp,
                                        int cd_sculpt_vert,
                                        bool do_origco)
{
  float avg_co[3] = {0.0f, 0.0f, 0.0f};
  float tot_co = 0.0f;

  float buckets[8] = {0};

  // zero_v3(direction);

  MSculptVert *mv = BKE_PBVH_SCULPTVERT(cd_sculpt_vert, v);

  float *col = BM_ELEM_CD_GET_VOID_P(v, cd_temp);
  float dir[3];
  float dir3[3] = {0.0f, 0.0f, 0.0f};

  const bool weighted = (ss->cache->brush->flag2 & BRUSH_SMOOTH_USE_AREA_WEIGHT);
  float *areas;

  SCULPT_vertex_check_origdata(ss, (PBVHVertRef){.i = (intptr_t)v});

  if (do_origco) {
    // SCULPT_vertex_check_origdata(ss, (PBVHVertRef){.i = (intptr_t)v});
    madd_v3_v3fl(direction, mv->origno, -dot_v3v3(mv->origno, direction));
    normalize_v3(direction);
  }

  float *co1 = do_origco ? mv->origco : v->co;
  float *no1 = do_origco ? mv->origno : v->no;

  if (weighted) {
    PBVHVertRef vertex = {.i = (intptr_t)v};

    int val = SCULPT_vertex_valence_get(ss, vertex);
    areas = BLI_array_alloca(areas, val * 2);

    BKE_pbvh_get_vert_face_areas(ss->pbvh, vertex, areas, val);
    float totarea = 0.0f;

    for (int i = 0; i < val; i++) {
      totarea += areas[i];
    }

    totarea = totarea != 0.0f ? 1.0f / totarea : 0.0f;

    for (int i = 0; i < val; i++) {
      areas[i] *= totarea;
    }
  }

  copy_v3_v3(dir, col);

  if (dot_v3v3(dir, dir) == 0.0f) {
    copy_v3_v3(dir, direction);
  }
  else {
    closest_vec_to_perp(dir, direction, no1, buckets, 1.0f);  // col[3]);
  }

  float totdir3 = 0.0f;

  const float selfw = (float)mv->valence * 0.0025f;
  madd_v3_v3fl(dir3, direction, selfw);

  totdir3 += selfw;

  BMIter eiter;
  BMEdge *e;
  bool had_bound = false;
  int area_i = 0;

  BM_ITER_ELEM_INDEX (e, &eiter, v, BM_EDGES_OF_VERT, area_i) {
    BMVert *v_other = (e->v1 == v) ? e->v2 : e->v1;

    float dir2[3];
    float *col2 = BM_ELEM_CD_GET_VOID_P(v_other, cd_temp);

    float bucketw = 1.0f;

    MSculptVert *mv2 = BKE_PBVH_SCULPTVERT(cd_sculpt_vert, v_other);
    float *co2;

    if (!do_origco || mv2->stroke_id != ss->stroke_id) {
      co2 = v_other->co;
    }
    else {
      co2 = mv2->origco;
    }

    SculptBoundaryType bflag = SCULPT_BOUNDARY_FACE_SET | SCULPT_BOUNDARY_MESH |
                               SCULPT_BOUNDARY_SHARP | SCULPT_BOUNDARY_SEAM | SCULPT_BOUNDARY_UV;

    int bound = SCULPT_edge_is_boundary(ss, (PBVHEdgeRef){.i = (intptr_t)e}, bflag);
    float dirw = 1.0f;

    if (bound) {
      had_bound = true;

      sub_v3_v3v3(dir2, co2, co1);
      madd_v3_v3fl(dir2, no1, -dot_v3v3(no1, dir2));
      normalize_v3(dir2);
      dirw = 100000.0f;
    }
    else {
      dirw = col2[3];

      copy_v3_v3(dir2, col2);
      if (dot_v3v3(dir2, dir2) == 0.0f) {
        copy_v3_v3(dir2, dir);
      }
    }

    closest_vec_to_perp(dir, dir2, no1, buckets, bucketw);  // col2[3]);

    madd_v3_v3fl(dir3, dir2, dirw);
    totdir3 += dirw;

    if (had_bound) {
      tot_co = 0.0f;
      continue;
    }
    float vec[3];
    sub_v3_v3v3(vec, co2, co1);

    madd_v3_v3fl(vec, no1, -dot_v3v3(vec, no1) * projection);
    normalize_v3(vec);

    /* fac is a measure of how orthogonal or parallel the edge is
     * relative to the direction. */
    float fac = dot_v3v3(vec, dir);
#ifdef SCULPT_DIAGONAL_EDGE_MARKS
    float th = fabsf(saacos(fac)) / M_PI + 0.5f;
    th -= floorf(th);

    const float limit = 0.045;

    if (fabsf(th - 0.25) < limit || fabsf(th - 0.75) < limit) {
      BMEdge enew = *e, eold = *e;

      enew.head.hflag &= ~BM_ELEM_DRAW;
      // enew.head.hflag |= BM_ELEM_SEAM;  // XXX debug

      atomic_cas_int64((intptr_t *)(&e->head.index),
                       *(intptr_t *)(&eold.head.index),
                       *(intptr_t *)(&enew.head.index));
    }
#endif

    fac = fac * fac - 0.5f;
    fac *= fac;

    if (weighted) {
      fac *= areas[area_i];
    }

    madd_v3_v3fl(avg_co, co2, fac);
    tot_co += fac;
  }

  /* In case vert has no Edge s. */
  if (tot_co > 0.0f) {
    mul_v3_v3fl(avg, avg_co, 1.0f / tot_co);

    /* Preserve volume. */
    float vec[3];
    sub_v3_v3(avg, co1);
    mul_v3_v3fl(vec, no1, dot_v3v3(avg, no1) * projection);
    sub_v3_v3(avg, vec);
    add_v3_v3(avg, co1);
  }
  else {
    // zero_v3(avg);
    copy_v3_v3(avg, co1);
  }

  PBVH_CHECK_NAN(avg);

  // do not update in do_origco
  if (do_origco) {
    return;
  }

  if (totdir3 > 0.0f) {
    float outdir = totdir3 / (float)mv->valence;

    // mul_v3_fl(dir3, 1.0 / totdir3);
    normalize_v3(dir3);
    if (had_bound) {
      copy_v3_v3(col, dir3);
      col[3] = 1000.0f;
    }
    else {

      mul_v3_fl(col, col[3]);
      madd_v3_v3fl(col, dir3, outdir);

      col[3] = (col[3] + outdir) * 0.4;
      normalize_v3(col);
    }

    float maxb = 0.0f;
    int bi = 0;
    for (int i = 0; i < 8; i++) {
      if (buckets[i] > maxb) {
        maxb = buckets[i];
        bi = i;
      }
    }

    // negate_v3(col);
    vec_transform(col, no1, bi);
    // negate_v3(col);
  }
}

static void sculpt_neighbor_coords_average_fset(
    SculptSession *ss, float result[3], PBVHVertRef vertex, float projection, bool weighted)
{
  float avg[3] = {0.0f, 0.0f, 0.0f};
  float *co, no[3];
  float total = 0.0f;

  bool boundary = !SCULPT_vertex_has_unique_face_set(ss, vertex);

  if (projection > 0.0f) {
    co = (float *)SCULPT_vertex_co_get(ss, vertex);
    SCULPT_vertex_normal_get(ss, vertex, no);
  }

  float *areas;

  if (weighted) {
    int val = SCULPT_vertex_valence_get(ss, vertex);
    areas = BLI_array_alloca(areas, val);

    BKE_pbvh_get_vert_face_areas(ss->pbvh, vertex, areas, val);
  }

  SculptVertexNeighborIter ni;
  SCULPT_VERTEX_NEIGHBORS_ITER_BEGIN (ss, vertex, ni) {
    const float *co2 = SCULPT_vertex_co_get(ss, ni.vertex);
    float w;

    if (weighted) {
      w = areas[ni.i];
    }
    else {
      w = 1.0f;
    }

    if (boundary && SCULPT_vertex_has_unique_face_set(ss, ni.vertex)) {
      continue;
    }

    if (projection > 0.0f) {
      float tmp[3];

      sub_v3_v3v3(tmp, co2, co);
      float fac = dot_v3v3(tmp, no);
      madd_v3_v3fl(tmp, no, -fac * projection);

      madd_v3_v3fl(avg, tmp, w);
    }
    else {
      madd_v3_v3fl(avg, co2, w);
    }
    total += w;
  }
  SCULPT_VERTEX_NEIGHBORS_ITER_END(ni);

  if (total > (boundary ? 1.0f : 0.0f)) {
    mul_v3_v3fl(result, avg, 1.0f / total);

    if (projection > 0.0) {
      add_v3_v3(result, co);
    }
  }
  else {
    copy_v3_v3(result, SCULPT_vertex_co_get(ss, vertex));
  }
}
/* Generic functions for laplacian smoothing. These functions do not take boundary vertices into
 * account. */

void SCULPT_neighbor_coords_average(SculptSession *ss,
                                    float result[3],
                                    PBVHVertRef vertex,
                                    float projection,
                                    bool check_fsets,
                                    bool weighted)
{
  if (check_fsets) {
    // sculpt_neighbor_coords_average_fset(ss, result, vertex, projection, weighted);
    // return;
  }

  float avg[3] = {0.0f, 0.0f, 0.0f};
  float *co, no[3];
  float total = 0.0f;
  int bound_mask = SCULPT_BOUNDARY_ALL;

  if (!check_fsets) {
    bound_mask &= ~SCULPT_BOUNDARY_FACE_SET;
  }

  bool boundary = SCULPT_vertex_is_boundary(ss, vertex, bound_mask);

  co = (float *)SCULPT_vertex_co_get(ss, vertex);
  SCULPT_vertex_normal_get(ss, vertex, no);

  float *areas;

  if (weighted) {
    int val = SCULPT_vertex_valence_get(ss, vertex);
    areas = BLI_array_alloca(areas, val);

    BKE_pbvh_get_vert_face_areas(ss->pbvh, vertex, areas, val);
  }

  SculptVertexNeighborIter ni;
  SCULPT_VERTEX_NEIGHBORS_ITER_BEGIN (ss, vertex, ni) {
    const float *co2 = SCULPT_vertex_co_get(ss, ni.vertex);
    float w;

    if (weighted) {
      w = areas[ni.i];
    }
    else {
      w = 1.0f;
    }

    if (boundary) {
      bool boundary2 = SCULPT_vertex_is_boundary(ss, ni.vertex, bound_mask);

      if (!boundary2 && (boundary & SCULPT_BOUNDARY_FACE_SET)) {
        float tmp[3];

        sub_v3_v3v3(tmp, co2, co);
        madd_v3_v3fl(avg, no, dot_v3v3(tmp, no) * w);
        total += w;
        continue;
      }
      else if (!boundary2) {
        continue;
      }
    }

    if (projection > 0.0f) {
      float tmp[3];

      sub_v3_v3v3(tmp, co2, co);
      float fac = dot_v3v3(tmp, no);
      madd_v3_v3fl(tmp, no, -fac * projection);

      madd_v3_v3fl(avg, tmp, w);
    }
    else {
      madd_v3_v3fl(avg, co2, w);
    }
    total += w;
  }
  SCULPT_VERTEX_NEIGHBORS_ITER_END(ni);

  if (total > 0.0f) {
    mul_v3_v3fl(result, avg, 1.0f / total);

    if (projection > 0.0) {
      add_v3_v3(result, co);
    }
  }
  else {
    copy_v3_v3(result, SCULPT_vertex_co_get(ss, vertex));
  }
}

float SCULPT_neighbor_mask_average(SculptSession *ss, PBVHVertRef vertex)
{
  float avg = 0.0f;
  int total = 0;

  SculptVertexNeighborIter ni;
  SCULPT_VERTEX_NEIGHBORS_ITER_BEGIN (ss, vertex, ni) {
    avg += SCULPT_vertex_mask_get(ss, ni.vertex);
    total++;
  }
  SCULPT_VERTEX_NEIGHBORS_ITER_END(ni);

  if (total > 0) {
    return avg / total;
  }
  return SCULPT_vertex_mask_get(ss, vertex);
}

void SCULPT_neighbor_color_average(SculptSession *ss, float result[4], PBVHVertRef vertex)
{
  float avg[4] = {0.0f, 0.0f, 0.0f, 0.0f};
  float total = 0.0f;

  AutomaskingCache *automasking = SCULPT_automasking_active_cache_get(ss);

  SculptVertexNeighborIter ni;
  SCULPT_VERTEX_NEIGHBORS_ITER_BEGIN (ss, vertex, ni) {
    float tmp[4] = {0};

    float w = automasking ? SCULPT_automasking_factor_get(automasking, ss, ni.vertex) : 1.0f;

    SCULPT_vertex_color_get(ss, ni.vertex, tmp);

    madd_v4_v4fl(avg, tmp, w);
    total += w;
  }
  SCULPT_VERTEX_NEIGHBORS_ITER_END(ni);

  if (total > 0.0f) {
    mul_v4_v4fl(result, avg, 1.0f / total);
  }
  else {
    SCULPT_vertex_color_get(ss, vertex, result);
  }
}

static void do_enhance_details_brush_task_cb_ex(void *__restrict userdata,
                                                const int n,
                                                const TaskParallelTLS *__restrict tls)
{
  SculptThreadedTaskData *data = userdata;
  SculptSession *ss = data->ob->sculpt;
  Sculpt *sd = data->sd;
  const Brush *brush = data->brush;

  PBVHVertexIter vd;

  float bstrength = ss->cache->bstrength;
  CLAMP(bstrength, -1.0f, 1.0f);

  SculptBrushTest test;
  SculptBrushTestFn sculpt_brush_test_sq_fn = SCULPT_brush_test_init(
      ss, &test, data->brush->falloff_shape);

  const int thread_id = BLI_task_parallel_thread_id(tls);
  BKE_pbvh_vertex_iter_begin (ss->pbvh, data->nodes[n], vd, PBVH_ITER_UNIQUE) {
    if (!sculpt_brush_test_sq_fn(&test, vd.co)) {
      continue;
    }

    const float fade = bstrength * SCULPT_brush_strength_factor(ss,
                                                                brush,
                                                                vd.co,
                                                                sqrtf(test.dist),
                                                                vd.no,
                                                                vd.fno,
                                                                vd.mask ? *vd.mask : 0.0f,
                                                                vd.vertex,
                                                                thread_id);

    float disp[3];
    float *dir = SCULPT_attr_vertex_data(vd.vertex, data->scl);

    madd_v3_v3v3fl(disp, vd.co, dir, fade);
    SCULPT_clip(sd, ss, vd.co, disp);

    if (vd.mvert) {
      BKE_pbvh_vert_tag_update_normal(ss->pbvh, vd.vertex);
    }
  }
  BKE_pbvh_vertex_iter_end;
}

static void do_enhance_details_brush_dir_task_cb_ex(void *__restrict userdata,
                                                    const int n,
                                                    const TaskParallelTLS *__restrict tls)
{
  SculptThreadedTaskData *data = userdata;
  SculptSession *ss = data->ob->sculpt;

  PBVHVertexIter vd;

  SculptBrushTest test;
  SculptBrushTestFn sculpt_brush_test_sq_fn = SCULPT_brush_test_init(
      ss, &test, data->brush->falloff_shape);

  SculptCustomLayer *strokeid_scl = data->scl2;
  SculptCustomLayer *scl = data->scl;

  const uint current_stroke_id = (uint)ss->stroke_id;
  bool modified = false;

  BKE_pbvh_vertex_iter_begin (ss->pbvh, data->nodes[n], vd, PBVH_ITER_UNIQUE) {
    if (!sculpt_brush_test_sq_fn(&test, vd.co)) {
      continue;
    }

    uint *strokeid = SCULPT_attr_vertex_data(vd.vertex, strokeid_scl);

    if ((*strokeid) >> 1UL != current_stroke_id) {
      *strokeid = current_stroke_id << 1UL;
      modified = true;

      float avg[3];
      float *dir = SCULPT_attr_vertex_data(vd.vertex, scl);
      float no[3];

      SCULPT_vertex_normal_get(ss, vd.vertex, no);

      SCULPT_neighbor_coords_average(ss, avg, vd.vertex, 0.0f, false, data->use_area_cos);
      sub_v3_v3v3(dir, avg, SCULPT_vertex_co_get(ss, vd.vertex));

      /* get rid of tangential displacement */
      float fac = dot_v3v3(dir, no);
      copy_v3_v3(dir, no);
      mul_v3_fl(dir, -fac);
    }
  }
  BKE_pbvh_vertex_iter_end;

  /* tell main thread we modified something */
  if (modified) {
    atomic_add_and_fetch_uint32((uint32_t *)(&data->cd_temp), 1UL);
  }
}

/* Diffuses detail directions */
static void do_enhance_details_brush_dir2_task_cb_ex(void *__restrict userdata,
                                                     const int n,
                                                     const TaskParallelTLS *__restrict tls)
{
  SculptThreadedTaskData *data = userdata;
  SculptSession *ss = data->ob->sculpt;

  PBVHVertexIter vd;

  SculptBrushTest test;
  SculptBrushTestFn sculpt_brush_test_sq_fn = SCULPT_brush_test_init(
      ss, &test, data->brush->falloff_shape);

  // SculptCustomLayer *strokeid_scl = data->scl2;
  SculptCustomLayer *scl = data->scl;
  bool use_area_weights = data->use_area_cos;

  // const uint current_stroke_id = (uint)ss->stroke_id;

  int lastvalence = 8;
  float *areas = MEM_malloc_arrayN(lastvalence, sizeof(float), __func__);

  BKE_pbvh_vertex_iter_begin (ss->pbvh, data->nodes[n], vd, PBVH_ITER_UNIQUE) {
    if (!sculpt_brush_test_sq_fn(&test, vd.co)) {
      continue;
    }

    int valence;

    if (use_area_weights) {
      valence = SCULPT_vertex_valence_get(ss, vd.vertex);

      if (valence > lastvalence) {
        areas = MEM_reallocN(areas, sizeof(float) * valence);
      }

      BKE_pbvh_get_vert_face_areas(ss->pbvh, vd.vertex, areas, valence);
    }

    // uint *strokeid = SCULPT_attr_vertex_data(vd.vertex, strokeid_scl);

    /* this check here is overly restrictive,
       we already get filtered by whether stage
       1 did anything */
    if (1) {  //*strokeid == current_stroke_id << 1UL) {
      // if (data->cd_temp2) {
      //(*strokeid)++;
      //}

      float avg[3] = {0.0f, 0.0f, 0.0f};
      float tot = 0.0f;

      SculptVertexNeighborIter ni;
      SCULPT_VERTEX_NEIGHBORS_ITER_BEGIN (ss, vd.vertex, ni) {
        float *dir2 = SCULPT_attr_vertex_data(ni.vertex, scl);

        float w = 1.0f;

        if (use_area_weights) {
          w = areas[ni.i];
        }

        madd_v3_v3fl(avg, dir2, w);
        tot += w;
      }
      SCULPT_VERTEX_NEIGHBORS_ITER_END(ni);

      if (tot == 0.0f) {
        continue;
      }

      mul_v3_fl(avg, 1.0f / (float)tot);

      float *dir = SCULPT_attr_vertex_data(vd.vertex, scl);
      interp_v3_v3v3(dir, dir, avg, 0.5f);  // valence == 1 ? 0.5f : 0.75f);
    }
  }
  BKE_pbvh_vertex_iter_end;

  MEM_freeN(areas);
}

void SCULPT_enhance_details_brush(
    Sculpt *sd, Object *ob, PBVHNode **nodes, const int totnode, int presteps)
{
  SculptSession *ss = ob->sculpt;
  Brush *brush = BKE_paint_brush(&sd->paint);
  SculptCustomLayer *strokeid_scl;

  bool use_area_weights = (ss->cache->brush->flag2 & BRUSH_SMOOTH_USE_AREA_WEIGHT);

  if (SCULPT_stroke_is_first_brush_step(ss->cache)) {
    SCULPT_vertex_random_access_ensure(ss);
  }

  if (use_area_weights) {
    if (SCULPT_stroke_is_first_brush_step(ss->cache)) {
      BKE_pbvh_update_all_tri_areas(ss->pbvh);
      PBVHNode **nodes;
      int totnode;

      BKE_pbvh_get_nodes(ss->pbvh, PBVH_Leaf, &nodes, &totnode);
      for (int i = 0; i < totnode; i++) {
        BKE_pbvh_check_tri_areas(ss->pbvh, nodes[i]);
      }
    }
    else {
      BKE_pbvh_face_areas_begin(ss->pbvh);
    }
  }

  SCULPT_boundary_info_ensure(ob);

  SculptCustomLayer *scl;
  SculptLayerParams params = {.permanent = false, .simple_array = false};
  bool weighted = SCULPT_get_int(ss, use_weighted_smooth, sd, brush);

  scl = SCULPT_attr_get_layer(
      ss, ob, ATTR_DOMAIN_POINT, CD_PROP_FLOAT3, "__dyntopo_detail_dir", &params);
  strokeid_scl = SCULPT_attr_get_layer(ss,
                                       ob,
                                       ATTR_DOMAIN_POINT,
                                       CD_PROP_INT32,
                                       SCULPT_SCL_GET_NAME(SCULPT_SCL_LAYER_STROKE_ID),
                                       &params);

  if (SCULPT_stroke_is_first_brush_step(ss->cache)) {
    SCULPT_vertex_random_access_ensure(ss);

#if 0
    const int totvert = SCULPT_vertex_count_get(ss);
    ss->cache->detail_directions = MEM_malloc_arrayN(
        totvert, sizeof(float[3]), "details directions");

    for (int i = 0; i < totvert; i++) {
      PBVHVertRef vertex = BKE_pbvh_index_to_vertex(ss->pbvh, i);

      float avg[3];
      PBVHVertRef vertex = BKE_pbvh_index_to_vertex(ss->pbvh, i);
      float *dir = SCULPT_attr_vertex_data(vertex, &scl);
      float no[3];

      SCULPT_vertex_normal_get(ss, vertex, no);

      SCULPT_neighbor_coords_average(ss, avg, vertex, 0.0f, false, weighted);
      sub_v3_v3v3(dir, avg, SCULPT_vertex_co_get(ss, vertex));

      /* get rid of tangential displacement */
      float fac = dot_v3v3(dir, no);
      copy_v3_v3(dir, no);
      mul_v3_fl(dir, -fac);
    }

    int lastvalence = 5;
    float *areas = MEM_malloc_arrayN(lastvalence, sizeof(float), __func__);

    /* smooth offsets */
    for (int step = 0; step < presteps; step++) {
      for (int i = 0; i < totvert; i++) {
        float avg[3] = {0.0f, 0.0f, 0.0f};

        PBVHVertRef vertex = BKE_pbvh_index_to_vertex(ss->pbvh, i);
        float *dir = SCULPT_attr_vertex_data(vertex, &scl);
        float tot = 0.0f;
        float *areas = NULL;
        int valence;

        if (use_area_weights) {
          valence = SCULPT_vertex_valence_get(ss, vertex);

          if (valence > lastvalence) {
            areas = MEM_reallocN(areas, sizeof(float) * valence);
          }

          areas = MEM_callocN(sizeof(float) * valence * 4, "sdaf");
          // BLI_array_alloca(areas, valence * 4);

          BKE_pbvh_get_vert_face_areas(ss->pbvh, vertex, areas, valence);
        }

        SculptVertexNeighborIter ni;
        SCULPT_VERTEX_NEIGHBORS_ITER_BEGIN (ss, vertex, ni) {
          float *dir2 = SCULPT_attr_vertex_data(ni.vertex, &scl);

          float w = 1.0f;

          if (use_area_weights) {
            w = areas[ni.i];
          }

          madd_v3_v3fl(avg, dir2, w);
          tot += w;
        }
        SCULPT_VERTEX_NEIGHBORS_ITER_END(ni);

        if (tot > 0.0f) {
          mul_v3_fl(avg, 1.0f / tot);
          interp_v3_v3v3(dir, dir, avg, 0.75f);
        }
      }
    }
    MEM_freeN(areas);
#endif
  }

  SculptThreadedTaskData data = {.sd = sd,
                                 .ob = ob,
                                 .brush = brush,
                                 .use_area_cos = weighted,
                                 .cd_temp = 0,
                                 .cd_temp2 = 0,
                                 .nodes = nodes,
                                 .scl = scl,
                                 .scl2 = strokeid_scl};

  TaskParallelSettings settings;
  BKE_pbvh_parallel_range_settings(&settings, true, totnode);

  BLI_task_parallel_range(0, totnode, &data, do_enhance_details_brush_dir_task_cb_ex, &settings);
  if (data.cd_temp) { /* did something change? if so run diffuse task*/
    for (int i = 0; i < presteps; i++) {
      if (i == presteps - 1) {
        data.cd_temp2 = 1;  // flag tasks to update to final stroke id
      }

      BLI_task_parallel_range(
          0, totnode, &data, do_enhance_details_brush_dir2_task_cb_ex, &settings);
    }
  }

  BLI_task_parallel_range(0, totnode, &data, do_enhance_details_brush_task_cb_ex, &settings);
}

//#  define SMOOTH_ITER_IN_THREADS
static void do_smooth_brush_task_cb_ex(void *__restrict userdata,
                                       const int n,
                                       const TaskParallelTLS *__restrict tls)
{
  SculptThreadedTaskData *data = userdata;
  SculptSession *ss = data->ob->sculpt;
  Sculpt *sd = data->sd;
  const float bound_smooth = data->bound_smooth;
  const float fset_slide = data->fset_slide;
  const Brush *brush = data->brush;
  const bool smooth_mask = data->smooth_mask;
  float bstrength = data->strength;
  float projection = data->smooth_projection;

  if (!data->nodes[n]) {
    return;
  }

  PBVHVertexIter vd;

  CLAMP(bstrength, 0.0f, 1.0f);

  SculptBrushTest test;
  SculptBrushTestFn sculpt_brush_test_sq_fn = SCULPT_brush_test_init(
      ss, &test, data->brush->falloff_shape);

  const int thread_id = BLI_task_parallel_thread_id(tls);
  const bool weighted = ss->cache->brush->flag2 & BRUSH_SMOOTH_USE_AREA_WEIGHT;
  const bool check_fsets = ss->cache->brush->flag2 & BRUSH_SMOOTH_PRESERVE_FACE_SETS;

  if (weighted || ss->cache->brush->boundary_smooth_factor > 0.0f) {
    BKE_pbvh_check_tri_areas(ss->pbvh, data->nodes[n]);
  }

  bool modified = false;
  // const float bound_smooth = powf(ss->cache->brush->boundary_smooth_factor,
  // BOUNDARY_SMOOTH_EXP);
  // const float slide_fset = BKE_brush_fset_slide_get(ss->scene, ss->cache->brush);

  SculptCustomLayer *bound_scl = data->scl2;
  SculptCustomLayer *vel_scl = data->scl;
#ifdef SMOOTH_ITER_IN_THREADS
  for (int iteration = 0; iteration < data->iterations; iteration++) {
    if (!data->nodes[n]) {
      break;
    }

    if (iteration == data->iterations - 1) {
      bstrength = data->strength;
    }
    else {
<<<<<<< HEAD
      bstrength = 1.0f;
    }
#endif

    BKE_pbvh_vertex_iter_begin (ss->pbvh, data->nodes[n], vd, PBVH_ITER_UNIQUE) {
      if (!sculpt_brush_test_sq_fn(&test, vd.co)) {
        continue;
      }

      modified = true;

      // check origdata to be sure we don't mess it up
      SCULPT_vertex_check_origdata(ss, vd.vertex);

      const float fade = bstrength * SCULPT_brush_strength_factor(
                                         ss,
                                         brush,
                                         vd.co,
                                         sqrtf(test.dist),
                                         vd.no,
                                         vd.fno,
                                         smooth_mask ? 0.0f : (vd.mask ? *vd.mask : 0.0f),
                                         vd.vertex,
                                         thread_id);
      if (smooth_mask) {
        float val = SCULPT_neighbor_mask_average(ss, vd.vertex) - *vd.mask;
        val *= fade * bstrength;
        *vd.mask += val;
        CLAMP(*vd.mask, 0.0f, 1.0f);
      }
      else {
        float avg[3], off[3];

        // if (SCULPT_vertex_is_corner(ss, vd.vertex, ctype) & ~SCULPT_CORNER_FACE_SET) {
        // continue;
        //}

        float startco[3], startno[3];

        copy_v3_v3(startco, vd.co);
        SCULPT_vertex_normal_get(ss, vd.vertex, startno);

        /* Ensure we have a valid normal. */
        if (fabsf(dot_v3v3(startno, startno) - 1.0f) > 0.001) {
          normalize_v3(startno);
        }

        int steps = data->do_origco ? 2 : 1;

        for (int step = 0; step < steps; step++) {
          float *co = step ? (float *)SCULPT_vertex_origco_get(ss, vd.vertex) : vd.co;

          float startvel[3];

          if (vel_scl) {
            float *vel = SCULPT_attr_vertex_data(vd.vertex, vel_scl);
#if 1
            if (isnan(dot_v3v3(vel, vel)) || !isfinite(dot_v3v3(vel, vel))) {
              printf("NaN!");
              zero_v3(vel);
            }
#endif

            copy_v3_v3(startvel, vel);
          }

          SCULPT_neighbor_coords_average_interior(
              ss,
              avg,
              vd.vertex,
              &((SculptSmoothArgs){.projection = projection,
                                   .slide_fset = fset_slide,
                                   .bound_smooth = bound_smooth,
                                   .bound_scl = bound_scl,
                                   .do_origco = step,
                                   .vel_scl = vel_scl,
                                   .vel_smooth_fac = data->vel_smooth_fac,
                                   .do_weighted_smooth = ss->cache->brush->flag2 &
                                                         BRUSH_SMOOTH_USE_AREA_WEIGHT,
                                   .preserve_fset_boundaries = ss->cache->brush->flag2 &
                                                               BRUSH_SMOOTH_PRESERVE_FACE_SETS}));

          sub_v3_v3v3(off, avg, co);

          /* Apply velocity smooth.  The point of this is to
             improve convergence for very high levels of smoothing*/
          if (vel_scl) {
            float *vel = SCULPT_attr_vertex_data(vd.vertex, vel_scl);

            float veltmp[3];
            copy_v3_v3(veltmp, vel);

            /* Remove tangental component. */
            float fac = dot_v3v3(vel, startno);
            mul_v3_v3fl(vel, startno, fac);

            madd_v3_v3fl(vel, off, 0.2f);
            mul_v3_fl(vel, 0.8f);

            /* Apply velocity. */
            add_v3_v3(off, veltmp);
          }

          madd_v3_v3v3fl(off, co, off, fade);
          SCULPT_clip(sd, ss, co, off);

          if (step == 0) {
            SCULPT_reproject_cdata(ss, vd.vertex, startco, startno);
          }
        }
      }
      if (vd.mvert) {
        BKE_pbvh_vert_mark_update(ss->pbvh, vd.vertex);
      }
    }
    BKE_pbvh_vertex_iter_end;

    if (modified) {
      if (weighted) {
        BKE_pbvh_node_mark_update_tri_area(data->nodes[n]);
      }

      BKE_pbvh_node_mark_update(data->nodes[n]);
    }
    else {
      // not modified? remove from future iterations
      data->nodes[n] = NULL;
=======
      float avg[3], val[3];
      SCULPT_neighbor_coords_average_interior(ss, avg, vd.vertex);
      sub_v3_v3v3(val, avg, vd.co);
      madd_v3_v3v3fl(val, vd.co, val, fade);
      SCULPT_clip(sd, ss, vd.co, val);
      if (vd.mvert) {
        BKE_pbvh_vert_tag_update_normal(ss->pbvh, vd.vertex);
      }
>>>>>>> b37954d0
    }
#ifdef SMOOTH_ITER_IN_THREADS
  }
#endif
}

void SCULPT_bound_smooth_ensure(SculptSession *ss, Object *ob)
{
  SculptLayerParams params = {.permanent = false, .simple_array = false};

  if (!ss->scl.smooth_bdist) {
    ss->scl.smooth_bdist = SCULPT_attr_get_layer(ss,
                                                 ob,
                                                 ATTR_DOMAIN_POINT,
                                                 CD_PROP_COLOR,
                                                 SCULPT_SCL_GET_NAME(SCULPT_SCL_SMOOTH_BDIS),
                                                 &params);
  }
}

void SCULPT_smooth(Sculpt *sd,
                   Object *ob,
                   PBVHNode **nodes,
                   const int totnode,
                   float bstrength,
                   const bool smooth_mask,
                   float projection,
                   bool do_origco)
{
  SculptSession *ss = ob->sculpt;
  Brush *brush = ss->cache && ss->cache->brush ? ss->cache->brush : BKE_paint_brush(&sd->paint);

  const float vel_smooth_cutoff = 0.5;
  const bool do_vel_smooth = bstrength > vel_smooth_cutoff && G.debug_value != 895;

  const int max_iterations = MAX2((int)(2.5f * ceilf(bstrength)), 1);
  const float fract = 1.0f / max_iterations;
  PBVHType type = BKE_pbvh_type(ss->pbvh);
  int iteration, count;
  float last;

  if (bstrength == 0.0f) {
    return;
  }

  if ((ss->cache->brush->flag2 & BRUSH_SMOOTH_USE_AREA_WEIGHT) ||
      ss->cache->brush->boundary_smooth_factor > 0.0f) {
    if (SCULPT_stroke_is_first_brush_step(ss->cache)) {
      BKE_pbvh_update_all_tri_areas(ss->pbvh);
    }
    else {
      BKE_pbvh_face_areas_begin(ss->pbvh);
    }
  }

  SculptLayerParams params = {.permanent = false, .simple_array = false};

  if (do_vel_smooth && !ss->scl.smooth_vel) {
    ss->scl.smooth_vel = SCULPT_attr_get_layer(ss,
                                               ob,
                                               ATTR_DOMAIN_POINT,
                                               CD_PROP_FLOAT3,
                                               SCULPT_SCL_GET_NAME(SCULPT_SCL_SMOOTH_VEL),
                                               &params);
  }

  float bstrength2 = bstrength;
  CLAMP(bstrength2, 0.0f, 1.0f);

  count = (int)(bstrength2 * max_iterations);
  last = max_iterations * (bstrength2 - count * fract);

  if (last == 0.0f) {
    count--;
    last = 1.0f;

    if (do_vel_smooth) {
      count = MAX2(count, 1);
    }
    else {
      count = MAX2(count, 0);
    }
  }

  // increase strength of last to compensate for velocity smooth in previous iterations
  if (do_vel_smooth && count > 1) {
    // last = sqrtf(last);
    last = 1.0f;
  }

  // printf("smooth iterations: %d, last: %.4f\n", count + 1, last);

  if (type == PBVH_FACES && !ss->pmap) {
    BLI_assert_msg(0, "sculpt smooth: pmap missing");
    return;
  }

  SCULPT_boundary_info_ensure(ob);

  float bound_smooth = SCULPT_get_float(ss, boundary_smooth, sd, brush);
  float fset_slide = SCULPT_get_float(ss, fset_slide, sd, brush);

  /* create temp layer for psuedo-geodesic field */
  if (bound_smooth > 0.0f) {
    bound_smooth = powf(ss->cache->brush->boundary_smooth_factor, BOUNDARY_SMOOTH_EXP);

    SCULPT_bound_smooth_ensure(ss, ob);
  }

#ifndef SMOOTH_ITER_IN_THREADS
  for (iteration = 0; iteration <= count; iteration++) {
    const float strength = (iteration != count) ? 1.0f : last;
#else
  const float strength = last;
#endif

    /* turn off velocity smooth for final iteration or two to smooth out ripples */
    bool do_vel = do_vel_smooth && iteration != count;

    if (count > 1) {
      do_vel = do_vel && iteration != count - 1;
    }

    float vel_fac = 1.0f;
    if (do_vel) {
      vel_fac = 0.25f + (bstrength - vel_smooth_cutoff) / 2.0f;
      vel_fac = min_ff(vel_fac, 1.0f);
    }

    SculptThreadedTaskData data = {
        .sd = sd,
        .ob = ob,
        .brush = brush,
        .nodes = nodes,
        .smooth_mask = smooth_mask,
        .strength = strength,
        .smooth_projection = projection,
        .fset_slide = fset_slide,
        .bound_smooth = bound_smooth,
        .scl = do_vel ? ss->scl.smooth_vel : NULL,
        .scl2 = bound_smooth > 0.0f ? ss->scl.smooth_bdist : NULL,
        .vel_smooth_fac = vel_fac,
        .do_origco = do_origco,
        .iterations = count + 1,
    };

    TaskParallelSettings settings;
    BKE_pbvh_parallel_range_settings(&settings, true, totnode);
    BLI_task_parallel_range(0, totnode, &data, do_smooth_brush_task_cb_ex, &settings);

#ifndef SMOOTH_ITER_IN_THREADS
  }
#endif
}

void SCULPT_do_smooth_brush(
    Sculpt *sd, Object *ob, PBVHNode **nodes, int totnode, float projection, bool do_origco)
{
  SculptSession *ss = ob->sculpt;

  if (SCULPT_stroke_is_first_brush_step(ss->cache) &&
      ((ss->cache->brush->flag2 & BRUSH_SMOOTH_USE_AREA_WEIGHT) ||
       ss->cache->brush->boundary_smooth_factor > 0.0f)) {
    BKE_pbvh_update_all_tri_areas(ss->pbvh);
  }

  /* NOTE: The enhance brush needs to initialize its state on the first brush step. The stroke
   * strength can become 0 during the stroke, but it can not change sign (the sign is determined
   * in the beginning of the stroke. So here it is important to not switch to enhance brush in
   * the middle of the stroke. */
  if (ss->cache->bstrength < 0.0f) {
    /* Invert mode, intensify details. */
    ss->cache->bstrength = -ss->cache->bstrength;
    SCULPT_enhance_details_brush(
        sd,
        ob,
        nodes,
        totnode,
        SCULPT_get_int(ss, enhance_detail_presteps, sd, BKE_paint_brush(&sd->paint)));
    ss->cache->bstrength = -ss->cache->bstrength;
  }
  else {
    /* Regular mode, smooth. */
    SCULPT_smooth(sd, ob, nodes, totnode, ss->cache->bstrength, false, projection, do_origco);
  }
}

/* HC Smooth Algorithm. */
/* From: Improved Laplacian Smoothing of Noisy Surface Meshes */

void SCULPT_surface_smooth_laplacian_step(SculptSession *ss,
                                          float *disp,
                                          const float co[3],
                                          SculptCustomLayer *scl,
                                          const PBVHVertRef v_index,
                                          const float origco[3],
                                          const float alpha,
                                          const float projection,
                                          bool check_fsets,
                                          bool weighted)
{
  float laplacian_smooth_co[3];
  float weigthed_o[3], weigthed_q[3], d[3];
  SCULPT_neighbor_coords_average(
      ss, laplacian_smooth_co, v_index, projection, check_fsets, weighted);

  // int index = BKE_pbvh_vertex_to_index(ss->pbvh, v_index);

  mul_v3_v3fl(weigthed_o, origco, alpha);
  mul_v3_v3fl(weigthed_q, co, 1.0f - alpha);
  add_v3_v3v3(d, weigthed_o, weigthed_q);
  sub_v3_v3v3((float *)SCULPT_attr_vertex_data(v_index, scl), laplacian_smooth_co, d);

  sub_v3_v3v3(disp, laplacian_smooth_co, co);
}

void SCULPT_surface_smooth_displace_step(SculptSession *ss,
                                         float *co,
                                         SculptCustomLayer *scl,
                                         const PBVHVertRef vertex,
                                         const float beta,
                                         const float fade)
{
  float b_avg[3] = {0.0f, 0.0f, 0.0f};
  float b_current_vertex[3];
  int total = 0;
  // int index = BKE_pbvh_vertex_to_index(ss->pbvh, v_index);

  SculptVertexNeighborIter ni;
  SCULPT_VERTEX_NEIGHBORS_ITER_BEGIN (ss, vertex, ni) {
    add_v3_v3(b_avg, (float *)SCULPT_attr_vertex_data(ni.vertex, scl));
    total++;
  }

  SCULPT_VERTEX_NEIGHBORS_ITER_END(ni);

  if (total > 0) {
    mul_v3_v3fl(b_current_vertex, b_avg, (1.0f - beta) / total);
    madd_v3_v3fl(b_current_vertex, (float *)SCULPT_attr_vertex_data(vertex, scl), beta);
    mul_v3_fl(b_current_vertex, clamp_f(fade, 0.0f, 1.0f));
    sub_v3_v3(co, b_current_vertex);
  }
}

static void SCULPT_do_surface_smooth_brush_laplacian_task_cb_ex(
    void *__restrict userdata, const int n, const TaskParallelTLS *__restrict tls)
{
  SculptThreadedTaskData *data = userdata;
  SculptSession *ss = data->ob->sculpt;
  const Brush *brush = data->brush;
  const float bstrength = ss->cache->bstrength;
  float alpha = brush->surface_smooth_shape_preservation;

  PBVHVertexIter vd;
  SculptOrigVertData orig_data;

  SculptBrushTest test;
  SculptBrushTestFn sculpt_brush_test_sq_fn = SCULPT_brush_test_init(
      ss, &test, data->brush->falloff_shape);
  const int thread_id = BLI_task_parallel_thread_id(tls);

  const bool weighted = ss->cache->brush->flag2 & BRUSH_SMOOTH_USE_AREA_WEIGHT;

  if (weighted) {
    BKE_pbvh_check_tri_areas(ss->pbvh, data->nodes[n]);
  }

  bool modified = false;

  bool check_fsets = ss->cache->brush->flag2 & BRUSH_SMOOTH_PRESERVE_FACE_SETS;
  SCULPT_orig_vert_data_init(&orig_data, data->ob, data->nodes[n], SCULPT_UNDO_COORDS);

  bool do_reproject = SCULPT_need_reproject(ss);

  BKE_pbvh_vertex_iter_begin (ss->pbvh, data->nodes[n], vd, PBVH_ITER_UNIQUE) {
    SCULPT_orig_vert_data_update(&orig_data, vd.vertex);

    if (!sculpt_brush_test_sq_fn(&test, vd.co)) {
      continue;
    }
    const float fade = bstrength * SCULPT_brush_strength_factor(ss,
                                                                brush,
                                                                vd.co,
                                                                sqrtf(test.dist),
                                                                vd.no,
                                                                vd.fno,
                                                                vd.mask ? *vd.mask : 0.0f,
                                                                vd.vertex,
                                                                thread_id);

    float disp[3];
    float oldco[3], oldno[3];

    copy_v3_v3(oldco, vd.co);
    SCULPT_vertex_normal_get(ss, vd.vertex, oldno);

    SCULPT_surface_smooth_laplacian_step(ss,
                                         disp,
                                         vd.co,
                                         data->scl,
                                         vd.vertex,
                                         orig_data.co,
                                         alpha,
                                         data->smooth_projection,
                                         check_fsets,
                                         weighted);
    madd_v3_v3fl(vd.co, disp, clamp_f(fade, 0.0f, 1.0f));
    if (vd.mvert) {
      BKE_pbvh_vert_tag_update_normal(ss->pbvh, vd.vertex);
    }

    if (do_reproject) {
      SCULPT_reproject_cdata(ss, vd.vertex, oldco, oldno);
    }

    modified = true;
  }
  BKE_pbvh_vertex_iter_end;

  if (modified && weighted) {
    BKE_pbvh_node_mark_update_tri_area(data->nodes[n]);
  }
}

static void SCULPT_do_surface_smooth_brush_displace_task_cb_ex(
    void *__restrict userdata, const int n, const TaskParallelTLS *__restrict tls)
{
  SculptThreadedTaskData *data = userdata;
  SculptSession *ss = data->ob->sculpt;
  const Brush *brush = data->brush;
  const float bstrength = ss->cache->bstrength;
  const float beta = brush->surface_smooth_current_vertex;

  PBVHVertexIter vd;

  SculptBrushTest test;
  SculptBrushTestFn sculpt_brush_test_sq_fn = SCULPT_brush_test_init(
      ss, &test, data->brush->falloff_shape);
  const int thread_id = BLI_task_parallel_thread_id(tls);

  BKE_pbvh_vertex_iter_begin (ss->pbvh, data->nodes[n], vd, PBVH_ITER_UNIQUE) {
    if (!sculpt_brush_test_sq_fn(&test, vd.co)) {
      continue;
    }
    const float fade = bstrength * SCULPT_brush_strength_factor(ss,
                                                                brush,
                                                                vd.co,
                                                                sqrtf(test.dist),
                                                                vd.no,
                                                                vd.fno,
                                                                vd.mask ? *vd.mask : 0.0f,
                                                                vd.vertex,
                                                                thread_id);
    SCULPT_surface_smooth_displace_step(ss, vd.co, data->scl, vd.vertex, beta, fade);
  }
  BKE_pbvh_vertex_iter_end;
}

void SCULPT_do_surface_smooth_brush(Sculpt *sd, Object *ob, PBVHNode **nodes, int totnode)
{
  Brush *brush = BKE_paint_brush(&sd->paint);
  SculptSession *ss = ob->sculpt;

  SculptLayerParams params = {.permanent = false, .simple_array = false};
  SculptCustomLayer *scl = SCULPT_attr_get_layer(
      ss, ob, ATTR_DOMAIN_POINT, CD_PROP_FLOAT3, "__dyntopo_lapsmooth", &params);

  if (SCULPT_stroke_is_first_brush_step(ss->cache) &&
      (ss->cache->brush->flag2 & BRUSH_SMOOTH_USE_AREA_WEIGHT)) {
    BKE_pbvh_update_all_tri_areas(ss->pbvh);
  }

  /* Threaded loop over nodes. */
  SculptThreadedTaskData data = {.sd = sd,
                                 .ob = ob,
                                 .brush = brush,
                                 .nodes = nodes,
                                 .smooth_projection = brush->autosmooth_projection,
                                 .scl = scl};

  TaskParallelSettings settings;
  BKE_pbvh_parallel_range_settings(&settings, true, totnode);
  for (int i = 0; i < brush->surface_smooth_iterations; i++) {
    BLI_task_parallel_range(
        0, totnode, &data, SCULPT_do_surface_smooth_brush_laplacian_task_cb_ex, &settings);
    BLI_task_parallel_range(
        0, totnode, &data, SCULPT_do_surface_smooth_brush_displace_task_cb_ex, &settings);
  }
}

static void SCULPT_do_directional_smooth_task_cb_ex(void *__restrict userdata,
                                                    const int n,
                                                    const TaskParallelTLS *__restrict tls)
{
  SculptThreadedTaskData *data = userdata;
  SculptSession *ss = data->ob->sculpt;
  const Brush *brush = data->brush;
  const float bstrength = ss->cache->bstrength;

  PBVHVertexIter vd;

  SculptBrushTest test;
  SculptBrushTestFn sculpt_brush_test_sq_fn = SCULPT_brush_test_init(
      ss, &test, data->brush->falloff_shape);
  const int thread_id = BLI_task_parallel_thread_id(tls);

  BKE_pbvh_vertex_iter_begin (ss->pbvh, data->nodes[n], vd, PBVH_ITER_UNIQUE) {
    if (!sculpt_brush_test_sq_fn(&test, vd.co)) {
      continue;
    }
    const float fade = bstrength * SCULPT_brush_strength_factor(ss,
                                                                brush,
                                                                vd.co,
                                                                sqrtf(test.dist),
                                                                vd.no,
                                                                vd.fno,
                                                                vd.mask ? *vd.mask : 0.0f,
                                                                vd.vertex,
                                                                thread_id);

    float stroke_disp[3];
    sub_v3_v3v3(stroke_disp, ss->cache->location, ss->cache->last_location);
    normalize_v3(stroke_disp);

    float avg[3] = {0.0f, 0.0f, 0.0f};
    int neighbor_count = 0;

    float oldco[3], oldno[3];

    copy_v3_v3(oldco, vd.co);
    SCULPT_vertex_normal_get(ss, vd.vertex, oldno);

    bool do_reproject = SCULPT_need_reproject(ss);

    SculptVertexNeighborIter ni;
    SCULPT_VERTEX_NEIGHBORS_ITER_BEGIN (ss, vd.vertex, ni) {
      float vertex_neighbor_disp[3];
      const float *neighbor_co = SCULPT_vertex_co_get(ss, ni.vertex);
      sub_v3_v3v3(vertex_neighbor_disp, neighbor_co, vd.co);
      normalize_v3(vertex_neighbor_disp);
      if (fabsf(dot_v3v3(stroke_disp, vertex_neighbor_disp)) > 0.6f) {
        neighbor_count++;
        add_v3_v3(avg, neighbor_co);
      }
    }
    SCULPT_VERTEX_NEIGHBORS_ITER_END(ni);

    /* Avoid division by 0 when there are no neighbors. */
    if (neighbor_count == 0) {
      continue;
    }

    float smooth_co[3];
    mul_v3_v3fl(smooth_co, avg, 1.0f / neighbor_count);

    float final_disp[3];
    sub_v3_v3v3(final_disp, smooth_co, vd.co);
    madd_v3_v3v3fl(final_disp, vd.co, final_disp, fade);
    SCULPT_clip(data->sd, ss, vd.co, final_disp);

    if (do_reproject) {
      SCULPT_reproject_cdata(ss, vd.vertex, oldco, oldno);
    }

    if (vd.mvert) {
      BKE_pbvh_vert_mark_update(ss->pbvh, vd.vertex);
    }

    BKE_pbvh_vertex_iter_end;
  }
}

void SCULPT_do_directional_smooth_brush(Sculpt *sd, Object *ob, PBVHNode **nodes, int totnode)
{
  Brush *brush = BKE_paint_brush(&sd->paint);

  /* Threaded loop over nodes. */
  SculptThreadedTaskData data = {
      .sd = sd,
      .ob = ob,
      .brush = brush,
      .nodes = nodes,
  };

  TaskParallelSettings settings;
  BKE_pbvh_parallel_range_settings(&settings, true, totnode);
  for (int i = 0; i < brush->surface_smooth_iterations; i++) {
    BLI_task_parallel_range(0, totnode, &data, SCULPT_do_directional_smooth_task_cb_ex, &settings);
  }
}

static void SCULPT_do_uniform_weigths_smooth_task_cb_ex(void *__restrict userdata,
                                                        const int n,
                                                        const TaskParallelTLS *__restrict tls)
{
  SculptThreadedTaskData *data = userdata;
  SculptSession *ss = data->ob->sculpt;
  const Brush *brush = data->brush;
  const float bstrength = ss->cache->bstrength;

  PBVHVertexIter vd;

  SculptBrushTest test;
  SculptBrushTestFn sculpt_brush_test_sq_fn = SCULPT_brush_test_init(
      ss, &test, data->brush->falloff_shape);
  const int thread_id = BLI_task_parallel_thread_id(tls);

  bool do_reproject = SCULPT_need_reproject(ss);

  BKE_pbvh_vertex_iter_begin (ss->pbvh, data->nodes[n], vd, PBVH_ITER_UNIQUE) {
    if (!sculpt_brush_test_sq_fn(&test, vd.co)) {
      continue;
    }
    const float fade = bstrength * SCULPT_brush_strength_factor(ss,
                                                                brush,
                                                                vd.co,
                                                                sqrtf(test.dist),
                                                                vd.no,
                                                                vd.fno,
                                                                vd.mask ? *vd.mask : 0.0f,
                                                                vd.vertex,
                                                                thread_id);

    float len_accum = 0;
    int tot_neighbors = 0;

    float oldco[3], oldno[3];

    copy_v3_v3(oldco, vd.co);
    SCULPT_vertex_normal_get(ss, vd.vertex, oldno);

    SculptVertexNeighborIter ni;
    SCULPT_VERTEX_NEIGHBORS_ITER_BEGIN (ss, vd.vertex, ni) {
      len_accum += len_v3v3(SCULPT_vertex_co_get(ss, vd.vertex),
                            SCULPT_vertex_co_get(ss, ni.vertex));
      tot_neighbors++;
    }
    SCULPT_VERTEX_NEIGHBORS_ITER_END(ni);

    /* Avoid division by 0 when there are no neighbors. */
    if (tot_neighbors == 0) {
      continue;
    }

    const float len_avg = bstrength * len_accum / tot_neighbors;

    float co_accum[3] = {0.0f};

    SCULPT_VERTEX_NEIGHBORS_ITER_BEGIN (ss, vd.vertex, ni) {
      float neighbor_co[3];
      float neighbor_disp[3];

      sub_v3_v3v3(
          neighbor_disp, SCULPT_vertex_co_get(ss, ni.vertex), SCULPT_vertex_co_get(ss, vd.vertex));
      normalize_v3(neighbor_disp);
      mul_v3_fl(neighbor_disp, len_avg);
      add_v3_v3v3(neighbor_co, SCULPT_vertex_co_get(ss, vd.vertex), neighbor_disp);
      add_v3_v3(co_accum, neighbor_co);
    }
    SCULPT_VERTEX_NEIGHBORS_ITER_END(ni);

    float smooth_co[3];
    mul_v3_v3fl(smooth_co, co_accum, 1.0f / tot_neighbors);

    float final_disp[3];
    sub_v3_v3v3(final_disp, smooth_co, vd.co);
    madd_v3_v3v3fl(final_disp, vd.co, final_disp, fade);
    SCULPT_clip(data->sd, ss, vd.co, final_disp);

    if (vd.mvert) {
      BKE_pbvh_vert_mark_update(ss->pbvh, vd.vertex);
    }

    if (do_reproject) {
      SCULPT_reproject_cdata(ss, vd.vertex, oldco, oldno);
    }

    BKE_pbvh_vertex_iter_end;
  }
}

void SCULPT_do_uniform_weights_smooth_brush(Sculpt *sd, Object *ob, PBVHNode **nodes, int totnode)
{
  Brush *brush = BKE_paint_brush(&sd->paint);

  /* Threaded loop over nodes. */
  SculptThreadedTaskData data = {
      .sd = sd,
      .ob = ob,
      .brush = brush,
      .nodes = nodes,
  };

  TaskParallelSettings settings;
  BKE_pbvh_parallel_range_settings(&settings, true, totnode);
  for (int i = 0; i < brush->surface_smooth_iterations; i++) {
    BLI_task_parallel_range(
        0, totnode, &data, SCULPT_do_uniform_weigths_smooth_task_cb_ex, &settings);
  }
}

static void do_smooth_vcol_boundary_brush_task_cb_ex(void *__restrict userdata,
                                                     const int n,
                                                     const TaskParallelTLS *__restrict tls)
{
  SculptThreadedTaskData *data = userdata;
  SculptSession *ss = data->ob->sculpt;
  Sculpt *sd = data->sd;
  const Brush *brush = data->brush;
  const bool smooth_mask = data->smooth_mask;
  float bstrength = data->strength;

  PBVHVertexIter vd;

  CLAMP(bstrength, 0.0f, 1.0f);

  SculptBrushTest test;
  SculptBrushTestFn sculpt_brush_test_sq_fn = SCULPT_brush_test_init(
      ss, &test, data->brush->falloff_shape);

  const int thread_id = BLI_task_parallel_thread_id(tls);

  float avg[4] = {0.0f, 0.0f, 0.0f, 0.0f};
  float tot = 0.0f;
  BKE_pbvh_vertex_iter_begin (ss->pbvh, data->nodes[n], vd, PBVH_ITER_UNIQUE) {
    float vcolor[4];

    SCULPT_vertex_color_get(ss, vd.vertex, vcolor);

    if (sculpt_brush_test_sq_fn(&test, vd.co)) {
      const float fade = bstrength * SCULPT_brush_strength_factor(
                                         ss,
                                         brush,
                                         vd.co,
                                         sqrtf(test.dist),
                                         vd.no,
                                         vd.fno,
                                         smooth_mask ? 0.0f : (vd.mask ? *vd.mask : 0.0f),
                                         vd.vertex,
                                         thread_id);

      madd_v3_v3fl(avg, vcolor, fade);
      tot += fade;
    }
  }
  BKE_pbvh_vertex_iter_end;

  if (tot == 0.0f) {
    return;
  }
  tot = 1.0f / tot;

  mul_v3_fl(avg, tot);

  float exp = brush->vcol_boundary_exponent;
  // detect bad value

  if (exp == 0.0f) {
    exp = 1.0f;
  }

  BKE_pbvh_vertex_iter_begin (ss->pbvh, data->nodes[n], vd, PBVH_ITER_UNIQUE) {
    if (sculpt_brush_test_sq_fn(&test, vd.co)) {
      const float fade = bstrength * SCULPT_brush_strength_factor(
                                         ss,
                                         brush,
                                         vd.co,
                                         sqrtf(test.dist),
                                         vd.no,
                                         vd.fno,
                                         smooth_mask ? 0.0f : (vd.mask ? *vd.mask : 0.0f),
                                         vd.vertex,
                                         thread_id);

      float vcolor[4];

      SCULPT_vertex_color_get(ss, vd.vertex, vcolor);

      float avg2[3], avg3[3], val[3];
      float tot2 = 0.0f, tot4 = 0.0f;

      copy_v4_v4(avg, vcolor);

      zero_v3(avg2);
      zero_v3(avg3);

      madd_v3_v3fl(avg2, vd.co, 0.5f);
      tot2 += 0.5f;

      SculptVertexNeighborIter ni;
      SCULPT_VERTEX_NEIGHBORS_ITER_BEGIN (ss, vd.vertex, ni) {
        float col[4];

        SCULPT_vertex_color_get(ss, ni.vertex, col);
        const float *co = SCULPT_vertex_co_get(ss, ni.vertex);

        // simple color metric.  TODO: plug in appropriate color space code?
        float dv[4];
        sub_v4_v4v4(dv, col, avg);
        float w = (fabs(dv[0]) + fabs(dv[1]) + fabs(dv[2]) + fabs(dv[3])) / 4.0;

        w = powf(w, exp);

        madd_v3_v3fl(avg3, co, 1.0f);
        tot4 += 1.0f;

        madd_v3_v3fl(avg2, co, w);
        tot2 += w;
      }
      SCULPT_VERTEX_NEIGHBORS_ITER_END(ni);

      if (tot2 == 0.0f) {
        continue;
      }

      if (tot4 > 0.0f) {
        mul_v3_fl(avg3, 1.0f / tot4);
      }

      /* try to avoid perfectly colinear triangles, and the normal discontinuities they create,
         by blending slightly with unweighted smoothed position */
      mul_v3_fl(avg2, 1.0f / tot2);
      interp_v3_v3v3(avg2, avg2, avg3, 0.025);

      sub_v3_v3v3(val, avg2, vd.co);
      madd_v3_v3v3fl(val, vd.co, val, fade);
      SCULPT_clip(sd, ss, vd.co, val);

      if (vd.mvert) {
        BKE_pbvh_vert_mark_update(ss->pbvh, vd.vertex);
      }
    }
  }
  BKE_pbvh_vertex_iter_end;
}

void SCULPT_smooth_vcol_boundary(
    Sculpt *sd, Object *ob, PBVHNode **nodes, const int totnode, float bstrength)
{
  SculptSession *ss = ob->sculpt;

  Brush *brush = BKE_paint_brush(&sd->paint);

  const int max_iterations = 4;
  const float fract = 1.0f / max_iterations;
  PBVHType type = BKE_pbvh_type(ss->pbvh);
  int iteration, count;
  float last;

  // Did I do this? Why? -joeedh
  // CLAMP(bstrength, 0.0f, 1.0f);

  count = (int)(bstrength * max_iterations);
  last = max_iterations * (bstrength - count * fract);

  if (type == PBVH_FACES && !ss->pmap) {
    BLI_assert(!"sculpt smooth: pmap missing");
    return;
  }

  SCULPT_vertex_random_access_ensure(ss);
  SCULPT_boundary_info_ensure(ob);

  for (iteration = 0; iteration <= count; iteration++) {
    const float strength = (iteration != count) ? 1.0f : last;

    SculptThreadedTaskData data = {
        .sd = sd,
        .ob = ob,
        .brush = brush,
        .nodes = nodes,
        .smooth_mask = false,
        .strength = strength,
    };

    TaskParallelSettings settings;
    BKE_pbvh_parallel_range_settings(&settings, true, totnode);
    BLI_task_parallel_range(
        0, totnode, &data, do_smooth_vcol_boundary_brush_task_cb_ex, &settings);
  }
}<|MERGE_RESOLUTION|>--- conflicted
+++ resolved
@@ -388,7 +388,7 @@
   float slide_fset = args->slide_fset;
   float bound_smooth = args->bound_smooth;
   bool do_origco = args->do_origco;
-  SculptCustomLayer *bound_scl = args->bound_scl;
+  SculptAttribute *bound_scl = args->bound_scl;
 
   MSculptVert *mv = SCULPT_vertex_get_sculptvert(ss, vertex);
 
@@ -464,7 +464,7 @@
 
   float *b1 = NULL, btot = 0.0f, b1_orig;
 
-  b1 = SCULPT_attr_vertex_data(vertex, bound_scl);
+  b1 = SCULPT_vertex_attr_get(vertex, bound_scl);
   b1_orig = *b1;
   *b1 = 0.0f;
 
@@ -576,7 +576,7 @@
       float len = len_v3v3(co, tmp);
       float w2 = 1.0f;
 
-      float *b2 = SCULPT_attr_vertex_data(ni.vertex, bound_scl);
+      float *b2 = SCULPT_vertex_attr_get(ni.vertex, bound_scl);
       float b2_val = *b2 + len;
 
       if (SCULPT_vertex_is_boundary(ss, ni.vertex, bflag)) {
@@ -675,7 +675,7 @@
   }
 
   if (args->vel_scl && totvel > 1) {
-    float *final_vel = SCULPT_attr_vertex_data(vertex, args->vel_scl);
+    float *final_vel = SCULPT_vertex_attr_get(vertex, args->vel_scl);
     mul_v3_fl(vel, 1.0f / (float)totvel);
 
     interp_v3_v3v3(final_vel, final_vel, vel, args->vel_smooth_fac);
@@ -825,7 +825,7 @@
 
     if (args->vel_scl) {
       /* propagate velocities */
-      float *vel2 = SCULPT_attr_vertex_data(ni.vertex, args->vel_scl);
+      float *vel2 = SCULPT_vertex_attr_get(ni.vertex, args->vel_scl);
       madd_v3_v3fl(vel, vel2, w);
       totvel += w;
     }
@@ -947,7 +947,7 @@
   }
 
   if (args->vel_scl && totvel != 0.0f) {
-    float *final_vel = SCULPT_attr_vertex_data(vertex, args->vel_scl);
+    float *final_vel = SCULPT_vertex_attr_get(vertex, args->vel_scl);
     mul_v3_fl(vel, 1.0f / totvel);
 
     interp_v3_v3v3(final_vel, final_vel, vel, args->vel_smooth_fac);
@@ -1501,7 +1501,7 @@
                                                                 thread_id);
 
     float disp[3];
-    float *dir = SCULPT_attr_vertex_data(vd.vertex, data->scl);
+    float *dir = SCULPT_vertex_attr_get(vd.vertex, data->scl);
 
     madd_v3_v3v3fl(disp, vd.co, dir, fade);
     SCULPT_clip(sd, ss, vd.co, disp);
@@ -1526,8 +1526,8 @@
   SculptBrushTestFn sculpt_brush_test_sq_fn = SCULPT_brush_test_init(
       ss, &test, data->brush->falloff_shape);
 
-  SculptCustomLayer *strokeid_scl = data->scl2;
-  SculptCustomLayer *scl = data->scl;
+  SculptAttribute *strokeid_scl = data->scl2;
+  SculptAttribute *scl = data->scl;
 
   const uint current_stroke_id = (uint)ss->stroke_id;
   bool modified = false;
@@ -1537,14 +1537,14 @@
       continue;
     }
 
-    uint *strokeid = SCULPT_attr_vertex_data(vd.vertex, strokeid_scl);
+    uint *strokeid = SCULPT_vertex_attr_get(vd.vertex, strokeid_scl);
 
     if ((*strokeid) >> 1UL != current_stroke_id) {
       *strokeid = current_stroke_id << 1UL;
       modified = true;
 
       float avg[3];
-      float *dir = SCULPT_attr_vertex_data(vd.vertex, scl);
+      float *dir = SCULPT_vertex_attr_get(vd.vertex, scl);
       float no[3];
 
       SCULPT_vertex_normal_get(ss, vd.vertex, no);
@@ -1580,8 +1580,8 @@
   SculptBrushTestFn sculpt_brush_test_sq_fn = SCULPT_brush_test_init(
       ss, &test, data->brush->falloff_shape);
 
-  // SculptCustomLayer *strokeid_scl = data->scl2;
-  SculptCustomLayer *scl = data->scl;
+  // SculptAttribute *strokeid_scl = data->scl2;
+  SculptAttribute *scl = data->scl;
   bool use_area_weights = data->use_area_cos;
 
   // const uint current_stroke_id = (uint)ss->stroke_id;
@@ -1606,7 +1606,7 @@
       BKE_pbvh_get_vert_face_areas(ss->pbvh, vd.vertex, areas, valence);
     }
 
-    // uint *strokeid = SCULPT_attr_vertex_data(vd.vertex, strokeid_scl);
+    // uint *strokeid = SCULPT_vertex_attr_get(vd.vertex, strokeid_scl);
 
     /* this check here is overly restrictive,
        we already get filtered by whether stage
@@ -1621,7 +1621,7 @@
 
       SculptVertexNeighborIter ni;
       SCULPT_VERTEX_NEIGHBORS_ITER_BEGIN (ss, vd.vertex, ni) {
-        float *dir2 = SCULPT_attr_vertex_data(ni.vertex, scl);
+        float *dir2 = SCULPT_vertex_attr_get(ni.vertex, scl);
 
         float w = 1.0f;
 
@@ -1640,7 +1640,7 @@
 
       mul_v3_fl(avg, 1.0f / (float)tot);
 
-      float *dir = SCULPT_attr_vertex_data(vd.vertex, scl);
+      float *dir = SCULPT_vertex_attr_get(vd.vertex, scl);
       interp_v3_v3v3(dir, dir, avg, 0.5f);  // valence == 1 ? 0.5f : 0.75f);
     }
   }
@@ -1654,7 +1654,7 @@
 {
   SculptSession *ss = ob->sculpt;
   Brush *brush = BKE_paint_brush(&sd->paint);
-  SculptCustomLayer *strokeid_scl;
+  SculptAttribute *strokeid_scl;
 
   bool use_area_weights = (ss->cache->brush->flag2 & BRUSH_SMOOTH_USE_AREA_WEIGHT);
 
@@ -1680,18 +1680,13 @@
 
   SCULPT_boundary_info_ensure(ob);
 
-  SculptCustomLayer *scl;
-  SculptLayerParams params = {.permanent = false, .simple_array = false};
+  SculptAttribute *scl;
+  SculptAttributeParams params = {.permanent = false, .simple_array = false, .stroke_only = true};
   bool weighted = SCULPT_get_int(ss, use_weighted_smooth, sd, brush);
 
-  scl = SCULPT_attr_get_layer(
-      ss, ob, ATTR_DOMAIN_POINT, CD_PROP_FLOAT3, "__dyntopo_detail_dir", &params);
-  strokeid_scl = SCULPT_attr_get_layer(ss,
-                                       ob,
-                                       ATTR_DOMAIN_POINT,
-                                       CD_PROP_INT32,
-                                       SCULPT_SCL_GET_NAME(SCULPT_SCL_LAYER_STROKE_ID),
-                                       &params);
+  scl = BKE_sculpt_attribute_ensure(
+      ob, ATTR_DOMAIN_POINT, CD_PROP_FLOAT3, "__dyntopo_detail_dir", &params);
+  strokeid_scl = SCULPT_stroke_id_attribute_ensure(ob);
 
   if (SCULPT_stroke_is_first_brush_step(ss->cache)) {
     SCULPT_vertex_random_access_ensure(ss);
@@ -1706,7 +1701,7 @@
 
       float avg[3];
       PBVHVertRef vertex = BKE_pbvh_index_to_vertex(ss->pbvh, i);
-      float *dir = SCULPT_attr_vertex_data(vertex, &scl);
+      float *dir = SCULPT_vertex_attr_get(vertex, &scl);
       float no[3];
 
       SCULPT_vertex_normal_get(ss, vertex, no);
@@ -1729,7 +1724,7 @@
         float avg[3] = {0.0f, 0.0f, 0.0f};
 
         PBVHVertRef vertex = BKE_pbvh_index_to_vertex(ss->pbvh, i);
-        float *dir = SCULPT_attr_vertex_data(vertex, &scl);
+        float *dir = SCULPT_vertex_attr_get(vertex, &scl);
         float tot = 0.0f;
         float *areas = NULL;
         int valence;
@@ -1749,7 +1744,7 @@
 
         SculptVertexNeighborIter ni;
         SCULPT_VERTEX_NEIGHBORS_ITER_BEGIN (ss, vertex, ni) {
-          float *dir2 = SCULPT_attr_vertex_data(ni.vertex, &scl);
+          float *dir2 = SCULPT_vertex_attr_get(ni.vertex, &scl);
 
           float w = 1.0f;
 
@@ -1840,8 +1835,8 @@
   // BOUNDARY_SMOOTH_EXP);
   // const float slide_fset = BKE_brush_fset_slide_get(ss->scene, ss->cache->brush);
 
-  SculptCustomLayer *bound_scl = data->scl2;
-  SculptCustomLayer *vel_scl = data->scl;
+  SculptAttribute *bound_scl = data->scl2;
+  SculptAttribute *vel_scl = data->scl;
 #ifdef SMOOTH_ITER_IN_THREADS
   for (int iteration = 0; iteration < data->iterations; iteration++) {
     if (!data->nodes[n]) {
@@ -1852,7 +1847,6 @@
       bstrength = data->strength;
     }
     else {
-<<<<<<< HEAD
       bstrength = 1.0f;
     }
 #endif
@@ -1908,7 +1902,7 @@
           float startvel[3];
 
           if (vel_scl) {
-            float *vel = SCULPT_attr_vertex_data(vd.vertex, vel_scl);
+            float *vel = SCULPT_vertex_attr_get(vd.vertex, vel_scl);
 #if 1
             if (isnan(dot_v3v3(vel, vel)) || !isfinite(dot_v3v3(vel, vel))) {
               printf("NaN!");
@@ -1940,7 +1934,7 @@
           /* Apply velocity smooth.  The point of this is to
              improve convergence for very high levels of smoothing*/
           if (vel_scl) {
-            float *vel = SCULPT_attr_vertex_data(vd.vertex, vel_scl);
+            float *vel = SCULPT_vertex_attr_get(vd.vertex, vel_scl);
 
             float veltmp[3];
             copy_v3_v3(veltmp, vel);
@@ -1965,14 +1959,14 @@
         }
       }
       if (vd.mvert) {
-        BKE_pbvh_vert_mark_update(ss->pbvh, vd.vertex);
+        BKE_pbvh_vert_tag_update_normal(ss->pbvh, vd.vertex);
       }
     }
     BKE_pbvh_vertex_iter_end;
 
     if (modified) {
       if (weighted) {
-        BKE_pbvh_node_mark_update_tri_area(data->nodes[n]);
+        BKE_pbvh_vert_tag_update_normal_tri_area(data->nodes[n]);
       }
 
       BKE_pbvh_node_mark_update(data->nodes[n]);
@@ -1980,16 +1974,6 @@
     else {
       // not modified? remove from future iterations
       data->nodes[n] = NULL;
-=======
-      float avg[3], val[3];
-      SCULPT_neighbor_coords_average_interior(ss, avg, vd.vertex);
-      sub_v3_v3v3(val, avg, vd.co);
-      madd_v3_v3v3fl(val, vd.co, val, fade);
-      SCULPT_clip(sd, ss, vd.co, val);
-      if (vd.mvert) {
-        BKE_pbvh_vert_tag_update_normal(ss->pbvh, vd.vertex);
-      }
->>>>>>> b37954d0
     }
 #ifdef SMOOTH_ITER_IN_THREADS
   }
@@ -1998,15 +1982,11 @@
 
 void SCULPT_bound_smooth_ensure(SculptSession *ss, Object *ob)
 {
-  SculptLayerParams params = {.permanent = false, .simple_array = false};
-
-  if (!ss->scl.smooth_bdist) {
-    ss->scl.smooth_bdist = SCULPT_attr_get_layer(ss,
-                                                 ob,
-                                                 ATTR_DOMAIN_POINT,
-                                                 CD_PROP_COLOR,
-                                                 SCULPT_SCL_GET_NAME(SCULPT_SCL_SMOOTH_BDIS),
-                                                 &params);
+  SculptAttributeParams params = {0};
+
+  if (!ss->attrs.smooth_bdist) {
+    ss->attrs.smooth_bdist = BKE_sculpt_attribute_ensure(
+        ob, ATTR_DOMAIN_POINT, CD_PROP_COLOR, SCULPT_ATTRIBUTE_NAME(smooth_bdist), &params);
   }
 }
 
@@ -2045,15 +2025,11 @@
     }
   }
 
-  SculptLayerParams params = {.permanent = false, .simple_array = false};
-
-  if (do_vel_smooth && !ss->scl.smooth_vel) {
-    ss->scl.smooth_vel = SCULPT_attr_get_layer(ss,
-                                               ob,
-                                               ATTR_DOMAIN_POINT,
-                                               CD_PROP_FLOAT3,
-                                               SCULPT_SCL_GET_NAME(SCULPT_SCL_SMOOTH_VEL),
-                                               &params);
+  SculptAttributeParams params = {.permanent = false, .simple_array = false};
+
+  if (do_vel_smooth && !ss->attrs.smooth_vel) {
+    ss->attrs.smooth_vel = BKE_sculpt_attribute_ensure(
+        ob, ATTR_DOMAIN_POINT, CD_PROP_FLOAT3, SCULPT_ATTRIBUTE_NAME(smooth_vel), &params);
   }
 
   float bstrength2 = bstrength;
@@ -2129,8 +2105,8 @@
         .smooth_projection = projection,
         .fset_slide = fset_slide,
         .bound_smooth = bound_smooth,
-        .scl = do_vel ? ss->scl.smooth_vel : NULL,
-        .scl2 = bound_smooth > 0.0f ? ss->scl.smooth_bdist : NULL,
+        .scl = do_vel ? ss->attrs.smooth_vel : NULL,
+        .scl2 = bound_smooth > 0.0f ? ss->attrs.smooth_bdist : NULL,
         .vel_smooth_fac = vel_fac,
         .do_origco = do_origco,
         .iterations = count + 1,
@@ -2183,7 +2159,7 @@
 void SCULPT_surface_smooth_laplacian_step(SculptSession *ss,
                                           float *disp,
                                           const float co[3],
-                                          SculptCustomLayer *scl,
+                                          SculptAttribute *scl,
                                           const PBVHVertRef v_index,
                                           const float origco[3],
                                           const float alpha,
@@ -2201,14 +2177,14 @@
   mul_v3_v3fl(weigthed_o, origco, alpha);
   mul_v3_v3fl(weigthed_q, co, 1.0f - alpha);
   add_v3_v3v3(d, weigthed_o, weigthed_q);
-  sub_v3_v3v3((float *)SCULPT_attr_vertex_data(v_index, scl), laplacian_smooth_co, d);
+  sub_v3_v3v3((float *)SCULPT_vertex_attr_get(v_index, scl), laplacian_smooth_co, d);
 
   sub_v3_v3v3(disp, laplacian_smooth_co, co);
 }
 
 void SCULPT_surface_smooth_displace_step(SculptSession *ss,
                                          float *co,
-                                         SculptCustomLayer *scl,
+                                         SculptAttribute *scl,
                                          const PBVHVertRef vertex,
                                          const float beta,
                                          const float fade)
@@ -2220,7 +2196,7 @@
 
   SculptVertexNeighborIter ni;
   SCULPT_VERTEX_NEIGHBORS_ITER_BEGIN (ss, vertex, ni) {
-    add_v3_v3(b_avg, (float *)SCULPT_attr_vertex_data(ni.vertex, scl));
+    add_v3_v3(b_avg, (float *)SCULPT_vertex_attr_get(ni.vertex, scl));
     total++;
   }
 
@@ -2228,7 +2204,7 @@
 
   if (total > 0) {
     mul_v3_v3fl(b_current_vertex, b_avg, (1.0f - beta) / total);
-    madd_v3_v3fl(b_current_vertex, (float *)SCULPT_attr_vertex_data(vertex, scl), beta);
+    madd_v3_v3fl(b_current_vertex, (float *)SCULPT_vertex_attr_get(vertex, scl), beta);
     mul_v3_fl(b_current_vertex, clamp_f(fade, 0.0f, 1.0f));
     sub_v3_v3(co, b_current_vertex);
   }
@@ -2310,7 +2286,7 @@
   BKE_pbvh_vertex_iter_end;
 
   if (modified && weighted) {
-    BKE_pbvh_node_mark_update_tri_area(data->nodes[n]);
+    BKE_pbvh_vert_tag_update_normal_tri_area(data->nodes[n]);
   }
 }
 
@@ -2353,9 +2329,9 @@
   Brush *brush = BKE_paint_brush(&sd->paint);
   SculptSession *ss = ob->sculpt;
 
-  SculptLayerParams params = {.permanent = false, .simple_array = false};
-  SculptCustomLayer *scl = SCULPT_attr_get_layer(
-      ss, ob, ATTR_DOMAIN_POINT, CD_PROP_FLOAT3, "__dyntopo_lapsmooth", &params);
+  SculptAttributeParams params = {.permanent = false, .simple_array = false, .stroke_only = true};
+  SculptAttribute *scl = BKE_sculpt_attribute_ensure(
+      ob, ATTR_DOMAIN_POINT, CD_PROP_FLOAT3, "__dyntopo_lapsmooth", &params);
 
   if (SCULPT_stroke_is_first_brush_step(ss->cache) &&
       (ss->cache->brush->flag2 & BRUSH_SMOOTH_USE_AREA_WEIGHT)) {
@@ -2455,7 +2431,7 @@
     }
 
     if (vd.mvert) {
-      BKE_pbvh_vert_mark_update(ss->pbvh, vd.vertex);
+      BKE_pbvh_vert_tag_update_normal(ss->pbvh, vd.vertex);
     }
 
     BKE_pbvh_vertex_iter_end;
@@ -2560,7 +2536,7 @@
     SCULPT_clip(data->sd, ss, vd.co, final_disp);
 
     if (vd.mvert) {
-      BKE_pbvh_vert_mark_update(ss->pbvh, vd.vertex);
+      BKE_pbvh_vert_tag_update_normal(ss->pbvh, vd.vertex);
     }
 
     if (do_reproject) {
@@ -2719,7 +2695,7 @@
       SCULPT_clip(sd, ss, vd.co, val);
 
       if (vd.mvert) {
-        BKE_pbvh_vert_mark_update(ss->pbvh, vd.vertex);
+        BKE_pbvh_vert_tag_update_normal(ss->pbvh, vd.vertex);
       }
     }
   }
