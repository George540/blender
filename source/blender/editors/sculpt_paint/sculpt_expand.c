--- conflicted
+++ resolved
@@ -2387,12 +2387,9 @@
   SculptSession *ss = ob->sculpt;
   Sculpt *sd = CTX_data_tool_settings(C)->sculpt;
 
-<<<<<<< HEAD
   SCULPT_vertex_random_access_ensure(ss);
   SCULPT_face_random_access_ensure(ss);
-=======
   SCULPT_stroke_id_next(ob);
->>>>>>> 46076e48
 
   /* Create and configure the Expand Cache. */
   ss->expand_cache = MEM_callocN(sizeof(ExpandCache), "expand cache");
