/* SPDX-License-Identifier: GPL-2.0-or-later
 * Copyright 2006 by Nicholas Bishop. All rights reserved. */

/** \file
 * \ingroup edsculpt
 * Implements the Sculpt Mode tools.
 */

#include "MEM_guardedalloc.h"

#include "BLI_array.h"
#include "BLI_blenlib.h"
#include "BLI_dial_2d.h"
#include "BLI_ghash.h"
#include "BLI_gsqueue.h"
#include "BLI_hash.h"
#include "BLI_link_utils.h"
#include "BLI_linklist.h"
#include "BLI_linklist_stack.h"
#include "BLI_listbase.h"
#include "BLI_math.h"
#include "BLI_math_color_blend.h"
#include "BLI_memarena.h"
#include "BLI_rand.h"
#include "BLI_task.h"
#include "BLI_utildefines.h"
#include "atomic_ops.h"

#include "BLT_translation.h"

#include "PIL_time.h"

#include "DNA_brush_types.h"
#include "DNA_customdata_types.h"
#include "DNA_listBase.h"
#include "DNA_mesh_types.h"
#include "DNA_meshdata_types.h"
#include "DNA_node_types.h"
#include "DNA_object_types.h"
#include "DNA_scene_types.h"

#include "BKE_attribute.h"
#include "BKE_brush.h"
#include "BKE_ccg.h"
#include "BKE_colortools.h"
#include "BKE_context.h"
#include "BKE_image.h"
#include "BKE_kelvinlet.h"
#include "BKE_key.h"
#include "BKE_lib_id.h"
#include "BKE_main.h"
#include "BKE_mesh.h"
#include "BKE_mesh_fair.h"
#include "BKE_mesh_mapping.h"
#include "BKE_mesh_mirror.h"
#include "BKE_modifier.h"
#include "BKE_multires.h"
#include "BKE_node.h"
#include "BKE_object.h"
#include "BKE_paint.h"
#include "BKE_particle.h"
#include "BKE_pbvh.h"
#include "BKE_pointcache.h"
#include "BKE_report.h"
#include "BKE_scene.h"
#include "BKE_screen.h"
#include "BKE_subdiv_ccg.h"
#include "BKE_subsurf.h"

#include "DEG_depsgraph.h"
#include "DEG_depsgraph_query.h"

#include "IMB_colormanagement.h"

#include "GPU_batch.h"
#include "GPU_batch_presets.h"
#include "GPU_immediate.h"
#include "GPU_immediate_util.h"
#include "GPU_matrix.h"
#include "GPU_state.h"

#include "WM_api.h"
#include "WM_message.h"
#include "WM_toolsystem.h"
#include "WM_types.h"

#include "ED_image.h"
#include "ED_object.h"
#include "ED_screen.h"
#include "ED_sculpt.h"
#include "ED_space_api.h"
#include "ED_transform_snap_object_context.h"
#include "ED_view3d.h"

#include "paint_intern.h"
#include "sculpt_intern.h"

#include "RNA_access.h"
#include "RNA_define.h"

#include "UI_interface.h"
#include "UI_resources.h"

#include "bmesh.h"
#include "bmesh_tools.h"

#include <math.h>
#include <stdlib.h>
#include <string.h>

/* Reset the copy of the mesh that is being sculpted on (currently just for the layer brush). */

static int sculpt_set_persistent_base_exec(bContext *C, wmOperator *UNUSED(op))
{
  Depsgraph *depsgraph = CTX_data_depsgraph_pointer(C);
  Object *ob = CTX_data_active_object(C);
  SculptSession *ss = ob->sculpt;

  if (!ss) {
    return OPERATOR_FINISHED;
  }
  SCULPT_vertex_random_access_ensure(ss);
  BKE_sculpt_update_object_for_edit(depsgraph, ob, false, false, false);

  MEM_SAFE_FREE(ss->persistent_base);

  const int totvert = SCULPT_vertex_count_get(ss);
  ss->persistent_base = MEM_mallocN(sizeof(SculptPersistentBase) * totvert,
                                    "layer persistent base");

  for (int i = 0; i < totvert; i++) {
    PBVHVertRef vertex = BKE_pbvh_index_to_vertex(ss->pbvh, i);

    copy_v3_v3(ss->persistent_base[i].co, SCULPT_vertex_co_get(ss, vertex));
    SCULPT_vertex_normal_get(ss, vertex, ss->persistent_base[i].no);
    ss->persistent_base[i].disp = 0.0f;
  }

  return OPERATOR_FINISHED;
}

static void SCULPT_OT_set_persistent_base(wmOperatorType *ot)
{
  /* Identifiers. */
  ot->name = "Set Persistent Base";
  ot->idname = "SCULPT_OT_set_persistent_base";
  ot->description = "Reset the copy of the mesh that is being sculpted on";

  /* API callbacks. */
  ot->exec = sculpt_set_persistent_base_exec;
  ot->poll = SCULPT_mode_poll;

  ot->flag = OPTYPE_REGISTER | OPTYPE_UNDO;
}

/************************* SCULPT_OT_optimize *************************/

static int sculpt_optimize_exec(bContext *C, wmOperator *UNUSED(op))
{
  Object *ob = CTX_data_active_object(C);

  SCULPT_pbvh_clear(ob);
  WM_event_add_notifier(C, NC_OBJECT | ND_DRAW, ob);

  return OPERATOR_FINISHED;
}

/* The BVH gets less optimal more quickly with dynamic topology than
 * regular sculpting. There is no doubt more clever stuff we can do to
 * optimize it on the fly, but for now this gives the user a nicer way
 * to recalculate it than toggling modes. */
static void SCULPT_OT_optimize(wmOperatorType *ot)
{
  /* Identifiers. */
  ot->name = "Rebuild BVH";
  ot->idname = "SCULPT_OT_optimize";
  ot->description = "Recalculate the sculpt BVH to improve performance";

  /* API callbacks. */
  ot->exec = sculpt_optimize_exec;
  ot->poll = SCULPT_mode_poll;

  ot->flag = OPTYPE_REGISTER | OPTYPE_UNDO;
}

/********************* Dynamic topology symmetrize ********************/

static bool sculpt_no_multires_poll(bContext *C)
{
  Object *ob = CTX_data_active_object(C);
  if (SCULPT_mode_poll(C) && ob->sculpt && ob->sculpt->pbvh) {
    return BKE_pbvh_type(ob->sculpt->pbvh) != PBVH_GRIDS;
  }
  return false;
}

static int sculpt_symmetrize_exec(bContext *C, wmOperator *op)
{
  Main *bmain = CTX_data_main(C);
  Object *ob = CTX_data_active_object(C);
  const Sculpt *sd = CTX_data_tool_settings(C)->sculpt;
  SculptSession *ss = ob->sculpt;
  PBVH *pbvh = ss->pbvh;
  const float dist = RNA_float_get(op->ptr, "merge_tolerance");

  if (!pbvh) {
    return OPERATOR_CANCELLED;
  }

  switch (BKE_pbvh_type(pbvh)) {
    case PBVH_BMESH:
      /* Dyntopo Symmetrize. */

      /* To simplify undo for symmetrize, all BMesh elements are logged
       * as deleted, then after symmetrize operation all BMesh elements
       * are logged as added (as opposed to attempting to store just the
       * parts that symmetrize modifies). */
      SCULPT_undo_push_begin(ob, "Dynamic topology symmetrize");
      SCULPT_undo_push_node(ob, NULL, SCULPT_UNDO_DYNTOPO_SYMMETRIZE);
      BM_log_before_all_removed(ss->bm, ss->bm_log);

      BM_mesh_toolflags_set(ss->bm, true);

      /* Symmetrize and re-triangulate. */
      BMO_op_callf(ss->bm,
                   (BMO_FLAG_DEFAULTS & ~BMO_FLAG_RESPECT_HIDE),
                   "symmetrize input=%avef direction=%i dist=%f use_shapekey=%b",
                   sd->symmetrize_direction,
                   dist,
                   true);
      SCULPT_dynamic_topology_triangulate(ss->bm);

      /* Bisect operator flags edges (keep tags clean for edge queue). */
      BM_mesh_elem_hflag_disable_all(ss->bm, BM_EDGE, BM_ELEM_TAG, false);

      BM_mesh_toolflags_set(ss->bm, false);

      /* Finish undo. */
      BM_log_all_added(ss->bm, ss->bm_log);
      SCULPT_undo_push_end(ob);

      break;
    case PBVH_FACES:
      /* Mesh Symmetrize. */
      ED_sculpt_undo_geometry_begin(ob, "mesh symmetrize");
      Mesh *mesh = ob->data;

      BKE_mesh_mirror_apply_mirror_on_axis(bmain, mesh, sd->symmetrize_direction, dist);

      ED_sculpt_undo_geometry_end(ob);
      BKE_mesh_normals_tag_dirty(mesh);
      BKE_mesh_batch_cache_dirty_tag(ob->data, BKE_MESH_BATCH_DIRTY_ALL);

      break;
    case PBVH_GRIDS:
      return OPERATOR_CANCELLED;
  }

  /* Redraw. */
  SCULPT_pbvh_clear(ob);
  WM_event_add_notifier(C, NC_OBJECT | ND_DRAW, ob);

  return OPERATOR_FINISHED;
}

static void SCULPT_OT_symmetrize(wmOperatorType *ot)
{
  /* Identifiers. */
  ot->name = "Symmetrize";
  ot->idname = "SCULPT_OT_symmetrize";
  ot->description = "Symmetrize the topology modifications";

  /* API callbacks. */
  ot->exec = sculpt_symmetrize_exec;
  ot->poll = sculpt_no_multires_poll;

  RNA_def_float(ot->srna,
                "merge_tolerance",
                0.001f,
                0.0f,
                FLT_MAX,
                "Merge Distance",
                "Distance within which symmetrical vertices are merged",
                0.0f,
                1.0f);
}

/**** Toggle operator for turning sculpt mode on or off ****/

static void sculpt_init_session(Main *bmain, Depsgraph *depsgraph, Scene *scene, Object *ob)
{
  /* Create persistent sculpt mode data. */
  BKE_sculpt_toolsettings_data_ensure(scene);

  /* Create sculpt mode session data. */
  if (ob->sculpt != NULL) {
    BKE_sculptsession_free(ob);
  }
  ob->sculpt = MEM_callocN(sizeof(SculptSession), "sculpt session");
  ob->sculpt->mode_type = OB_MODE_SCULPT;

  BKE_sculpt_ensure_orig_mesh_data(scene, ob);

  BKE_scene_graph_evaluated_ensure(depsgraph, bmain);

  /* This function expects a fully evaluated depsgraph. */
  BKE_sculpt_update_object_for_edit(depsgraph, ob, false, false, false);

  /* Here we can detect geometry that was just added to Sculpt Mode as it has the
   * SCULPT_FACE_SET_NONE assigned, so we can create a new Face Set for it. */
  /* In sculpt mode all geometry that is assigned to SCULPT_FACE_SET_NONE is considered as not
   * initialized, which is used is some operators that modify the mesh topology to perform certain
   * actions in the new polys. After these operations are finished, all polys should have a valid
   * face set ID assigned (different from SCULPT_FACE_SET_NONE) to manage their visibility
   * correctly. */
  /* TODO(pablodp606): Based on this we can improve the UX in future tools for creating new
   * objects, like moving the transform pivot position to the new area or masking existing
   * geometry. */
  SculptSession *ss = ob->sculpt;
  const int new_face_set = SCULPT_face_set_next_available_get(ss);
  for (int i = 0; i < ss->totfaces; i++) {
    if (ss->face_sets[i] == SCULPT_FACE_SET_NONE) {
      ss->face_sets[i] = new_face_set;
    }
  }
}

void ED_object_sculptmode_enter_ex(Main *bmain,
                                   Depsgraph *depsgraph,
                                   Scene *scene,
                                   Object *ob,
                                   const bool force_dyntopo,
                                   ReportList *reports)
{
  const int mode_flag = OB_MODE_SCULPT;
  Mesh *me = BKE_mesh_from_object(ob);

  /* Enter sculpt mode. */
  ob->mode |= mode_flag;

  sculpt_init_session(bmain, depsgraph, scene, ob);

  if (!(fabsf(ob->scale[0] - ob->scale[1]) < 1e-4f &&
        fabsf(ob->scale[1] - ob->scale[2]) < 1e-4f)) {
    BKE_report(
        reports, RPT_WARNING, "Object has non-uniform scale, sculpting may be unpredictable");
  }
  else if (is_negative_m4(ob->obmat)) {
    BKE_report(reports, RPT_WARNING, "Object has negative scale, sculpting may be unpredictable");
  }

  Paint *paint = BKE_paint_get_active_from_paintmode(scene, PAINT_MODE_SCULPT);
  BKE_paint_init(bmain, scene, PAINT_MODE_SCULPT, PAINT_CURSOR_SCULPT);

  ED_paint_cursor_start(paint, SCULPT_mode_poll_view3d);

  /* Check dynamic-topology flag; re-enter dynamic-topology mode when changing modes,
   * As long as no data was added that is not supported. */
  if (me->flag & ME_SCULPT_DYNAMIC_TOPOLOGY) {
    MultiresModifierData *mmd = BKE_sculpt_multires_active(scene, ob);

    const char *message_unsupported = NULL;
    if (me->totloop != me->totpoly * 3) {
      message_unsupported = TIP_("non-triangle face");
    }
    else if (mmd != NULL) {
      message_unsupported = TIP_("multi-res modifier");
    }
    else {
      enum eDynTopoWarnFlag flag = SCULPT_dynamic_topology_check(scene, ob);
      if (flag == 0) {
        /* pass */
      }
      else if (flag & DYNTOPO_WARN_VDATA) {
        message_unsupported = TIP_("vertex data");
      }
      else if (flag & DYNTOPO_WARN_EDATA) {
        message_unsupported = TIP_("edge data");
      }
      else if (flag & DYNTOPO_WARN_LDATA) {
        message_unsupported = TIP_("face data");
      }
      else if (flag & DYNTOPO_WARN_MODIFIER) {
        message_unsupported = TIP_("constructive modifier");
      }
      else {
        BLI_assert(0);
      }
    }

    if ((message_unsupported == NULL) || force_dyntopo) {
      /* Needed because we may be entering this mode before the undo system loads. */
      wmWindowManager *wm = bmain->wm.first;
      bool has_undo = wm->undo_stack != NULL;
      /* Undo push is needed to prevent memory leak. */
      if (has_undo) {
        SCULPT_undo_push_begin(ob, "Dynamic topology enable");
      }
      SCULPT_dynamic_topology_enable_ex(bmain, depsgraph, scene, ob);
      if (has_undo) {
        SCULPT_undo_push_node(ob, NULL, SCULPT_UNDO_DYNTOPO_BEGIN);
        SCULPT_undo_push_end(ob);
      }
    }
    else {
      BKE_reportf(
          reports, RPT_WARNING, "Dynamic Topology found: %s, disabled", message_unsupported);
      me->flag &= ~ME_SCULPT_DYNAMIC_TOPOLOGY;
    }
  }

  /* Flush object mode. */
  DEG_id_tag_update(&ob->id, ID_RECALC_COPY_ON_WRITE);
}

void ED_object_sculptmode_enter(struct bContext *C, Depsgraph *depsgraph, ReportList *reports)
{
  Main *bmain = CTX_data_main(C);
  Scene *scene = CTX_data_scene(C);
  ViewLayer *view_layer = CTX_data_view_layer(C);
  Object *ob = OBACT(view_layer);
  ED_object_sculptmode_enter_ex(bmain, depsgraph, scene, ob, false, reports);
}

void ED_object_sculptmode_exit_ex(Main *bmain, Depsgraph *depsgraph, Scene *scene, Object *ob)
{
  const int mode_flag = OB_MODE_SCULPT;
  Mesh *me = BKE_mesh_from_object(ob);

  multires_flush_sculpt_updates(ob);

  /* Not needed for now. */
#if 0
  MultiresModifierData *mmd = BKE_sculpt_multires_active(scene, ob);
  const int flush_recalc = ed_object_sculptmode_flush_recalc_flag(scene, ob, mmd);
#endif

  /* Always for now, so leaving sculpt mode always ensures scene is in
   * a consistent state. */
  if (true || /* flush_recalc || */ (ob->sculpt && ob->sculpt->bm)) {
    DEG_id_tag_update(&ob->id, ID_RECALC_GEOMETRY);
  }

  if (me->flag & ME_SCULPT_DYNAMIC_TOPOLOGY) {
    /* Dynamic topology must be disabled before exiting sculpt
     * mode to ensure the undo stack stays in a consistent
     * state. */
    sculpt_dynamic_topology_disable_with_undo(bmain, depsgraph, scene, ob);

    /* Store so we know to re-enable when entering sculpt mode. */
    me->flag |= ME_SCULPT_DYNAMIC_TOPOLOGY;
  }

  /* Leave sculpt mode. */
  ob->mode &= ~mode_flag;

  BKE_sculptsession_free(ob);

  paint_cursor_delete_textures();

  /* Never leave derived meshes behind. */
  BKE_object_free_derived_caches(ob);

  /* Flush object mode. */
  DEG_id_tag_update(&ob->id, ID_RECALC_COPY_ON_WRITE);
}

void ED_object_sculptmode_exit(bContext *C, Depsgraph *depsgraph)
{
  Main *bmain = CTX_data_main(C);
  Scene *scene = CTX_data_scene(C);
  ViewLayer *view_layer = CTX_data_view_layer(C);
  Object *ob = OBACT(view_layer);
  ED_object_sculptmode_exit_ex(bmain, depsgraph, scene, ob);
}

static int sculpt_mode_toggle_exec(bContext *C, wmOperator *op)
{
  struct wmMsgBus *mbus = CTX_wm_message_bus(C);
  Main *bmain = CTX_data_main(C);
  Depsgraph *depsgraph = CTX_data_depsgraph_on_load(C);
  Scene *scene = CTX_data_scene(C);
  ToolSettings *ts = scene->toolsettings;
  ViewLayer *view_layer = CTX_data_view_layer(C);
  Object *ob = OBACT(view_layer);
  const int mode_flag = OB_MODE_SCULPT;
  const bool is_mode_set = (ob->mode & mode_flag) != 0;

  if (!is_mode_set) {
    if (!ED_object_mode_compat_set(C, ob, mode_flag, op->reports)) {
      return OPERATOR_CANCELLED;
    }
  }

  if (is_mode_set) {
    ED_object_sculptmode_exit_ex(bmain, depsgraph, scene, ob);
  }
  else {
    if (depsgraph) {
      depsgraph = CTX_data_ensure_evaluated_depsgraph(C);
    }
    ED_object_sculptmode_enter_ex(bmain, depsgraph, scene, ob, false, op->reports);
    BKE_paint_toolslots_brush_validate(bmain, &ts->sculpt->paint);

    if (ob->mode & mode_flag) {
      Mesh *me = ob->data;
      /* Dyntopo adds its own undo step. */
      if ((me->flag & ME_SCULPT_DYNAMIC_TOPOLOGY) == 0) {
        /* Without this the memfile undo step is used,
         * while it works it causes lag when undoing the first undo step, see T71564. */
        wmWindowManager *wm = CTX_wm_manager(C);
        if (wm->op_undo_depth <= 1) {
          SCULPT_undo_push_begin(ob, op->type->name);
          SCULPT_undo_push_end(ob);
        }
      }
    }
  }

  WM_event_add_notifier(C, NC_SCENE | ND_MODE, scene);

  WM_msg_publish_rna_prop(mbus, &ob->id, ob, Object, mode);

  WM_toolsystem_update_from_context_view3d(C);

  return OPERATOR_FINISHED;
}

static void SCULPT_OT_sculptmode_toggle(wmOperatorType *ot)
{
  /* Identifiers. */
  ot->name = "Sculpt Mode";
  ot->idname = "SCULPT_OT_sculptmode_toggle";
  ot->description = "Toggle sculpt mode in 3D view";

  /* API callbacks. */
  ot->exec = sculpt_mode_toggle_exec;
  ot->poll = ED_operator_object_active_editable_mesh;

  ot->flag = OPTYPE_REGISTER | OPTYPE_UNDO;
}

void SCULPT_geometry_preview_lines_update(bContext *C, SculptSession *ss, float radius)
{
  Depsgraph *depsgraph = CTX_data_depsgraph_pointer(C);
  Object *ob = CTX_data_active_object(C);

  ss->preview_vert_count = 0;
  int totpoints = 0;

  /* This function is called from the cursor drawing code, so the PBVH may not be build yet. */
  if (!ss->pbvh) {
    return;
  }

  if (!ss->deform_modifiers_active) {
    return;
  }

  if (BKE_pbvh_type(ss->pbvh) == PBVH_GRIDS) {
    return;
  }

  BKE_sculpt_update_object_for_edit(depsgraph, ob, true, true, false);

  if (!ss->pmap) {
    return;
  }

  float brush_co[3];
  copy_v3_v3(brush_co, SCULPT_active_vertex_co_get(ss));

  BLI_bitmap *visited_vertices = BLI_BITMAP_NEW(SCULPT_vertex_count_get(ss), "visited_vertices");

  /* Assuming an average of 6 edges per vertex in a triangulated mesh. */
  const int max_preview_vertices = SCULPT_vertex_count_get(ss) * 3 * 2;

  if (ss->preview_vert_list == NULL) {
    ss->preview_vert_list = MEM_callocN(max_preview_vertices * sizeof(PBVHVertRef),
                                        "preview lines");
  }

  GSQueue *not_visited_vertices = BLI_gsqueue_new(sizeof(PBVHVertRef));
  PBVHVertRef active_v = SCULPT_active_vertex_get(ss);
  BLI_gsqueue_push(not_visited_vertices, &active_v);

  while (!BLI_gsqueue_is_empty(not_visited_vertices)) {
    PBVHVertRef from_v;

    BLI_gsqueue_pop(not_visited_vertices, &from_v);
    SculptVertexNeighborIter ni;
    SCULPT_VERTEX_NEIGHBORS_ITER_BEGIN (ss, from_v, ni) {
      if (totpoints + (ni.size * 2) < max_preview_vertices) {
        PBVHVertRef to_v = ni.vertex;
        int to_v_i = ni.index;
        ss->preview_vert_list[totpoints] = from_v;
        totpoints++;
        ss->preview_vert_list[totpoints] = to_v;
        totpoints++;
        if (BLI_BITMAP_TEST(visited_vertices, to_v_i)) {
          continue;
        }
        BLI_BITMAP_ENABLE(visited_vertices, to_v_i);
        const float *co = SCULPT_vertex_co_for_grab_active_get(ss, to_v);
        if (len_squared_v3v3(brush_co, co) < radius * radius) {
          BLI_gsqueue_push(not_visited_vertices, &to_v);
        }
      }
    }
    SCULPT_VERTEX_NEIGHBORS_ITER_END(ni);
  }

  BLI_gsqueue_free(not_visited_vertices);

  MEM_freeN(visited_vertices);

  ss->preview_vert_count = totpoints;
}

static int vertex_to_loop_colors_exec(bContext *C, wmOperator *UNUSED(op))
{
  Object *ob = CTX_data_active_object(C);

  ID *data;
  data = ob->data;
  if (data == NULL || ID_IS_LINKED(data) || ID_IS_OVERRIDE_LIBRARY(data)) {
    return OPERATOR_CANCELLED;
  }

  if (ob->type != OB_MESH) {
    return OPERATOR_CANCELLED;
  }

  Mesh *mesh = ob->data;

  const int mloopcol_layer_n = CustomData_get_active_layer(&mesh->ldata, CD_PROP_BYTE_COLOR);
  if (mloopcol_layer_n == -1) {
    return OPERATOR_CANCELLED;
  }
  MLoopCol *loopcols = CustomData_get_layer_n(&mesh->ldata, CD_PROP_BYTE_COLOR, mloopcol_layer_n);

  const int MPropCol_layer_n = CustomData_get_active_layer(&mesh->vdata, CD_PROP_COLOR);
  if (MPropCol_layer_n == -1) {
    return OPERATOR_CANCELLED;
  }
  const MPropCol *vertcols = CustomData_get_layer_n(&mesh->vdata, CD_PROP_COLOR, MPropCol_layer_n);

  const MLoop *loops = CustomData_get_layer(&mesh->ldata, CD_MLOOP);
  const MPoly *polys = CustomData_get_layer(&mesh->pdata, CD_MPOLY);

  for (int i = 0; i < mesh->totpoly; i++) {
    const MPoly *c_poly = &polys[i];
    for (int j = 0; j < c_poly->totloop; j++) {
      int loop_index = c_poly->loopstart + j;
      const MLoop *c_loop = &loops[c_poly->loopstart + j];
      float srgb_color[4];
      linearrgb_to_srgb_v4(srgb_color, vertcols[c_loop->v].color);
      loopcols[loop_index].r = (char)(srgb_color[0] * 255);
      loopcols[loop_index].g = (char)(srgb_color[1] * 255);
      loopcols[loop_index].b = (char)(srgb_color[2] * 255);
      loopcols[loop_index].a = (char)(srgb_color[3] * 255);
    }
  }

  DEG_id_tag_update(&ob->id, ID_RECALC_GEOMETRY);
  WM_event_add_notifier(C, NC_GEOM | ND_DATA, ob->data);

  return OPERATOR_FINISHED;
}

static bool sculpt_colors_poll(bContext *C)
{
  if (!SCULPT_mode_poll(C)) {
    return false;
  }

  Object *ob = CTX_data_active_object(C);

  if (!ob->sculpt || !ob->sculpt->pbvh || BKE_pbvh_type(ob->sculpt->pbvh) != PBVH_FACES) {
    return false;
  }

  return SCULPT_has_colors(ob->sculpt);
}

static void SCULPT_OT_vertex_to_loop_colors(wmOperatorType *ot)
{
  /* identifiers */
  ot->name = "Sculpt Vertex Color to Vertex Color";
  ot->description = "Copy the Sculpt Vertex Color to a regular color layer";
  ot->idname = "SCULPT_OT_vertex_to_loop_colors";

  /* api callbacks */
  ot->poll = sculpt_colors_poll;
  ot->exec = vertex_to_loop_colors_exec;

  ot->flag = OPTYPE_REGISTER | OPTYPE_UNDO;
}

static int loop_to_vertex_colors_exec(bContext *C, wmOperator *UNUSED(op))
{
  Object *ob = CTX_data_active_object(C);

  ID *data;
  data = ob->data;
  if (data == NULL || ID_IS_LINKED(data) || ID_IS_OVERRIDE_LIBRARY(data)) {
    return OPERATOR_CANCELLED;
  }

  if (ob->type != OB_MESH) {
    return OPERATOR_CANCELLED;
  }

  Mesh *mesh = ob->data;

  const int mloopcol_layer_n = CustomData_get_active_layer(&mesh->ldata, CD_PROP_BYTE_COLOR);
  if (mloopcol_layer_n == -1) {
    return OPERATOR_CANCELLED;
  }
  const MLoopCol *loopcols = CustomData_get_layer_n(
      &mesh->ldata, CD_PROP_BYTE_COLOR, mloopcol_layer_n);

  const int MPropCol_layer_n = CustomData_get_active_layer(&mesh->vdata, CD_PROP_COLOR);
  if (MPropCol_layer_n == -1) {
    return OPERATOR_CANCELLED;
  }
  MPropCol *vertcols = CustomData_get_layer_n(&mesh->vdata, CD_PROP_COLOR, MPropCol_layer_n);

  const MLoop *loops = CustomData_get_layer(&mesh->ldata, CD_MLOOP);
  const MPoly *polys = CustomData_get_layer(&mesh->pdata, CD_MPOLY);

  for (int i = 0; i < mesh->totpoly; i++) {
    const MPoly *c_poly = &polys[i];
    for (int j = 0; j < c_poly->totloop; j++) {
      int loop_index = c_poly->loopstart + j;
      const MLoop *c_loop = &loops[c_poly->loopstart + j];
      vertcols[c_loop->v].color[0] = (loopcols[loop_index].r / 255.0f);
      vertcols[c_loop->v].color[1] = (loopcols[loop_index].g / 255.0f);
      vertcols[c_loop->v].color[2] = (loopcols[loop_index].b / 255.0f);
      vertcols[c_loop->v].color[3] = (loopcols[loop_index].a / 255.0f);
      srgb_to_linearrgb_v4(vertcols[c_loop->v].color, vertcols[c_loop->v].color);
    }
  }

  DEG_id_tag_update(&ob->id, ID_RECALC_GEOMETRY);
  WM_event_add_notifier(C, NC_GEOM | ND_DATA, ob->data);

  return OPERATOR_FINISHED;
}

static void SCULPT_OT_loop_to_vertex_colors(wmOperatorType *ot)
{
  /* identifiers */
  ot->name = "Vertex Color to Sculpt Vertex Color";
  ot->description = "Copy the active loop color layer to the vertex color";
  ot->idname = "SCULPT_OT_loop_to_vertex_colors";

  /* api callbacks */
  ot->poll = sculpt_colors_poll;
  ot->exec = loop_to_vertex_colors_exec;

  ot->flag = OPTYPE_REGISTER | OPTYPE_UNDO;
}

static int sculpt_sample_color_invoke(bContext *C, wmOperator *op, const wmEvent *UNUSED(e))
{
  Sculpt *sd = CTX_data_tool_settings(C)->sculpt;
  Scene *scene = CTX_data_scene(C);
  Object *ob = CTX_data_active_object(C);
  Brush *brush = BKE_paint_brush(&sd->paint);
  SculptSession *ss = ob->sculpt;
  PBVHVertRef active_vertex = SCULPT_active_vertex_get(ss);
  float active_vertex_color[4];

  if (!SCULPT_handles_colors_report(ss, op->reports)) {
    return OPERATOR_CANCELLED;
  }

  BKE_sculpt_update_object_for_edit(CTX_data_depsgraph_pointer(C), ob, true, false, false);

  /* No color attribute? Set color to white. */
  if (!SCULPT_has_colors(ss)) {
    copy_v4_fl(active_vertex_color, 1.0f);
  }
  else {
    SCULPT_vertex_color_get(ss, active_vertex, active_vertex_color);
  }

  float color_srgb[3];
  IMB_colormanagement_scene_linear_to_srgb_v3(color_srgb, active_vertex_color);
  BKE_brush_color_set(scene, brush, color_srgb);

  WM_event_add_notifier(C, NC_BRUSH | NA_EDITED, brush);

  return OPERATOR_FINISHED;
}

static void SCULPT_OT_sample_color(wmOperatorType *ot)
{
  /* identifiers */
  ot->name = "Sample Color";
  ot->idname = "SCULPT_OT_sample_color";
  ot->description = "Sample the vertex color of the active vertex";

  /* api callbacks */
  ot->invoke = sculpt_sample_color_invoke;
  ot->poll = SCULPT_mode_poll;

  ot->flag = OPTYPE_REGISTER;
}

/**
 * #sculpt_mask_by_color_delta_get returns values in the (0,1) range that are used to generate the
 * mask based on the difference between two colors (the active color and the color of any other
 * vertex). Ideally, a threshold of 0 should mask only the colors that are equal to the active
 * color and threshold of 1 should mask all colors. In order to avoid artifacts and produce softer
 * falloffs in the mask, the MASK_BY_COLOR_SLOPE defines the size of the transition values between
 * masked and unmasked vertices. The smaller this value is, the sharper the generated mask is going
 * to be.
 */
#define MASK_BY_COLOR_SLOPE 0.25f

static float sculpt_mask_by_color_delta_get(const float *color_a,
                                            const float *color_b,
                                            const float threshold,
                                            const bool invert)
{
  float len = len_v3v3(color_a, color_b);
  /* Normalize len to the (0, 1) range. */
  len = len / M_SQRT3;

  if (len < threshold - MASK_BY_COLOR_SLOPE) {
    len = 1.0f;
  }
  else if (len >= threshold) {
    len = 0.0f;
  }
  else {
    len = (-len + threshold) / MASK_BY_COLOR_SLOPE;
  }

  if (invert) {
    return 1.0f - len;
  }
  return len;
}

static float sculpt_mask_by_color_final_mask_get(const float current_mask,
                                                 const float new_mask,
                                                 const bool invert,
                                                 const bool preserve_mask)
{
  if (preserve_mask) {
    if (invert) {
      return min_ff(current_mask, new_mask);
    }
    return max_ff(current_mask, new_mask);
  }
  return new_mask;
}

typedef struct MaskByColorContiguousFloodFillData {
  float threshold;
  bool invert;
  float *new_mask;
  float initial_color[3];
} MaskByColorContiguousFloodFillData;

static void do_mask_by_color_contiguous_update_nodes_cb(
    void *__restrict userdata, const int n, const TaskParallelTLS *__restrict UNUSED(tls))
{
  SculptThreadedTaskData *data = userdata;
  SculptSession *ss = data->ob->sculpt;

  SCULPT_undo_push_node(data->ob, data->nodes[n], SCULPT_UNDO_MASK);
  bool update_node = false;

  const bool invert = data->mask_by_color_invert;
  const bool preserve_mask = data->mask_by_color_preserve_mask;

  PBVHVertexIter vd;
  BKE_pbvh_vertex_iter_begin (ss->pbvh, data->nodes[n], vd, PBVH_ITER_UNIQUE) {
    const float current_mask = *vd.mask;
    const float new_mask = data->mask_by_color_floodfill[vd.index];
    *vd.mask = sculpt_mask_by_color_final_mask_get(current_mask, new_mask, invert, preserve_mask);
    if (current_mask == *vd.mask) {
      continue;
    }
    update_node = true;
<<<<<<< HEAD
    if (vd.mvert) {
      BKE_pbvh_vert_mark_update(ss->pbvh, vd.vertex);
    }
=======
>>>>>>> efe0e2b1
  }
  BKE_pbvh_vertex_iter_end;
  if (update_node) {
    BKE_pbvh_node_mark_update_mask(data->nodes[n]);
  }
}

static bool sculpt_mask_by_color_contiguous_floodfill_cb(
    SculptSession *ss, PBVHVertRef from_v, PBVHVertRef to_v, bool is_duplicate, void *userdata)
{
  int from_v_i = BKE_pbvh_vertex_to_index(ss->pbvh, from_v);
  int to_v_i = BKE_pbvh_vertex_to_index(ss->pbvh, to_v);

  MaskByColorContiguousFloodFillData *data = userdata;
  float current_color[4];

  SCULPT_vertex_color_get(ss, to_v, current_color);

  float new_vertex_mask = sculpt_mask_by_color_delta_get(
      current_color, data->initial_color, data->threshold, data->invert);
  data->new_mask[to_v_i] = new_vertex_mask;

  if (is_duplicate) {
    data->new_mask[to_v_i] = data->new_mask[from_v_i];
  }

  float len = len_v3v3(current_color, data->initial_color);
  len = len / M_SQRT3;
  return len <= data->threshold;
}

static void sculpt_mask_by_color_contiguous(Object *object,
                                            const PBVHVertRef vertex,
                                            const float threshold,
                                            const bool invert,
                                            const bool preserve_mask)
{
  SculptSession *ss = object->sculpt;
  const int totvert = SCULPT_vertex_count_get(ss);

  float *new_mask = MEM_calloc_arrayN(totvert, sizeof(float), "new mask");

  if (invert) {
    for (int i = 0; i < totvert; i++) {
      new_mask[i] = 1.0f;
    }
  }

  SculptFloodFill flood;
  SCULPT_floodfill_init(ss, &flood);
  SCULPT_floodfill_add_initial(&flood, vertex);

  MaskByColorContiguousFloodFillData ffd;
  ffd.threshold = threshold;
  ffd.invert = invert;
  ffd.new_mask = new_mask;

  float color[4];
  SCULPT_vertex_color_get(ss, vertex, color);

  copy_v3_v3(ffd.initial_color, color);

  SCULPT_floodfill_execute(ss, &flood, sculpt_mask_by_color_contiguous_floodfill_cb, &ffd);
  SCULPT_floodfill_free(&flood);

  int totnode;
  PBVHNode **nodes;
  BKE_pbvh_search_gather(ss->pbvh, NULL, NULL, &nodes, &totnode);

  SculptThreadedTaskData data = {
      .ob = object,
      .nodes = nodes,
      .mask_by_color_floodfill = new_mask,
      .mask_by_color_vertex = vertex,
      .mask_by_color_threshold = threshold,
      .mask_by_color_invert = invert,
      .mask_by_color_preserve_mask = preserve_mask,
  };

  TaskParallelSettings settings;
  BKE_pbvh_parallel_range_settings(&settings, true, totnode);
  BLI_task_parallel_range(
      0, totnode, &data, do_mask_by_color_contiguous_update_nodes_cb, &settings);

  MEM_SAFE_FREE(nodes);

  MEM_freeN(new_mask);
}

static void do_mask_by_color_task_cb(void *__restrict userdata,
                                     const int n,
                                     const TaskParallelTLS *__restrict UNUSED(tls))
{
  SculptThreadedTaskData *data = userdata;
  SculptSession *ss = data->ob->sculpt;

  SCULPT_undo_push_node(data->ob, data->nodes[n], SCULPT_UNDO_MASK);
  bool update_node = false;

  const float threshold = data->mask_by_color_threshold;
  const bool invert = data->mask_by_color_invert;
  const bool preserve_mask = data->mask_by_color_preserve_mask;
  float active_color[4];

  SCULPT_vertex_color_get(ss, data->mask_by_color_vertex, active_color);

  PBVHVertexIter vd;
  BKE_pbvh_vertex_iter_begin (ss->pbvh, data->nodes[n], vd, PBVH_ITER_UNIQUE) {
    float col[4];
    SCULPT_vertex_color_get(ss, vd.vertex, col);

    const float current_mask = *vd.mask;
    const float new_mask = sculpt_mask_by_color_delta_get(active_color, col, threshold, invert);
    *vd.mask = sculpt_mask_by_color_final_mask_get(current_mask, new_mask, invert, preserve_mask);

    if (current_mask == *vd.mask) {
      continue;
    }
    update_node = true;
<<<<<<< HEAD
    if (vd.mvert) {
      BKE_pbvh_vert_mark_update(ss->pbvh, vd.vertex);
    }
=======
>>>>>>> efe0e2b1
  }
  BKE_pbvh_vertex_iter_end;
  if (update_node) {
    BKE_pbvh_node_mark_update_mask(data->nodes[n]);
  }
}

static void sculpt_mask_by_color_full_mesh(Object *object,
                                           const PBVHVertRef vertex,
                                           const float threshold,
                                           const bool invert,
                                           const bool preserve_mask)
{
  SculptSession *ss = object->sculpt;

  int totnode;
  PBVHNode **nodes;
  BKE_pbvh_search_gather(ss->pbvh, NULL, NULL, &nodes, &totnode);

  SculptThreadedTaskData data = {
      .ob = object,
      .nodes = nodes,
      .mask_by_color_vertex = vertex,
      .mask_by_color_threshold = threshold,
      .mask_by_color_invert = invert,
      .mask_by_color_preserve_mask = preserve_mask,
  };

  TaskParallelSettings settings;
  BKE_pbvh_parallel_range_settings(&settings, true, totnode);
  BLI_task_parallel_range(0, totnode, &data, do_mask_by_color_task_cb, &settings);

  MEM_SAFE_FREE(nodes);
}

static int sculpt_mask_by_color_invoke(bContext *C, wmOperator *op, const wmEvent *event)
{
  Depsgraph *depsgraph = CTX_data_depsgraph_pointer(C);
  Object *ob = CTX_data_active_object(C);
  SculptSession *ss = ob->sculpt;
  View3D *v3d = CTX_wm_view3d(C);
  if (v3d->shading.type == OB_SOLID) {
    v3d->shading.color_type = V3D_SHADING_VERTEX_COLOR;
  }

  BKE_sculpt_update_object_for_edit(depsgraph, ob, true, true, false);

  /* Color data is not available in multi-resolution or dynamic topology. */
  if (!SCULPT_handles_colors_report(ss, op->reports)) {
    return OPERATOR_CANCELLED;
  }

  SCULPT_vertex_random_access_ensure(ss);

  /* Tools that are not brushes do not have the brush gizmo to update the vertex as the mouse move,
   * so it needs to be updated here. */
  SculptCursorGeometryInfo sgi;
  const float mval_fl[2] = {UNPACK2(event->mval)};
  SCULPT_cursor_geometry_info_update(C, &sgi, mval_fl, false);

  SCULPT_undo_push_begin(ob, "Mask by color");
  BKE_sculpt_color_layer_create_if_needed(ob);

  const PBVHVertRef active_vertex = SCULPT_active_vertex_get(ss);
  const float threshold = RNA_float_get(op->ptr, "threshold");
  const bool invert = RNA_boolean_get(op->ptr, "invert");
  const bool preserve_mask = RNA_boolean_get(op->ptr, "preserve_previous_mask");

  if (SCULPT_has_loop_colors(ob)) {
    BKE_pbvh_ensure_node_loops(ss->pbvh);
  }

  if (RNA_boolean_get(op->ptr, "contiguous")) {
    sculpt_mask_by_color_contiguous(ob, active_vertex, threshold, invert, preserve_mask);
  }
  else {
    sculpt_mask_by_color_full_mesh(ob, active_vertex, threshold, invert, preserve_mask);
  }

  BKE_pbvh_update_vertex_data(ss->pbvh, PBVH_UpdateMask);
  SCULPT_undo_push_end(ob);

  SCULPT_flush_update_done(C, ob, SCULPT_UPDATE_MASK);
  DEG_id_tag_update(&ob->id, ID_RECALC_GEOMETRY);

  return OPERATOR_FINISHED;
}

static void SCULPT_OT_mask_by_color(wmOperatorType *ot)
{
  /* identifiers */
  ot->name = "Mask by Color";
  ot->idname = "SCULPT_OT_mask_by_color";
  ot->description = "Creates a mask based on the active color attribute";

  /* api callbacks */
  ot->invoke = sculpt_mask_by_color_invoke;
  ot->poll = SCULPT_mode_poll;

  ot->flag = OPTYPE_REGISTER;

  ot->prop = RNA_def_boolean(
      ot->srna, "contiguous", false, "Contiguous", "Mask only contiguous color areas");

  ot->prop = RNA_def_boolean(ot->srna, "invert", false, "Invert", "Invert the generated mask");
  ot->prop = RNA_def_boolean(
      ot->srna,
      "preserve_previous_mask",
      false,
      "Preserve Previous Mask",
      "Preserve the previous mask and add or subtract the new one generated by the colors");

  RNA_def_float(ot->srna,
                "threshold",
                0.35f,
                0.0f,
                1.0f,
                "Threshold",
                "How much changes in color affect the mask generation",
                0.0f,
                1.0f);
}

void ED_operatortypes_sculpt(void)
{
  WM_operatortype_append(SCULPT_OT_brush_stroke);
  WM_operatortype_append(SCULPT_OT_sculptmode_toggle);
  WM_operatortype_append(SCULPT_OT_set_persistent_base);
  WM_operatortype_append(SCULPT_OT_dynamic_topology_toggle);
  WM_operatortype_append(SCULPT_OT_optimize);
  WM_operatortype_append(SCULPT_OT_symmetrize);
  WM_operatortype_append(SCULPT_OT_detail_flood_fill);
  WM_operatortype_append(SCULPT_OT_sample_detail_size);
  WM_operatortype_append(SCULPT_OT_set_detail_size);
  WM_operatortype_append(SCULPT_OT_mesh_filter);
  WM_operatortype_append(SCULPT_OT_mask_filter);
  WM_operatortype_append(SCULPT_OT_dirty_mask);
  WM_operatortype_append(SCULPT_OT_mask_expand);
  WM_operatortype_append(SCULPT_OT_set_pivot_position);
  WM_operatortype_append(SCULPT_OT_face_sets_create);
  WM_operatortype_append(SCULPT_OT_face_sets_change_visibility);
  WM_operatortype_append(SCULPT_OT_face_sets_randomize_colors);
  WM_operatortype_append(SCULPT_OT_face_sets_init);
  WM_operatortype_append(SCULPT_OT_cloth_filter);
  WM_operatortype_append(SCULPT_OT_face_sets_edit);
  WM_operatortype_append(SCULPT_OT_face_set_lasso_gesture);
  WM_operatortype_append(SCULPT_OT_face_set_box_gesture);
  WM_operatortype_append(SCULPT_OT_trim_box_gesture);
  WM_operatortype_append(SCULPT_OT_trim_lasso_gesture);
  WM_operatortype_append(SCULPT_OT_project_line_gesture);

  WM_operatortype_append(SCULPT_OT_sample_color);
  WM_operatortype_append(SCULPT_OT_loop_to_vertex_colors);
  WM_operatortype_append(SCULPT_OT_vertex_to_loop_colors);
  WM_operatortype_append(SCULPT_OT_color_filter);
  WM_operatortype_append(SCULPT_OT_mask_by_color);
  WM_operatortype_append(SCULPT_OT_dyntopo_detail_size_edit);
  WM_operatortype_append(SCULPT_OT_mask_init);

  WM_operatortype_append(SCULPT_OT_expand);
}<|MERGE_RESOLUTION|>--- conflicted
+++ resolved
@@ -887,12 +887,6 @@
       continue;
     }
     update_node = true;
-<<<<<<< HEAD
-    if (vd.mvert) {
-      BKE_pbvh_vert_mark_update(ss->pbvh, vd.vertex);
-    }
-=======
->>>>>>> efe0e2b1
   }
   BKE_pbvh_vertex_iter_end;
   if (update_node) {
@@ -1012,12 +1006,6 @@
       continue;
     }
     update_node = true;
-<<<<<<< HEAD
-    if (vd.mvert) {
-      BKE_pbvh_vert_mark_update(ss->pbvh, vd.vertex);
-    }
-=======
->>>>>>> efe0e2b1
   }
   BKE_pbvh_vertex_iter_end;
   if (update_node) {
