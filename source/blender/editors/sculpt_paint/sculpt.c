--- conflicted
+++ resolved
@@ -2590,7 +2590,6 @@
          cache->tile_pass == 0;
 }
 
-<<<<<<< HEAD
 /**
  * Return true only once per stroke on the first symmetry pass, regardless of the symmetry passes
  * enabled.
@@ -2598,8 +2597,6 @@
  * This should be used for functionality that needs to be computed once per stroke of a
  * particular tool (allocating memory, updating random seeds...).
  */
-=======
->>>>>>> 8c7d970e
 bool SCULPT_stroke_is_first_brush_step(StrokeCache *cache)
 {
   return cache->first_time && cache->mirror_symmetry_pass == 0 &&
@@ -2991,7 +2988,6 @@
   }
 }
 
-<<<<<<< HEAD
 /**
  * Initialize a #SculptOrigVertData for accessing original vertex data;
  * handles #BMesh, #Mesh, and multi-resolution.
@@ -3000,40 +2996,13 @@
                                 Object *ob,
                                 PBVHNode *node,
                                 SculptUndoType type)
-=======
-void SCULPT_orig_vert_data_init(SculptOrigVertData *data, Object *ob, PBVHNode *node)
->>>>>>> 8c7d970e
 {
   SculptUndoNode *unode = NULL;
   data->ss = ob->sculpt;
 
-<<<<<<< HEAD
   // don't need undo node here anymore
   if (!ob->sculpt->bm) {
     // unode = SCULPT_undo_push_node(ob, node, type);
-=======
-void SCULPT_orig_vert_data_update(SculptOrigVertData *orig_data, PBVHVertexIter *iter)
-{
-  if (orig_data->unode->type == SCULPT_UNDO_COORDS) {
-    if (orig_data->bm_log) {
-      BM_log_original_vert_data(orig_data->bm_log, iter->bm_vert, &orig_data->co, &orig_data->no);
-    }
-    else {
-      orig_data->co = orig_data->coords[iter->i];
-      orig_data->no = orig_data->normals[iter->i];
-    }
-  }
-  else if (orig_data->unode->type == SCULPT_UNDO_COLOR) {
-    orig_data->col = orig_data->colors[iter->i];
-  }
-  else if (orig_data->unode->type == SCULPT_UNDO_MASK) {
-    if (orig_data->bm_log) {
-      orig_data->mask = BM_log_original_mask(orig_data->bm_log, iter->bm_vert);
-    }
-    else {
-      orig_data->mask = orig_data->vmasks[iter->i];
-    }
->>>>>>> 8c7d970e
   }
 
   SCULPT_orig_vert_data_unode_init(data, ob, unode);
@@ -3089,12 +3058,9 @@
 
 /**********************************************************************/
 
-<<<<<<< HEAD
 /* Returns true if the stroke will use dynamic topology, false
  * otherwise.
  */
-=======
->>>>>>> 8c7d970e
 bool SCULPT_stroke_is_dynamic_topology(const SculptSession *ss, const Brush *brush)
 {
   return (
@@ -7913,13 +7879,10 @@
   return dist;
 }
 
-<<<<<<< HEAD
 /* Gets the normal, location and active vertex location of the geometry under the cursor. This
  * also updates the active vertex and cursor related data of the SculptSession using the mouse
  * position
  */
-=======
->>>>>>> 8c7d970e
 bool SCULPT_cursor_geometry_info_update(bContext *C,
                                         SculptCursorGeometryInfo *out,
                                         const float mouse[2],
