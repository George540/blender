--- conflicted
+++ resolved
@@ -52,7 +52,6 @@
 #  include "PIL_time_utildefines.h"
 #endif
 
-<<<<<<< HEAD
 static void paint_stroke_add_sample(
     const Paint *paint, PaintStroke *stroke, float x, float y, float pressure);
 
@@ -135,82 +134,6 @@
   GPU_line_smooth(false);
 }
 #endif
-=======
-typedef struct PaintSample {
-  float mouse[2];
-  float pressure;
-} PaintSample;
-
-typedef struct PaintStroke {
-  void *mode_data;
-  void *stroke_cursor;
-  wmTimer *timer;
-  struct RNG *rng;
-
-  /* Cached values */
-  ViewContext vc;
-  Brush *brush;
-  UnifiedPaintSettings *ups;
-
-  /* used for lines and curves */
-  ListBase line;
-
-  /* Paint stroke can use up to PAINT_MAX_INPUT_SAMPLES prior inputs
-   * to smooth the stroke */
-  PaintSample samples[PAINT_MAX_INPUT_SAMPLES];
-  int num_samples;
-  int cur_sample;
-  int tot_samples;
-
-  float last_mouse_position[2];
-  float last_world_space_position[3];
-  float last_scene_spacing_delta[3];
-
-  bool stroke_over_mesh;
-  /* space distance covered so far */
-  float stroke_distance;
-
-  /* Set whether any stroke step has yet occurred
-   * e.g. in sculpt mode, stroke doesn't start until cursor
-   * passes over the mesh */
-  bool stroke_started;
-  /* Set when enough motion was found for rake rotation */
-  bool rake_started;
-  /* event that started stroke, for modal() return */
-  int event_type;
-  /* check if stroke variables have been initialized */
-  bool stroke_init;
-  /* check if various brush mapping variables have been initialized */
-  bool brush_init;
-  float initial_mouse[2];
-  /* cached_pressure stores initial pressure for size pressure influence mainly */
-  float cached_size_pressure;
-  /* last pressure will store last pressure value for use in interpolation for space strokes */
-  float last_pressure;
-  int stroke_mode;
-
-  float last_tablet_event_pressure;
-
-  float zoom_2d;
-  int pen_flip;
-
-  /* Tilt, as read from the event. */
-  float x_tilt;
-  float y_tilt;
-
-  /* line constraint */
-  bool constrain_line;
-  float constrained_pos[2];
-
-  StrokeGetLocation get_location;
-  StrokeTestStart test_start;
-  StrokeUpdateStep update_step;
-  StrokeRedraw redraw;
-  StrokeDone done;
-
-  bool original; /* Ray-cast original mesh at start of stroke. */
-} PaintStroke;
->>>>>>> e6b1e97d
 
 /*** Cursors ***/
 static void paint_draw_smooth_cursor(bContext *C, int x, int y, void *customdata)
@@ -758,12 +681,7 @@
   stroke->last_pressure2 = stroke->last_pressure;
   stroke->last_pressure = pressure;
 
-<<<<<<< HEAD
   if (paint_stroke_use_scene_spacing(scene->toolsettings, brush, mode)) {
-    SCULPT_stroke_get_location(C, stroke->last_world_space_position, stroke->last_mouse_position);
-    mul_m4_v3(stroke->vc.obact->obmat, stroke->last_world_space_position);
-=======
-  if (paint_stroke_use_scene_spacing(brush, mode)) {
     float world_space_position[3];
 
     if (SCULPT_stroke_get_location(
@@ -774,7 +692,6 @@
     else {
       add_v3_v3(stroke->last_world_space_position, stroke->last_scene_spacing_delta);
     }
->>>>>>> e6b1e97d
   }
 
   if (paint_stroke_use_jitter(mode, brush, stroke->stroke_mode == BRUSH_STROKE_INVERT)) {
@@ -959,13 +876,8 @@
    * the fact that brush can be scaled there. */
   spacing *= stroke->zoom_2d;
 
-<<<<<<< HEAD
   if (paint_stroke_use_scene_spacing(scene->toolsettings, brush, mode)) {
-    return max_ff(0.001f, size_clamp * spacing / 50.0f);
-=======
-  if (paint_stroke_use_scene_spacing(brush, mode)) {
     return size_clamp * spacing / 50.0f;
->>>>>>> e6b1e97d
   }
   return max_ff(stroke->zoom_2d, size_clamp * spacing / 50.0f);
 }
