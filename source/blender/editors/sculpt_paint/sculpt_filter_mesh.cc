--- conflicted
+++ resolved
@@ -138,22 +138,9 @@
     BKE_pbvh_update_normals(ss->pbvh, nullptr);
   }
 
-<<<<<<< HEAD
-  SculptThreadedTaskData data{};
-  data.sd = sd;
-  data.ob = ob;
-  data.nodes = ss->filter_cache->nodes;
-  data.filter_undo_type = undo_type;
-
-  TaskParallelSettings settings;
-  BKE_pbvh_parallel_range_settings(&settings, !ss->bm, ss->filter_cache->nodes.size());
-  BLI_task_parallel_range(
-      0, ss->filter_cache->nodes.size(), &data, filter_cache_init_task_cb, &settings);
-=======
   for (const int i : ss->filter_cache->nodes.index_range()) {
     SCULPT_undo_push_node(ob, ss->filter_cache->nodes[i], SculptUndoType(undo_type));
   }
->>>>>>> 67843e18
 
   /* Setup orientation matrices. */
   copy_m4_m4(ss->filter_cache->obmat, ob->object_to_world);
@@ -359,14 +346,9 @@
               MESH_FILTER_RELAX_FACE_SETS);
 }
 
-<<<<<<< HEAD
-static void mesh_filter_task_update_boundaries_cb(void *__restrict userdata,
-                                                  const int i,
-                                                  const TaskParallelTLS *__restrict /*tls*/)
-{
-  SculptThreadedTaskData *data = static_cast<SculptThreadedTaskData *>(userdata);
-  SculptSession *ss = data->ob->sculpt;
-  PBVHNode *node = data->nodes[i];
+static void mesh_filter_task_update_boundaries(Object *ob, PBVHNode *node)
+{
+  SculptSession *ss = ob->sculpt;
 
   BKE_pbvh_check_tri_areas(ss->pbvh, node);
 
@@ -379,15 +361,10 @@
   BKE_pbvh_vertex_iter_end;
 }
 
-static void mesh_filter_task_cb(void *__restrict userdata,
-                                const int i,
-                                const TaskParallelTLS *__restrict /*tls*/)
-=======
 static void mesh_filter_task(Object *ob,
                              const eSculptMeshFilterType filter_type,
                              const float filter_strength,
                              PBVHNode *node)
->>>>>>> 67843e18
 {
   SculptSession *ss = ob->sculpt;
 
@@ -784,22 +761,11 @@
 
   SCULPT_vertex_random_access_ensure(ss);
 
-<<<<<<< HEAD
   if (filter_type == MESH_FILTER_SURFACE_SMOOTH) {
     SCULPT_surface_smooth_laplacian_init(ob);
   }
 
-  SculptThreadedTaskData data{};
-  data.sd = sd;
-  data.ob = ob;
-  data.nodes = ss->filter_cache->nodes;
-  data.filter_type = filter_type;
-  data.filter_strength = filter_strength;
-
   ss->filter_cache->preserve_fset_boundaries = !ss->hard_edge_mode;
-
-  TaskParallelSettings settings;
-  BKE_pbvh_parallel_range_settings(&settings, false, ss->filter_cache->nodes.size());
 
   if (ELEM(filter_type,
            MESH_FILTER_SMOOTH,
@@ -808,23 +774,20 @@
            MESH_FILTER_SHARPEN))
   {
     BKE_pbvh_face_areas_begin(ss->pbvh);
-    BLI_task_parallel_range(0,
-                            ss->filter_cache->nodes.size(),
-                            &data,
-                            mesh_filter_task_update_boundaries_cb,
-                            &settings);
-  }
-
-  BLI_task_parallel_range(
-      0, ss->filter_cache->nodes.size(), &data, mesh_filter_task_cb, &settings);
-=======
+    threading::parallel_for(
+        ss->filter_cache->nodes.index_range(), 1, [&](const IndexRange &range) {
+          for (const int i : range) {
+            mesh_filter_task_update_boundaries(ob, ss->filter_cache->nodes[i]);
+          }
+        });
+  }
+
   threading::parallel_for(ss->filter_cache->nodes.index_range(), 1, [&](const IndexRange range) {
     for (const int i : range) {
       mesh_filter_task(
           ob, eSculptMeshFilterType(filter_type), filter_strength, ss->filter_cache->nodes[i]);
     }
   });
->>>>>>> 67843e18
 
   if (filter_type == MESH_FILTER_SURFACE_SMOOTH) {
     threading::parallel_for(ss->filter_cache->nodes.index_range(), 1, [&](const IndexRange range) {
