--- conflicted
+++ resolved
@@ -283,36 +283,21 @@
       if (unode->orig_co) {
         if (ss->deform_modifiers_active) {
           for (int i = 0; i < unode->totvert; i++) {
-<<<<<<< HEAD
             sculpt_undo_restore_deformed(ss, unode, i, index[i].i, mvert[index[i].i].co);
             BKE_pbvh_vert_mark_update(ss->pbvh, index[i]);
-=======
-            sculpt_undo_restore_deformed(ss, unode, i, index[i], mvert[index[i]].co);
-            BKE_pbvh_vert_mark_update(ss->pbvh, BKE_pbvh_make_vref(index[i]));
->>>>>>> e6b1e97d
           }
         }
         else {
           for (int i = 0; i < unode->totvert; i++) {
-<<<<<<< HEAD
             swap_v3_v3(mvert[index[i].i].co, unode->orig_co[i]);
             BKE_pbvh_vert_mark_update(ss->pbvh, index[i]);
-=======
-            swap_v3_v3(mvert[index[i]].co, unode->orig_co[i]);
-            BKE_pbvh_vert_mark_update(ss->pbvh, BKE_pbvh_make_vref(index[i]));
->>>>>>> e6b1e97d
           }
         }
       }
       else {
         for (int i = 0; i < unode->totvert; i++) {
-<<<<<<< HEAD
           swap_v3_v3(mvert[index[i].i].co, unode->co[i]);
           BKE_pbvh_vert_mark_update(ss->pbvh, index[i]);
-=======
-          swap_v3_v3(mvert[index[i]].co, unode->co[i]);
-          BKE_pbvh_vert_mark_update(ss->pbvh, BKE_pbvh_make_vref(index[i]));
->>>>>>> e6b1e97d
         }
       }
     }
@@ -356,7 +341,7 @@
       if ((BLI_BITMAP_TEST(unode->vert_hidden, i) != 0) != ((v->flag & ME_HIDE) != 0)) {
         BLI_BITMAP_FLIP(unode->vert_hidden, i);
         v->flag ^= ME_HIDE;
-        BKE_pbvh_vert_mark_update(ss->pbvh, BKE_pbvh_make_vref(unode->index[i]));
+        BKE_pbvh_vert_mark_update(ss->pbvh, unode->index[i]);
       }
     }
   }
@@ -411,7 +396,7 @@
 
   if (modified) {
     for (int i = 0; i < unode->totvert; i++) {
-      BKE_pbvh_vert_mark_update(ss->pbvh, BKE_pbvh_index_to_vertex(ss->pbvh, unode->index[i]));
+      BKE_pbvh_vert_mark_update(ss->pbvh, unode->index[i]);
     }
   }
 
@@ -434,15 +419,9 @@
     vmask = ss->vmask;
 
     for (int i = 0; i < unode->totvert; i++) {
-<<<<<<< HEAD
       if (vmask[index[i].i] != unode->mask[i]) {
         SWAP(float, vmask[index[i].i], unode->mask[i]);
         BKE_pbvh_vert_mark_update(ss->pbvh, index[i]);
-=======
-      if (vmask[index[i]] != unode->mask[i]) {
-        SWAP(float, vmask[index[i]], unode->mask[i]);
-        BKE_pbvh_vert_mark_update(ss->pbvh, BKE_pbvh_make_vref(index[i]));
->>>>>>> e6b1e97d
       }
     }
   }
@@ -481,8 +460,6 @@
   }
   return false;
 }
-
-extern const char dyntopop_node_idx_layer_id[];
 
 typedef struct BmeshUndoData {
   PBVH *pbvh;
@@ -738,11 +715,11 @@
   // pbvh_bmesh_check_nodes(ss->pbvh);
 
   if (unode->applied) {
-    BM_log_undo(ss->bm, ss->bm_log, &callbacks, dyntopop_node_idx_layer_id);
+    BM_log_undo(ss->bm, ss->bm_log, &callbacks);
     unode->applied = false;
   }
   else {
-    BM_log_redo(ss->bm, ss->bm_log, &callbacks, dyntopop_node_idx_layer_id);
+    BM_log_redo(ss->bm, ss->bm_log, &callbacks);
     unode->applied = true;
   }
 
@@ -791,7 +768,7 @@
   SCULPT_pbvh_clear(ob, false);
   SCULPT_clear_scl_pointers(ss);
 
-  ss->active_face_index.i = ss->active_vertex_index.i = 0;
+  ss->active_face.i = ss->active_vertex.i = 0;
 
   /* Create empty BMesh and enable logging. */
   ss->bm = SCULPT_dyntopo_empty_bmesh();
@@ -872,10 +849,10 @@
     // ref counting system otherwise
 
     if (dir == 1) {
-      BM_log_redo(ss->bm, ss->bm_log, NULL, dyntopop_node_idx_layer_id);
+      BM_log_redo(ss->bm, ss->bm_log, NULL);
     }
     else {
-      BM_log_undo(ss->bm, ss->bm_log, NULL, dyntopop_node_idx_layer_id);
+      BM_log_undo(ss->bm, ss->bm_log, NULL);
     }
 #endif
 
@@ -901,10 +878,10 @@
     // ref counting system otherwise
 
     if (dir == -1) {
-      BM_log_undo(ss->bm, ss->bm_log, NULL, dyntopop_node_idx_layer_id);
+      BM_log_undo(ss->bm, ss->bm_log, NULL);
     }
     else {
-      BM_log_redo(ss->bm, ss->bm_log, NULL, dyntopop_node_idx_layer_id);
+      BM_log_redo(ss->bm, ss->bm_log, NULL);
     }
 #endif
 
@@ -1039,26 +1016,26 @@
     BM_log_set_cd_offsets(ss->bm_log, ss->cd_sculpt_vert);
 
 #if 0
-    if (ss->active_face_index.i && ss->active_face_index.i != -1LL) {
-      ss->active_face_index.i = (intptr_t)BM_log_face_id_get(ss->bm_log,
-                                                             (BMFace *)ss->active_face_index.i);
+    if (ss->active_face.i && ss->active_face.i != -1LL) {
+      ss->active_face.i = (intptr_t)BM_log_face_id_get(ss->bm_log,
+                                                             (BMFace *)ss->active_face.i);
     }
     else {
-      ss->active_face_index.i = -1;
-    }
-
-    if (ss->active_vertex_index.i && ss->active_vertex_index.i != -1LL) {
-      ss->active_vertex_index.i = (intptr_t)BM_log_vert_id_get(
-          ss->bm_log, (BMVert *)ss->active_vertex_index.i);
+      ss->active_face.i = -1;
+    }
+
+    if (ss->active_vertex.i && ss->active_vertex.i != -1LL) {
+      ss->active_vertex.i = (intptr_t)BM_log_vert_id_get(
+          ss->bm_log, (BMVert *)ss->active_vertex.i);
     }
     else {
-      ss->active_vertex_index.i = -1;
+      ss->active_vertex.i = -1;
     }
 #endif
-    ss->active_face_index.i = ss->active_vertex_index.i = 0;
+    ss->active_face.i = ss->active_vertex.i = 0;
   }
   else {
-    ss->active_face_index.i = ss->active_vertex_index.i = -1;
+    ss->active_face.i = ss->active_vertex.i = -1;
   }
 
   bool ret = false;
@@ -1069,13 +1046,13 @@
       sculpt_undo_bmesh_restore_begin(C, unode, ob, ss, dir);
       SCULPT_vertex_random_access_ensure(ss);
 
-      ss->active_face_index.i = ss->active_vertex_index.i = 0;
+      ss->active_face.i = ss->active_vertex.i = 0;
       set_active_vertex = false;
 
       ret = true;
       break;
     case SCULPT_UNDO_DYNTOPO_END:
-      ss->active_face_index.i = ss->active_vertex_index.i = 0;
+      ss->active_face.i = ss->active_vertex.i = 0;
       set_active_vertex = false;
 
       sculpt_undo_bmesh_restore_end(C, unode, ob, ss, dir);
@@ -1093,35 +1070,35 @@
   }
 
   if (set_active_vertex && ss->bm_log && ss->bm) {
-    if (ss->active_face_index.i != -1) {
-      BMFace *f = BM_log_id_face_get(ss->bm_log, (uint)ss->active_face_index.i);
+    if (ss->active_face.i != -1) {
+      BMFace *f = BM_log_id_face_get(ss->bm_log, (uint)ss->active_face.i);
       if (f && f->head.htype == BM_FACE) {
-        ss->active_face_index.i = (intptr_t)f;
+        ss->active_face.i = (intptr_t)f;
       }
       else {
-        ss->active_face_index.i = 0LL;
+        ss->active_face.i = 0LL;
       }
     }
     else {
-      ss->active_face_index.i = 0LL;
-    }
-
-    if (ss->active_vertex_index.i != -1) {
-      BMVert *v = BM_log_id_vert_get(ss->bm_log, (uint)ss->active_vertex_index.i);
+      ss->active_face.i = 0LL;
+    }
+
+    if (ss->active_vertex.i != -1) {
+      BMVert *v = BM_log_id_vert_get(ss->bm_log, (uint)ss->active_vertex.i);
 
       if (v && v->head.htype == BM_VERT) {
-        ss->active_vertex_index.i = (intptr_t)v;
+        ss->active_vertex.i = (intptr_t)v;
       }
       else {
-        ss->active_vertex_index.i = 0LL;
+        ss->active_vertex.i = 0LL;
       }
     }
     else {
-      ss->active_vertex_index.i = 0LL;
+      ss->active_vertex.i = 0LL;
     }
   }
   else {
-    ss->active_face_index.i = ss->active_vertex_index.i = 0;
+    ss->active_face.i = ss->active_vertex.i = 0;
   }
 
   return ret;
@@ -1175,7 +1152,7 @@
 
       did_first_hack = true;
 
-      ss->active_face_index.i = ss->active_vertex_index.i = 0;
+      ss->active_face.i = ss->active_vertex.i = 0;
       SCULPT_dynamic_topology_enable_ex(CTX_data_main(C), depsgraph, scene, ob);
 
       // see if we have a saved log in the entry
@@ -2982,7 +2959,7 @@
                               NULL,
                               (void *)&data};
 
-  BM_log_undo_single(ss->bm, ss->bm_log, &callbacks, dyntopop_node_idx_layer_id);
+  BM_log_undo_single(ss->bm, ss->bm_log, &callbacks, NULL);
 
   BKE_sculpt_update_object_for_edit(depsgraph, ob, true, false, false);
   DEG_id_tag_update(&ob->id, ID_RECALC_SHADING);
