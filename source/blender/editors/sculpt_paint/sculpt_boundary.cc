/* SPDX-FileCopyrightText: 2020 Blender Authors
 *
 * SPDX-License-Identifier: GPL-2.0-or-later */

/** \file
 * \ingroup edsculpt
 */

#include "MEM_guardedalloc.h"

#include "BLI_alloca.h"
#include "BLI_array.h"
#include "BLI_blenlib.h"
#include "BLI_math_vector.h"
#include "BLI_task.h"

#include "DNA_brush_types.h"
#include "DNA_meshdata_types.h"
#include "DNA_object_types.h"

#include "BKE_brush.hh"
#include "BKE_ccg.h"
#include "BKE_colortools.hh"
#include "BKE_context.hh"
#include "BKE_global.h"
#include "BKE_object.hh"
#include "BKE_paint.hh"
#include "BKE_pbvh_api.hh"

#include "paint_intern.hh"
#include "sculpt_intern.hh"

#include "GPU_immediate.h"
#include "GPU_state.h"

#include "bmesh.hh"

#include "ED_mesh.hh"
#include "ED_object.hh"

#include "DEG_depsgraph.hh"
#include "DEG_depsgraph_build.hh"
#include "WM_api.hh"
#include "WM_types.hh"

#include <math.h>
#include <stdlib.h>

#if 1
#  ifdef NDEBUG
#    define NDEBUG_UNDEFD
#    undef NDEBUG
#  endif

#  include "BLI_assert.h"

#  ifdef NDEBUG_UNDEFD
#    define NDEBUG 1
#  endif
#endif

#define BOUNDARY_VERTEX_NONE -1
#define BOUNDARY_STEPS_NONE -1

#define TSTN 4

namespace blender::ed::sculpt_paint::boundary {

static void boundary_color_vis(SculptSession *ss, SculptBoundary *boundary);
static void SCULPT_boundary_build_smoothco(SculptSession *ss, SculptBoundary *boundary);

struct BoundaryInitialVertexFloodFillData {
  PBVHVertRef initial_vertex;
  int initial_vertex_i;
  int boundary_initial_vertex_steps;
  PBVHVertRef boundary_initial_vertex;
  int boundary_initial_vertex_i;
  int *floodfill_steps;
  float radius_sq;
};

static bool boundary_initial_vertex_floodfill_cb(
    SculptSession *ss, PBVHVertRef from_v, PBVHVertRef to_v, bool is_duplicate, void *userdata)
{
  BoundaryInitialVertexFloodFillData *data = static_cast<BoundaryInitialVertexFloodFillData *>(
      userdata);

  int from_v_i = BKE_pbvh_vertex_to_index(ss->pbvh, from_v);
  int to_v_i = BKE_pbvh_vertex_to_index(ss->pbvh, to_v);

  if (!hide::vert_visible_get(ss, to_v)) {
    return false;
  }

  if (!is_duplicate) {
    data->floodfill_steps[to_v_i] = data->floodfill_steps[from_v_i] + 1;
  }
  else {
    data->floodfill_steps[to_v_i] = data->floodfill_steps[from_v_i];
  }

  if (SCULPT_vertex_is_boundary(ss, to_v, SCULPT_BOUNDARY_MESH)) {
    if (data->floodfill_steps[to_v_i] < data->boundary_initial_vertex_steps) {
      data->boundary_initial_vertex_steps = data->floodfill_steps[to_v_i];
      data->boundary_initial_vertex_i = to_v_i;
      data->boundary_initial_vertex = to_v;
    }
  }

  const float len_sq = len_squared_v3v3(SCULPT_vertex_co_get(ss, data->initial_vertex),
                                        SCULPT_vertex_co_get(ss, to_v));
  return len_sq < data->radius_sq;
}

/* From a vertex index anywhere in the mesh, returns the closest vertex in a mesh boundary inside
 * the given radius, if it exists. */
static PBVHVertRef sculpt_boundary_get_closest_boundary_vertex(SculptSession *ss,
                                                               const PBVHVertRef initial_vertex,
                                                               const float radius)
{
  if (SCULPT_vertex_is_boundary(ss, initial_vertex, SCULPT_BOUNDARY_MESH)) {
    return initial_vertex;
  }

  SculptFloodFill flood;
  flood_fill::init_fill(ss, &flood);
  flood_fill::add_initial(&flood, initial_vertex);

  BoundaryInitialVertexFloodFillData fdata{};
  fdata.initial_vertex = initial_vertex;
  fdata.boundary_initial_vertex = {BOUNDARY_VERTEX_NONE};
  fdata.boundary_initial_vertex_steps = INT_MAX;
  fdata.radius_sq = radius * radius;

  fdata.floodfill_steps = MEM_cnew_array<int>(SCULPT_vertex_count_get(ss) * TSTN, __func__);

  flood_fill::execute(ss, &flood, boundary_initial_vertex_floodfill_cb, &fdata);

  MEM_freeN(fdata.floodfill_steps);
  return fdata.boundary_initial_vertex;
}

/* Used to allocate the memory of the boundary index arrays. This was decided considered the most
 * common use cases for the brush deformers, taking into account how many vertices those
 * deformations usually need in the boundary. */
static int BOUNDARY_INDICES_BLOCK_SIZE = 300;

static void sculpt_boundary_index_add(SculptBoundary *boundary,
                                      const PBVHVertRef new_vertex,
                                      const int new_index,
                                      const float distance,
                                      GSet *included_verts)
{

  boundary->verts[boundary->verts_num] = new_vertex;

  if (boundary->distance) {
    boundary->distance[new_index] = distance;
  }
  if (included_verts) {
    BLI_gset_add(included_verts, POINTER_FROM_INT(new_index));
  }
  boundary->verts_num++;
  if (boundary->verts_num >= boundary->verts_capacity) {
    boundary->verts_capacity += BOUNDARY_INDICES_BLOCK_SIZE;
    boundary->verts = static_cast<PBVHVertRef *>(MEM_reallocN_id(
        boundary->verts, boundary->verts_capacity * sizeof(PBVHVertRef), "boundary indices"));
  }
};

static void sculpt_boundary_preview_edge_add(SculptBoundary *boundary,
                                             const PBVHVertRef v1,
                                             const PBVHVertRef v2)
{

  boundary->edges[boundary->edges_num].v1 = v1;
  boundary->edges[boundary->edges_num].v2 = v2;
  boundary->edges_num++;

  if (boundary->edges_num >= boundary->edges_capacity) {
    boundary->edges_capacity += BOUNDARY_INDICES_BLOCK_SIZE;
    boundary->edges = (SculptBoundaryPreviewEdge *)MEM_reallocN_id(
        boundary->edges,
        boundary->edges_capacity * sizeof(SculptBoundaryPreviewEdge) * TSTN,
        "boundary edges");
  }
};

/**
 * This function is used to check where the propagation should stop when calculating the boundary,
 * as well as to check if the initial vertex is valid.
 */
static bool sculpt_boundary_is_vertex_in_editable_boundary(SculptSession *ss,
                                                           const PBVHVertRef initial_vertex)
{

  if (!hide::vert_visible_get(ss, initial_vertex)) {
    return false;
  }

  int neighbor_count = 0;
  int boundary_vertex_count = 0;
  SculptVertexNeighborIter ni;
  SCULPT_VERTEX_NEIGHBORS_ITER_BEGIN (ss, initial_vertex, ni) {
    if (hide::vert_visible_get(ss, ni.vertex)) {
      neighbor_count++;
      if (SCULPT_vertex_is_boundary(ss, ni.vertex, SCULPT_BOUNDARY_MESH)) {
        boundary_vertex_count++;
      }
    }
  }
  SCULPT_VERTEX_NEIGHBORS_ITER_END(ni);

  /* Corners are ambiguous as it can't be decide which boundary should be active. The flood fill
   * should also stop at corners. */
  if (neighbor_count <= 2) {
    return false;
  }

  /* Non manifold geometry in the mesh boundary.
   * The deformation result will be unpredictable and not very useful. */
  if (boundary_vertex_count > 2) {
    return false;
  }

  return true;
}

/* Flood fill that adds to the boundary data all the vertices from a boundary and its duplicates.
 */

struct BoundaryFloodFillData {
  SculptBoundary *boundary;
  GSet *included_verts;

  PBVHVertRef last_visited_vertex;
};

static bool boundary_floodfill_cb(
    SculptSession *ss, PBVHVertRef from_v, PBVHVertRef to_v, bool is_duplicate, void *userdata)
{
  int from_v_i = BKE_pbvh_vertex_to_index(ss->pbvh, from_v);
  int to_v_i = BKE_pbvh_vertex_to_index(ss->pbvh, to_v);

  BoundaryFloodFillData *data = static_cast<BoundaryFloodFillData *>(userdata);
  SculptBoundary *boundary = data->boundary;

  if (!SCULPT_vertex_is_boundary(ss, to_v, SCULPT_BOUNDARY_MESH)) {
    return false;
  }
  const float edge_len = len_v3v3(SCULPT_vertex_co_get(ss, from_v),
                                  SCULPT_vertex_co_get(ss, to_v));
  const float distance_boundary_to_dst = boundary->distance ?
                                             boundary->distance[from_v_i] + edge_len :
                                             0.0f;
  sculpt_boundary_index_add(
      boundary, to_v, to_v_i, distance_boundary_to_dst, data->included_verts);
  if (!is_duplicate) {
    sculpt_boundary_preview_edge_add(boundary, from_v, to_v);
  }
  return sculpt_boundary_is_vertex_in_editable_boundary(ss, to_v);
}

static float *calc_boundary_tangent(SculptSession *ss, SculptBoundary *boundary)
{
  const int totvert = SCULPT_vertex_count_get(ss);
  float dir[3];

  float(*tangents)[3] = MEM_cnew_array<float[3]>(totvert, "boundary->boundary_tangents");

  for (int i = 0; i < totvert; i++) {
    float f1 = boundary->boundary_dist[i];

    if (f1 == FLT_MAX) {
      continue;
    }

    PBVHVertRef vertex = BKE_pbvh_index_to_vertex(ss->pbvh, i);
    const float *co1 = SCULPT_vertex_co_get(ss, vertex);

    zero_v3(dir);

    SculptVertexNeighborIter ni;

    float no1[3];
    SCULPT_vertex_normal_get(ss, vertex, no1);

    SCULPT_VERTEX_NEIGHBORS_ITER_BEGIN (ss, vertex, ni) {
      const float *co2 = SCULPT_vertex_co_get(ss, ni.vertex);
      float no2[3];

      SCULPT_vertex_normal_get(ss, ni.vertex, no2);

      // int i2 = BKE_pbvh_vertex_to_index(ss->pbvh, ni.vertex);
      int i2 = ni.index;

      float f2 = boundary->boundary_dist[i2];
      float dir2[3];

      sub_v3_v3v3(dir2, co2, co1);

      if (f2 == FLT_MAX) {
        continue;
      }

      float distsqr = len_squared_v3v3(co1, co2);
      if (distsqr == 0.0f) {
        continue;
      }

      float w = (f2 - f1) / distsqr;

      mul_v3_fl(dir2, w);
      add_v3_v3(dir, dir2);
    }
    SCULPT_VERTEX_NEIGHBORS_ITER_END(ni);

    normalize_v3(dir);
    negate_v3(dir);

    copy_v3_v3(tangents[i], dir);
  }

  return (float *)tangents;
}

static void sculpt_boundary_indices_init(Object *ob,
                                         SculptSession *ss,
                                         SculptBoundary *boundary,
                                         const bool init_boundary_distances,
                                         const PBVHVertRef initial_boundary_vertex,
                                         float radius)
{

  const int totvert = SCULPT_vertex_count_get(ss);
  boundary->verts = static_cast<PBVHVertRef *>(
      MEM_malloc_arrayN(BOUNDARY_INDICES_BLOCK_SIZE, sizeof(PBVHVertRef), __func__));

  if (init_boundary_distances) {
    boundary->distance = (float *)MEM_calloc_arrayN(
        totvert, sizeof(float) * TSTN, "boundary distances");
  }
  boundary->edges = (SculptBoundaryPreviewEdge *)MEM_malloc_arrayN(
      BOUNDARY_INDICES_BLOCK_SIZE, sizeof(SculptBoundaryPreviewEdge) * TSTN, "boundary edges");

  GSet *included_verts = BLI_gset_int_new_ex("included verts", BOUNDARY_INDICES_BLOCK_SIZE);
  SculptFloodFill flood;
  flood_fill::init_fill(ss, &flood);

  int initial_boundary_index = BKE_pbvh_vertex_to_index(ss->pbvh, initial_boundary_vertex);

  boundary->initial_vertex = initial_boundary_vertex;
  boundary->initial_vertex_i = initial_boundary_index;

  copy_v3_v3(boundary->initial_vertex_position,
             SCULPT_vertex_co_get(ss, boundary->initial_vertex));
  sculpt_boundary_index_add(
      boundary, initial_boundary_vertex, initial_boundary_index, 0.0f, included_verts);
  flood_fill::add_initial(&flood, boundary->initial_vertex);

  BoundaryFloodFillData fdata{};
  fdata.boundary = boundary;
  fdata.included_verts = included_verts;
  fdata.last_visited_vertex = {BOUNDARY_VERTEX_NONE};

  flood_fill::execute(ss, &flood, boundary_floodfill_cb, &fdata);

  GSet *boundary_verts;

  boundary_verts = included_verts;

  boundary->boundary_closest = MEM_cnew_array<PBVHVertRef>(totvert, "boundary_closest");
  boundary->boundary_dist = geodesic::distances_create(
      ob, boundary_verts, radius, boundary->boundary_closest, {});

  boundary->boundary_tangents = (float(*)[3])calc_boundary_tangent(ss, boundary);

#if 1  // smooth geodesic tangent field
  float(*boundary_tangents)[3] = MEM_cnew_array<float[3]>(totvert, "boundary_tangents");

  for (int iteration = 0; iteration < 4; iteration++) {
    for (int i = 0; i < totvert; i++) {

      if (boundary->boundary_dist[i] == FLT_MAX) {
        copy_v3_v3(boundary_tangents[i], boundary->boundary_tangents[i]);
        continue;
      }

      PBVHVertRef vertex = BKE_pbvh_index_to_vertex(ss->pbvh, i);
      float tot = 0.0f;

      float tan[3] = {0.0f, 0.0f, 0.0f};

      SculptVertexNeighborIter ni;
      SCULPT_VERTEX_NEIGHBORS_ITER_BEGIN (ss, vertex, ni) {
        if (boundary->boundary_dist[ni.index] == FLT_MAX) {
          continue;
        }

        add_v3_v3(tan, boundary->boundary_tangents[ni.index]);

        tot += 1.0f;
      }
      SCULPT_VERTEX_NEIGHBORS_ITER_END(ni);

      if (tot == 0.0f) {
        continue;
      }

      normalize_v3(tan);
      interp_v3_v3v3(boundary_tangents[i], boundary->boundary_tangents[i], tan, 0.75f);
      normalize_v3(boundary_tangents[i]);
    }

    float(*tmp)[3] = boundary_tangents;
    boundary_tangents = boundary->boundary_tangents;
    boundary->boundary_tangents = tmp;
  }

  MEM_SAFE_FREE(boundary_tangents);
#endif

  boundary_color_vis(ss, boundary);

  if (boundary_verts != included_verts) {
    BLI_gset_free(boundary_verts, nullptr);
  }

  /* Check if the boundary loops into itself and add the extra preview edge to close the loop. */
  if (fdata.last_visited_vertex.i != BOUNDARY_VERTEX_NONE &&
      sculpt_boundary_is_vertex_in_editable_boundary(ss, fdata.last_visited_vertex))
  {
    SculptVertexNeighborIter ni;
    SCULPT_VERTEX_NEIGHBORS_ITER_BEGIN (ss, fdata.last_visited_vertex, ni) {
      if (BLI_gset_haskey(included_verts, POINTER_FROM_INT(ni.index)) &&
          sculpt_boundary_is_vertex_in_editable_boundary(ss, ni.vertex))
      {
        sculpt_boundary_preview_edge_add(boundary, fdata.last_visited_vertex, ni.vertex);
        boundary->forms_loop = true;
      }
    }
    SCULPT_VERTEX_NEIGHBORS_ITER_END(ni);
  }

  BLI_gset_free(included_verts, nullptr);
}

static void boundary_color_vis(SculptSession *ss, SculptBoundary *boundary)
{
  if (boundary->boundary_dist && G.debug_value == 890 && ss->bm &&
      CustomData_has_layer(&ss->bm->vdata, CD_PROP_COLOR))
  {
    const int cd_color = CustomData_get_offset(&ss->bm->vdata, CD_PROP_COLOR);
    BM_mesh_elem_index_ensure(ss->bm, BM_VERT);

    BMIter iter;
    BMVert *v;
    int i = 0;

    float min = 1e17f, max = -1e17f;

    // calc bounds
    BM_ITER_MESH_INDEX (v, &iter, ss->bm, BM_VERTS_OF_MESH, i) {
      float f = boundary->boundary_dist[i];

      if (f == FLT_MAX) {
        continue;
      }

      min = MIN2(min, f);
      max = MAX2(max, f);
    }

    float scale = max != min ? 1.0f / (max - min) : 0.0f;

    BM_ITER_MESH_INDEX (v, &iter, ss->bm, BM_VERTS_OF_MESH, i) {
      MPropCol *mcol = BM_ELEM_CD_PTR<MPropCol *>(v, cd_color);

      float f = boundary->boundary_dist[i];

      if (f == FLT_MAX) {
        mcol->color[0] = mcol->color[1] = 1.0f;
        mcol->color[2] = 0.0f;
        mcol->color[3] = 1.0f;
        continue;
      }
      else {
        f = (f - min) * scale;
      }

      mcol->color[0] = mcol->color[1] = mcol->color[2] = f;
      mcol->color[3] = 1.0f;
    }
  }
}

/**
 * This functions initializes all data needed to calculate falloffs and deformation from the
 * boundary into the mesh into a #SculptBoundaryEditInfo array. This includes how many steps are
 * needed to go from a boundary vertex to an interior vertex and which vertex of the boundary is
 * the closest one.
 */
static void sculpt_boundary_edit_data_init(SculptSession *ss,
                                           SculptBoundary *boundary,
                                           const PBVHVertRef initial_vertex,
                                           const float radius)
{
  const int totvert = SCULPT_vertex_count_get(ss);

  const bool has_duplicates = BKE_pbvh_type(ss->pbvh) == PBVH_GRIDS;

  boundary->edit_info = (SculptBoundaryEditInfo *)MEM_malloc_arrayN(
      totvert, sizeof(SculptBoundaryEditInfo) * TSTN, "Boundary edit info");

  for (int i = 0; i < totvert; i++) {
    boundary->edit_info[i].original_vertex_i = BOUNDARY_VERTEX_NONE;
    boundary->edit_info[i].propagation_steps_num = BOUNDARY_STEPS_NONE;
  }

  std::queue<PBVHVertRef> current_iteration;
  std::queue<PBVHVertRef> next_iteration;

  for (int i = 0; i < boundary->verts_num; i++) {
    int index = BKE_pbvh_vertex_to_index(ss->pbvh, boundary->verts[i]);

    boundary->edit_info[index].original_vertex_i = BKE_pbvh_vertex_to_index(ss->pbvh,
                                                                            boundary->verts[i]);
    boundary->edit_info[index].propagation_steps_num = 0;

    /* This ensures that all duplicate vertices in the boundary have the same original_vertex
     * index, so the deformation for them will be the same. */
    if (has_duplicates) {
      SculptVertexNeighborIter ni_duplis;
      SCULPT_VERTEX_DUPLICATES_AND_NEIGHBORS_ITER_BEGIN (ss, boundary->verts[i], ni_duplis) {
        if (ni_duplis.is_duplicate) {
          boundary->edit_info[ni_duplis.index].original_vertex_i = BKE_pbvh_vertex_to_index(
              ss->pbvh, boundary->verts[i]);
        }
      }
      SCULPT_VERTEX_NEIGHBORS_ITER_END(ni_duplis);
    }

    current_iteration.push(boundary->verts[i]);
  }

  int propagation_steps_num = 0;
  float accum_distance = 0.0f;

  while (true) {
    /* Stop adding steps to edit info. This happens when a steps is further away from the boundary
     * than the brush radius or when the entire mesh was already processed. */
    if (accum_distance > radius || current_iteration.empty()) {
      boundary->max_propagation_steps = propagation_steps_num;
      break;
    }

<<<<<<< HEAD
    while (!BLI_gsqueue_is_empty(current_iteration)) {
      PBVHVertRef from_v;
      BLI_gsqueue_pop(current_iteration, &from_v);
      const int from_v_i = BKE_pbvh_vertex_to_index(ss->pbvh, from_v);
=======
    while (!current_iteration.empty()) {
      PBVHVertRef from_v = current_iteration.front();
      current_iteration.pop();

      int from_v_i = BKE_pbvh_vertex_to_index(ss->pbvh, from_v);
>>>>>>> 5b9dcbdb

      SculptVertexNeighborIter ni;
      SCULPT_VERTEX_DUPLICATES_AND_NEIGHBORS_ITER_BEGIN (ss, from_v, ni) {
        const bool is_visible = hide::vert_visible_get(ss, ni.vertex);
        if (!is_visible ||
            boundary->edit_info[ni.index].propagation_steps_num != BOUNDARY_STEPS_NONE)
        {
          continue;
        }

        boundary->edit_info[ni.index].original_vertex_i =
            boundary->edit_info[from_v_i].original_vertex_i;

        if (ni.is_duplicate) {
          /* Grids duplicates handling. */
          boundary->edit_info[ni.index].propagation_steps_num =
              boundary->edit_info[from_v_i].propagation_steps_num;
        }
        else {
          boundary->edit_info[ni.index].propagation_steps_num =
              boundary->edit_info[from_v_i].propagation_steps_num + 1;

          next_iteration.push(ni.vertex);

          /* When copying the data to the neighbor for the next iteration, it has to be copied to
           * all its duplicates too. This is because it is not possible to know if the updated
           * neighbor or one if its uninitialized duplicates is going to come first in order to
           * copy the data in the from_v neighbor iterator. */
          if (has_duplicates) {
            SculptVertexNeighborIter ni_duplis;
            SCULPT_VERTEX_DUPLICATES_AND_NEIGHBORS_ITER_BEGIN (ss, ni.vertex, ni_duplis) {
              if (ni_duplis.is_duplicate) {
                boundary->edit_info[ni_duplis.index].original_vertex_i =
                    boundary->edit_info[from_v_i].original_vertex_i;
                boundary->edit_info[ni_duplis.index].propagation_steps_num =
                    boundary->edit_info[from_v_i].propagation_steps_num + 1;
              }
            }
            SCULPT_VERTEX_NEIGHBORS_ITER_END(ni_duplis);
          }

          /* Check the distance using the vertex that was propagated from the initial vertex that
           * was used to initialize the boundary. */
          if (boundary->edit_info[from_v_i].original_vertex_i ==
              BKE_pbvh_vertex_to_index(ss->pbvh, initial_vertex))
          {
            boundary->pivot_vertex = ni.vertex;
            copy_v3_v3(boundary->initial_pivot_position, SCULPT_vertex_co_get(ss, ni.vertex));
            accum_distance += len_v3v3(SCULPT_vertex_co_get(ss, from_v),
                                       SCULPT_vertex_co_get(ss, ni.vertex));
          }
        }
      }
      SCULPT_VERTEX_NEIGHBORS_ITER_END(ni);
    }

    /* Copy the new vertices to the queue to be processed in the next iteration. */
    while (!next_iteration.empty()) {
      PBVHVertRef next_v = next_iteration.front();
      next_iteration.pop();
      current_iteration.push(next_v);
    }

    propagation_steps_num++;
  }
}

/* This functions assigns a falloff factor to each one of the SculptBoundaryEditInfo structs based
 * on the brush curve and its propagation steps. The falloff goes from the boundary into the mesh.
 */
static void sculpt_boundary_falloff_factor_init(
    SculptSession *ss, Sculpt * /*sd*/, SculptBoundary *boundary, Brush *brush, const float radius)
{
  const int totvert = SCULPT_vertex_count_get(ss);
  BKE_curvemapping_init(brush->curve);

  int boundary_type = brush->boundary_falloff_type;

  for (int i = 0; i < totvert; i++) {
    if (boundary->edit_info[i].propagation_steps_num != -1) {
      boundary->edit_info[i].strength_factor = BKE_brush_curve_strength(
          brush, boundary->edit_info[i].propagation_steps_num, boundary->max_propagation_steps);
    }

    if (boundary->edit_info[i].original_vertex_i ==
        BKE_pbvh_vertex_to_index(ss->pbvh, boundary->initial_vertex))
    {
      /* All vertices that are propagated from the original vertex won't be affected by the
       * boundary falloff, so there is no need to calculate anything else. */
      continue;
    }

    if (!boundary->distance) {
      /* There are falloff modes that do not require to modify the previously calculated falloff
       * based on boundary distances. */
      continue;
    }

    const float boundary_distance = boundary->distance[boundary->edit_info[i].original_vertex_i];
    float falloff_distance = 0.0f;
    float direction = 1.0f;

    switch (boundary_type) {
      case BRUSH_BOUNDARY_FALLOFF_RADIUS:
        falloff_distance = boundary_distance;
        break;
      case BRUSH_BOUNDARY_FALLOFF_LOOP: {
        const int div = (int)(boundary_distance / radius);
        const float mod = fmodf(boundary_distance, radius);
        falloff_distance = div % 2 == 0 ? mod : radius - mod;
        break;
      }
      case BRUSH_BOUNDARY_FALLOFF_LOOP_INVERT: {
        const int div = (int)(boundary_distance / radius);
        const float mod = fmodf(boundary_distance, radius);
        falloff_distance = div % 2 == 0 ? mod : radius - mod;
        /* Inverts the falloff in the intervals 1 2 5 6 9 10 ... etc. */
        if (((div - 1) & 2) == 0) {
          direction = -1.0f;
        }
        break;
      }
      case BRUSH_BOUNDARY_FALLOFF_CONSTANT:
        /* For constant falloff distances are not allocated, so this should never happen. */
        BLI_assert(false);
    }

    boundary->edit_info[i].strength_factor *= direction * BKE_brush_curve_strength(
                                                              brush, falloff_distance, radius);
  }
}

/* Main function to get SculptBoundary data both for brush deformation and viewport preview. Can
 * return nullptr if there is no boundary from the given vertex using the given radius. */
SculptBoundary *data_init(
    const Sculpt * /*sd*/, Object *object, Brush *brush, PBVHVertRef initial_vertex, float radius)
{
  if (initial_vertex.i == PBVH_REF_NONE) {
    return nullptr;
  }

  SculptSession *ss = object->sculpt;

  // XXX force update of BMVert->head.index
  if (ss->bm) {
    ss->bm->elem_index_dirty |= BM_VERT;
  }

  SCULPT_vertex_random_access_ensure(ss);
  SCULPT_boundary_info_ensure(object);

  const PBVHVertRef boundary_initial_vertex = sculpt_boundary_get_closest_boundary_vertex(
      ss, initial_vertex, radius);

  if (boundary_initial_vertex.i == BOUNDARY_VERTEX_NONE) {
    return nullptr;
  }

  /* Starting from a vertex that is the limit of a boundary is ambiguous, so return nullptr instead
   * of forcing a random active boundary from a corner. */
  if (!sculpt_boundary_is_vertex_in_editable_boundary(ss, initial_vertex)) {
    return nullptr;
  }

  SculptBoundary *boundary = (SculptBoundary *)MEM_callocN(sizeof(SculptBoundary) * TSTN,
                                                           "Boundary edit data");

  boundary->deform_target = brush->deform_target;

  const bool init_boundary_distances = brush ? brush->boundary_falloff_type !=
                                                   BRUSH_BOUNDARY_FALLOFF_CONSTANT :
                                               false;

  const float boundary_radius = brush ? radius * (1.0f + brush->boundary_offset) : radius;

  sculpt_boundary_indices_init(
      object, ss, boundary, init_boundary_distances, boundary_initial_vertex, boundary_radius);

  sculpt_boundary_edit_data_init(ss, boundary, boundary_initial_vertex, boundary_radius);

  if (ss->cache) {
    SCULPT_boundary_build_smoothco(ss, boundary);
  }

  return boundary;
}

void data_free(SculptBoundary *boundary)
{
  MEM_SAFE_FREE(boundary->verts);
  MEM_SAFE_FREE(boundary->edges);
  MEM_SAFE_FREE(boundary->distance);

  MEM_SAFE_FREE(boundary->boundary_dist);
  MEM_SAFE_FREE(boundary->boundary_tangents);
  MEM_SAFE_FREE(boundary->boundary_closest);
  MEM_SAFE_FREE(boundary->smoothco);

  MEM_SAFE_FREE(boundary->bend.pivot_positions);
  MEM_SAFE_FREE(boundary->bend.pivot_rotation_axis);
  MEM_SAFE_FREE(boundary->slide.directions);
  MEM_SAFE_FREE(boundary->circle.origin);
  MEM_SAFE_FREE(boundary->circle.radius);
  MEM_SAFE_FREE(boundary);
}

/* These functions initialize the required vectors for the desired deformation using the
 * SculptBoundaryEditInfo. They calculate the data using the vertices that have the
 * max_propagation_steps value and them this data is copied to the rest of the vertices using the
 * original vertex index. */
static void sculpt_boundary_bend_data_init(SculptSession *ss,
                                           SculptBoundary *boundary,
                                           float radius)
{
  const int totvert = SCULPT_vertex_count_get(ss);
  boundary->bend.pivot_rotation_axis = MEM_cnew_array<float[3]>(totvert, __func__);
  boundary->bend.pivot_positions = MEM_cnew_array<float[4]>(totvert, __func__);

  for (int i = 0; i < totvert; i++) {

    if (boundary->edit_info[i].propagation_steps_num != boundary->max_propagation_steps) {
      continue;
    }
  }

  for (int i = 0; i < totvert; i++) {
    PBVHVertRef vertex = BKE_pbvh_index_to_vertex(ss->pbvh, i);

    if (boundary->edit_info[i].original_vertex_i == BOUNDARY_VERTEX_NONE) {
      continue;
    }

    if (boundary->edit_info[i].propagation_steps_num != boundary->max_propagation_steps) {
      continue;
    }

    if (boundary->edit_info[i].original_vertex_i == -1) {
      continue;
    }

    const float *co1 = SCULPT_vertex_co_get(ss, vertex);

    float dir[3];
    float normal[3];
    SCULPT_vertex_normal_get(ss, vertex, normal);
    sub_v3_v3v3(
        dir,
        SCULPT_vertex_co_get(
            ss, BKE_pbvh_index_to_vertex(ss->pbvh, boundary->edit_info[i].original_vertex_i)),
        co1);

    normalize_v3(dir);

    float olddir[3];
    copy_v3_v3(olddir, dir);

    if (boundary->boundary_dist[i] != FLT_MAX) {
      zero_v3(dir);
      copy_v3_v3(dir, boundary->boundary_tangents[i]);

      if (dot_v3v3(dir, dir) < 0.00001f) {
        sub_v3_v3v3(
            dir,
            SCULPT_vertex_co_get(
                ss, BKE_pbvh_index_to_vertex(ss->pbvh, boundary->edit_info[i].original_vertex_i)),
            SCULPT_vertex_co_get(ss, vertex));
      }
    }
    else {
      // continue;
    }

    cross_v3_v3v3(
        boundary->bend.pivot_rotation_axis[boundary->edit_info[i].original_vertex_i], dir, normal);
    normalize_v3(boundary->bend.pivot_rotation_axis[boundary->edit_info[i].original_vertex_i]);

    float pos[3];

    copy_v3_v3(pos, co1);

    copy_v3_v3(boundary->bend.pivot_positions[boundary->edit_info[i].original_vertex_i], pos);
    boundary->bend.pivot_positions[boundary->edit_info[i].original_vertex_i][3] = 1.0f;
  }

  for (int i = 0; i < totvert; i++) {
    if (boundary->bend.pivot_positions[i][3] > 1.0f) {
      mul_v3_fl(boundary->bend.pivot_positions[i], 1.0f / boundary->bend.pivot_positions[i][3]);
      boundary->bend.pivot_positions[i][3] = 1.0f;
    }
  }

  // fix any remaining boundaries without pivots
  for (int vi = 0; vi < boundary->verts_num; vi++) {
    PBVHVertRef v = boundary->verts[vi];
    const float *co1 = SCULPT_vertex_co_get(ss, v);
    int i = BKE_pbvh_vertex_to_index(ss->pbvh, v);

    if (boundary->bend.pivot_positions[i][3] != 0.0f) {
      continue;
    }

    float minlen = FLT_MAX;

    // nasty inner loop here
    for (int j = 0; j < totvert; j++) {
      if (boundary->edit_info[j].propagation_steps_num != boundary->max_propagation_steps) {
        continue;
      }

      PBVHVertRef v2 = BKE_pbvh_index_to_vertex(ss->pbvh, j);
      const float *co2 = SCULPT_vertex_co_get(ss, v2);

      float len = len_v3v3(co2, co1);

      if (len < minlen) {
        minlen = len;
        copy_v3_v3(boundary->bend.pivot_positions[i], co2);
        boundary->bend.pivot_positions[i][3] = 1.0f;
      }
    }
  }

  for (int i = 0; i < totvert; i++) {
    PBVHVertRef vertex = BKE_pbvh_index_to_vertex(ss->pbvh, i);
    const float *co1 = SCULPT_vertex_co_get(ss, vertex);
    float dir[3];

    if (boundary->edit_info[i].propagation_steps_num == BOUNDARY_STEPS_NONE) {
      continue;
    }
    float pos[3], oco[3];
    copy_v3_v3(pos, boundary->bend.pivot_positions[boundary->edit_info[i].original_vertex_i]);
    copy_v3_v3(
        oco,
        SCULPT_vertex_co_get(
            ss, BKE_pbvh_index_to_vertex(ss->pbvh, boundary->edit_info[i].original_vertex_i)));

    if (boundary->boundary_dist[i] != FLT_MAX) {
      float no[3];

      SCULPT_vertex_normal_get(ss, vertex, no);

      // snap to radial plane
      cross_v3_v3v3(dir, no, boundary->boundary_tangents[i]);
      normalize_v3(dir);
      //*

      sub_v3_v3(pos, oco);
      normalize_v3(pos);
      mul_v3_fl(pos, radius);
      add_v3_v3(pos, oco);

      sub_v3_v3(pos, co1);
      madd_v3_v3fl(pos, dir, -dot_v3v3(dir, pos));
      add_v3_v3(pos, co1);

      //*/

      copy_v3_v3(boundary->bend.pivot_rotation_axis[i], dir);
    }
    else {
      zero_v3(dir);

      // printf("boundary info missing tangent\n");
      copy_v3_v3(boundary->bend.pivot_rotation_axis[i],
                 boundary->bend.pivot_rotation_axis[boundary->edit_info[i].original_vertex_i]);
    }

    copy_v3_v3(boundary->bend.pivot_positions[i], pos);
  }
}

static void sculpt_boundary_slide_data_init(SculptSession *ss, SculptBoundary *boundary)
{
  const int totvert = SCULPT_vertex_count_get(ss);
  boundary->slide.directions = static_cast<float(*)[3]>(
      MEM_calloc_arrayN(totvert, sizeof(float[3]), "slide directions"));

  for (int i = 0; i < totvert; i++) {
    PBVHVertRef vertex = BKE_pbvh_index_to_vertex(ss->pbvh, i);

    if (boundary->edit_info[i].propagation_steps_num != boundary->max_propagation_steps) {
      continue;
    }

    sub_v3_v3v3(
        boundary->slide.directions[boundary->edit_info[i].original_vertex_i],
        SCULPT_vertex_co_get(
            ss, BKE_pbvh_index_to_vertex(ss->pbvh, boundary->edit_info[i].original_vertex_i)),
        SCULPT_vertex_co_get(ss, vertex));

    normalize_v3(boundary->slide.directions[boundary->edit_info[i].original_vertex_i]);
  }

  for (int i = 0; i < totvert; i++) {
    if (boundary->edit_info[i].propagation_steps_num == BOUNDARY_STEPS_NONE) {
      continue;
    }
    copy_v3_v3(boundary->slide.directions[i],
               boundary->slide.directions[boundary->edit_info[i].original_vertex_i]);
  }
}

static void do_boundary_brush_circle_task(Object *ob, const Brush * /*brush*/, PBVHNode *node)
{
  SculptSession *ss = ob->sculpt;
  const int symmetry_pass = ss->cache->mirror_symmetry_pass;
  const SculptBoundary *boundary = ss->cache->boundaries[symmetry_pass];
  const ePaintSymmetryFlags symm = SCULPT_mesh_symmetry_xyz_get(ob);

  const float strength = ss->cache->bstrength;

  PBVHVertexIter vd;
  SculptOrigVertData orig_data;
  SCULPT_orig_vert_data_init(&orig_data, ob, node, undo::Type::Position);

  auto_mask::NodeData automask_data = auto_mask::node_begin(*ob, ss->cache->automasking, *node);

  BKE_pbvh_vertex_iter_begin (ss->pbvh, node, vd, PBVH_ITER_UNIQUE) {
    if (boundary->edit_info[vd.index].propagation_steps_num == -1) {
      continue;
    }

    SCULPT_orig_vert_data_update(&orig_data, vd.vertex);
    if (!SCULPT_check_vertex_pivot_symmetry(orig_data.co, boundary->initial_vertex_position, symm))
    {
      continue;
    }

    auto_mask::node_update(automask_data, vd);

    const int propagation_steps = boundary->edit_info[vd.index].propagation_steps_num;
    float *circle_origin = boundary->circle.origin[propagation_steps];
    float circle_disp[3];
    sub_v3_v3v3(circle_disp, circle_origin, orig_data.co);
    normalize_v3(circle_disp);
    mul_v3_fl(circle_disp, -boundary->circle.radius[propagation_steps]);
    float target_circle_co[3];
    add_v3_v3v3(target_circle_co, circle_origin, circle_disp);

    float disp[3];
    sub_v3_v3v3(disp, target_circle_co, vd.co);
    float *target_co = SCULPT_brush_deform_target_vertex_co_get(ss, boundary->deform_target, &vd);
    const float mask = 1.0f - vd.mask;
    const float automask = auto_mask::factor_get(
        ss->cache->automasking, ss, vd.vertex, &automask_data);
    madd_v3_v3v3fl(target_co,
                   vd.co,
                   disp,
                   boundary->edit_info[vd.index].strength_factor * mask * automask * strength);

    if (vd.is_mesh) {
      BKE_pbvh_vert_tag_update_normal(ss->pbvh, vd.vertex);
    }
  }
  BKE_pbvh_vertex_iter_end;
}

static void sculpt_boundary_twist_data_init(SculptSession *ss, SculptBoundary *boundary)
{
  zero_v3(boundary->twist.pivot_position);
  float(*face_verts)[3] = static_cast<float(*)[3]>(
      MEM_malloc_arrayN(boundary->verts_num, sizeof(float[3]), "face verts"));
  for (int i = 0; i < boundary->verts_num; i++) {
    add_v3_v3(boundary->twist.pivot_position, SCULPT_vertex_co_get(ss, boundary->verts[i]));
    copy_v3_v3(face_verts[i], SCULPT_vertex_co_get(ss, boundary->verts[i]));
  }
  mul_v3_fl(boundary->twist.pivot_position, 1.0f / boundary->verts_num);
  if (boundary->forms_loop) {
    normal_poly_v3(boundary->twist.rotation_axis, face_verts, boundary->verts_num);
  }
  else {
    sub_v3_v3v3(boundary->twist.rotation_axis,
                SCULPT_vertex_co_get(ss, boundary->pivot_vertex),
                SCULPT_vertex_co_get(ss, boundary->initial_vertex));
    normalize_v3(boundary->twist.rotation_axis);
  }
  MEM_freeN(face_verts);
}

static void sculpt_boundary_circle_data_init(SculptSession *ss, SculptBoundary *boundary)
{

  const int totvert = SCULPT_vertex_count_get(ss);
  const int totcircles = boundary->max_propagation_steps + 1;

  boundary->circle.radius = MEM_cnew_array<float>(totcircles, "radius");
  boundary->circle.origin = MEM_cnew_array<float[3]>(totcircles, "origin");

  int *count = MEM_cnew_array<int>(totcircles, "count");
  for (int i = 0; i < totvert; i++) {
    const int propagation_step_index = boundary->edit_info[i].propagation_steps_num;
    if (propagation_step_index == -1) {
      continue;
    }

    PBVHVertRef vertex = BKE_pbvh_index_to_vertex(ss->pbvh, i);

    add_v3_v3(boundary->circle.origin[propagation_step_index], SCULPT_vertex_co_get(ss, vertex));
    count[propagation_step_index]++;
  }

  for (int i = 0; i < totcircles; i++) {
    mul_v3_fl(boundary->circle.origin[i], 1.0f / count[i]);
  }

  for (int i = 0; i < totvert; i++) {
    const int propagation_step_index = boundary->edit_info[i].propagation_steps_num;
    if (propagation_step_index == -1) {
      continue;
    }

    PBVHVertRef vertex = BKE_pbvh_index_to_vertex(ss->pbvh, i);

    boundary->circle.radius[propagation_step_index] += len_v3v3(
        boundary->circle.origin[propagation_step_index], SCULPT_vertex_co_get(ss, vertex));
  }

  for (int i = 0; i < totcircles; i++) {
    boundary->circle.radius[i] *= 1.0f / count[i];
  }

  MEM_freeN(count);
}

static float sculpt_boundary_displacement_from_grab_delta_get(SculptSession *ss,
                                                              SculptBoundary *boundary)
{
  float plane[4];
  float pos[3];
  float normal[3];
  sub_v3_v3v3(normal, ss->cache->initial_location, boundary->initial_pivot_position);
  normalize_v3(normal);
  plane_from_point_normal_v3(plane, ss->cache->initial_location, normal);
  add_v3_v3v3(pos, ss->cache->initial_location, ss->cache->grab_delta_symmetry);
  return dist_signed_to_plane_v3(pos, plane);
}

static void do_boundary_brush_bend_task(Object *ob, const Brush * /*brush*/, PBVHNode *node)
{
  SculptSession *ss = ob->sculpt;
  const int symm_area = ss->cache->mirror_symmetry_pass;
  SculptBoundary *boundary = ss->cache->boundaries[symm_area];
  const ePaintSymmetryFlags symm = SCULPT_mesh_symmetry_xyz_get(ob);

  const float strength = ss->cache->bstrength;

  PBVHVertexIter vd;
  SculptOrigVertData orig_data;
  SCULPT_orig_vert_data_init(&orig_data, ob, node, undo::Type::Position);

  const float disp = strength * sculpt_boundary_displacement_from_grab_delta_get(ss, boundary);
  float angle_factor = disp / ss->cache->radius;
  /* Angle Snapping when inverting the brush. */
  if (ss->cache->invert) {
    angle_factor = floorf(angle_factor * 10) / 10.0f;
  }
  const float angle = angle_factor * M_PI;
  auto_mask::NodeData automask_data = auto_mask::node_begin(*ob, ss->cache->automasking, *node);

  BKE_pbvh_vertex_iter_begin (ss->pbvh, node, vd, PBVH_ITER_UNIQUE) {
    if (boundary->edit_info[vd.index].propagation_steps_num == -1) {
      continue;
    }

    auto_mask::node_update(automask_data, vd);
    SCULPT_orig_vert_data_update(&orig_data, vd.vertex);
    if (!SCULPT_check_vertex_pivot_symmetry(orig_data.co, boundary->initial_vertex_position, symm))
    {
      continue;
    }

    const float mask = 1.0f - vd.mask;
    const float automask = auto_mask::factor_get(
        ss->cache->automasking, ss, vd.vertex, &automask_data);
    float t_orig_co[3];
    float *target_co = SCULPT_brush_deform_target_vertex_co_get(ss, boundary->deform_target, &vd);

    sub_v3_v3v3(t_orig_co, orig_data.co, boundary->bend.pivot_positions[vd.index]);
    rotate_v3_v3v3fl(target_co,
                     t_orig_co,
                     boundary->bend.pivot_rotation_axis[vd.index],
                     angle * boundary->edit_info[vd.index].strength_factor * mask * automask);
    add_v3_v3(target_co, boundary->bend.pivot_positions[vd.index]);
  }
  BKE_pbvh_vertex_iter_end;
}

static void do_boundary_brush_slide_task(Object *ob, const Brush * /*brush*/, PBVHNode *node)
{
  SculptSession *ss = ob->sculpt;
  const int symm_area = ss->cache->mirror_symmetry_pass;
  SculptBoundary *boundary = ss->cache->boundaries[symm_area];
  const ePaintSymmetryFlags symm = SCULPT_mesh_symmetry_xyz_get(ob);

  const float strength = ss->cache->bstrength;

  PBVHVertexIter vd;
  SculptOrigVertData orig_data;
  SCULPT_orig_vert_data_init(&orig_data, ob, node, undo::Type::Position);

  const float disp = sculpt_boundary_displacement_from_grab_delta_get(ss, boundary);
  auto_mask::NodeData automask_data = auto_mask::node_begin(*ob, ss->cache->automasking, *node);

  BKE_pbvh_vertex_iter_begin (ss->pbvh, node, vd, PBVH_ITER_UNIQUE) {
    if (boundary->edit_info[vd.index].propagation_steps_num == -1) {
      continue;
    }

    auto_mask::node_update(automask_data, vd);
    SCULPT_orig_vert_data_update(&orig_data, vd.vertex);
    if (!SCULPT_check_vertex_pivot_symmetry(orig_data.co, boundary->initial_vertex_position, symm))
    {
      continue;
    }

    const float mask = 1.0f - vd.mask;
    const float automask = auto_mask::factor_get(
        ss->cache->automasking, ss, vd.vertex, &automask_data);
    float *target_co = SCULPT_brush_deform_target_vertex_co_get(ss, boundary->deform_target, &vd);
    madd_v3_v3v3fl(target_co,
                   orig_data.co,
                   boundary->slide.directions[vd.index],
                   boundary->edit_info[vd.index].strength_factor * disp * mask * automask *
                       strength);
  }
  BKE_pbvh_vertex_iter_end;
}

static void do_boundary_brush_inflate_task(Object *ob, const Brush * /*brush*/, PBVHNode *node)
{
  SculptSession *ss = ob->sculpt;
  const int symm_area = ss->cache->mirror_symmetry_pass;
  SculptBoundary *boundary = ss->cache->boundaries[symm_area];
  const ePaintSymmetryFlags symm = SCULPT_mesh_symmetry_xyz_get(ob);

  const float strength = ss->cache->bstrength;

  PBVHVertexIter vd;
  SculptOrigVertData orig_data;
  SCULPT_orig_vert_data_init(&orig_data, ob, node, undo::Type::Position);
  auto_mask::NodeData automask_data = auto_mask::node_begin(*ob, ss->cache->automasking, *node);

  const float disp = sculpt_boundary_displacement_from_grab_delta_get(ss, boundary);

  BKE_pbvh_vertex_iter_begin (ss->pbvh, node, vd, PBVH_ITER_UNIQUE) {
    if (boundary->edit_info[vd.index].propagation_steps_num == -1) {
      continue;
    }

    auto_mask::node_update(automask_data, vd);
    SCULPT_orig_vert_data_update(&orig_data, vd.vertex);
    if (!SCULPT_check_vertex_pivot_symmetry(orig_data.co, boundary->initial_vertex_position, symm))
    {
      continue;
    }

    const float mask = 1.0f - vd.mask;
    const float automask = auto_mask::factor_get(
        ss->cache->automasking, ss, vd.vertex, &automask_data);
    float normal[3];
    copy_v3_v3(normal, orig_data.no);

    float *target_co = SCULPT_brush_deform_target_vertex_co_get(ss, boundary->deform_target, &vd);
    madd_v3_v3v3fl(target_co,
                   orig_data.co,
                   orig_data.no,
                   boundary->edit_info[vd.index].strength_factor * disp * mask * automask *
                       strength);
  }
  BKE_pbvh_vertex_iter_end;
}

static void do_boundary_brush_grab_task(Object *ob, const Brush * /*brush*/, PBVHNode *node)
{
  SculptSession *ss = ob->sculpt;
  const int symm_area = ss->cache->mirror_symmetry_pass;
  SculptBoundary *boundary = ss->cache->boundaries[symm_area];
  const ePaintSymmetryFlags symm = SCULPT_mesh_symmetry_xyz_get(ob);

  const float strength = ss->cache->bstrength;

  PBVHVertexIter vd;
  SculptOrigVertData orig_data;
  SCULPT_orig_vert_data_init(&orig_data, ob, node, undo::Type::Position);
  auto_mask::NodeData automask_data = auto_mask::node_begin(*ob, ss->cache->automasking, *node);

  BKE_pbvh_vertex_iter_begin (ss->pbvh, node, vd, PBVH_ITER_UNIQUE) {
    if (boundary->edit_info[vd.index].propagation_steps_num == -1) {
      continue;
    }

    auto_mask::node_update(automask_data, vd);
    SCULPT_orig_vert_data_update(&orig_data, vd.vertex);
    if (!SCULPT_check_vertex_pivot_symmetry(orig_data.co, boundary->initial_vertex_position, symm))
    {
      continue;
    }

    const float mask = 1.0f - vd.mask;
    const float automask = auto_mask::factor_get(
        ss->cache->automasking, ss, vd.vertex, &automask_data);
    float *target_co = SCULPT_brush_deform_target_vertex_co_get(ss, boundary->deform_target, &vd);
    madd_v3_v3v3fl(target_co,
                   orig_data.co,
                   ss->cache->grab_delta_symmetry,
                   boundary->edit_info[vd.index].strength_factor * mask * automask * strength);
  }
  BKE_pbvh_vertex_iter_end;
}

static void do_boundary_brush_twist_task(Object *ob, const Brush * /*brush*/, PBVHNode *node)
{
  SculptSession *ss = ob->sculpt;
  const int symm_area = ss->cache->mirror_symmetry_pass;
  SculptBoundary *boundary = ss->cache->boundaries[symm_area];
  const ePaintSymmetryFlags symm = SCULPT_mesh_symmetry_xyz_get(ob);

  const float strength = ss->cache->bstrength;

  PBVHVertexIter vd;
  SculptOrigVertData orig_data;
  SCULPT_orig_vert_data_init(&orig_data, ob, node, undo::Type::Position);
  auto_mask::NodeData automask_data = auto_mask::node_begin(*ob, ss->cache->automasking, *node);

  const float disp = strength * sculpt_boundary_displacement_from_grab_delta_get(ss, boundary);
  float angle_factor = disp / ss->cache->radius;
  /* Angle Snapping when inverting the brush. */
  if (ss->cache->invert) {
    angle_factor = floorf(angle_factor * 10) / 10.0f;
  }
  const float angle = angle_factor * M_PI;

  BKE_pbvh_vertex_iter_begin (ss->pbvh, node, vd, PBVH_ITER_UNIQUE) {
    if (boundary->edit_info[vd.index].propagation_steps_num == -1) {
      continue;
    }

    auto_mask::node_update(automask_data, vd);
    SCULPT_orig_vert_data_update(&orig_data, vd.vertex);
    if (!SCULPT_check_vertex_pivot_symmetry(orig_data.co, boundary->initial_vertex_position, symm))
    {
      continue;
    }

    const float mask = 1.0f - vd.mask;
    const float automask = auto_mask::factor_get(
        ss->cache->automasking, ss, vd.vertex, &automask_data);
    float t_orig_co[3];
    float *target_co = SCULPT_brush_deform_target_vertex_co_get(ss, boundary->deform_target, &vd);
    sub_v3_v3v3(t_orig_co, orig_data.co, boundary->twist.pivot_position);
    rotate_v3_v3v3fl(target_co,
                     t_orig_co,
                     boundary->twist.rotation_axis,
                     angle * mask * automask * boundary->edit_info[vd.index].strength_factor);
    add_v3_v3(target_co, boundary->twist.pivot_position);
  }
  BKE_pbvh_vertex_iter_end;
}

static void do_boundary_brush_smooth_task(Object *ob, const Brush * /*brush*/, PBVHNode *node)
{
  SculptSession *ss = ob->sculpt;
  const int symmetry_pass = ss->cache->mirror_symmetry_pass;
  const SculptBoundary *boundary = ss->cache->boundaries[symmetry_pass];
  const ePaintSymmetryFlags symm = SCULPT_mesh_symmetry_xyz_get(ob);

  const float strength = ss->cache->bstrength;

  PBVHVertexIter vd;
  SculptOrigVertData orig_data;
  SCULPT_orig_vert_data_init(&orig_data, ob, node, undo::Type::Position);

  BKE_pbvh_vertex_iter_begin (ss->pbvh, node, vd, PBVH_ITER_UNIQUE) {
    if (boundary->edit_info[vd.index].propagation_steps_num == -1) {
      continue;
    }

    SCULPT_orig_vert_data_update(&orig_data, vd.vertex);
    if (!SCULPT_check_vertex_pivot_symmetry(orig_data.co, boundary->initial_vertex_position, symm))
    {
      continue;
    }

    float coord_accum[3] = {0.0f, 0.0f, 0.0f};
    int total_neighbors = 0;
    const int current_propagation_steps = boundary->edit_info[vd.index].propagation_steps_num;
    SculptVertexNeighborIter ni;
    SCULPT_VERTEX_NEIGHBORS_ITER_BEGIN (ss, vd.vertex, ni) {
      if (current_propagation_steps == boundary->edit_info[ni.index].propagation_steps_num) {
        add_v3_v3(coord_accum, SCULPT_vertex_co_get(ss, ni.vertex));
        total_neighbors++;
      }
    }
    SCULPT_VERTEX_NEIGHBORS_ITER_END(ni);

    if (total_neighbors == 0) {
      continue;
    }
    float disp[3];
    float avg[3];
    const float mask = 1.0f - vd.mask;
    mul_v3_v3fl(avg, coord_accum, 1.0f / total_neighbors);
    sub_v3_v3v3(disp, avg, vd.co);
    float *target_co = SCULPT_brush_deform_target_vertex_co_get(ss, boundary->deform_target, &vd);
    madd_v3_v3v3fl(
        target_co, vd.co, disp, boundary->edit_info[vd.index].strength_factor * mask * strength);
  }
  BKE_pbvh_vertex_iter_end;
}

static void SCULPT_boundary_autosmooth(SculptSession *ss, SculptBoundary *boundary)
{
  const int max_iterations = 4;
  const float fract = 1.0f / max_iterations;
  float bstrength = ss->cache->brush->autosmooth_factor;

  CLAMP(bstrength, 0.0f, 1.0f);

  const int count = (int)(bstrength * max_iterations);
  const float last = max_iterations * (bstrength - count * fract);

  const float boundary_radius = ss->cache->radius * (1.0f + ss->cache->brush->boundary_offset) *
                                ss->cache->brush->autosmooth_radius_factor;

  BKE_curvemapping_init(ss->cache->brush->curve);

  Vector<PBVHNode *> nodes = blender::bke::pbvh::search_gather(ss->pbvh, {});

  float projection = ss->cache->brush->autosmooth_projection;
  float hard_corner_pin = BKE_brush_hard_corner_pin_get(ss->scene, ss->cache->brush);

  for (int iteration = 0; iteration <= count; iteration++) {
    for (int i = 0; i < nodes.size(); i++) {
      const float strength = (iteration != count) ? 1.0f : last;

      PBVHNode *node = nodes[i];
      PBVHVertexIter vd;

      BKE_pbvh_vertex_iter_begin (ss->pbvh, node, vd, PBVH_ITER_UNIQUE) {
        if (boundary->boundary_dist[vd.index] == FLT_MAX) {
          continue;
        }

        if (boundary->edit_info[vd.index].propagation_steps_num == BOUNDARY_STEPS_NONE) {
          continue;
        }

        float fac = boundary->boundary_dist[vd.index] / boundary_radius;

        if (fac > 1.0f) {
          continue;
        }

        fac = BKE_brush_curve_strength(ss->cache->brush, fac, 1.0f);

        float sco[3];

        smooth::neighbor_coords_average_interior(
            ss, sco, vd.vertex, projection, hard_corner_pin, true);

        float *co = SCULPT_brush_deform_target_vertex_co_get(ss, boundary->deform_target, &vd);

        interp_v3_v3v3(co, co, sco, strength * fac);
        BKE_pbvh_node_mark_update(node);
      }
      BKE_pbvh_vertex_iter_end;
    }
  }
}

static void SCULPT_boundary_build_smoothco(SculptSession *ss, SculptBoundary *boundary)
{
  const int totvert = SCULPT_vertex_count_get(ss);

  boundary->smoothco = MEM_cnew_array<float[3]>(totvert, "boundary->smoothco");

  float projection = ss->cache->brush->autosmooth_projection;
  float hard_corner_pin = BKE_brush_hard_corner_pin_get(ss->scene, ss->cache->brush);

  Vector<PBVHNode *> nodes = blender::bke::pbvh::search_gather(ss->pbvh, {});

  for (int iteration = 0; iteration < 3; iteration++) {
    for (int i = 0; i < nodes.size(); i++) {
      PBVHNode *node = nodes[i];
      PBVHVertexIter vd;

      BKE_pbvh_vertex_iter_begin (ss->pbvh, node, vd, PBVH_ITER_UNIQUE) {
        if (boundary->boundary_dist[vd.index] == FLT_MAX) {
          continue;
        }

        float sco[3];

        smooth::neighbor_coords_average_interior(
            ss, sco, vd.vertex, projection, hard_corner_pin, true);

        float *co = SCULPT_brush_deform_target_vertex_co_get(ss, boundary->deform_target, &vd);

        interp_v3_v3v3(sco, sco, co, 0.25);
        BKE_pbvh_node_mark_update(node);

        copy_v3_v3(boundary->smoothco[vd.index], sco);
      }
      BKE_pbvh_vertex_iter_end;
    }
  }
}

/* Main Brush Function. */
void do_boundary_brush(Sculpt *sd, Object *ob, Span<PBVHNode *> nodes)
{
  SculptSession *ss = ob->sculpt;
  Brush *brush = BKE_paint_brush(&sd->paint);

  const float radius = ss->cache->radius;
  const float boundary_radius = brush ? radius * brush->boundary_offset : radius;

  const ePaintSymmetryFlags symm_area = ss->cache->mirror_symmetry_pass;
  if (SCULPT_stroke_is_first_brush_step_of_symmetry_pass(ss->cache)) {

    PBVHVertRef initial_vertex;

    if (ss->cache->mirror_symmetry_pass == 0) {
      initial_vertex = SCULPT_active_vertex_get(ss);
    }
    else {
      float location[3];
      flip_v3_v3(location, SCULPT_active_vertex_co_get(ss), symm_area);
      initial_vertex = SCULPT_nearest_vertex_get(
          sd, ob, location, ss->cache->radius_squared, false);
    }

    ss->cache->boundaries[symm_area] = data_init(
        sd, ob, brush, initial_vertex, ss->cache->initial_radius);

    if (ss->cache->boundaries[symm_area]) {
      switch (brush->boundary_deform_type) {
        case BRUSH_BOUNDARY_DEFORM_BEND:
          sculpt_boundary_bend_data_init(ss, ss->cache->boundaries[symm_area], boundary_radius);
          break;
        case BRUSH_BOUNDARY_DEFORM_EXPAND:
          sculpt_boundary_slide_data_init(ss, ss->cache->boundaries[symm_area]);
          break;
        case BRUSH_BOUNDARY_DEFORM_TWIST:
          sculpt_boundary_twist_data_init(ss, ss->cache->boundaries[symm_area]);
          break;
        case BRUSH_BOUNDARY_DEFORM_CIRCLE:
          sculpt_boundary_circle_data_init(ss, ss->cache->boundaries[symm_area]);
          break;
        case BRUSH_BOUNDARY_DEFORM_INFLATE:
        case BRUSH_BOUNDARY_DEFORM_GRAB:
          /* Do nothing. These deform modes don't need any extra data to be precomputed. */
          break;
      }

      sculpt_boundary_falloff_factor_init(
          ss, sd, ss->cache->boundaries[symm_area], brush, ss->cache->initial_radius);
    }

    if (ss->bm && ss->cache->boundaries[symm_area] &&
        ss->cache->boundaries[symm_area]->boundary_dist) {
      Vector<PBVHNode *> nodes2 = blender::bke::pbvh::search_gather(ss->pbvh, {});

      for (int i = 0; i < nodes2.size(); i++) {
        PBVHNode *node = nodes2[i];
        PBVHVertexIter vd;

        bool ok = false;

        BKE_pbvh_vertex_iter_begin (ss->pbvh, node, vd, PBVH_ITER_UNIQUE) {
          if (ss->cache->boundaries[symm_area]->boundary_dist[vd.index] != FLT_MAX) {
            ok = true;
            break;
          }
        }
        BKE_pbvh_vertex_iter_end;

        if (ok) {
          undo::ensure_dyntopo_node_undo(ob, node, undo::Type::Position);
        }
      }
    }
  }

  /* No active boundary under the cursor. */
  if (!ss->cache->boundaries[symm_area]) {
    return;
  }

  switch (brush->boundary_deform_type) {
    case BRUSH_BOUNDARY_DEFORM_BEND:
      threading::parallel_for(nodes.index_range(), 1, [&](const IndexRange range) {
        for (const int i : range) {
          do_boundary_brush_bend_task(ob, brush, nodes[i]);
        }
      });
      break;
    case BRUSH_BOUNDARY_DEFORM_EXPAND:
      threading::parallel_for(nodes.index_range(), 1, [&](const IndexRange range) {
        for (const int i : range) {
          do_boundary_brush_slide_task(ob, brush, nodes[i]);
        }
      });
      break;
    case BRUSH_BOUNDARY_DEFORM_INFLATE:
      threading::parallel_for(nodes.index_range(), 1, [&](const IndexRange range) {
        for (const int i : range) {
          do_boundary_brush_inflate_task(ob, brush, nodes[i]);
        }
      });
      break;
    case BRUSH_BOUNDARY_DEFORM_GRAB:
      threading::parallel_for(nodes.index_range(), 1, [&](const IndexRange range) {
        for (const int i : range) {
          do_boundary_brush_grab_task(ob, brush, nodes[i]);
        }
      });
      break;
    case BRUSH_BOUNDARY_DEFORM_TWIST:
      threading::parallel_for(nodes.index_range(), 1, [&](const IndexRange range) {
        for (const int i : range) {
          do_boundary_brush_twist_task(ob, brush, nodes[i]);
        }
      });
      break;
    case BRUSH_BOUNDARY_DEFORM_SMOOTH:
      threading::parallel_for(nodes.index_range(), 1, [&](const IndexRange range) {
        for (const int i : range) {
          do_boundary_brush_smooth_task(ob, brush, nodes[i]);
        }
      });
      break;
    case BRUSH_BOUNDARY_DEFORM_CIRCLE:
      threading::parallel_for(nodes.index_range(), 1, [&](const IndexRange range) {
        for (const int i : range) {
          do_boundary_brush_circle_task(ob, brush, nodes[i]);
        }
      });
      break;
  }

  if (brush->autosmooth_factor > 0.0f) {
    bke::pbvh::update_normals(*ss->pbvh, ss->subdiv_ccg);

    SCULPT_boundary_autosmooth(ss, ss->cache->boundaries[symm_area]);
  }
}

void edges_preview_draw(const uint gpuattr,
                        SculptSession *ss,
                        const float outline_col[3],
                        const float outline_alpha)
{
  if (!ss->boundary_preview) {
    return;
  }
  immUniformColor3fvAlpha(outline_col, outline_alpha);
  GPU_line_width(2.0f);
  immBegin(GPU_PRIM_LINES, ss->boundary_preview->edges_num * 2);
  for (int i = 0; i < ss->boundary_preview->edges_num; i++) {
    immVertex3fv(gpuattr, SCULPT_vertex_co_get(ss, ss->boundary_preview->edges[i].v1));
    immVertex3fv(gpuattr, SCULPT_vertex_co_get(ss, ss->boundary_preview->edges[i].v2));
  }
  immEnd();
}

void pivot_line_preview_draw(const uint gpuattr, SculptSession *ss)
{
  if (!ss->boundary_preview) {
    return;
  }
  immUniformColor4f(1.0f, 1.0f, 1.0f, 0.8f);
  GPU_line_width(2.0f);
  immBegin(GPU_PRIM_LINES, 2);
  immVertex3fv(gpuattr, SCULPT_vertex_co_get(ss, ss->boundary_preview->pivot_vertex));
  immVertex3fv(gpuattr, SCULPT_vertex_co_get(ss, ss->boundary_preview->initial_vertex));
  immEnd();
}

}  // namespace blender::ed::sculpt_paint::boundary<|MERGE_RESOLUTION|>--- conflicted
+++ resolved
@@ -554,18 +554,11 @@
       break;
     }
 
-<<<<<<< HEAD
-    while (!BLI_gsqueue_is_empty(current_iteration)) {
-      PBVHVertRef from_v;
-      BLI_gsqueue_pop(current_iteration, &from_v);
-      const int from_v_i = BKE_pbvh_vertex_to_index(ss->pbvh, from_v);
-=======
     while (!current_iteration.empty()) {
       PBVHVertRef from_v = current_iteration.front();
       current_iteration.pop();
 
       int from_v_i = BKE_pbvh_vertex_to_index(ss->pbvh, from_v);
->>>>>>> 5b9dcbdb
 
       SculptVertexNeighborIter ni;
       SCULPT_VERTEX_DUPLICATES_AND_NEIGHBORS_ITER_BEGIN (ss, from_v, ni) {
@@ -1017,9 +1010,6 @@
                    disp,
                    boundary->edit_info[vd.index].strength_factor * mask * automask * strength);
 
-    if (vd.is_mesh) {
-      BKE_pbvh_vert_tag_update_normal(ss->pbvh, vd.vertex);
-    }
   }
   BKE_pbvh_vertex_iter_end;
 }
