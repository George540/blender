--- conflicted
+++ resolved
@@ -1184,11 +1184,7 @@
   BKE_sculpt_toolsettings_data_ensure(scene);
 
   BLI_assert(ob->sculpt == nullptr);
-<<<<<<< HEAD
   BKE_object_sculpt_data_create(ob);
-=======
-  ob->sculpt = MEM_new<SculptSession>(__func__);
->>>>>>> 30a25a42
   ob->sculpt->mode_type = object_mode;
   BKE_sculpt_update_object_for_edit(depsgraph, ob, true, false, true);
 
