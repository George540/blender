--- conflicted
+++ resolved
@@ -686,7 +686,6 @@
   return modified;
 }
 
-<<<<<<< HEAD
 typedef struct BmeshUndoData {
   Object *ob;
   PBVH *pbvh;
@@ -971,8 +970,6 @@
   }
 }
 
-=======
->>>>>>> 8e843920
 static void sculpt_undo_bmesh_restore_generic(SculptUndoNode *unode, Object *ob, SculptSession *ss)
 {
   BmeshUndoData data = {};
@@ -1018,7 +1015,6 @@
     BKE_pbvh_bmesh_check_nodes(ss->pbvh);
 
     Vector<PBVHNode *> nodes = blender::bke::pbvh::search_gather(ss->pbvh, {});
-<<<<<<< HEAD
 
     if (data.regen_all_unique_verts) {
       for (PBVHNode *node : nodes) {
@@ -1031,10 +1027,6 @@
 
     if (data.balance_pbvh) {
       blender::bke::dyntopo::after_stroke(ss->pbvh, true);
-=======
-    for (PBVHNode *node : nodes) {
-      BKE_pbvh_node_mark_redraw(node);
->>>>>>> 8e843920
     }
   }
   else {
