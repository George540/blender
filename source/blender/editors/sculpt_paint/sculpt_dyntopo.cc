--- conflicted
+++ resolved
@@ -29,22 +29,14 @@
 #include "DNA_meshdata_types.h"
 #include "DNA_modifier_types.h"
 
-<<<<<<< HEAD
 #include "BKE_brush.hh"
 #include "BKE_colortools.h"
-#include "BKE_context.h"
+#include "BKE_context.hh"
 #include "BKE_global.h"
 #include "BKE_main.h"
 #include "BKE_mesh.hh"
 #include "BKE_mesh_mapping.hh"
-#include "BKE_modifier.h"
-=======
-#include "BKE_context.hh"
-#include "BKE_global.h"
-#include "BKE_main.h"
-#include "BKE_mesh.hh"
 #include "BKE_modifier.hh"
->>>>>>> f97580f6
 #include "BKE_object.hh"
 #include "BKE_paint.hh"
 #include "BKE_particle.h"
@@ -165,13 +157,9 @@
     tag_update = true;
   }
 
-<<<<<<< HEAD
 #ifndef DYNTOPO_DYNAMIC_TESS
   SCULPT_dynamic_topology_triangulate(ss, ss->bm);
 #endif
-=======
-  BM_data_layer_add_named(ss->bm, &ss->bm->vdata, CD_PROP_FLOAT, ".sculpt_mask");
->>>>>>> f97580f6
 
   if (ss->pbvh) {
     BKE_sculptsession_update_attr_refs(ob);
@@ -220,8 +208,8 @@
     SCULPT_ensure_persistent_layers(ss, ob);
   }
 
-  if (!CustomData_has_layer(&ss->bm->vdata, CD_PAINT_MASK)) {
-    BM_data_layer_add(ss->bm, &ss->bm->vdata, CD_PAINT_MASK);
+  if (!CustomData_has_layer_named(&ss->bm->vdata, CD_PROP_FLOAT, ".sculpt_mask")) {
+    BM_data_layer_add_named(ss->bm, &ss->bm->vdata, CD_PROP_FLOAT, ".sculpt_mask");
     BKE_sculptsession_update_attr_refs(ob);
   }
 }
@@ -465,26 +453,6 @@
   return OPERATOR_INTERFACE;
 }
 
-<<<<<<< HEAD
-=======
-static bool dyntopo_supports_layer(const CustomDataLayer &layer)
-{
-  if (CD_TYPE_AS_MASK(layer.type) & CD_MASK_PROP_ALL) {
-    /* Some data is stored as generic attributes on #Mesh but in flags or fields on #BMesh. */
-    return BM_attribute_stored_in_bmesh_builtin(layer.name);
-  }
-  /* Some layers just encode #Mesh topology or are handled as special cases for dyntopo. */
-  return ELEM(layer.type, CD_ORIGINDEX);
-}
-
-static bool dyntopo_supports_customdata_layers(const blender::Span<CustomDataLayer> layers)
-{
-  return std::all_of(layers.begin(), layers.end(), [&](const CustomDataLayer &layer) {
-    return dyntopo_supports_layer(layer);
-  });
-}
-
->>>>>>> f97580f6
 enum eDynTopoWarnFlag SCULPT_dynamic_topology_check(Scene *scene, Object *ob)
 {
   SculptSession *ss = ob->sculpt;
@@ -494,22 +462,6 @@
   BLI_assert(ss->bm == nullptr);
   UNUSED_VARS_NDEBUG(ss);
 
-<<<<<<< HEAD
-=======
-  if (!dyntopo_supports_customdata_layers({me->vert_data.layers, me->vert_data.totlayer})) {
-    flag |= DYNTOPO_WARN_VDATA;
-  }
-  if (!dyntopo_supports_customdata_layers({me->edge_data.layers, me->edge_data.totlayer})) {
-    flag |= DYNTOPO_WARN_EDATA;
-  }
-  if (!dyntopo_supports_customdata_layers({me->face_data.layers, me->face_data.totlayer})) {
-    flag |= DYNTOPO_WARN_LDATA;
-  }
-  if (!dyntopo_supports_customdata_layers({me->loop_data.layers, me->loop_data.totlayer})) {
-    flag |= DYNTOPO_WARN_LDATA;
-  }
-
->>>>>>> f97580f6
   {
     VirtualModifierData virtual_modifier_data;
     ModifierData *md = BKE_modifiers_get_virtual_modifierlist(ob, &virtual_modifier_data);
@@ -521,15 +473,11 @@
         continue;
       }
 
-<<<<<<< HEAD
       if (md->type == eModifierType_Multires) {
         flag |= DYNTOPO_ERROR_MULTIRES;
       }
 
-      if (mti->type == eModifierTypeType_Constructive) {
-=======
       if (mti->type == ModifierTypeType::Constructive) {
->>>>>>> f97580f6
         flag |= DYNTOPO_WARN_MODIFIER;
         break;
       }
