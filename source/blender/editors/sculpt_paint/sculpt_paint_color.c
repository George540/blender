--- conflicted
+++ resolved
@@ -122,18 +122,11 @@
       ss, &test, data->brush->falloff_shape);
   const int thread_id = BLI_task_parallel_thread_id(tls);
 
-<<<<<<< HEAD
-  float brush_color[4];
-  copy_v4_v4(brush_color, data->brush_color);
-
-  IMB_colormanagement_srgb_to_scene_linear_v3(brush_color);
-=======
   float brush_color[4] = {0.0f, 0.0f, 0.0f, 1.0f};
   copy_v3_v3(brush_color,
              ss->cache->invert ? BKE_brush_secondary_color_get(ss->scene, brush) :
                                  BKE_brush_color_get(ss->scene, brush));
   IMB_colormanagement_srgb_to_scene_linear_v3(brush_color, brush_color);
->>>>>>> 1a516bb7
 
   if (hue_offset != 0.5f) {
     hue_offset = (hue_offset * 2.0 - 1.0) * 0.5f;
