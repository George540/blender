--- conflicted
+++ resolved
@@ -626,9 +626,7 @@
  * boundary to a falloff value of 0. Then, it propagates that falloff to the rest of the mesh so it
  * stays parallel to the boundary, increasing the falloff value by 1 on each step.
  */
-static float *sculpt_expand_boundary_topology_falloff_create(Sculpt *sd,
-                                                             Object *ob,
-                                                             const PBVHVertRef v)
+static float *sculpt_expand_boundary_topology_falloff_create(Object *ob, const PBVHVertRef v)
 {
   SculptSession *ss = ob->sculpt;
   const int totvert = SCULPT_vertex_count_get(ss);
@@ -646,7 +644,7 @@
     const PBVHVertRef symm_vertex = sculpt_expand_get_vertex_index_for_symmetry_pass(
         ob, symm_it, v);
 
-    SculptBoundary *boundary = boundary::data_init(sd, ob, nullptr, symm_vertex, FLT_MAX);
+    SculptBoundary *boundary = boundary::data_init(ob, nullptr, symm_vertex, FLT_MAX);
     if (!boundary) {
       continue;
     }
@@ -1103,7 +1101,7 @@
 
   switch (falloff_type) {
     case SCULPT_EXPAND_FALLOFF_GEODESIC:
-      expand_cache->vert_falloff = sculpt_expand_geodesic_falloff_create(sd, ob, v);
+      expand_cache->vert_falloff = sculpt_expand_geodesic_falloff_create(ob, v);
       /*
       expand_cache->vert_falloff = has_topology_info ?
                                        sculpt_expand_geodesic_falloff_create(ob, v) :
@@ -1129,7 +1127,7 @@
       expand_cache->vert_falloff = sculpt_expand_spherical_falloff_create(ob, v);
       break;
     case SCULPT_EXPAND_FALLOFF_BOUNDARY_TOPOLOGY:
-      expand_cache->vert_falloff = sculpt_expand_boundary_topology_falloff_create(sd, ob, v);
+      expand_cache->vert_falloff = sculpt_expand_boundary_topology_falloff_create(ob, v);
       break;
     case SCULPT_EXPAND_FALLOFF_BOUNDARY_FACE_SET:
       sculpt_expand_initialize_from_face_set_boundary(
@@ -2325,17 +2323,15 @@
   SculptSession *ss = ob->sculpt;
   Mesh *mesh = static_cast<Mesh *>(ob->data);
 
-<<<<<<< HEAD
   SCULPT_vertex_random_access_ensure(ss);
   SCULPT_face_random_access_ensure(ss);
-=======
+
   const View3D *v3d = CTX_wm_view3d(C);
   const Base *base = CTX_data_active_base(C);
   if (!BKE_base_is_visible(v3d, base)) {
     return OPERATOR_CANCELLED;
   }
 
->>>>>>> 203f5f9f
   SCULPT_stroke_id_next(ob);
 
   /* Create and configure the Expand Cache. */
