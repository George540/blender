--- conflicted
+++ resolved
@@ -1753,16 +1753,10 @@
                               Sculpt *sd,
                               int undo_type,
                               const int mval[2],
-<<<<<<< HEAD
-                              float area_normal_radius);
-void SCULPT_filter_cache_free(SculptSession *ss, struct Object *ob);
-void SCULPT_mesh_filter_properties(struct wmOperatorType *ot);
-=======
                               float area_normal_radius,
                               float start_strength);
-void SCULPT_filter_cache_free(SculptSession *ss);
+void SCULPT_filter_cache_free(SculptSession *ss, Object *ob);
 void SCULPT_mesh_filter_properties(wmOperatorType *ot);
->>>>>>> 9808d6ab
 
 void SCULPT_mask_filter_smooth_apply(
     Sculpt *sd, Object *ob, PBVHNode **nodes, int totnode, int smooth_iterations);
