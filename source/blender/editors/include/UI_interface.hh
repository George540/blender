/* SPDX-License-Identifier: GPL-2.0-or-later */

/** \file
 * \ingroup editorui
 */

#pragma once

#include <functional>
#include <memory>

#include "BLI_function_ref.hh"
#include "BLI_string_ref.hh"
#include "BLI_vector.hh"

#include "UI_resources.h"

namespace blender::nodes::geo_eval_log {
struct GeometryAttributeInfo;
}

struct ARegion;
struct bContext;
struct PointerRNA;
struct StructRNA;
struct uiBlock;
<<<<<<< HEAD
struct uiBut;
=======
>>>>>>> 791f35e2
struct uiLayout;
struct uiList;
struct uiSearchItems;
struct uiViewHandle;
struct uiViewItemHandle;
struct wmDrag;

namespace blender::ui {

class AbstractGridView;
class AbstractTreeView;

/**
 * An item in a breadcrumb-like context. Currently this struct is very simple, but more
 * could be added to it in the future, to support interactivity or tooltips, for example.
 */
struct ContextPathItem {
  /* Text to display in the UI. */
  std::string name;
  /* #BIFIconID */
  int icon;
  int icon_indicator_number;
};

void context_path_add_generic(Vector<ContextPathItem> &path,
                              StructRNA &rna_type,
                              void *ptr,
                              const BIFIconID icon_override = ICON_NONE);

void template_breadcrumbs(uiLayout &layout, Span<ContextPathItem> context_path);

void attribute_search_add_items(StringRefNull str,
                                bool can_create_attribute,
                                Span<const nodes::geo_eval_log::GeometryAttributeInfo *> infos,
                                uiSearchItems *items,
                                bool is_first);

/**
 * This provides a common interface for UI elements that want to support dragging & dropping
 * entities into/onto them. With it, the element can determine if the dragged entity can be dropped
 * onto itself, provide feedback while dragging and run custom code for the dropping.
 *
 * Note that this is just an interface. A #wmDropBox is needed to request instances of it from a UI
 * element and call its functions. For example the drop box using "UI_OT_view_drop" implements
 * dropping for views and view items via this interface. To support other kinds of UI elements,
 * similar drop boxes would be necessary.
 */
class DropTargetInterface {
 public:
  DropTargetInterface() = default;
  virtual ~DropTargetInterface() = default;

  /**
   * Check if the data dragged with \a drag can be dropped on the element this drop target is for.
   * \param r_disabled_hint: Return a static string to display to the user, explaining why dropping
   *                         isn't possible on this UI element. Shouldn't be done too aggressively,
   *                         e.g. don't set this if the drag-type can't be dropped here; only if it
   *                         can but there's another reason it can't be dropped. Can assume this is
   *                         a non-null pointer.
   */
  virtual bool can_drop(const wmDrag &drag, const char **r_disabled_hint) const = 0;
  /**
   * Custom text to display when dragging over the element using this drop target. Should
   * explain what happens when dropping the data onto this UI element. Will only be used if
   * #DropTargetInterface::can_drop() returns true, so the implementing override doesn't have
   * to check that again. The returned value must be a translated string.
   */
  virtual std::string drop_tooltip(const wmDrag &drag) const = 0;
  /**
   * Execute the logic to apply a drop of the data dragged with \a drag onto/into the UI element
   * this drop target is for.
   */
  virtual bool on_drop(bContext *C, const wmDrag &drag) const = 0;
};

/**
 * Let a drop target handle a drop event.
 * \return True if the dropping was successful.
 */
bool drop_target_apply_drop(bContext &C,
                            const DropTargetInterface &drop_target,
                            const ListBase &drags);
/**
 * Call #DropTargetInterface::drop_tooltip() and return the result as newly allocated C string
 * (unless the result is empty, returns null then). Needs freeing with MEM_freeN().
 */
char *drop_target_tooltip(const DropTargetInterface &drop_target, const wmDrag &drag);

std::unique_ptr<DropTargetInterface> view_drop_target(const uiViewHandle *view_handle);
std::unique_ptr<DropTargetInterface> view_item_drop_target(const uiViewItemHandle *item_handle);
/**
 * Try to find a view item with a drop target under the mouse cursor, or if not found, a view
 * with a drop target.
 * \param xy: Coordinate to find a drop target at, in window space.
 */
std::unique_ptr<DropTargetInterface> region_views_find_drop_target_at(const ARegion *region,
                                                                      const int xy[2]);

}  // namespace blender::ui

enum eUIListFilterResult {
  /** Never show this item, even when filter results are inverted (#UILST_FLT_EXCLUDE). */
  UI_LIST_ITEM_NEVER_SHOW,
  /** Show this item, unless filter results are inverted (#UILST_FLT_EXCLUDE). */
  UI_LIST_ITEM_FILTER_MATCHES,
  /** Don't show this item, unless filter results are inverted (#UILST_FLT_EXCLUDE). */
  UI_LIST_ITEM_FILTER_MISMATCHES,
};

/**
 * Function object for UI list item filtering that does the default name comparison with '*'
 * wildcards. Create an instance of this once and pass it to #UI_list_filter_and_sort_items(), do
 * NOT create an instance for every item, this would be costly.
 */
class uiListNameFilter {
  /* Storage with an inline buffer for smaller strings (small buffer optimization). */
  struct {
    char filter_buff[32];
    char *filter_dyn = nullptr;
  } storage_;
  char *filter_ = nullptr;

 public:
  uiListNameFilter(uiList &list);
  ~uiListNameFilter();

  eUIListFilterResult operator()(const PointerRNA &itemptr,
                                 blender::StringRefNull name,
                                 int index);
};

using uiListItemFilterFn = blender::FunctionRef<eUIListFilterResult(
    const PointerRNA &itemptr, blender::StringRefNull name, int index)>;
using uiListItemGetNameFn =
    blender::FunctionRef<std::string(const PointerRNA &itemptr, int index)>;

/**
 * Filter list items using \a item_filter_fn and sort the result. This respects the normal UI list
 * filter settings like alphabetical sorting (#UILST_FLT_SORT_ALPHA), and result inverting
 * (#UILST_FLT_EXCLUDE).
 *
 * Call this from a #uiListType::filter_items callback with any #item_filter_fn. #uiListNameFilter
 * can be used to apply the default name based filtering.
 *
 * \param get_name_fn: In some cases the name cannot be retrieved via RNA. This function can be set
 *                     to provide the name still.
 */
void UI_list_filter_and_sort_items(uiList *ui_list,
                                   const struct bContext *C,
                                   uiListItemFilterFn item_filter_fn,
                                   PointerRNA *dataptr,
                                   const char *propname,
                                   uiListItemGetNameFn get_name_fn = nullptr);

void UI_but_func_set(uiBut *but, std::function<void(bContext &)> func);
void UI_but_func_pushed_state_set(uiBut *but, std::function<bool(const uiBut &)> func);

/**
 * Override this for all available view types.
 */
blender::ui::AbstractGridView *UI_block_add_view(
    uiBlock &block,
    blender::StringRef idname,
    std::unique_ptr<blender::ui::AbstractGridView> grid_view);
blender::ui::AbstractTreeView *UI_block_add_view(
    uiBlock &block,
    blender::StringRef idname,
    std::unique_ptr<blender::ui::AbstractTreeView> tree_view);<|MERGE_RESOLUTION|>--- conflicted
+++ resolved
@@ -24,10 +24,7 @@
 struct PointerRNA;
 struct StructRNA;
 struct uiBlock;
-<<<<<<< HEAD
 struct uiBut;
-=======
->>>>>>> 791f35e2
 struct uiLayout;
 struct uiList;
 struct uiSearchItems;
