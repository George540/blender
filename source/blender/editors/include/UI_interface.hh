/* SPDX-License-Identifier: GPL-2.0-or-later */

/** \file
 * \ingroup editorui
 */

#pragma once

#include <memory>

#include "BLI_function_ref.hh"
#include "BLI_string_ref.hh"
#include "BLI_vector.hh"

#include "UI_resources.h"

namespace blender::nodes::geo_eval_log {
struct GeometryAttributeInfo;
}

<<<<<<< HEAD
struct bContext;
struct StructRNA;
struct uiBlock;
struct uiBut;
=======
struct ARegion;
struct bContext;
struct PointerRNA;
struct StructRNA;
struct uiBlock;
struct uiLayout;
struct uiList;
>>>>>>> d90795bc
struct uiSearchItems;
struct uiViewHandle;
struct uiViewItemHandle;
struct wmDrag;

namespace blender::ui {

class AbstractGridView;
class AbstractTreeView;

/**
 * An item in a breadcrumb-like context. Currently this struct is very simple, but more
 * could be added to it in the future, to support interactivity or tooltips, for example.
 */
struct ContextPathItem {
  /* Text to display in the UI. */
  std::string name;
  /* #BIFIconID */
  int icon;
  int icon_indicator_number;
};

void context_path_add_generic(Vector<ContextPathItem> &path,
                              StructRNA &rna_type,
                              void *ptr,
                              const BIFIconID icon_override = ICON_NONE);

void template_breadcrumbs(uiLayout &layout, Span<ContextPathItem> context_path);

void attribute_search_add_items(StringRefNull str,
                                bool can_create_attribute,
                                Span<const nodes::geo_eval_log::GeometryAttributeInfo *> infos,
                                uiSearchItems *items,
                                bool is_first);

/**
 * This provides a common interface for UI elements that want to support dragging & dropping
 * entities into/onto them. With it, the element can determine if the dragged entity can be dropped
 * onto itself, provide feedback while dragging and run custom code for the dropping.
 *
 * Note that this is just an interface. A #wmDropBox is needed to request instances of it from a UI
 * element and call its functions. For example the drop box using "UI_OT_view_drop" implements
 * dropping for views and view items via this interface. To support other kinds of UI elements,
 * similar drop boxes would be necessary.
 */
class DropTargetInterface {
 public:
  DropTargetInterface() = default;
  virtual ~DropTargetInterface() = default;

  /**
   * Check if the data dragged with \a drag can be dropped on the element this drop target is for.
   * \param r_disabled_hint: Return a static string to display to the user, explaining why dropping
   *                         isn't possible on this UI element. Shouldn't be done too aggressively,
   *                         e.g. don't set this if the drag-type can't be dropped here; only if it
   *                         can but there's another reason it can't be dropped. Can assume this is
   *                         a non-null pointer.
   */
  virtual bool can_drop(const wmDrag &drag, const char **r_disabled_hint) const = 0;
  /**
   * Custom text to display when dragging over the element using this drop target. Should
   * explain what happens when dropping the data onto this UI element. Will only be used if
   * #DropTargetInterface::can_drop() returns true, so the implementing override doesn't have
   * to check that again. The returned value must be a translated string.
   */
  virtual std::string drop_tooltip(const wmDrag &drag) const = 0;
  /**
   * Execute the logic to apply a drop of the data dragged with \a drag onto/into the UI element
   * this drop target is for.
   */
  virtual bool on_drop(bContext *C, const wmDrag &drag) const = 0;
};

/**
 * Let a drop target handle a drop event.
 * \return True if the dropping was successful.
 */
bool drop_target_apply_drop(bContext &C,
                            const DropTargetInterface &drop_target,
                            const ListBase &drags);
/**
 * Call #DropTargetInterface::drop_tooltip() and return the result as newly allocated C string
 * (unless the result is empty, returns null then). Needs freeing with MEM_freeN().
 */
char *drop_target_tooltip(const DropTargetInterface &drop_target, const wmDrag &drag);

std::unique_ptr<DropTargetInterface> view_drop_target(uiViewHandle *view_handle);
std::unique_ptr<DropTargetInterface> view_item_drop_target(uiViewItemHandle *item_handle);
/**
 * Try to find a view item with a drop target under the mouse cursor, or if not found, a view
 * with a drop target.
 * \param xy: Coordinate to find a drop target at, in window space.
 */
std::unique_ptr<DropTargetInterface> region_views_find_drop_target_at(const ARegion *region,
                                                                      const int xy[2]);

}  // namespace blender::ui

enum eUIListFilterResult {
  /** Never show this item, even when filter results are inverted (#UILST_FLT_EXCLUDE). */
  UI_LIST_ITEM_NEVER_SHOW,
  /** Show this item, unless filter results are inverted (#UILST_FLT_EXCLUDE). */
  UI_LIST_ITEM_FILTER_MATCHES,
  /** Don't show this item, unless filter results are inverted (#UILST_FLT_EXCLUDE). */
  UI_LIST_ITEM_FILTER_MISMATCHES,
};

/**
 * Function object for UI list item filtering that does the default name comparison with '*'
 * wildcards. Create an instance of this once and pass it to #UI_list_filter_and_sort_items(), do
 * NOT create an instance for every item, this would be costly.
 */
class uiListNameFilter {
  /* Storage with an inline buffer for smaller strings (small buffer optimization). */
  struct {
    char filter_buff[32];
    char *filter_dyn = nullptr;
  } storage_;
  char *filter_ = nullptr;

 public:
  uiListNameFilter(uiList &list);
  ~uiListNameFilter();

  eUIListFilterResult operator()(const PointerRNA &itemptr,
                                 blender::StringRefNull name,
                                 int index);
};

using uiListItemFilterFn = blender::FunctionRef<eUIListFilterResult(
    const PointerRNA &itemptr, blender::StringRefNull name, int index)>;
using uiListItemGetNameFn =
    blender::FunctionRef<std::string(const PointerRNA &itemptr, int index)>;

/**
 * Filter list items using \a item_filter_fn and sort the result. This respects the normal UI list
 * filter settings like alphabetical sorting (#UILST_FLT_SORT_ALPHA), and result inverting
 * (#UILST_FLT_EXCLUDE).
 *
 * Call this from a #uiListType::filter_items callback with any #item_filter_fn. #uiListNameFilter
 * can be used to apply the default name based filtering.
 *
 * \param get_name_fn: In some cases the name cannot be retrieved via RNA. This function can be set
 *                     to provide the name still.
 */
void UI_list_filter_and_sort_items(uiList *ui_list,
                                   const struct bContext *C,
                                   uiListItemFilterFn item_filter_fn,
                                   PointerRNA *dataptr,
                                   const char *propname,
                                   uiListItemGetNameFn get_name_fn = nullptr);

void UI_but_func_set(uiBut *but, std::function<void(bContext &)> func);
void UI_but_func_pushed_state_set(uiBut *but, std::function<bool(const uiBut &)> func);

/**
 * Override this for all available view types.
 */
blender::ui::AbstractGridView *UI_block_add_view(
    uiBlock &block,
    blender::StringRef idname,
    std::unique_ptr<blender::ui::AbstractGridView> grid_view);
blender::ui::AbstractTreeView *UI_block_add_view(
    uiBlock &block,
    blender::StringRef idname,
    std::unique_ptr<blender::ui::AbstractTreeView> tree_view);<|MERGE_RESOLUTION|>--- conflicted
+++ resolved
@@ -18,20 +18,14 @@
 struct GeometryAttributeInfo;
 }
 
-<<<<<<< HEAD
-struct bContext;
-struct StructRNA;
-struct uiBlock;
-struct uiBut;
-=======
 struct ARegion;
 struct bContext;
 struct PointerRNA;
 struct StructRNA;
 struct uiBlock;
+struct uiBut;
 struct uiLayout;
 struct uiList;
->>>>>>> d90795bc
 struct uiSearchItems;
 struct uiViewHandle;
 struct uiViewItemHandle;
