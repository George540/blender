--- conflicted
+++ resolved
@@ -39,16 +39,13 @@
 
 struct bContext;
 struct wmOperatorType;
-<<<<<<< HEAD
 struct ViewContext;
 struct BMEditMesh;
 struct BMesh;
 struct BMEdge;
 struct BMFace;
-=======
 struct wmOperator;
 
->>>>>>> ffe13aeb
 
 #define UVCOPY(t, s) memcpy(t, s, 2 * sizeof(float));
 
@@ -195,12 +192,8 @@
 
 /* ******************* editmesh_mods.c */
 void MESH_OT_loop_select(struct wmOperatorType *ot);
-<<<<<<< HEAD
-void MESH_OT_select_all_toggle(struct wmOperatorType *ot);
+void MESH_OT_select_all(struct wmOperatorType *ot);
 void MESH_OT_bmesh_test(struct wmOperatorType *ot);
-=======
-void MESH_OT_select_all(struct wmOperatorType *ot);
->>>>>>> ffe13aeb
 void MESH_OT_select_more(struct wmOperatorType *ot);
 void MESH_OT_select_less(struct wmOperatorType *ot);
 void MESH_OT_select_inverse(struct wmOperatorType *ot);
@@ -227,8 +220,6 @@
 void MESH_OT_solidify(struct wmOperatorType *ot);
 void MESH_OT_select_nth(struct wmOperatorType *ot);
 
-
-extern EditEdge *findnearestedge(struct ViewContext *vc, int *dist);
 extern void EM_automerge(Scene *scene, Object *obedit, int update);
 void editmesh_select_by_material(EditMesh *em, int index);
 void righthandfaces(EditMesh *em, int select);	/* makes faces righthand turning */
