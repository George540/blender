--- conflicted
+++ resolved
@@ -391,16 +391,7 @@
 
 static void edgering_select(RingSelOpData *lcd)
 {
-<<<<<<< HEAD
 	if (!lcd->eed) {
-=======
-	BMEditMesh *em = lcd->em;
-	BMEdge *eed_start = lcd->eed;
-	BMWalker walker;
-	BMEdge *eed;
-
-	if (!eed_start)
->>>>>>> 44505b38
 		return;
 	}
 
@@ -539,11 +530,8 @@
 	/* alloc new customdata */
 	lcd = op->customdata = MEM_callocN(sizeof(RingSelOpData), "ringsel Modal Op Data");
 
-<<<<<<< HEAD
 	em_setup_viewcontext(C, &lcd->vc);
 
-=======
->>>>>>> 44505b38
 	/* assign the drawing handle for drawing preview line... */
 	lcd->ar = CTX_wm_region(C);
 	lcd->draw_handle = ED_region_draw_cb_activate(lcd->ar->type, ringsel_draw, lcd, REGION_DRAW_POST_VIEW);
