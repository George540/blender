/* SPDX-FileCopyrightText: 2008 Blender Foundation
 *
 * SPDX-License-Identifier: GPL-2.0-or-later */

/** \file
 * \ingroup edscr
 */

#include <math.h>
#include <string.h>

#include "MEM_guardedalloc.h"

#include "BLI_blenlib.h"
#include "BLI_dlrbTree.h"
#include "BLI_math.h"
#include "BLI_utildefines.h"

#include "BLT_translation.h"

#include "DNA_anim_types.h"
#include "DNA_armature_types.h"
#include "DNA_curve_types.h"
#include "DNA_lattice_types.h"
#include "DNA_mask_types.h"
#include "DNA_mesh_types.h"
#include "DNA_meta_types.h"
#include "DNA_node_types.h"
#include "DNA_object_types.h"
#include "DNA_scene_types.h"
#include "DNA_userdef_types.h"
#include "DNA_workspace_types.h"

#include "BKE_context.h"
#include "BKE_editmesh.h"
#include "BKE_fcurve.h"
#include "BKE_global.h"
#include "BKE_icons.h"
#include "BKE_lib_id.h"
#include "BKE_main.h"
#include "BKE_mask.h"
#include "BKE_object.h"
#include "BKE_report.h"
#include "BKE_scene.h"
#include "BKE_screen.h"
#include "BKE_sound.h"
#include "BKE_workspace.h"

#include "WM_api.h"
#include "WM_types.h"

#include "DEG_depsgraph.h"
#include "DEG_depsgraph_query.h"

#include "ED_anim_api.h"
#include "ED_armature.h"
#include "ED_clip.h"
#include "ED_fileselect.h"
#include "ED_image.h"
#include "ED_keyframes_keylist.h"
#include "ED_mesh.h"
#include "ED_object.h"
#include "ED_screen.h"
#include "ED_screen_types.h"
#include "ED_sequencer.h"
#include "ED_undo.h"
#include "ED_util.h"
#include "ED_view3d.h"

#include "RNA_access.h"
#include "RNA_define.h"
#include "RNA_enum_types.h"
#include "RNA_prototypes.h"

#include "UI_interface.h"
#include "UI_resources.h"
#include "UI_view2d.h"

#include "GPU_capabilities.h"

#include "screen_intern.h" /* own module include */

#define KM_MODAL_CANCEL 1
#define KM_MODAL_APPLY 2
#define KM_MODAL_SNAP_ON 3
#define KM_MODAL_SNAP_OFF 4

/* -------------------------------------------------------------------- */
/** \name Public Poll API
 * \{ */

bool ED_operator_regionactive(bContext *C)
{
  if (CTX_wm_window(C) == NULL) {
    return false;
  }
  if (CTX_wm_screen(C) == NULL) {
    return false;
  }
  if (CTX_wm_region(C) == NULL) {
    return false;
  }
  return true;
}

bool ED_operator_areaactive(bContext *C)
{
  if (CTX_wm_window(C) == NULL) {
    return false;
  }
  if (CTX_wm_screen(C) == NULL) {
    return false;
  }
  if (CTX_wm_area(C) == NULL) {
    return false;
  }
  return true;
}

bool ED_operator_screenactive(bContext *C)
{
  if (CTX_wm_window(C) == NULL) {
    return false;
  }
  if (CTX_wm_screen(C) == NULL) {
    return false;
  }
  return true;
}

bool ED_operator_screenactive_nobackground(bContext *C)
{
  if (G.background) {
    return false;
  }
  return ED_operator_screenactive(C);
}

/* XXX added this to prevent anim state to change during renders */
static bool ED_operator_screenactive_norender(bContext *C)
{
  if (G.is_rendering) {
    return false;
  }
  if (CTX_wm_window(C) == NULL) {
    return false;
  }
  if (CTX_wm_screen(C) == NULL) {
    return false;
  }
  return true;
}

bool ED_operator_screen_mainwinactive(bContext *C)
{
  if (CTX_wm_window(C) == NULL) {
    return false;
  }
  bScreen *screen = CTX_wm_screen(C);
  if (screen == NULL) {
    return false;
  }
  if (screen->active_region != NULL) {
    return false;
  }
  return true;
}

bool ED_operator_scene(bContext *C)
{
  Scene *scene = CTX_data_scene(C);
  if (scene) {
    return true;
  }
  return false;
}

bool ED_operator_scene_editable(bContext *C)
{
  Scene *scene = CTX_data_scene(C);
  if (scene == NULL || !BKE_id_is_editable(CTX_data_main(C), &scene->id)) {
    return false;
  }
  return true;
}

bool ED_operator_objectmode(bContext *C)
{
  Scene *scene = CTX_data_scene(C);
  Object *obact = CTX_data_active_object(C);

  if (scene == NULL || ID_IS_LINKED(scene)) {
    return false;
  }
  if (CTX_data_edit_object(C)) {
    return false;
  }

  /* add a check for ob->mode too? */
  if (obact && (obact->mode != OB_MODE_OBJECT)) {
    return false;
  }

  return true;
}

bool ED_operator_objectmode_poll_msg(bContext *C)
{
  if (!ED_operator_objectmode(C)) {
    CTX_wm_operator_poll_msg_set(C, "Only supported in object mode");
    return false;
  }

  return true;
}

bool ED_operator_objectmode_with_view3d_poll_msg(bContext *C)
{
  if (!ED_operator_objectmode_poll_msg(C)) {
    return false;
  }
  if (!ED_operator_region_view3d_active(C)) {
    return false;
  }
  return true;
}

static bool ed_spacetype_test(bContext *C, int type)
{
  if (ED_operator_areaactive(C)) {
    SpaceLink *sl = (SpaceLink *)CTX_wm_space_data(C);
    return sl && (sl->spacetype == type);
  }
  return false;
}

bool ED_operator_view3d_active(bContext *C)
{
  return ed_spacetype_test(C, SPACE_VIEW3D);
}

bool ED_operator_region_view3d_active(bContext *C)
{
  if (CTX_wm_region_view3d(C)) {
    return true;
  }

  CTX_wm_operator_poll_msg_set(C, "expected a view3d region");
  return false;
}

bool ED_operator_region_gizmo_active(bContext *C)
{
  ARegion *region = CTX_wm_region(C);
  if (region == NULL) {
    return false;
  }
  wmGizmoMap *gzmap = region->gizmo_map;
  if (gzmap == NULL) {
    return false;
  }
  return true;
}

bool ED_operator_animview_active(bContext *C)
{
  if (ED_operator_areaactive(C)) {
    SpaceLink *sl = (SpaceLink *)CTX_wm_space_data(C);
    if (sl && ELEM(sl->spacetype, SPACE_SEQ, SPACE_ACTION, SPACE_NLA, SPACE_GRAPH)) {
      return true;
    }
  }

  CTX_wm_operator_poll_msg_set(C, "expected a timeline/animation area to be active");
  return false;
}

bool ED_operator_outliner_active(bContext *C)
{
  return ed_spacetype_test(C, SPACE_OUTLINER);
}

bool ED_operator_outliner_active_no_editobject(bContext *C)
{
  if (ed_spacetype_test(C, SPACE_OUTLINER)) {
    Object *ob = ED_object_active_context(C);
    Object *obedit = CTX_data_edit_object(C);
    if (ob && ob == obedit) {
      return false;
    }
    return true;
  }
  return false;
}

bool ED_operator_file_active(bContext *C)
{
  return ed_spacetype_test(C, SPACE_FILE);
}

bool ED_operator_file_browsing_active(bContext *C)
{
  if (ed_spacetype_test(C, SPACE_FILE)) {
    return ED_fileselect_is_file_browser(CTX_wm_space_file(C));
  }
  return false;
}

bool ED_operator_asset_browsing_active(bContext *C)
{
  if (ed_spacetype_test(C, SPACE_FILE)) {
    return ED_fileselect_is_asset_browser(CTX_wm_space_file(C));
  }
  return false;
}

bool ED_operator_spreadsheet_active(bContext *C)
{
  return ed_spacetype_test(C, SPACE_SPREADSHEET);
}

bool ED_operator_action_active(bContext *C)
{
  return ed_spacetype_test(C, SPACE_ACTION);
}

bool ED_operator_buttons_active(bContext *C)
{
  return ed_spacetype_test(C, SPACE_PROPERTIES);
}

bool ED_operator_node_active(bContext *C)
{
  SpaceNode *snode = CTX_wm_space_node(C);

  if (snode && snode->edittree) {
    return true;
  }

  return false;
}

bool ED_operator_node_editable(bContext *C)
{
  SpaceNode *snode = CTX_wm_space_node(C);

  if (snode && snode->edittree && BKE_id_is_editable(CTX_data_main(C), &snode->edittree->id)) {
    return true;
  }

  return false;
}

bool ED_operator_graphedit_active(bContext *C)
{
  return ed_spacetype_test(C, SPACE_GRAPH);
}

bool ED_operator_sequencer_active(bContext *C)
{
  return ed_spacetype_test(C, SPACE_SEQ);
}

bool ED_operator_sequencer_active_editable(bContext *C)
{
  return ed_spacetype_test(C, SPACE_SEQ) && ED_operator_scene_editable(C);
}

bool ED_operator_image_active(bContext *C)
{
  return ed_spacetype_test(C, SPACE_IMAGE);
}

bool ED_operator_nla_active(bContext *C)
{
  return ed_spacetype_test(C, SPACE_NLA);
}

bool ED_operator_info_active(bContext *C)
{
  return ed_spacetype_test(C, SPACE_INFO);
}

bool ED_operator_console_active(bContext *C)
{
  return ed_spacetype_test(C, SPACE_CONSOLE);
}

static bool ed_object_hidden(const Object *ob)
{
  /* if hidden but in edit mode, we still display, can happen with animation */
  return ((ob->visibility_flag & OB_HIDE_VIEWPORT) && !(ob->mode & OB_MODE_EDIT));
}

bool ED_operator_object_active(bContext *C)
{
  Object *ob = ED_object_active_context(C);
  return ((ob != NULL) && !ed_object_hidden(ob));
}

bool ED_operator_object_active_editable_ex(bContext *C, const Object *ob)
{
  if (ob == NULL) {
    CTX_wm_operator_poll_msg_set(C, "Context missing active object");
    return false;
  }

  if (!BKE_id_is_editable(CTX_data_main(C), (ID *)ob)) {
    CTX_wm_operator_poll_msg_set(C, "Cannot edit library linked or non-editable override object");
    return false;
  }

  if (ed_object_hidden(ob)) {
    CTX_wm_operator_poll_msg_set(C, "Cannot edit hidden object");
    return false;
  }

  return true;
}

bool ED_operator_object_active_editable(bContext *C)
{
  Object *ob = ED_object_active_context(C);
  return ED_operator_object_active_editable_ex(C, ob);
}

bool ED_operator_object_active_local_editable_ex(bContext *C, const Object *ob)
{
  return ED_operator_object_active_editable_ex(C, ob) && !ID_IS_OVERRIDE_LIBRARY(ob);
}

bool ED_operator_object_active_local_editable(bContext *C)
{
  Object *ob = ED_object_active_context(C);
  return ED_operator_object_active_editable_ex(C, ob) && !ID_IS_OVERRIDE_LIBRARY(ob);
}

bool ED_operator_object_active_editable_mesh(bContext *C)
{
  Object *ob = ED_object_active_context(C);
  return ((ob != NULL) && !ID_IS_LINKED(ob) && !ed_object_hidden(ob) && (ob->type == OB_MESH) &&
          !ID_IS_LINKED(ob->data) && !ID_IS_OVERRIDE_LIBRARY(ob->data));
}

bool ED_operator_object_active_editable_font(bContext *C)
{
  Object *ob = ED_object_active_context(C);
  return ((ob != NULL) && !ID_IS_LINKED(ob) && !ed_object_hidden(ob) && (ob->type == OB_FONT) &&
          !ID_IS_LINKED(ob->data) && !ID_IS_OVERRIDE_LIBRARY(ob->data));
}

bool ED_operator_editable_mesh(bContext *C)
{
  Mesh *mesh = ED_mesh_context(C);
  return (mesh != NULL) && !ID_IS_LINKED(mesh) && !ID_IS_OVERRIDE_LIBRARY(mesh);
}

bool ED_operator_editmesh(bContext *C)
{
  Object *obedit = CTX_data_edit_object(C);
  if (obedit && obedit->type == OB_MESH) {
    return NULL != BKE_editmesh_from_object(obedit);
  }
  return false;
}

bool ED_operator_editmesh_view3d(bContext *C)
{
  return ED_operator_editmesh(C) && ED_operator_view3d_active(C);
}

bool ED_operator_editmesh_region_view3d(bContext *C)
{
  if (ED_operator_editmesh(C) && CTX_wm_region_view3d(C)) {
    return true;
  }

  CTX_wm_operator_poll_msg_set(C, "expected a view3d region & editmesh");
  return false;
}

bool ED_operator_editmesh_auto_smooth(bContext *C)
{
  Object *obedit = CTX_data_edit_object(C);
  if (obedit && obedit->type == OB_MESH && (((Mesh *)(obedit->data))->flag & ME_AUTOSMOOTH)) {
    return NULL != BKE_editmesh_from_object(obedit);
  }
  return false;
}

bool ED_operator_editarmature(bContext *C)
{
  Object *obedit = CTX_data_edit_object(C);
  if (obedit && obedit->type == OB_ARMATURE) {
    return NULL != ((bArmature *)obedit->data)->edbo;
  }
  return false;
}

/**
 * Check for pose mode (no mixed modes).
 *
 * We want to enable most pose operations in weight paint mode, when it comes to transforming
 * bones, but managing bones layers/groups and their constraints can be left for pose mode only
 * (not weight paint mode).
 */
static bool ed_operator_posemode_exclusive_ex(bContext *C, Object *obact)
{
  if (obact != NULL && !(obact->mode & OB_MODE_EDIT)) {
    if (obact == BKE_object_pose_armature_get(obact)) {
      return true;
    }
  }

  CTX_wm_operator_poll_msg_set(C, "No object, or not exclusively in pose mode");
  return false;
}

bool ED_operator_posemode_exclusive(bContext *C)
{
  Object *obact = ED_object_active_context(C);

  return ed_operator_posemode_exclusive_ex(C, obact);
}

bool ED_operator_object_active_local_editable_posemode_exclusive(bContext *C)
{
  Object *obact = ED_object_active_context(C);

  if (!ed_operator_posemode_exclusive_ex(C, obact)) {
    return false;
  }

  if (ID_IS_OVERRIDE_LIBRARY(obact)) {
    CTX_wm_operator_poll_msg_set(C, "Object is a local library override");
    return false;
  }

  return true;
}

bool ED_operator_posemode_context(bContext *C)
{
  Object *obpose = ED_pose_object_from_context(C);

  if (obpose && !(obpose->mode & OB_MODE_EDIT)) {
    if (BKE_object_pose_context_check(obpose)) {
      return true;
    }
  }

  return false;
}

bool ED_operator_posemode(bContext *C)
{
  Object *obact = CTX_data_active_object(C);

  if (obact && !(obact->mode & OB_MODE_EDIT)) {
    Object *obpose = BKE_object_pose_armature_get(obact);
    if (obpose != NULL) {
      if ((obact == obpose) || (obact->mode & OB_MODE_ALL_WEIGHT_PAINT)) {
        return true;
      }
    }
  }

  return false;
}

bool ED_operator_posemode_local(bContext *C)
{
  if (ED_operator_posemode(C)) {
    Main *bmain = CTX_data_main(C);
    Object *ob = BKE_object_pose_armature_get(CTX_data_active_object(C));
    bArmature *arm = ob->data;
    return (BKE_id_is_editable(bmain, &ob->id) && BKE_id_is_editable(bmain, &arm->id));
  }
  return false;
}

bool ED_operator_uvedit(bContext *C)
{
  SpaceImage *sima = CTX_wm_space_image(C);
  Object *obedit = CTX_data_edit_object(C);
  return ED_space_image_show_uvedit(sima, obedit);
}

bool ED_operator_uvedit_space_image(bContext *C)
{
  SpaceImage *sima = CTX_wm_space_image(C);
  Object *obedit = CTX_data_edit_object(C);
  return sima && ED_space_image_show_uvedit(sima, obedit);
}

bool ED_operator_uvmap(bContext *C)
{
  Object *obedit = CTX_data_edit_object(C);
  BMEditMesh *em = NULL;

  if (obedit && obedit->type == OB_MESH) {
    em = BKE_editmesh_from_object(obedit);
  }

  if (em && (em->bm->totface)) {
    return true;
  }

  return false;
}

bool ED_operator_editsurfcurve(bContext *C)
{
  Object *obedit = CTX_data_edit_object(C);
  if (obedit && ELEM(obedit->type, OB_CURVES_LEGACY, OB_SURF)) {
    return NULL != ((Curve *)obedit->data)->editnurb;
  }
  return false;
}

bool ED_operator_editsurfcurve_region_view3d(bContext *C)
{
  if (ED_operator_editsurfcurve(C) && CTX_wm_region_view3d(C)) {
    return true;
  }

  CTX_wm_operator_poll_msg_set(C, "expected a view3d region & editcurve");
  return false;
}

bool ED_operator_editcurve(bContext *C)
{
  Object *obedit = CTX_data_edit_object(C);
  if (obedit && obedit->type == OB_CURVES_LEGACY) {
    return NULL != ((Curve *)obedit->data)->editnurb;
  }
  return false;
}

bool ED_operator_editcurve_3d(bContext *C)
{
  Object *obedit = CTX_data_edit_object(C);
  if (obedit && obedit->type == OB_CURVES_LEGACY) {
    Curve *cu = (Curve *)obedit->data;

    return (cu->flag & CU_3D) && (NULL != cu->editnurb);
  }
  return false;
}

bool ED_operator_editsurf(bContext *C)
{
  Object *obedit = CTX_data_edit_object(C);
  if (obedit && obedit->type == OB_SURF) {
    return NULL != ((Curve *)obedit->data)->editnurb;
  }
  return false;
}

bool ED_operator_editfont(bContext *C)
{
  Object *obedit = CTX_data_edit_object(C);
  if (obedit && obedit->type == OB_FONT) {
    return NULL != ((Curve *)obedit->data)->editfont;
  }
  return false;
}

bool ED_operator_editlattice(bContext *C)
{
  Object *obedit = CTX_data_edit_object(C);
  if (obedit && obedit->type == OB_LATTICE) {
    return NULL != ((Lattice *)obedit->data)->editlatt;
  }
  return false;
}

bool ED_operator_editmball(bContext *C)
{
  Object *obedit = CTX_data_edit_object(C);
  if (obedit && obedit->type == OB_MBALL) {
    return NULL != ((MetaBall *)obedit->data)->editelems;
  }
  return false;
}

bool ED_operator_camera_poll(bContext *C)
{
  struct Camera *cam = CTX_data_pointer_get_type(C, "camera", &RNA_Camera).data;
  return (cam != NULL && !ID_IS_LINKED(cam));
}

/** \} */

/* -------------------------------------------------------------------- */
/** \name Internal Screen Utilities
 * \{ */

static bool screen_active_editable(bContext *C)
{
  if (ED_operator_screenactive(C)) {
    /* no full window splitting allowed */
    if (CTX_wm_screen(C)->state != SCREENNORMAL) {
      return false;
    }
    return true;
  }
  return false;
}

/** \} */

/* -------------------------------------------------------------------- */
/** \name Action Zone Operator
 * \{ */

/* operator state vars used:
 * none
 *
 * functions:
 *
 * apply() set action-zone event
 *
 * exit()   free customdata
 *
 * callbacks:
 *
 * exec()   never used
 *
 * invoke() check if in zone
 * add customdata, put mouseco and area in it
 * add modal handler
 *
 * modal()  accept modal events while doing it
 * call apply() with gesture info, active window, nonactive window
 * call exit() and remove handler when LMB confirm
 */

typedef struct sActionzoneData {
  ScrArea *sa1, *sa2;
  AZone *az;
  int x, y;
  eScreenDir gesture_dir;
  int modifier;
} sActionzoneData;

/* quick poll to save operators to be created and handled */
static bool actionzone_area_poll(bContext *C)
{
  wmWindow *win = CTX_wm_window(C);
  if (win && win->eventstate) {
    bScreen *screen = WM_window_get_active_screen(win);
    if (screen) {
      const int *xy = &win->eventstate->xy[0];

      LISTBASE_FOREACH (ScrArea *, area, &screen->areabase) {
        LISTBASE_FOREACH (AZone *, az, &area->actionzones) {
          if (BLI_rcti_isect_pt_v(&az->rect, xy)) {
            return true;
          }
        }
      }
    }
  }
  return false;
}

/* the debug drawing of the click_rect is in area_draw_azone_fullscreen, keep both in sync */
static void fullscreen_click_rcti_init(
    rcti *rect, const short UNUSED(x1), const short UNUSED(y1), const short x2, const short y2)
{
  BLI_rcti_init(rect, x2 - U.widget_unit, x2, y2 - U.widget_unit, y2);
}

static bool azone_clipped_rect_calc(const AZone *az, rcti *r_rect_clip)
{
  const ARegion *region = az->region;
  *r_rect_clip = az->rect;
  if (az->type == AZONE_REGION) {
    if (region->overlap && (region->v2d.keeptot != V2D_KEEPTOT_STRICT) &&
        /* Only when this isn't hidden (where it's displayed as an button that expands). */
        ((az->region->flag & (RGN_FLAG_HIDDEN | RGN_FLAG_TOO_SMALL)) == 0))
    {
      /* A floating region to be resized, clip by the visible region. */
      switch (az->edge) {
        case AE_TOP_TO_BOTTOMRIGHT:
        case AE_BOTTOM_TO_TOPLEFT: {
          r_rect_clip->xmin = max_ii(
              r_rect_clip->xmin,
              (region->winrct.xmin +
               UI_view2d_view_to_region_x(&region->v2d, region->v2d.tot.xmin)) -
                  UI_REGION_OVERLAP_MARGIN);
          r_rect_clip->xmax = min_ii(
              r_rect_clip->xmax,
              (region->winrct.xmin +
               UI_view2d_view_to_region_x(&region->v2d, region->v2d.tot.xmax)) +
                  UI_REGION_OVERLAP_MARGIN);
          return true;
        }
        case AE_LEFT_TO_TOPRIGHT:
        case AE_RIGHT_TO_TOPLEFT: {
          r_rect_clip->ymin = max_ii(
              r_rect_clip->ymin,
              (region->winrct.ymin +
               UI_view2d_view_to_region_y(&region->v2d, region->v2d.tot.ymin)) -
                  UI_REGION_OVERLAP_MARGIN);
          r_rect_clip->ymax = min_ii(
              r_rect_clip->ymax,
              (region->winrct.ymin +
               UI_view2d_view_to_region_y(&region->v2d, region->v2d.tot.ymax)) +
                  UI_REGION_OVERLAP_MARGIN);
          return true;
        }
      }
    }
  }
  return false;
}

static AZone *area_actionzone_refresh_xy(ScrArea *area, const int xy[2], const bool test_only)
{
  AZone *az = NULL;

  for (az = area->actionzones.first; az; az = az->next) {
    rcti az_rect_clip;
    if (BLI_rcti_isect_pt_v(&az->rect, xy) &&
        /* Check clipping if this is clipped */
        (!azone_clipped_rect_calc(az, &az_rect_clip) || BLI_rcti_isect_pt_v(&az_rect_clip, xy)))
    {

      if (az->type == AZONE_AREA) {
        break;
      }
      if (az->type == AZONE_REGION) {
        break;
      }
      if (az->type == AZONE_FULLSCREEN) {
        rcti click_rect;
        fullscreen_click_rcti_init(&click_rect, az->x1, az->y1, az->x2, az->y2);
        const bool click_isect = BLI_rcti_isect_pt_v(&click_rect, xy);

        if (test_only) {
          if (click_isect) {
            break;
          }
        }
        else {
          if (click_isect) {
            az->alpha = 1.0f;
          }
          else {
            const int mouse_sq = square_i(xy[0] - az->x2) + square_i(xy[1] - az->y2);
            const int spot_sq = square_i(AZONESPOTW);
            const int fadein_sq = square_i(AZONEFADEIN);
            const int fadeout_sq = square_i(AZONEFADEOUT);

            if (mouse_sq < spot_sq) {
              az->alpha = 1.0f;
            }
            else if (mouse_sq < fadein_sq) {
              az->alpha = 1.0f;
            }
            else if (mouse_sq < fadeout_sq) {
              az->alpha = 1.0f - (float)(mouse_sq - fadein_sq) / (float)(fadeout_sq - fadein_sq);
            }
            else {
              az->alpha = 0.0f;
            }

            /* fade in/out but no click */
            az = NULL;
          }

          /* XXX force redraw to show/hide the action zone */
          ED_area_tag_redraw(area);
          break;
        }
      }
      else if (az->type == AZONE_REGION_SCROLL) {
        ARegion *region = az->region;
        View2D *v2d = &region->v2d;
        int scroll_flag = 0;
        const int isect_value = UI_view2d_mouse_in_scrollers_ex(region, v2d, xy, &scroll_flag);

        /* Check if we even have scroll bars. */
        if (((az->direction == AZ_SCROLL_HOR) && !(scroll_flag & V2D_SCROLL_HORIZONTAL)) ||
            ((az->direction == AZ_SCROLL_VERT) && !(scroll_flag & V2D_SCROLL_VERTICAL)))
        {
          /* No scroll-bars, do nothing. */
        }
        else if (test_only) {
          if (isect_value != 0) {
            break;
          }
        }
        else {
          bool redraw = false;

          if (isect_value == 'h') {
            if (az->direction == AZ_SCROLL_HOR) {
              az->alpha = 1.0f;
              v2d->alpha_hor = 255;
              redraw = true;
            }
          }
          else if (isect_value == 'v') {
            if (az->direction == AZ_SCROLL_VERT) {
              az->alpha = 1.0f;
              v2d->alpha_vert = 255;
              redraw = true;
            }
          }
          else {
            const int local_xy[2] = {xy[0] - region->winrct.xmin, xy[1] - region->winrct.ymin};
            float dist_fac = 0.0f, alpha = 0.0f;

            if (az->direction == AZ_SCROLL_HOR) {
              float hide_width = (az->y2 - az->y1) / 2.0f;
              dist_fac = BLI_rcti_length_y(&v2d->hor, local_xy[1]) / hide_width;
              CLAMP(dist_fac, 0.0f, 1.0f);
              alpha = 1.0f - dist_fac;

              v2d->alpha_hor = alpha * 255;
            }
            else if (az->direction == AZ_SCROLL_VERT) {
              float hide_width = (az->x2 - az->x1) / 2.0f;
              dist_fac = BLI_rcti_length_x(&v2d->vert, local_xy[0]) / hide_width;
              CLAMP(dist_fac, 0.0f, 1.0f);
              alpha = 1.0f - dist_fac;

              v2d->alpha_vert = alpha * 255;
            }
            az->alpha = alpha;
            redraw = true;
          }

          if (redraw) {
            ED_region_tag_redraw_no_rebuild(region);
          }
          /* Don't return! */
        }
      }
    }
    else if (!test_only && !IS_EQF(az->alpha, 0.0f)) {
      if (az->type == AZONE_FULLSCREEN) {
        az->alpha = 0.0f;
        area->flag &= ~AREA_FLAG_ACTIONZONES_UPDATE;
        ED_area_tag_redraw_no_rebuild(area);
      }
      else if (az->type == AZONE_REGION_SCROLL) {
        if (az->direction == AZ_SCROLL_VERT) {
          az->alpha = az->region->v2d.alpha_vert = 0;
          area->flag &= ~AREA_FLAG_ACTIONZONES_UPDATE;
          ED_region_tag_redraw_no_rebuild(az->region);
        }
        else if (az->direction == AZ_SCROLL_HOR) {
          az->alpha = az->region->v2d.alpha_hor = 0;
          area->flag &= ~AREA_FLAG_ACTIONZONES_UPDATE;
          ED_region_tag_redraw_no_rebuild(az->region);
        }
        else {
          BLI_assert(false);
        }
      }
    }
  }

  return az;
}

/* Finds an action-zone by position in entire screen so azones can overlap. */
static AZone *screen_actionzone_find_xy(bScreen *screen, const int xy[2])
{
  LISTBASE_FOREACH (ScrArea *, area, &screen->areabase) {
    AZone *az = area_actionzone_refresh_xy(area, xy, true);
    if (az != NULL) {
      return az;
    }
  }
  return NULL;
}

/* Returns the area that the azone belongs to */
static ScrArea *screen_actionzone_area(bScreen *screen, const AZone *az)
{
  LISTBASE_FOREACH (ScrArea *, area, &screen->areabase) {
    LISTBASE_FOREACH (AZone *, zone, &area->actionzones) {
      if (zone == az) {
        return area;
      }
    }
  }
  return NULL;
}

AZone *ED_area_actionzone_find_xy(ScrArea *area, const int xy[2])
{
  return area_actionzone_refresh_xy(area, xy, true);
}

AZone *ED_area_azones_update(ScrArea *area, const int xy[2])
{
  return area_actionzone_refresh_xy(area, xy, false);
}

static void actionzone_exit(wmOperator *op)
{
  MEM_SAFE_FREE(op->customdata);

  G.moving &= ~G_TRANSFORM_WM;
}

/* send EVT_ACTIONZONE event */
static void actionzone_apply(bContext *C, wmOperator *op, int type)
{
  wmWindow *win = CTX_wm_window(C);

  wmEvent event;
  wm_event_init_from_window(win, &event);

  if (type == AZONE_AREA) {
    event.type = EVT_ACTIONZONE_AREA;
  }
  else if (type == AZONE_FULLSCREEN) {
    event.type = EVT_ACTIONZONE_FULLSCREEN;
  }
  else {
    event.type = EVT_ACTIONZONE_REGION;
  }

  event.val = KM_NOTHING;
  event.flag = 0;
  event.customdata = op->customdata;
  event.customdata_free = true;
  op->customdata = NULL;

  wm_event_add(win, &event);
}

static int actionzone_invoke(bContext *C, wmOperator *op, const wmEvent *event)
{
  bScreen *screen = CTX_wm_screen(C);
  AZone *az = screen_actionzone_find_xy(screen, event->xy);

  /* Quick escape - Scroll azones only hide/unhide the scroll-bars,
   * they have their own handling. */
  if (az == NULL || ELEM(az->type, AZONE_REGION_SCROLL)) {
    return OPERATOR_PASS_THROUGH;
  }

  /* ok we do the action-zone */
  sActionzoneData *sad = op->customdata = MEM_callocN(sizeof(sActionzoneData), "sActionzoneData");
  sad->sa1 = screen_actionzone_area(screen, az);
  sad->az = az;
  sad->x = event->xy[0];
  sad->y = event->xy[1];
  sad->modifier = RNA_int_get(op->ptr, "modifier");

  /* region azone directly reacts on mouse clicks */
  if (ELEM(sad->az->type, AZONE_REGION, AZONE_FULLSCREEN)) {
    actionzone_apply(C, op, sad->az->type);
    actionzone_exit(op);
    return OPERATOR_FINISHED;
  }

  BLI_assert(ELEM(sad->az->type, AZONE_AREA, AZONE_REGION_SCROLL));

  /* add modal handler */
  G.moving |= G_TRANSFORM_WM;
  WM_event_add_modal_handler(C, op);
  return OPERATOR_RUNNING_MODAL;
}

static int actionzone_modal(bContext *C, wmOperator *op, const wmEvent *event)
{
  bScreen *screen = CTX_wm_screen(C);
  sActionzoneData *sad = op->customdata;

  switch (event->type) {
    case MOUSEMOVE: {
      const int delta_x = (event->xy[0] - sad->x);
      const int delta_y = (event->xy[1] - sad->y);

      /* Movement in dominant direction. */
      const int delta_max = max_ii(abs(delta_x), abs(delta_y));

      /* Movement in dominant direction before action taken. */
      const int join_threshold = (0.6 * U.widget_unit);
      const int split_threshold = (1.2 * U.widget_unit);
      const int area_threshold = (0.1 * U.widget_unit);

      /* Calculate gesture cardinal direction. */
      if (delta_y > abs(delta_x)) {
        sad->gesture_dir = SCREEN_DIR_N;
      }
      else if (delta_x >= abs(delta_y)) {
        sad->gesture_dir = SCREEN_DIR_E;
      }
      else if (delta_y < -abs(delta_x)) {
        sad->gesture_dir = SCREEN_DIR_S;
      }
      else {
        sad->gesture_dir = SCREEN_DIR_W;
      }

      bool is_gesture;
      if (sad->az->type == AZONE_AREA) {
        wmWindow *win = CTX_wm_window(C);

        rcti screen_rect;
        WM_window_screen_rect_calc(win, &screen_rect);

        /* Have we dragged off the zone and are not on an edge? */
        if ((ED_area_actionzone_find_xy(sad->sa1, event->xy) != sad->az) &&
            (screen_geom_area_map_find_active_scredge(
                 AREAMAP_FROM_SCREEN(screen), &screen_rect, event->xy[0], event->xy[1]) == NULL))
        {

          /* What area are we now in? */
          ScrArea *area = BKE_screen_find_area_xy(screen, SPACE_TYPE_ANY, event->xy);

          if (sad->modifier == 1) {
            /* Duplicate area into new window. */
            WM_cursor_set(win, WM_CURSOR_EDIT);
            is_gesture = (delta_max > area_threshold);
          }
          else if (sad->modifier == 2) {
            /* Swap areas. */
            WM_cursor_set(win, WM_CURSOR_SWAP_AREA);
            is_gesture = true;
          }
          else if (area == sad->sa1) {
            /* Same area, so possible split. */
            WM_cursor_set(win,
                          SCREEN_DIR_IS_VERTICAL(sad->gesture_dir) ? WM_CURSOR_H_SPLIT :
                                                                     WM_CURSOR_V_SPLIT);
            is_gesture = (delta_max > split_threshold);
          }
          else if (!area || area->global) {
            /* No area or Top bar or Status bar. */
            WM_cursor_set(win, WM_CURSOR_STOP);
            is_gesture = false;
          }
          else {
            /* Different area, so possible join. */
            if (sad->gesture_dir == SCREEN_DIR_N) {
              WM_cursor_set(win, WM_CURSOR_N_ARROW);
            }
            else if (sad->gesture_dir == SCREEN_DIR_S) {
              WM_cursor_set(win, WM_CURSOR_S_ARROW);
            }
            else if (sad->gesture_dir == SCREEN_DIR_E) {
              WM_cursor_set(win, WM_CURSOR_E_ARROW);
            }
            else {
              BLI_assert(sad->gesture_dir == SCREEN_DIR_W);
              WM_cursor_set(win, WM_CURSOR_W_ARROW);
            }
            is_gesture = (delta_max > join_threshold);
          }
        }
        else {
          WM_cursor_set(win, WM_CURSOR_CROSS);
          is_gesture = false;
        }
      }
      else {
        is_gesture = (delta_max > area_threshold);
      }

      /* gesture is large enough? */
      if (is_gesture) {
        /* second area, for join when (sa1 != sa2) */
        sad->sa2 = BKE_screen_find_area_xy(screen, SPACE_TYPE_ANY, event->xy);
        /* apply sends event */
        actionzone_apply(C, op, sad->az->type);
        actionzone_exit(op);

        return OPERATOR_FINISHED;
      }
      break;
    }
    case EVT_ESCKEY:
      actionzone_exit(op);
      return OPERATOR_CANCELLED;
    case LEFTMOUSE:
      actionzone_exit(op);
      return OPERATOR_CANCELLED;
  }

  return OPERATOR_RUNNING_MODAL;
}

static void actionzone_cancel(bContext *UNUSED(C), wmOperator *op)
{
  actionzone_exit(op);
}

static void SCREEN_OT_actionzone(wmOperatorType *ot)
{
  /* identifiers */
  ot->name = "Handle Area Action Zones";
  ot->description = "Handle area action zones for mouse actions/gestures";
  ot->idname = "SCREEN_OT_actionzone";

  ot->invoke = actionzone_invoke;
  ot->modal = actionzone_modal;
  ot->poll = actionzone_area_poll;
  ot->cancel = actionzone_cancel;

  /* flags */
  ot->flag = OPTYPE_BLOCKING | OPTYPE_INTERNAL;

  RNA_def_int(ot->srna, "modifier", 0, 0, 2, "Modifier", "Modifier state", 0, 2);
}

/** \} */

/* -------------------------------------------------------------------- */
/** \name Area edge detection utility
 * \{ */

static ScrEdge *screen_area_edge_from_cursor(const bContext *C,
                                             const int cursor[2],
                                             ScrArea **r_sa1,
                                             ScrArea **r_sa2)
{
  wmWindow *win = CTX_wm_window(C);
  bScreen *screen = CTX_wm_screen(C);
  rcti window_rect;
  WM_window_rect_calc(win, &window_rect);
  ScrEdge *actedge = screen_geom_area_map_find_active_scredge(
      AREAMAP_FROM_SCREEN(screen), &window_rect, cursor[0], cursor[1]);
  *r_sa1 = NULL;
  *r_sa2 = NULL;
  if (actedge == NULL) {
    return NULL;
  }
  int borderwidth = (4 * UI_SCALE_FAC);
  ScrArea *sa1, *sa2;
  if (screen_geom_edge_is_horizontal(actedge)) {
    sa1 = BKE_screen_find_area_xy(
        screen, SPACE_TYPE_ANY, (const int[2]){cursor[0], cursor[1] + borderwidth});
    sa2 = BKE_screen_find_area_xy(
        screen, SPACE_TYPE_ANY, (const int[2]){cursor[0], cursor[1] - borderwidth});
  }
  else {
    sa1 = BKE_screen_find_area_xy(
        screen, SPACE_TYPE_ANY, (const int[2]){cursor[0] + borderwidth, cursor[1]});
    sa2 = BKE_screen_find_area_xy(
        screen, SPACE_TYPE_ANY, (const int[2]){cursor[0] - borderwidth, cursor[1]});
  }
  bool isGlobal = ((sa1 && ED_area_is_global(sa1)) || (sa2 && ED_area_is_global(sa2)));
  if (!isGlobal) {
    *r_sa1 = sa1;
    *r_sa2 = sa2;
  }
  return actedge;
}

/** \} */

/* -------------------------------------------------------------------- */
/** \name Swap Area Operator
 * \{ */

/* operator state vars used:
 * sa1      start area
 * sa2      area to swap with
 *
 * functions:
 *
 * init()   set custom data for operator, based on action-zone event custom data
 *
 * cancel() cancel the operator
 *
 * exit()   cleanup, send notifier
 *
 * callbacks:
 *
 * invoke() gets called on Shift-LMB drag in action-zone
 * exec()   execute without any user interaction, based on properties
 * call init(), add handler
 *
 * modal()  accept modal events while doing it
 */

typedef struct sAreaSwapData {
  ScrArea *sa1, *sa2;
} sAreaSwapData;

static bool area_swap_init(wmOperator *op, const wmEvent *event)
{
  sActionzoneData *sad = event->customdata;

  if (sad == NULL || sad->sa1 == NULL) {
    return false;
  }

  sAreaSwapData *sd = MEM_callocN(sizeof(sAreaSwapData), "sAreaSwapData");
  sd->sa1 = sad->sa1;
  sd->sa2 = sad->sa2;
  op->customdata = sd;

  return true;
}

static void area_swap_exit(bContext *C, wmOperator *op)
{
  WM_cursor_modal_restore(CTX_wm_window(C));
  MEM_SAFE_FREE(op->customdata);
}

static void area_swap_cancel(bContext *C, wmOperator *op)
{
  area_swap_exit(C, op);
}

static int area_swap_invoke(bContext *C, wmOperator *op, const wmEvent *event)
{
  if (!area_swap_init(op, event)) {
    return OPERATOR_PASS_THROUGH;
  }

  /* add modal handler */
  WM_cursor_modal_set(CTX_wm_window(C), WM_CURSOR_SWAP_AREA);
  WM_event_add_modal_handler(C, op);

  return OPERATOR_RUNNING_MODAL;
}

static int area_swap_modal(bContext *C, wmOperator *op, const wmEvent *event)
{
  sActionzoneData *sad = op->customdata;

  switch (event->type) {
    case MOUSEMOVE:
      /* Second area to swap with. */
      sad->sa2 = ED_area_find_under_cursor(C, SPACE_TYPE_ANY, event->xy);
      WM_cursor_set(CTX_wm_window(C), (sad->sa2) ? WM_CURSOR_SWAP_AREA : WM_CURSOR_STOP);
      break;
    case LEFTMOUSE: /* release LMB */
      if (event->val == KM_RELEASE) {
        if (!sad->sa2 || sad->sa1 == sad->sa2) {
          area_swap_cancel(C, op);
          return OPERATOR_CANCELLED;
        }

        ED_area_tag_redraw(sad->sa1);
        ED_area_tag_redraw(sad->sa2);

        ED_area_swapspace(C, sad->sa1, sad->sa2);

        area_swap_exit(C, op);

        WM_event_add_notifier(C, NC_SCREEN | NA_EDITED, NULL);

        return OPERATOR_FINISHED;
      }
      break;

    case EVT_ESCKEY:
      area_swap_cancel(C, op);
      return OPERATOR_CANCELLED;
  }
  return OPERATOR_RUNNING_MODAL;
}

static int area_swap_exec(bContext *C, wmOperator *op)
{
  ScrArea *sa1, *sa2;
  int cursor[2];
  RNA_int_get_array(op->ptr, "cursor", cursor);
  screen_area_edge_from_cursor(C, cursor, &sa1, &sa2);
  if (sa1 == NULL || sa2 == NULL) {
    return OPERATOR_CANCELLED;
  }
  ED_area_swapspace(C, sa1, sa2);
  return OPERATOR_FINISHED;
}

static void SCREEN_OT_area_swap(wmOperatorType *ot)
{
  ot->name = "Swap Areas";
  ot->description = "Swap selected areas screen positions";
  ot->idname = "SCREEN_OT_area_swap";

  ot->invoke = area_swap_invoke;
  ot->modal = area_swap_modal;
  ot->exec = area_swap_exec;
  ot->poll = screen_active_editable;
  ot->cancel = area_swap_cancel;

  ot->flag = OPTYPE_BLOCKING;

  /* rna */
  RNA_def_int_vector(
      ot->srna, "cursor", 2, NULL, INT_MIN, INT_MAX, "Cursor", "", INT_MIN, INT_MAX);
}

/** \} */

/* -------------------------------------------------------------------- */
/** \name Area Duplicate Operator
 *
 * Create new window from area.
 * \{ */

/* operator callback */
static int area_dupli_invoke(bContext *C, wmOperator *op, const wmEvent *event)
{
  ScrArea *area = CTX_wm_area(C);

  if (event && event->customdata) {
    sActionzoneData *sad = event->customdata;
    if (sad == NULL) {
      return OPERATOR_PASS_THROUGH;
    }
    area = sad->sa1;
  }

  /* Create new window. No need to set space_type since it will be copied over. */
  wmWindow *newwin = WM_window_open(C,
                                    "Blender",
                                    area->totrct.xmin,
                                    area->totrct.ymin,
                                    area->winx,
                                    area->winy,
                                    SPACE_EMPTY,
                                    false,
                                    false,
                                    false,
                                    WIN_ALIGN_ABSOLUTE);

  if (newwin) {
    /* copy area to new screen */
    bScreen *newsc = WM_window_get_active_screen(newwin);
    ED_area_data_copy((ScrArea *)newsc->areabase.first, area, true);
    ED_area_tag_redraw((ScrArea *)newsc->areabase.first);

    /* screen, areas init */
    WM_event_add_notifier(C, NC_SCREEN | NA_EDITED, NULL);
  }
  else {
    BKE_report(op->reports, RPT_ERROR, "Failed to open window!");
  }

  if (event && event->customdata) {
    actionzone_exit(op);
  }

  return newwin ? OPERATOR_FINISHED : OPERATOR_CANCELLED;
}

static void SCREEN_OT_area_dupli(wmOperatorType *ot)
{
  ot->name = "Duplicate Area into New Window";
  ot->description = "Duplicate selected area into new window";
  ot->idname = "SCREEN_OT_area_dupli";

  ot->invoke = area_dupli_invoke;
  ot->poll = ED_operator_areaactive;
}

/** \} */

/* -------------------------------------------------------------------- */
/** \name Area Close Operator
 *
 * Close selected area, replace by expanding a neighbor
 * \{ */

/**
 * \note This can be used interactively or from Python.
 *
 * \note Most of the window management operators don't support execution from Python.
 * An exception is made for closing areas since it allows application templates
 * to customize the layout.
 */
static int area_close_exec(bContext *C, wmOperator *op)
{
  bScreen *screen = CTX_wm_screen(C);
  ScrArea *area = CTX_wm_area(C);

  /* This operator is script-able, so the area passed could be invalid. */
  if (BLI_findindex(&screen->areabase, area) == -1) {
    BKE_report(op->reports, RPT_ERROR, "Area not found in the active screen");
    return OPERATOR_CANCELLED;
  }

  if (!screen_area_close(C, screen, area)) {
    BKE_report(op->reports, RPT_ERROR, "Unable to close area");
    return OPERATOR_CANCELLED;
  }

  /* Ensure the event loop doesn't attempt to continue handling events.
   *
   * This causes execution from the Python console fail to return to the prompt as it should.
   * This glitch could be solved in the event loop handling as other operators may also
   * destructively manipulate windowing data. */
  CTX_wm_window_set(C, NULL);

  WM_event_add_notifier(C, NC_SCREEN | NA_EDITED, NULL);

  return OPERATOR_FINISHED;
}

static bool area_close_poll(bContext *C)
{
  if (!ED_operator_areaactive(C)) {
    return false;
  }

  ScrArea *area = CTX_wm_area(C);

  if (ED_area_is_global(area)) {
    return false;
  }

  bScreen *screen = CTX_wm_screen(C);

  /* Can this area join with ANY other area? */
  LISTBASE_FOREACH (ScrArea *, ar, &screen->areabase) {
    if (area_getorientation(ar, area) != -1) {
      return true;
    }
  }

  return false;
}

static void SCREEN_OT_area_close(wmOperatorType *ot)
{
  ot->name = "Close Area";
  ot->description = "Close selected area";
  ot->idname = "SCREEN_OT_area_close";
  ot->exec = area_close_exec;
  ot->poll = area_close_poll;
}

/** \} */

/* -------------------------------------------------------------------- */
/** \name Move Area Edge Operator
 * \{ */

/* operator state vars used:
 * x, y             mouse coord near edge
 * delta            movement of edge
 *
 * functions:
 *
 * init()   set default property values, find edge based on mouse coords, test
 * if the edge can be moved, select edges, calculate min and max movement
 *
 * apply()  apply delta on selection
 *
 * exit()   cleanup, send notifier
 *
 * cancel() cancel moving
 *
 * callbacks:
 *
 * exec()   execute without any user interaction, based on properties
 * call init(), apply(), exit()
 *
 * invoke() gets called on mouse click near edge
 * call init(), add handler
 *
 * modal()  accept modal events while doing it
 * call apply() with delta motion
 * call exit() and remove handler
 */

typedef struct sAreaMoveData {
  int bigger, smaller, origval, step;
  eScreenAxis dir_axis;
  enum AreaMoveSnapType {
    /* Snapping disabled */
    SNAP_NONE = 0,
    /* Snap to an invisible grid with a unit defined in AREAGRID */
    SNAP_AREAGRID,
    /* Snap to fraction (half, third.. etc) and adjacent edges. */
    SNAP_FRACTION_AND_ADJACENT,
    /* Snap to either bigger or smaller, nothing in-between (used for
     * global areas). This has priority over other snap types, if it is
     * used, toggling SNAP_FRACTION_AND_ADJACENT doesn't work. */
    SNAP_BIGGER_SMALLER_ONLY,
  } snap_type;
} sAreaMoveData;

/* helper call to move area-edge, sets limits
 * need window bounds in order to get correct limits */
static void area_move_set_limits(wmWindow *win,
                                 bScreen *screen,
                                 const eScreenAxis dir_axis,
                                 int *bigger,
                                 int *smaller,
                                 bool *use_bigger_smaller_snap)
{
  /* we check all areas and test for free space with MINSIZE */
  *bigger = *smaller = 100000;

  if (use_bigger_smaller_snap != NULL) {
    *use_bigger_smaller_snap = false;
    LISTBASE_FOREACH (ScrArea *, area, &win->global_areas.areabase) {
      int size_min = ED_area_global_min_size_y(area) - 1;
      int size_max = ED_area_global_max_size_y(area) - 1;

      size_min = max_ii(size_min, 0);
      BLI_assert(size_min <= size_max);

      /* logic here is only tested for lower edge :) */
      /* left edge */
      if (area->v1->editflag && area->v2->editflag) {
        *smaller = area->v4->vec.x - size_max;
        *bigger = area->v4->vec.x - size_min;
        *use_bigger_smaller_snap = true;
        return;
      }
      /* top edge */
      if (area->v2->editflag && area->v3->editflag) {
        *smaller = area->v1->vec.y + size_min;
        *bigger = area->v1->vec.y + size_max;
        *use_bigger_smaller_snap = true;
        return;
      }
      /* right edge */
      if (area->v3->editflag && area->v4->editflag) {
        *smaller = area->v1->vec.x + size_min;
        *bigger = area->v1->vec.x + size_max;
        *use_bigger_smaller_snap = true;
        return;
      }
      /* lower edge */
      if (area->v4->editflag && area->v1->editflag) {
        *smaller = area->v2->vec.y - size_max;
        *bigger = area->v2->vec.y - size_min;
        *use_bigger_smaller_snap = true;
        return;
      }
    }
  }

  rcti window_rect;
  WM_window_rect_calc(win, &window_rect);

  LISTBASE_FOREACH (ScrArea *, area, &screen->areabase) {
    if (dir_axis == SCREEN_AXIS_H) {
      int areamin = ED_area_headersize();

      if (area->v1->vec.y > window_rect.ymin) {
        areamin += U.pixelsize;
      }
      if (area->v2->vec.y < (window_rect.ymax - 1)) {
        areamin += U.pixelsize;
      }

      int y1 = screen_geom_area_height(area) - areamin;

      /* if top or down edge selected, test height */
      if (area->v1->editflag && area->v4->editflag) {
        *bigger = min_ii(*bigger, y1);
      }
      else if (area->v2->editflag && area->v3->editflag) {
        *smaller = min_ii(*smaller, y1);
      }
    }
    else {
      int areamin = AREAMINX * UI_SCALE_FAC;

      if (area->v1->vec.x > window_rect.xmin) {
        areamin += U.pixelsize;
      }
      if (area->v4->vec.x < (window_rect.xmax - 1)) {
        areamin += U.pixelsize;
      }

      int x1 = screen_geom_area_width(area) - areamin;

      /* if left or right edge selected, test width */
      if (area->v1->editflag && area->v2->editflag) {
        *bigger = min_ii(*bigger, x1);
      }
      else if (area->v3->editflag && area->v4->editflag) {
        *smaller = min_ii(*smaller, x1);
      }
    }
  }
}

/* validate selection inside screen, set variables OK */
/* return false: init failed */
static bool area_move_init(bContext *C, wmOperator *op)
{
  bScreen *screen = CTX_wm_screen(C);
  wmWindow *win = CTX_wm_window(C);

  /* required properties */
  int x = RNA_int_get(op->ptr, "x");
  int y = RNA_int_get(op->ptr, "y");

  /* setup */
  ScrEdge *actedge = screen_geom_find_active_scredge(win, screen, x, y);
  if (actedge == NULL) {
    return false;
  }

  sAreaMoveData *md = MEM_callocN(sizeof(sAreaMoveData), "sAreaMoveData");
  op->customdata = md;

  md->dir_axis = screen_geom_edge_is_horizontal(actedge) ? SCREEN_AXIS_H : SCREEN_AXIS_V;
  if (md->dir_axis == SCREEN_AXIS_H) {
    md->origval = actedge->v1->vec.y;
  }
  else {
    md->origval = actedge->v1->vec.x;
  }

  screen_geom_select_connected_edge(win, actedge);
  /* now all vertices with 'flag == 1' are the ones that can be moved. Move this to editflag */
  ED_screen_verts_iter(win, screen, v1)
  {
    v1->editflag = v1->flag;
  }

  bool use_bigger_smaller_snap = false;
  area_move_set_limits(
      win, screen, md->dir_axis, &md->bigger, &md->smaller, &use_bigger_smaller_snap);

  md->snap_type = use_bigger_smaller_snap ? SNAP_BIGGER_SMALLER_ONLY : SNAP_AREAGRID;

  return true;
}

static int area_snap_calc_location(const bScreen *screen,
                                   const enum AreaMoveSnapType snap_type,
                                   const int delta,
                                   const int origval,
                                   const eScreenAxis dir_axis,
                                   const int bigger,
                                   const int smaller)
{
  BLI_assert(snap_type != SNAP_NONE);
  int m_cursor_final = -1;
  const int m_cursor = origval + delta;
  const int m_span = (float)(bigger + smaller);
  const int m_min = origval - smaller;
  // const int axis_max = axis_min + m_span;

  switch (snap_type) {
    case SNAP_AREAGRID:
      m_cursor_final = m_cursor;
      if (!ELEM(delta, bigger, -smaller)) {
        m_cursor_final -= (m_cursor % AREAGRID);
        CLAMP(m_cursor_final, origval - smaller, origval + bigger);
      }
      break;

    case SNAP_BIGGER_SMALLER_ONLY:
      m_cursor_final = (m_cursor >= bigger) ? bigger : smaller;
      break;

    case SNAP_FRACTION_AND_ADJACENT: {
      const int axis = (dir_axis == SCREEN_AXIS_V) ? 0 : 1;
      int snap_dist_best = INT_MAX;
      {
        const float div_array[] = {
            0.0f,
            1.0f / 12.0f,
            2.0f / 12.0f,
            3.0f / 12.0f,
            4.0f / 12.0f,
            5.0f / 12.0f,
            6.0f / 12.0f,
            7.0f / 12.0f,
            8.0f / 12.0f,
            9.0f / 12.0f,
            10.0f / 12.0f,
            11.0f / 12.0f,
            1.0f,
        };
        /* Test the snap to the best division. */
        for (int i = 0; i < ARRAY_SIZE(div_array); i++) {
          const int m_cursor_test = m_min + round_fl_to_int(m_span * div_array[i]);
          const int snap_dist_test = abs(m_cursor - m_cursor_test);
          if (snap_dist_best >= snap_dist_test) {
            snap_dist_best = snap_dist_test;
            m_cursor_final = m_cursor_test;
          }
        }
      }

      LISTBASE_FOREACH (const ScrVert *, v1, &screen->vertbase) {
        if (!v1->editflag) {
          continue;
        }
        const int v_loc = (&v1->vec.x)[!axis];

        LISTBASE_FOREACH (const ScrVert *, v2, &screen->vertbase) {
          if (v2->editflag) {
            continue;
          }
          if (v_loc == (&v2->vec.x)[!axis]) {
            const int v_loc2 = (&v2->vec.x)[axis];
            /* Do not snap to the vertices at the ends. */
            if ((origval - smaller) < v_loc2 && v_loc2 < (origval + bigger)) {
              const int snap_dist_test = abs(m_cursor - v_loc2);
              if (snap_dist_best >= snap_dist_test) {
                snap_dist_best = snap_dist_test;
                m_cursor_final = v_loc2;
              }
            }
          }
        }
      }
      break;
    }
    case SNAP_NONE:
      break;
  }

  BLI_assert(ELEM(snap_type, SNAP_BIGGER_SMALLER_ONLY) ||
             IN_RANGE_INCL(m_cursor_final, origval - smaller, origval + bigger));

  return m_cursor_final;
}

/* moves selected screen edge amount of delta, used by split & move */
static void area_move_apply_do(const bContext *C,
                               int delta,
                               const int origval,
                               const eScreenAxis dir_axis,
                               const int bigger,
                               const int smaller,
                               const enum AreaMoveSnapType snap_type)
{
  wmWindow *win = CTX_wm_window(C);
  bScreen *screen = CTX_wm_screen(C);
  short final_loc = -1;
  bool doredraw = false;

  if (snap_type != SNAP_BIGGER_SMALLER_ONLY) {
    CLAMP(delta, -smaller, bigger);
  }

  if (snap_type == SNAP_NONE) {
    final_loc = origval + delta;
  }
  else {
    final_loc = area_snap_calc_location(
        screen, snap_type, delta, origval, dir_axis, bigger, smaller);
  }

  BLI_assert(final_loc != -1);
  short axis = (dir_axis == SCREEN_AXIS_V) ? 0 : 1;

  ED_screen_verts_iter(win, screen, v1)
  {
    if (v1->editflag) {
      short oldval = (&v1->vec.x)[axis];
      (&v1->vec.x)[axis] = final_loc;

      if (oldval == final_loc) {
        /* nothing will change to the other vertices either. */
        break;
      }
      doredraw = true;
    }
  }

  /* only redraw if we actually moved a screen vert, for AREAGRID */
  if (doredraw) {
    bool redraw_all = false;
    ED_screen_areas_iter (win, screen, area) {
      if (area->v1->editflag || area->v2->editflag || area->v3->editflag || area->v4->editflag) {
        if (ED_area_is_global(area)) {
          /* Snap to minimum or maximum for global areas. */
          int height = round_fl_to_int(screen_geom_area_height(area) / UI_SCALE_FAC);
          if (abs(height - area->global->size_min) < abs(height - area->global->size_max)) {
            area->global->cur_fixed_height = area->global->size_min;
          }
          else {
            area->global->cur_fixed_height = area->global->size_max;
          }

          screen->do_refresh = true;
          redraw_all = true;
        }
        ED_area_tag_redraw_no_rebuild(area);
      }
    }
    if (redraw_all) {
      ED_screen_areas_iter (win, screen, area) {
        ED_area_tag_redraw(area);
      }
    }

    ED_screen_global_areas_sync(win);

    WM_event_add_notifier(C, NC_SCREEN | NA_EDITED, NULL); /* redraw everything */
    /* Update preview thumbnail */
    BKE_icon_changed(screen->id.icon_id);
  }
}

static void area_move_apply(bContext *C, wmOperator *op)
{
  sAreaMoveData *md = op->customdata;
  int delta = RNA_int_get(op->ptr, "delta");

  area_move_apply_do(C, delta, md->origval, md->dir_axis, md->bigger, md->smaller, md->snap_type);
}

static void area_move_exit(bContext *C, wmOperator *op)
{
  MEM_SAFE_FREE(op->customdata);

  /* this makes sure aligned edges will result in aligned grabbing */
  BKE_screen_remove_double_scrverts(CTX_wm_screen(C));
  BKE_screen_remove_double_scredges(CTX_wm_screen(C));

  G.moving &= ~G_TRANSFORM_WM;
}

static int area_move_exec(bContext *C, wmOperator *op)
{
  if (!area_move_init(C, op)) {
    return OPERATOR_CANCELLED;
  }

  area_move_apply(C, op);
  area_move_exit(C, op);

  return OPERATOR_FINISHED;
}

/* interaction callback */
static int area_move_invoke(bContext *C, wmOperator *op, const wmEvent *event)
{
  RNA_int_set(op->ptr, "x", event->xy[0]);
  RNA_int_set(op->ptr, "y", event->xy[1]);

  if (!area_move_init(C, op)) {
    return OPERATOR_PASS_THROUGH;
  }

  /* add temp handler */
  G.moving |= G_TRANSFORM_WM;
  WM_event_add_modal_handler(C, op);

  return OPERATOR_RUNNING_MODAL;
}

static void area_move_cancel(bContext *C, wmOperator *op)
{

  RNA_int_set(op->ptr, "delta", 0);
  area_move_apply(C, op);
  area_move_exit(C, op);
}

/* modal callback for while moving edges */
static int area_move_modal(bContext *C, wmOperator *op, const wmEvent *event)
{
  sAreaMoveData *md = op->customdata;

  /* execute the events */
  switch (event->type) {
    case MOUSEMOVE: {
      int x = RNA_int_get(op->ptr, "x");
      int y = RNA_int_get(op->ptr, "y");

      const int delta = (md->dir_axis == SCREEN_AXIS_V) ? event->xy[0] - x : event->xy[1] - y;
      RNA_int_set(op->ptr, "delta", delta);

      area_move_apply(C, op);
      break;
    }
    case EVT_MODAL_MAP: {
      switch (event->val) {
        case KM_MODAL_APPLY:
          area_move_exit(C, op);
          return OPERATOR_FINISHED;

        case KM_MODAL_CANCEL:
          area_move_cancel(C, op);
          return OPERATOR_CANCELLED;

        case KM_MODAL_SNAP_ON:
          if (md->snap_type != SNAP_BIGGER_SMALLER_ONLY) {
            md->snap_type = SNAP_FRACTION_AND_ADJACENT;
          }
          break;

        case KM_MODAL_SNAP_OFF:
          if (md->snap_type != SNAP_BIGGER_SMALLER_ONLY) {
            md->snap_type = SNAP_AREAGRID;
          }
          break;
      }
      break;
    }
  }

  return OPERATOR_RUNNING_MODAL;
}

static void SCREEN_OT_area_move(wmOperatorType *ot)
{
  /* identifiers */
  ot->name = "Move Area Edges";
  ot->description = "Move selected area edges";
  ot->idname = "SCREEN_OT_area_move";

  ot->exec = area_move_exec;
  ot->invoke = area_move_invoke;
  ot->cancel = area_move_cancel;
  ot->modal = area_move_modal;
  ot->poll = ED_operator_screen_mainwinactive; /* when mouse is over area-edge */

  /* flags */
  ot->flag = OPTYPE_BLOCKING | OPTYPE_INTERNAL;

  /* rna */
  RNA_def_int(ot->srna, "x", 0, INT_MIN, INT_MAX, "X", "", INT_MIN, INT_MAX);
  RNA_def_int(ot->srna, "y", 0, INT_MIN, INT_MAX, "Y", "", INT_MIN, INT_MAX);
  RNA_def_int(ot->srna, "delta", 0, INT_MIN, INT_MAX, "Delta", "", INT_MIN, INT_MAX);
}

/** \} */

/* -------------------------------------------------------------------- */
/** \name Split Area Operator
 * \{ */

/*
 * operator state vars:
 * fac              spit point
 * dir              direction #SCREEN_AXIS_V or #SCREEN_AXIS_H
 *
 * operator customdata:
 * area             pointer to (active) area
 * x, y             last used mouse pos
 * (more, see below)
 *
 * functions:
 *
 * init()   set default property values, find area based on context
 *
 * apply()  split area based on state vars
 *
 * exit()   cleanup, send notifier
 *
 * cancel() remove duplicated area
 *
 * callbacks:
 *
 * exec()   execute without any user interaction, based on state vars
 * call init(), apply(), exit()
 *
 * invoke() gets called on mouse click in action-widget
 * call init(), add modal handler
 * call apply() with initial motion
 *
 * modal()  accept modal events while doing it
 * call move-areas code with delta motion
 * call exit() or cancel() and remove handler
 */

typedef struct sAreaSplitData {
  int origval;           /* for move areas */
  int bigger, smaller;   /* constraints for moving new edge */
  int delta;             /* delta move edge */
  int origmin, origsize; /* to calculate fac, for property storage */
  int previewmode;       /* draw preview-line, then split. */
  void *draw_callback;   /* call `screen_draw_split_preview` */
  bool do_snap;

  ScrEdge *nedge; /* new edge */
  ScrArea *sarea; /* start area */
  ScrArea *narea; /* new area */

} sAreaSplitData;

static bool area_split_allowed(const ScrArea *area, const eScreenAxis dir_axis)
{
  if (!area || area->global) {
    /* Must be a non-global area. */
    return false;
  }

  if ((dir_axis == SCREEN_AXIS_V && area->winx <= 2 * AREAMINX * UI_SCALE_FAC) ||
      (dir_axis == SCREEN_AXIS_H && area->winy <= 2 * ED_area_headersize()))
  {
    /* Must be at least double minimum sizes to split into two. */
    return false;
  }

  return true;
}

static void area_split_draw_cb(const wmWindow *UNUSED(win), void *userdata)
{
  const wmOperator *op = userdata;

  sAreaSplitData *sd = op->customdata;
  const eScreenAxis dir_axis = RNA_enum_get(op->ptr, "direction");

  if (area_split_allowed(sd->sarea, dir_axis)) {
    float fac = RNA_float_get(op->ptr, "factor");
    screen_draw_split_preview(sd->sarea, dir_axis, fac);
  }
}

/* generic init, menu case, doesn't need active area */
static bool area_split_menu_init(bContext *C, wmOperator *op)
{
  /* custom data */
  sAreaSplitData *sd = (sAreaSplitData *)MEM_callocN(sizeof(sAreaSplitData), "op_area_split");
  op->customdata = sd;

  sd->sarea = CTX_wm_area(C);

  return true;
}

/* generic init, no UI stuff here, assumes active area */
static bool area_split_init(bContext *C, wmOperator *op)
{
  ScrArea *area = CTX_wm_area(C);

  /* required context */
  if (area == NULL) {
    return false;
  }

  /* required properties */
  const eScreenAxis dir_axis = RNA_enum_get(op->ptr, "direction");

  /* custom data */
  sAreaSplitData *sd = (sAreaSplitData *)MEM_callocN(sizeof(sAreaSplitData), "op_area_split");
  op->customdata = sd;

  sd->sarea = area;
  if (dir_axis == SCREEN_AXIS_V) {
    sd->origmin = area->v1->vec.x;
    sd->origsize = area->v4->vec.x - sd->origmin;
  }
  else {
    sd->origmin = area->v1->vec.y;
    sd->origsize = area->v2->vec.y - sd->origmin;
  }

  return true;
}

/* with area as center, sb is located at: 0=W, 1=N, 2=E, 3=S */
/* used with split operator */
static ScrEdge *area_findsharededge(bScreen *screen, ScrArea *area, ScrArea *sb)
{
  ScrVert *sav1 = area->v1;
  ScrVert *sav2 = area->v2;
  ScrVert *sav3 = area->v3;
  ScrVert *sav4 = area->v4;
  ScrVert *sbv1 = sb->v1;
  ScrVert *sbv2 = sb->v2;
  ScrVert *sbv3 = sb->v3;
  ScrVert *sbv4 = sb->v4;

  if (sav1 == sbv4 && sav2 == sbv3) { /* Area to right of sb = W. */
    return BKE_screen_find_edge(screen, sav1, sav2);
  }
  if (sav2 == sbv1 && sav3 == sbv4) { /* Area to bottom of sb = N. */
    return BKE_screen_find_edge(screen, sav2, sav3);
  }
  if (sav3 == sbv2 && sav4 == sbv1) { /* Area to left of sb = E. */
    return BKE_screen_find_edge(screen, sav3, sav4);
  }
  if (sav1 == sbv2 && sav4 == sbv3) { /* Area on top of sb = S. */
    return BKE_screen_find_edge(screen, sav1, sav4);
  }

  return NULL;
}

/* do the split, return success */
static bool area_split_apply(bContext *C, wmOperator *op)
{
  const wmWindow *win = CTX_wm_window(C);
  bScreen *screen = CTX_wm_screen(C);
  sAreaSplitData *sd = (sAreaSplitData *)op->customdata;

  float fac = RNA_float_get(op->ptr, "factor");
  const eScreenAxis dir_axis = RNA_enum_get(op->ptr, "direction");

  if (!area_split_allowed(sd->sarea, dir_axis)) {
    return false;
  }

  sd->narea = area_split(win, screen, sd->sarea, dir_axis, fac, false); /* false = no merge */

  if (sd->narea == NULL) {
    return false;
  }

  sd->nedge = area_findsharededge(screen, sd->sarea, sd->narea);

  /* select newly created edge, prepare for moving edge */
  ED_screen_verts_iter(win, screen, sv)
  {
    sv->editflag = 0;
  }

  sd->nedge->v1->editflag = 1;
  sd->nedge->v2->editflag = 1;

  if (dir_axis == SCREEN_AXIS_H) {
    sd->origval = sd->nedge->v1->vec.y;
  }
  else {
    sd->origval = sd->nedge->v1->vec.x;
  }

  ED_area_tag_redraw(sd->sarea);
  ED_area_tag_redraw(sd->narea);

  WM_event_add_notifier(C, NC_SCREEN | NA_EDITED, NULL);
  /* Update preview thumbnail */
  BKE_icon_changed(screen->id.icon_id);

  return true;
}

static void area_split_exit(bContext *C, wmOperator *op)
{
  if (op->customdata) {
    sAreaSplitData *sd = (sAreaSplitData *)op->customdata;
    if (sd->sarea) {
      ED_area_tag_redraw(sd->sarea);
    }
    if (sd->narea) {
      ED_area_tag_redraw(sd->narea);
    }

    if (sd->draw_callback) {
      WM_draw_cb_exit(CTX_wm_window(C), sd->draw_callback);
    }

    MEM_freeN(op->customdata);
    op->customdata = NULL;
  }

  WM_cursor_modal_restore(CTX_wm_window(C));
  WM_event_add_notifier(C, NC_SCREEN | NA_EDITED, NULL);

  /* this makes sure aligned edges will result in aligned grabbing */
  BKE_screen_remove_double_scrverts(CTX_wm_screen(C));
  BKE_screen_remove_double_scredges(CTX_wm_screen(C));

  G.moving &= ~G_TRANSFORM_WM;
}

static void area_split_preview_update_cursor(bContext *C, wmOperator *op)
{
  sAreaSplitData *sd = (sAreaSplitData *)op->customdata;
  const eScreenAxis dir_axis = RNA_enum_get(op->ptr, "direction");
  if (area_split_allowed(sd->sarea, dir_axis)) {
    WM_cursor_set(CTX_wm_window(C),
                  (dir_axis == SCREEN_AXIS_H) ? WM_CURSOR_H_SPLIT : WM_CURSOR_V_SPLIT);
  }
  else {
    WM_cursor_set(CTX_wm_window(C), WM_CURSOR_STOP);
  }
}

/* UI callback, adds new handler */
static int area_split_invoke(bContext *C, wmOperator *op, const wmEvent *event)
{
  wmWindow *win = CTX_wm_window(C);
  bScreen *screen = CTX_wm_screen(C);

  /* no full window splitting allowed */
  BLI_assert(screen->state == SCREENNORMAL);

  PropertyRNA *prop_dir = RNA_struct_find_property(op->ptr, "direction");
  PropertyRNA *prop_factor = RNA_struct_find_property(op->ptr, "factor");
  PropertyRNA *prop_cursor = RNA_struct_find_property(op->ptr, "cursor");

  eScreenAxis dir_axis;
  if (event->type == EVT_ACTIONZONE_AREA) {
    sActionzoneData *sad = event->customdata;

    if (sad == NULL || sad->modifier > 0) {
      return OPERATOR_PASS_THROUGH;
    }

    /* verify *sad itself */
    if (sad->sa1 == NULL || sad->az == NULL) {
      return OPERATOR_PASS_THROUGH;
    }

    /* is this our *sad? if areas not equal it should be passed on */
    if (CTX_wm_area(C) != sad->sa1 || sad->sa1 != sad->sa2) {
      return OPERATOR_PASS_THROUGH;
    }

    /* The factor will be close to 1.0f when near the top-left and the bottom-right corners. */
    const float factor_v = (float)(event->xy[1] - sad->sa1->v1->vec.y) / (float)sad->sa1->winy;
    const float factor_h = (float)(event->xy[0] - sad->sa1->v1->vec.x) / (float)sad->sa1->winx;
    const bool is_left = factor_v < 0.5f;
    const bool is_bottom = factor_h < 0.5f;
    const bool is_right = !is_left;
    const bool is_top = !is_bottom;
    float factor;

    /* Prepare operator state vars. */
    if (SCREEN_DIR_IS_VERTICAL(sad->gesture_dir)) {
      dir_axis = SCREEN_AXIS_H;
      factor = factor_h;
    }
    else {
      dir_axis = SCREEN_AXIS_V;
      factor = factor_v;
    }

    if ((is_top && is_left) || (is_bottom && is_right)) {
      factor = 1.0f - factor;
    }

    RNA_property_float_set(op->ptr, prop_factor, factor);

    RNA_property_enum_set(op->ptr, prop_dir, dir_axis);

    /* general init, also non-UI case, adds customdata, sets area and defaults */
    if (!area_split_init(C, op)) {
      return OPERATOR_PASS_THROUGH;
    }
  }
  else if (RNA_property_is_set(op->ptr, prop_dir)) {
    ScrArea *area = CTX_wm_area(C);
    if (area == NULL) {
      return OPERATOR_CANCELLED;
    }
    dir_axis = RNA_property_enum_get(op->ptr, prop_dir);
    if (dir_axis == SCREEN_AXIS_H) {
      RNA_property_float_set(
          op->ptr, prop_factor, (float)(event->xy[0] - area->v1->vec.x) / (float)area->winx);
    }
    else {
      RNA_property_float_set(
          op->ptr, prop_factor, (float)(event->xy[1] - area->v1->vec.y) / (float)area->winy);
    }

    if (!area_split_init(C, op)) {
      return OPERATOR_CANCELLED;
    }
  }
  else {
    int event_co[2];

    /* retrieve initial mouse coord, so we can find the active edge */
    if (RNA_property_is_set(op->ptr, prop_cursor)) {
      RNA_property_int_get_array(op->ptr, prop_cursor, event_co);
    }
    else {
      copy_v2_v2_int(event_co, event->xy);
    }

    rcti window_rect;
    WM_window_rect_calc(win, &window_rect);

    ScrEdge *actedge = screen_geom_area_map_find_active_scredge(
        AREAMAP_FROM_SCREEN(screen), &window_rect, event_co[0], event_co[1]);
    if (actedge == NULL) {
      return OPERATOR_CANCELLED;
    }

    dir_axis = screen_geom_edge_is_horizontal(actedge) ? SCREEN_AXIS_V : SCREEN_AXIS_H;

    RNA_property_enum_set(op->ptr, prop_dir, dir_axis);

    /* special case, adds customdata, sets defaults */
    if (!area_split_menu_init(C, op)) {
      return OPERATOR_CANCELLED;
    }
  }

  sAreaSplitData *sd = (sAreaSplitData *)op->customdata;

  if (event->type == EVT_ACTIONZONE_AREA) {
    /* do the split */
    if (area_split_apply(C, op)) {
      area_move_set_limits(win, screen, dir_axis, &sd->bigger, &sd->smaller, NULL);

      /* add temp handler for edge move or cancel */
      G.moving |= G_TRANSFORM_WM;
      WM_event_add_modal_handler(C, op);

      return OPERATOR_RUNNING_MODAL;
    }
  }
  else {
    sd->previewmode = 1;
    sd->draw_callback = WM_draw_cb_activate(win, area_split_draw_cb, op);
    /* add temp handler for edge move or cancel */
    WM_event_add_modal_handler(C, op);
    area_split_preview_update_cursor(C, op);

    return OPERATOR_RUNNING_MODAL;
  }

  return OPERATOR_PASS_THROUGH;
}

/* function to be called outside UI context, or for redo */
static int area_split_exec(bContext *C, wmOperator *op)
{
  if (!area_split_init(C, op)) {
    return OPERATOR_CANCELLED;
  }

  area_split_apply(C, op);
  area_split_exit(C, op);

  return OPERATOR_FINISHED;
}

static void area_split_cancel(bContext *C, wmOperator *op)
{
  sAreaSplitData *sd = (sAreaSplitData *)op->customdata;

  if (sd->previewmode) {
    /* pass */
  }
  else {
    if (screen_area_join(C, CTX_wm_screen(C), sd->sarea, sd->narea)) {
      if (CTX_wm_area(C) == sd->narea) {
        CTX_wm_area_set(C, NULL);
        CTX_wm_region_set(C, NULL);
      }
      sd->narea = NULL;
    }
  }
  area_split_exit(C, op);
}

static int area_split_modal(bContext *C, wmOperator *op, const wmEvent *event)
{
  sAreaSplitData *sd = (sAreaSplitData *)op->customdata;
  PropertyRNA *prop_dir = RNA_struct_find_property(op->ptr, "direction");
  bool update_factor = false;

  /* execute the events */
  switch (event->type) {
    case MOUSEMOVE:
      update_factor = true;
      break;

    case LEFTMOUSE:
      if (sd->previewmode) {
        area_split_apply(C, op);
        area_split_exit(C, op);
        return OPERATOR_FINISHED;
      }
      else {
        if (event->val == KM_RELEASE) { /* mouse up */
          area_split_exit(C, op);
          return OPERATOR_FINISHED;
        }
      }
      break;

    case MIDDLEMOUSE:
    case EVT_TABKEY:
      if (sd->previewmode == 0) {
        /* pass */
      }
      else {
        if (event->val == KM_PRESS) {
          if (sd->sarea) {
            const eScreenAxis dir_axis = RNA_property_enum_get(op->ptr, prop_dir);
            RNA_property_enum_set(
                op->ptr, prop_dir, (dir_axis == SCREEN_AXIS_V) ? SCREEN_AXIS_H : SCREEN_AXIS_V);
            area_split_preview_update_cursor(C, op);
            update_factor = true;
          }
        }
      }

      break;

    case RIGHTMOUSE: /* cancel operation */
    case EVT_ESCKEY:
      area_split_cancel(C, op);
      return OPERATOR_CANCELLED;

    case EVT_LEFTCTRLKEY:
    case EVT_RIGHTCTRLKEY:
      sd->do_snap = event->val == KM_PRESS;
      update_factor = true;
      break;
  }

  if (update_factor) {
    const eScreenAxis dir_axis = RNA_property_enum_get(op->ptr, prop_dir);

    sd->delta = (dir_axis == SCREEN_AXIS_V) ? event->xy[0] - sd->origval :
                                              event->xy[1] - sd->origval;

    if (sd->previewmode == 0) {
      if (sd->do_snap) {
        const int snap_loc = area_snap_calc_location(CTX_wm_screen(C),
                                                     SNAP_FRACTION_AND_ADJACENT,
                                                     sd->delta,
                                                     sd->origval,
                                                     dir_axis,
                                                     sd->bigger,
                                                     sd->smaller);
        sd->delta = snap_loc - sd->origval;
      }
      area_move_apply_do(C, sd->delta, sd->origval, dir_axis, sd->bigger, sd->smaller, SNAP_NONE);
    }
    else {
      if (sd->sarea) {
        ED_area_tag_redraw(sd->sarea);
      }

      area_split_preview_update_cursor(C, op);

      /* area context not set */
      sd->sarea = BKE_screen_find_area_xy(CTX_wm_screen(C), SPACE_TYPE_ANY, event->xy);

      if (sd->sarea) {
        ScrArea *area = sd->sarea;
        if (dir_axis == SCREEN_AXIS_V) {
          sd->origmin = area->v1->vec.x;
          sd->origsize = area->v4->vec.x - sd->origmin;
        }
        else {
          sd->origmin = area->v1->vec.y;
          sd->origsize = area->v2->vec.y - sd->origmin;
        }

        if (sd->do_snap) {
          area->v1->editflag = area->v2->editflag = area->v3->editflag = area->v4->editflag = 1;

          const int snap_loc = area_snap_calc_location(CTX_wm_screen(C),
                                                       SNAP_FRACTION_AND_ADJACENT,
                                                       sd->delta,
                                                       sd->origval,
                                                       dir_axis,
                                                       sd->origmin + sd->origsize,
                                                       -sd->origmin);

          area->v1->editflag = area->v2->editflag = area->v3->editflag = area->v4->editflag = 0;
          sd->delta = snap_loc - sd->origval;
        }

        ED_area_tag_redraw(sd->sarea);
      }

      CTX_wm_screen(C)->do_draw = true;
    }

    float fac = (float)(sd->delta + sd->origval - sd->origmin) / sd->origsize;
    RNA_float_set(op->ptr, "factor", fac);
  }

  return OPERATOR_RUNNING_MODAL;
}

static const EnumPropertyItem prop_direction_items[] = {
    {SCREEN_AXIS_H, "HORIZONTAL", 0, "Horizontal", ""},
    {SCREEN_AXIS_V, "VERTICAL", 0, "Vertical", ""},
    {0, NULL, 0, NULL, NULL},
};

static void SCREEN_OT_area_split(wmOperatorType *ot)
{
  ot->name = "Split Area";
  ot->description = "Split selected area into new windows";
  ot->idname = "SCREEN_OT_area_split";

  ot->exec = area_split_exec;
  ot->invoke = area_split_invoke;
  ot->modal = area_split_modal;
  ot->cancel = area_split_cancel;

  ot->poll = screen_active_editable;

  /* flags */
  ot->flag = OPTYPE_BLOCKING | OPTYPE_INTERNAL;

  /* rna */
  RNA_def_enum(ot->srna, "direction", prop_direction_items, SCREEN_AXIS_H, "Direction", "");
  RNA_def_float(ot->srna, "factor", 0.5f, 0.0, 1.0, "Factor", "", 0.0, 1.0);
  RNA_def_int_vector(
      ot->srna, "cursor", 2, NULL, INT_MIN, INT_MAX, "Cursor", "", INT_MIN, INT_MAX);
}

/** \} */

/* -------------------------------------------------------------------- */
/** \name Scale Region Edge Operator
 * \{ */

typedef struct RegionMoveData {
  AZone *az;
  ARegion *region;
  ScrArea *area;
  int bigger, smaller, origval;
  int orig_xy[2];
  int maxsize;
  AZEdge edge;

} RegionMoveData;

static int area_max_regionsize(ScrArea *area, ARegion *scale_region, AZEdge edge)
{
  int dist;

  /* regions in regions. */
  if (scale_region->alignment & RGN_SPLIT_PREV) {
    const int align = RGN_ALIGN_ENUM_FROM_MASK(scale_region->alignment);

    if (ELEM(align, RGN_ALIGN_TOP, RGN_ALIGN_BOTTOM)) {
      ARegion *region = scale_region->prev;
      dist = region->winy + scale_region->winy - U.pixelsize;
    }
    else /* if (ELEM(align, RGN_ALIGN_LEFT, RGN_ALIGN_RIGHT)) */ {
      ARegion *region = scale_region->prev;
      dist = region->winx + scale_region->winx - U.pixelsize;
    }
  }
  else {
    if (ELEM(edge, AE_RIGHT_TO_TOPLEFT, AE_LEFT_TO_TOPRIGHT)) {
      dist = BLI_rcti_size_x(&area->totrct);
    }
    else { /* AE_BOTTOM_TO_TOPLEFT, AE_TOP_TO_BOTTOMRIGHT */
      dist = BLI_rcti_size_y(&area->totrct);
    }

    /* Subtract the width of regions on opposite side
     * prevents dragging regions into other opposite regions. */
    LISTBASE_FOREACH (ARegion *, region, &area->regionbase) {
      if (region == scale_region) {
        continue;
      }

      if (scale_region->alignment == RGN_ALIGN_LEFT && region->alignment == RGN_ALIGN_RIGHT) {
        dist -= region->winx;
      }
      else if (scale_region->alignment == RGN_ALIGN_RIGHT && region->alignment == RGN_ALIGN_LEFT) {
        dist -= region->winx;
      }
      else if (scale_region->alignment == RGN_ALIGN_TOP &&
               (region->alignment == RGN_ALIGN_BOTTOM ||
                ELEM(region->regiontype, RGN_TYPE_HEADER, RGN_TYPE_TOOL_HEADER, RGN_TYPE_FOOTER)))
      {
        dist -= region->winy;
      }
      else if (scale_region->alignment == RGN_ALIGN_BOTTOM &&
               (region->alignment == RGN_ALIGN_TOP ||
                ELEM(region->regiontype, RGN_TYPE_HEADER, RGN_TYPE_TOOL_HEADER, RGN_TYPE_FOOTER)))
      {
        dist -= region->winy;
      }
    }
  }

  dist /= UI_SCALE_FAC;
  return dist;
}

static bool is_split_edge(const int alignment, const AZEdge edge)
{
  return ((alignment == RGN_ALIGN_BOTTOM) && (edge == AE_TOP_TO_BOTTOMRIGHT)) ||
         ((alignment == RGN_ALIGN_TOP) && (edge == AE_BOTTOM_TO_TOPLEFT)) ||
         ((alignment == RGN_ALIGN_LEFT) && (edge == AE_RIGHT_TO_TOPLEFT)) ||
         ((alignment == RGN_ALIGN_RIGHT) && (edge == AE_LEFT_TO_TOPRIGHT));
}

static void region_scale_exit(wmOperator *op)
{
  MEM_freeN(op->customdata);
  op->customdata = NULL;

  G.moving &= ~G_TRANSFORM_WM;
}

static int region_scale_invoke(bContext *C, wmOperator *op, const wmEvent *event)
{
  sActionzoneData *sad = event->customdata;

  if (event->type != EVT_ACTIONZONE_REGION) {
    BKE_report(op->reports, RPT_ERROR, "Can only scale region size from an action zone");
    return OPERATOR_CANCELLED;
  }

  AZone *az = sad->az;

  if (az->region) {
    RegionMoveData *rmd = MEM_callocN(sizeof(RegionMoveData), "RegionMoveData");

    op->customdata = rmd;

    rmd->az = az;
    /* special case for region within region - this allows the scale of
     * the parent region if the azone edge is not the edge splitting
     * both regions */
    if ((az->region->alignment & RGN_SPLIT_PREV) && az->region->prev &&
        !is_split_edge(RGN_ALIGN_ENUM_FROM_MASK(az->region->alignment), az->edge))
    {
      rmd->region = az->region->prev;
    }
    else {
      rmd->region = az->region;
    }
    rmd->area = sad->sa1;
    rmd->edge = az->edge;
    copy_v2_v2_int(rmd->orig_xy, event->xy);
    rmd->maxsize = area_max_regionsize(rmd->area, rmd->region, rmd->edge);

    /* if not set we do now, otherwise it uses type */
    if (rmd->region->sizex == 0) {
      rmd->region->sizex = rmd->region->winx;
    }
    if (rmd->region->sizey == 0) {
      rmd->region->sizey = rmd->region->winy;
    }

    /* Now copy to region-move-data. */
    if (ELEM(rmd->edge, AE_LEFT_TO_TOPRIGHT, AE_RIGHT_TO_TOPLEFT)) {
      rmd->origval = rmd->region->sizex;
    }
    else {
      rmd->origval = rmd->region->sizey;
    }

    CLAMP(rmd->maxsize, 0, 1000);

    /* add temp handler */
    G.moving |= G_TRANSFORM_WM;
    WM_event_add_modal_handler(C, op);

    return OPERATOR_RUNNING_MODAL;
  }

  return OPERATOR_FINISHED;
}

static void region_scale_validate_size(RegionMoveData *rmd)
{
  if ((rmd->region->flag & RGN_FLAG_HIDDEN) == 0) {
    short *size, maxsize = -1;

    if (ELEM(rmd->edge, AE_LEFT_TO_TOPRIGHT, AE_RIGHT_TO_TOPLEFT)) {
      size = &rmd->region->sizex;
    }
    else {
      size = &rmd->region->sizey;
    }

    maxsize = rmd->maxsize - (UI_UNIT_Y / UI_SCALE_FAC);

    if (*size > maxsize && maxsize > 0) {
      *size = maxsize;
    }
  }
}

static void region_scale_toggle_hidden(bContext *C, RegionMoveData *rmd)
{
  /* hidden areas may have bad 'View2D.cur' value,
   * correct before displaying. see #45156 */
  if (rmd->region->flag & RGN_FLAG_HIDDEN) {
    UI_view2d_curRect_validate(&rmd->region->v2d);
  }

  region_toggle_hidden(C, rmd->region, 0);
  region_scale_validate_size(rmd);

  if ((rmd->region->flag & RGN_FLAG_HIDDEN) == 0) {
    if (rmd->region->regiontype == RGN_TYPE_HEADER) {
      ARegion *region_tool_header = BKE_area_find_region_type(rmd->area, RGN_TYPE_TOOL_HEADER);
      if (region_tool_header != NULL) {
        if ((region_tool_header->flag & RGN_FLAG_HIDDEN_BY_USER) == 0 &&
            (region_tool_header->flag & RGN_FLAG_HIDDEN) != 0)
        {
          region_toggle_hidden(C, region_tool_header, 0);
        }
      }
    }
  }
}

static int region_scale_modal(bContext *C, wmOperator *op, const wmEvent *event)
{
  RegionMoveData *rmd = op->customdata;
  int delta;

  /* execute the events */
  switch (event->type) {
    case MOUSEMOVE: {
      const float aspect = BLI_rctf_size_x(&rmd->region->v2d.cur) /
                           (BLI_rcti_size_x(&rmd->region->v2d.mask) + 1);
      const int snap_size_threshold = (U.widget_unit * 2) / aspect;
      if (ELEM(rmd->edge, AE_LEFT_TO_TOPRIGHT, AE_RIGHT_TO_TOPLEFT)) {
        delta = event->xy[0] - rmd->orig_xy[0];
        if (rmd->edge == AE_LEFT_TO_TOPRIGHT) {
          delta = -delta;
        }

        /* region sizes now get multiplied */
        delta /= UI_SCALE_FAC;

        const int size_no_snap = rmd->origval + delta;
        rmd->region->sizex = size_no_snap;

        if (rmd->region->type->snap_size) {
          short sizex_test = rmd->region->type->snap_size(rmd->region, rmd->region->sizex, 0);
          if (abs(rmd->region->sizex - sizex_test) < snap_size_threshold) {
            rmd->region->sizex = sizex_test;
          }
        }
        CLAMP(rmd->region->sizex, 0, rmd->maxsize);

        if (size_no_snap < UI_UNIT_X / aspect) {
          rmd->region->sizex = rmd->origval;
          if (!(rmd->region->flag & RGN_FLAG_HIDDEN)) {
            region_scale_toggle_hidden(C, rmd);
          }
        }
        else if (rmd->region->flag & RGN_FLAG_HIDDEN) {
          region_scale_toggle_hidden(C, rmd);
        }
        else if (rmd->region->flag & RGN_FLAG_DYNAMIC_SIZE) {
          rmd->region->sizex = rmd->origval;
        }
      }
      else {
        delta = event->xy[1] - rmd->orig_xy[1];
        if (rmd->edge == AE_BOTTOM_TO_TOPLEFT) {
          delta = -delta;
        }

        /* region sizes now get multiplied */
        delta /= UI_SCALE_FAC;

        const int size_no_snap = rmd->origval + delta;
        rmd->region->sizey = size_no_snap;

        if (rmd->region->type->snap_size) {
          short sizey_test = rmd->region->type->snap_size(rmd->region, rmd->region->sizey, 1);
          if (abs(rmd->region->sizey - sizey_test) < snap_size_threshold) {
            rmd->region->sizey = sizey_test;
          }
        }
        CLAMP(rmd->region->sizey, 0, rmd->maxsize);

        /* NOTE: `UI_UNIT_Y / 4` means you need to drag the footer and execute region
         * almost all the way down for it to become hidden, this is done
         * otherwise its too easy to do this by accident. */
        if (size_no_snap < (UI_UNIT_Y / 4) / aspect) {
          rmd->region->sizey = rmd->origval;
          if (!(rmd->region->flag & RGN_FLAG_HIDDEN)) {
            region_scale_toggle_hidden(C, rmd);
          }
        }
        else if (rmd->region->flag & RGN_FLAG_HIDDEN) {
          region_scale_toggle_hidden(C, rmd);
        }
        else if (rmd->region->flag & RGN_FLAG_DYNAMIC_SIZE) {
          rmd->region->sizey = rmd->origval;
        }
      }
      ED_area_tag_redraw(rmd->area);
      WM_event_add_notifier(C, NC_SCREEN | NA_EDITED, NULL);

      break;
    }
    case LEFTMOUSE:
      if (event->val == KM_RELEASE) {
        if (len_manhattan_v2v2_int(event->xy, rmd->orig_xy) <= WM_EVENT_CURSOR_MOTION_THRESHOLD) {
          if (rmd->region->flag & RGN_FLAG_HIDDEN) {
            region_scale_toggle_hidden(C, rmd);
          }
          else if (rmd->region->flag & RGN_FLAG_TOO_SMALL) {
            region_scale_validate_size(rmd);
          }

          ED_area_tag_redraw(rmd->area);
          WM_event_add_notifier(C, NC_SCREEN | NA_EDITED, NULL);
        }

        region_scale_exit(op);

        return OPERATOR_FINISHED;
      }
      break;

    case EVT_ESCKEY:
      break;
  }

  return OPERATOR_RUNNING_MODAL;
}

static void region_scale_cancel(bContext *UNUSED(C), wmOperator *op)
{
  region_scale_exit(op);
}

static void SCREEN_OT_region_scale(wmOperatorType *ot)
{
  /* identifiers */
  ot->name = "Scale Region Size";
  ot->description = "Scale selected area";
  ot->idname = "SCREEN_OT_region_scale";

  ot->invoke = region_scale_invoke;
  ot->modal = region_scale_modal;
  ot->cancel = region_scale_cancel;

  ot->poll = ED_operator_areaactive;

  /* flags */
  ot->flag = OPTYPE_BLOCKING | OPTYPE_INTERNAL;
}

/** \} */

/* -------------------------------------------------------------------- */
/** \name Frame Change Operator
 * \{ */

static void areas_do_frame_follow(bContext *C, bool middle)
{
  bScreen *screen_ctx = CTX_wm_screen(C);
  Scene *scene = CTX_data_scene(C);
  wmWindowManager *wm = CTX_wm_manager(C);
  LISTBASE_FOREACH (wmWindow *, window, &wm->windows) {
    const bScreen *screen = WM_window_get_active_screen(window);

    LISTBASE_FOREACH (ScrArea *, area, &screen->areabase) {
      LISTBASE_FOREACH (ARegion *, region, &area->regionbase) {
        /* do follow here if editor type supports it */
        if (screen_ctx->redraws_flag & TIME_FOLLOW) {
          if ((region->regiontype == RGN_TYPE_WINDOW &&
               ELEM(area->spacetype, SPACE_SEQ, SPACE_GRAPH, SPACE_ACTION, SPACE_NLA)) ||
              (area->spacetype == SPACE_CLIP && region->regiontype == RGN_TYPE_PREVIEW))
          {
            float w = BLI_rctf_size_x(&region->v2d.cur);

            if (middle) {
              if ((scene->r.cfra < region->v2d.cur.xmin) || (scene->r.cfra > region->v2d.cur.xmax))
              {
                region->v2d.cur.xmax = scene->r.cfra + (w / 2);
                region->v2d.cur.xmin = scene->r.cfra - (w / 2);
              }
            }
            else {
              if (scene->r.cfra < region->v2d.cur.xmin) {
                region->v2d.cur.xmax = scene->r.cfra;
                region->v2d.cur.xmin = region->v2d.cur.xmax - w;
              }
              else if (scene->r.cfra > region->v2d.cur.xmax) {
                region->v2d.cur.xmin = scene->r.cfra;
                region->v2d.cur.xmax = region->v2d.cur.xmin + w;
              }
            }
          }
        }
      }
    }
  }
}

/* function to be called outside UI context, or for redo */
static int frame_offset_exec(bContext *C, wmOperator *op)
{
  Scene *scene = CTX_data_scene(C);

  int delta = RNA_int_get(op->ptr, "delta");

  /* In order to jump from e.g. 1.5 to 1 the delta needs to be incremented by 1 since the sub-frame
   * is always zeroed. Otherwise it would jump to 0. */
  if (delta < 0 && scene->r.subframe > 0) {
    delta += 1;
  }
  scene->r.cfra += delta;
  FRAMENUMBER_MIN_CLAMP(scene->r.cfra);
  scene->r.subframe = 0.0f;

  areas_do_frame_follow(C, false);

  DEG_id_tag_update(&scene->id, ID_RECALC_FRAME_CHANGE);

  WM_event_add_notifier(C, NC_SCENE | ND_FRAME, scene);

  return OPERATOR_FINISHED;
}

static void SCREEN_OT_frame_offset(wmOperatorType *ot)
{
  ot->name = "Frame Offset";
  ot->idname = "SCREEN_OT_frame_offset";
  ot->description = "Move current frame forward/backward by a given number";

  ot->exec = frame_offset_exec;

  ot->poll = ED_operator_screenactive_norender;
  ot->flag = OPTYPE_UNDO_GROUPED;
  ot->undo_group = "Frame Change";

  /* rna */
  RNA_def_int(ot->srna, "delta", 0, INT_MIN, INT_MAX, "Delta", "", INT_MIN, INT_MAX);
}

/** \} */

/* -------------------------------------------------------------------- */
/** \name Frame Jump Operator
 * \{ */

/* function to be called outside UI context, or for redo */
static int frame_jump_exec(bContext *C, wmOperator *op)
{
  Scene *scene = CTX_data_scene(C);
  wmTimer *animtimer = CTX_wm_screen(C)->animtimer;

  /* Don't change scene->r.cfra directly if animtimer is running as this can cause
   * first/last frame not to be actually shown (bad since for example physics
   * simulations aren't reset properly).
   */
  if (animtimer) {
    ScreenAnimData *sad = animtimer->customdata;

    sad->flag |= ANIMPLAY_FLAG_USE_NEXT_FRAME;

    if (RNA_boolean_get(op->ptr, "end")) {
      sad->nextfra = PEFRA;
    }
    else {
      sad->nextfra = PSFRA;
    }
  }
  else {
    if (RNA_boolean_get(op->ptr, "end")) {
      scene->r.cfra = PEFRA;
    }
    else {
      scene->r.cfra = PSFRA;
    }

    areas_do_frame_follow(C, true);

    DEG_id_tag_update(&scene->id, ID_RECALC_FRAME_CHANGE);

    WM_event_add_notifier(C, NC_SCENE | ND_FRAME, scene);
  }

  return OPERATOR_FINISHED;
}

static void SCREEN_OT_frame_jump(wmOperatorType *ot)
{
  ot->name = "Jump to Endpoint";
  ot->description = "Jump to first/last frame in frame range";
  ot->idname = "SCREEN_OT_frame_jump";

  ot->exec = frame_jump_exec;

  ot->poll = ED_operator_screenactive_norender;
  ot->flag = OPTYPE_UNDO_GROUPED;
  ot->undo_group = "Frame Change";

  /* rna */
  RNA_def_boolean(ot->srna, "end", 0, "Last Frame", "Jump to the last frame of the frame range");
}

/** \} */

/* -------------------------------------------------------------------- */
/** \name Jump to Key-Frame Operator
 * \{ */

/* function to be called outside UI context, or for redo */
static int keyframe_jump_exec(bContext *C, wmOperator *op)
{
  Scene *scene = CTX_data_scene(C);
  Object *ob = CTX_data_active_object(C);
  bDopeSheet ads = {NULL};
  const bool next = RNA_boolean_get(op->ptr, "next");
  bool done = false;

  /* sanity checks */
  if (scene == NULL) {
    return OPERATOR_CANCELLED;
  }

  const float cfra = BKE_scene_frame_get(scene);

  /* Initialize binary-tree-list for getting keyframes. */
  struct AnimKeylist *keylist = ED_keylist_create();

  /* Speed up dummy dope-sheet context with flags to perform necessary filtering. */
  if ((scene->flag & SCE_KEYS_NO_SELONLY) == 0) {
    /* Only selected channels are included. */
    ads.filterflag |= ADS_FILTER_ONLYSEL;
  }

  /* populate tree with keyframe nodes */
  scene_to_keylist(&ads, scene, keylist, 0);

  if (ob) {
    ob_to_keylist(&ads, ob, keylist, 0);

    if (ob->type == OB_GPENCIL_LEGACY) {
      const bool active = !(scene->flag & SCE_KEYS_NO_SELONLY);
      gpencil_to_keylist(&ads, ob->data, keylist, active);
    }
  }

  {
    Mask *mask = CTX_data_edit_mask(C);
    if (mask) {
      MaskLayer *masklay = BKE_mask_layer_active(mask);
      mask_to_keylist(&ads, masklay, keylist);
    }
  }
  ED_keylist_prepare_for_direct_access(keylist);

  /* find matching keyframe in the right direction */
  const ActKeyColumn *ak;

  if (next) {
    ak = ED_keylist_find_next(keylist, cfra);
    while ((ak != NULL) && (done == false)) {
      if (cfra < ak->cfra) {
        BKE_scene_frame_set(scene, ak->cfra);
        done = true;
      }
      else {
        ak = ak->next;
      }
    }
  }

  else {
    ak = ED_keylist_find_prev(keylist, cfra);
    while ((ak != NULL) && (done == false)) {
      if (cfra > ak->cfra) {
        BKE_scene_frame_set(scene, ak->cfra);
        done = true;
      }
      else {
        ak = ak->prev;
      }
    }
  }

  /* free temp stuff */
  ED_keylist_free(keylist);

  /* any success? */
  if (done == false) {
    BKE_report(op->reports, RPT_INFO, "No more keyframes to jump to in this direction");

    return OPERATOR_CANCELLED;
  }

  areas_do_frame_follow(C, true);

  DEG_id_tag_update(&scene->id, ID_RECALC_FRAME_CHANGE);

  WM_event_add_notifier(C, NC_SCENE | ND_FRAME, scene);

  return OPERATOR_FINISHED;
}

static bool keyframe_jump_poll(bContext *C)
{
  /* There is a keyframe jump operator specifically for the Graph Editor. */
  return ED_operator_screenactive_norender(C) && CTX_wm_area(C)->spacetype != SPACE_GRAPH;
}

static void SCREEN_OT_keyframe_jump(wmOperatorType *ot)
{
  ot->name = "Jump to Keyframe";
  ot->description = "Jump to previous/next keyframe";
  ot->idname = "SCREEN_OT_keyframe_jump";

  ot->exec = keyframe_jump_exec;

  ot->poll = keyframe_jump_poll;
  ot->flag = OPTYPE_UNDO_GROUPED;
  ot->undo_group = "Frame Change";

  /* properties */
  RNA_def_boolean(ot->srna, "next", true, "Next Keyframe", "");
}

/** \} */

/* -------------------------------------------------------------------- */
/** \name Jump to Marker Operator
 * \{ */

/* function to be called outside UI context, or for redo */
static int marker_jump_exec(bContext *C, wmOperator *op)
{
  Scene *scene = CTX_data_scene(C);
  int closest = scene->r.cfra;
  const bool next = RNA_boolean_get(op->ptr, "next");
  bool found = false;

  /* find matching marker in the right direction */
  LISTBASE_FOREACH (TimeMarker *, marker, &scene->markers) {
    if (next) {
      if ((marker->frame > scene->r.cfra) && (!found || closest > marker->frame)) {
        closest = marker->frame;
        found = true;
      }
    }
    else {
      if ((marker->frame < scene->r.cfra) && (!found || closest < marker->frame)) {
        closest = marker->frame;
        found = true;
      }
    }
  }

  /* any success? */
  if (!found) {
    BKE_report(op->reports, RPT_INFO, "No more markers to jump to in this direction");

    return OPERATOR_CANCELLED;
  }

  scene->r.cfra = closest;

  areas_do_frame_follow(C, true);

  DEG_id_tag_update(&scene->id, ID_RECALC_FRAME_CHANGE);

  WM_event_add_notifier(C, NC_SCENE | ND_FRAME, scene);

  return OPERATOR_FINISHED;
}

static void SCREEN_OT_marker_jump(wmOperatorType *ot)
{
  ot->name = "Jump to Marker";
  ot->description = "Jump to previous/next marker";
  ot->idname = "SCREEN_OT_marker_jump";

  ot->exec = marker_jump_exec;

  ot->poll = ED_operator_screenactive_norender;
  ot->flag = OPTYPE_UNDO_GROUPED;
  ot->undo_group = "Frame Change";

  /* properties */
  RNA_def_boolean(ot->srna, "next", true, "Next Marker", "");
}

/** \} */

/* -------------------------------------------------------------------- */
/** \name Set Screen Operator
 * \{ */

/* function to be called outside UI context, or for redo */
static int screen_set_exec(bContext *C, wmOperator *op)
{
  WorkSpace *workspace = CTX_wm_workspace(C);
  int delta = RNA_int_get(op->ptr, "delta");

  if (ED_workspace_layout_cycle(workspace, delta, C)) {
    return OPERATOR_FINISHED;
  }

  return OPERATOR_CANCELLED;
}

static void SCREEN_OT_screen_set(wmOperatorType *ot)
{
  ot->name = "Set Screen";
  ot->description = "Cycle through available screens";
  ot->idname = "SCREEN_OT_screen_set";

  ot->exec = screen_set_exec;
  ot->poll = ED_operator_screenactive;

  /* rna */
  RNA_def_int(ot->srna, "delta", 1, -1, 1, "Delta", "", -1, 1);
}

/** \} */

/* -------------------------------------------------------------------- */
/** \name Screen Full-Area Operator
 * \{ */

/* function to be called outside UI context, or for redo */
static int screen_maximize_area_exec(bContext *C, wmOperator *op)
{
  bScreen *screen = CTX_wm_screen(C);
  ScrArea *area = NULL;
  const bool hide_panels = RNA_boolean_get(op->ptr, "use_hide_panels");

  BLI_assert(!screen->temp);

  /* search current screen for 'full-screen' areas */
  /* prevents restoring info header, when mouse is over it */
  LISTBASE_FOREACH (ScrArea *, area_iter, &screen->areabase) {
    if (area_iter->full) {
      area = area_iter;
      break;
    }
  }

  if (area == NULL) {
    area = CTX_wm_area(C);
  }

  if (hide_panels) {
    if (!ELEM(screen->state, SCREENNORMAL, SCREENFULL)) {
      return OPERATOR_CANCELLED;
    }
    ED_screen_state_toggle(C, CTX_wm_window(C), area, SCREENFULL);
  }
  else {
    if (!ELEM(screen->state, SCREENNORMAL, SCREENMAXIMIZED)) {
      return OPERATOR_CANCELLED;
    }
    ED_screen_state_toggle(C, CTX_wm_window(C), area, SCREENMAXIMIZED);
  }

  return OPERATOR_FINISHED;
}

static bool screen_maximize_area_poll(bContext *C)
{
  const wmWindow *win = CTX_wm_window(C);
  const bScreen *screen = CTX_wm_screen(C);
  const ScrArea *area = CTX_wm_area(C);
  const wmWindowManager *wm = CTX_wm_manager(C);
  return ED_operator_areaactive(C) &&
         /* Don't allow maximizing global areas but allow minimizing from them. */
         ((screen->state != SCREENNORMAL) || !ED_area_is_global(area)) &&
         /* Don't change temporary screens. */
         !WM_window_is_temp_screen(win) &&
         /* Don't maximize when dragging. */
         BLI_listbase_is_empty(&wm->drags);
}

static void SCREEN_OT_screen_full_area(wmOperatorType *ot)
{
  PropertyRNA *prop;

  ot->name = "Toggle Maximize Area";
  ot->description = "Toggle display selected area as fullscreen/maximized";
  ot->idname = "SCREEN_OT_screen_full_area";

  ot->exec = screen_maximize_area_exec;
  ot->poll = screen_maximize_area_poll;
  ot->flag = 0;

  prop = RNA_def_boolean(ot->srna, "use_hide_panels", false, "Hide Panels", "Hide all the panels");
  RNA_def_property_flag(prop, PROP_SKIP_SAVE);
}

/** \} */

/* -------------------------------------------------------------------- */
/** \name Screen Join-Area Operator
 * \{ */

/* operator state vars used:
 * x1, y1     mouse coord in first area, which will disappear
 * x2, y2     mouse coord in 2nd area, which will become joined
 *
 * functions:
 *
 * init()   find edge based on state vars
 * test if the edge divides two areas,
 * store active and nonactive area,
 *
 * apply()  do the actual join
 *
 * exit()   cleanup, send notifier
 *
 * callbacks:
 *
 * exec()   calls init, apply, exit
 *
 * invoke() sets mouse coords in x,y
 * call init()
 * add modal handler
 *
 * modal()  accept modal events while doing it
 * call apply() with active window and nonactive window
 * call exit() and remove handler when LMB confirm
 */

typedef struct sAreaJoinData {
  ScrArea *sa1;        /* Potential source area (kept). */
  ScrArea *sa2;        /* Potential target area (removed or reduced). */
  eScreenDir dir;      /* Direction of potential join. */
  void *draw_callback; /* call #screen_draw_join_highlight */

} sAreaJoinData;

static void area_join_draw_cb(const wmWindow *UNUSED(win), void *userdata)
{
  const wmOperator *op = userdata;

  sAreaJoinData *sd = op->customdata;
  if (sd->sa1 && sd->sa2 && (sd->dir != SCREEN_DIR_NONE)) {
    screen_draw_join_highlight(sd->sa1, sd->sa2);
  }
}

/* validate selection inside screen, set variables OK */
/* return false: init failed */
static bool area_join_init(bContext *C, wmOperator *op, ScrArea *sa1, ScrArea *sa2)
{
  if (sa1 == NULL || sa2 == NULL) {
    /* Get areas from cursor location if not specified. */
    int cursor[2];
    RNA_int_get_array(op->ptr, "cursor", cursor);
    screen_area_edge_from_cursor(C, cursor, &sa1, &sa2);
  }
  if (sa1 == NULL || sa2 == NULL) {
    return false;
  }

  sAreaJoinData *jd = MEM_callocN(sizeof(sAreaJoinData), "op_area_join");

  jd->sa1 = sa1;
  jd->sa2 = sa2;
  jd->dir = SCREEN_DIR_NONE;

  op->customdata = jd;

  jd->draw_callback = WM_draw_cb_activate(CTX_wm_window(C), area_join_draw_cb, op);

  return true;
}

/* apply the join of the areas (space types) */
static bool area_join_apply(bContext *C, wmOperator *op)
{
  sAreaJoinData *jd = (sAreaJoinData *)op->customdata;
  if (!jd || (jd->dir == SCREEN_DIR_NONE)) {
    return false;
  }

  if (!screen_area_join(C, CTX_wm_screen(C), jd->sa1, jd->sa2)) {
    return false;
  }
  if (CTX_wm_area(C) == jd->sa2) {
    CTX_wm_area_set(C, NULL);
    CTX_wm_region_set(C, NULL);
  }

  return true;
}

/* finish operation */
static void area_join_exit(bContext *C, wmOperator *op)
{
  sAreaJoinData *jd = (sAreaJoinData *)op->customdata;

  if (jd) {
    if (jd->draw_callback) {
      WM_draw_cb_exit(CTX_wm_window(C), jd->draw_callback);
    }

    MEM_freeN(jd);
    op->customdata = NULL;
  }

  /* this makes sure aligned edges will result in aligned grabbing */
  BKE_screen_remove_double_scredges(CTX_wm_screen(C));
  BKE_screen_remove_unused_scredges(CTX_wm_screen(C));
  BKE_screen_remove_unused_scrverts(CTX_wm_screen(C));
}

static int area_join_exec(bContext *C, wmOperator *op)
{
  if (!area_join_init(C, op, NULL, NULL)) {
    return OPERATOR_CANCELLED;
  }

  area_join_apply(C, op);
  area_join_exit(C, op);

  return OPERATOR_FINISHED;
}

/* interaction callback */
static int area_join_invoke(bContext *C, wmOperator *op, const wmEvent *event)
{
  if (event->type == EVT_ACTIONZONE_AREA) {
    sActionzoneData *sad = event->customdata;

    if (sad == NULL || sad->modifier > 0) {
      return OPERATOR_PASS_THROUGH;
    }

    /* verify *sad itself */
    if (sad->sa1 == NULL || sad->sa2 == NULL) {
      return OPERATOR_PASS_THROUGH;
    }

    /* is this our *sad? if areas equal it should be passed on */
    if (sad->sa1 == sad->sa2) {
      return OPERATOR_PASS_THROUGH;
    }
    if (!area_join_init(C, op, sad->sa1, sad->sa2)) {
      return OPERATOR_CANCELLED;
    }
  }

  /* add temp handler */
  WM_event_add_modal_handler(C, op);

  return OPERATOR_RUNNING_MODAL;
}

static void area_join_cancel(bContext *C, wmOperator *op)
{
  WM_event_add_notifier(C, NC_WINDOW, NULL);

  area_join_exit(C, op);
}

/* modal callback while selecting area (space) that will be removed */
static int area_join_modal(bContext *C, wmOperator *op, const wmEvent *event)
{
  bScreen *screen = CTX_wm_screen(C);
  wmWindow *win = CTX_wm_window(C);

  if (op->customdata == NULL) {
    if (!area_join_init(C, op, NULL, NULL)) {
      return OPERATOR_CANCELLED;
    }
  }
  sAreaJoinData *jd = (sAreaJoinData *)op->customdata;

  /* execute the events */
  switch (event->type) {

    case MOUSEMOVE: {
      ScrArea *area = BKE_screen_find_area_xy(screen, SPACE_TYPE_ANY, event->xy);
      jd->dir = area_getorientation(jd->sa1, jd->sa2);

      if (area == jd->sa1) {
        /* Hovering current source, so change direction. */
        jd->sa1 = jd->sa2;
        jd->sa2 = area;
        jd->dir = area_getorientation(jd->sa1, jd->sa2);
      }
      else if (area != jd->sa2) {
        jd->dir = SCREEN_DIR_NONE;
      }

      WM_event_add_notifier(C, NC_WINDOW, NULL);

      if (jd->dir == SCREEN_DIR_N) {
        WM_cursor_set(win, WM_CURSOR_N_ARROW);
      }
      else if (jd->dir == SCREEN_DIR_S) {
        WM_cursor_set(win, WM_CURSOR_S_ARROW);
      }
      else if (jd->dir == SCREEN_DIR_E) {
        WM_cursor_set(win, WM_CURSOR_E_ARROW);
      }
      else if (jd->dir == SCREEN_DIR_W) {
        WM_cursor_set(win, WM_CURSOR_W_ARROW);
      }
      else {
        WM_cursor_set(win, WM_CURSOR_STOP);
      }

      break;
    }
    case LEFTMOUSE:
      if (event->val == KM_RELEASE) {
        if (jd->dir == SCREEN_DIR_NONE) {
          area_join_cancel(C, op);
          return OPERATOR_CANCELLED;
        }
        ED_area_tag_redraw(jd->sa1);
        ED_area_tag_redraw(jd->sa2);

        area_join_apply(C, op);
        WM_event_add_notifier(C, NC_SCREEN | NA_EDITED, NULL);
        area_join_exit(C, op);
        return OPERATOR_FINISHED;
      }
      break;

    case RIGHTMOUSE:
    case EVT_ESCKEY:
      area_join_cancel(C, op);
      return OPERATOR_CANCELLED;
  }

  return OPERATOR_RUNNING_MODAL;
}

/* Operator for joining two areas (space types) */
static void SCREEN_OT_area_join(wmOperatorType *ot)
{
  /* identifiers */
  ot->name = "Join Area";
  ot->description = "Join selected areas into new window";
  ot->idname = "SCREEN_OT_area_join";

  /* api callbacks */
  ot->exec = area_join_exec;
  ot->invoke = area_join_invoke;
  ot->modal = area_join_modal;
  ot->poll = screen_active_editable;
  ot->cancel = area_join_cancel;

  /* flags */
  ot->flag = OPTYPE_BLOCKING | OPTYPE_INTERNAL;

  /* rna */
  RNA_def_int_vector(
      ot->srna, "cursor", 2, NULL, INT_MIN, INT_MAX, "Cursor", "", INT_MIN, INT_MAX);
}

/** \} */

/* -------------------------------------------------------------------- */
/** \name Screen Area Options Operator
 * \{ */

static int screen_area_options_invoke(bContext *C, wmOperator *op, const wmEvent *event)
{
  ScrArea *sa1, *sa2;
  if (screen_area_edge_from_cursor(C, event->xy, &sa1, &sa2) == NULL) {
    return OPERATOR_CANCELLED;
  }

  uiPopupMenu *pup = UI_popup_menu_begin(C, WM_operatortype_name(op->type, op->ptr), ICON_NONE);
  uiLayout *layout = UI_popup_menu_layout(pup);

  /* Vertical Split */
  PointerRNA ptr;
  uiItemFullO(layout,
              "SCREEN_OT_area_split",
              IFACE_("Vertical Split"),
              ICON_NONE,
              NULL,
              WM_OP_INVOKE_DEFAULT,
              0,
              &ptr);
  /* store initial mouse cursor position. */
  RNA_int_set_array(&ptr, "cursor", event->xy);
  RNA_enum_set(&ptr, "direction", SCREEN_AXIS_V);

  /* Horizontal Split */
  uiItemFullO(layout,
              "SCREEN_OT_area_split",
              IFACE_("Horizontal Split"),
              ICON_NONE,
              NULL,
              WM_OP_INVOKE_DEFAULT,
              0,
              &ptr);
  /* store initial mouse cursor position. */
  RNA_int_set_array(&ptr, "cursor", event->xy);
  RNA_enum_set(&ptr, "direction", SCREEN_AXIS_H);

  if (sa1 && sa2) {
    uiItemS(layout);
  }

  /* Join needs two very similar areas. */
  if (sa1 && sa2 && (area_getorientation(sa1, sa2) != -1)) {
    uiItemFullO(layout,
                "SCREEN_OT_area_join",
                IFACE_("Join Areas"),
                ICON_NONE,
                NULL,
                WM_OP_INVOKE_DEFAULT,
                0,
                &ptr);
    RNA_int_set_array(&ptr, "cursor", event->xy);
  }

  /* Swap just needs two areas. */
  if (sa1 && sa2) {
    uiItemFullO(layout,
                "SCREEN_OT_area_swap",
                IFACE_("Swap Areas"),
                ICON_NONE,
                NULL,
                WM_OP_EXEC_DEFAULT,
                0,
                &ptr);
    RNA_int_set_array(&ptr, "cursor", event->xy);
  }

  UI_popup_menu_end(C, pup);

  return OPERATOR_INTERFACE;
}

static void SCREEN_OT_area_options(wmOperatorType *ot)
{
  /* identifiers */
  ot->name = "Area Options";
  ot->description = "Operations for splitting and merging";
  ot->idname = "SCREEN_OT_area_options";

  /* api callbacks */
  ot->invoke = screen_area_options_invoke;

  ot->poll = ED_operator_screen_mainwinactive;

  /* flags */
  ot->flag = OPTYPE_INTERNAL;
}

/** \} */

/* -------------------------------------------------------------------- */
/** \name Space Data Cleanup Operator
 * \{ */

static int spacedata_cleanup_exec(bContext *C, wmOperator *op)
{
  Main *bmain = CTX_data_main(C);
  int tot = 0;

  LISTBASE_FOREACH (bScreen *, screen, &bmain->screens) {
    LISTBASE_FOREACH (ScrArea *, area, &screen->areabase) {
      if (area->spacedata.first != area->spacedata.last) {
        SpaceLink *sl = area->spacedata.first;

        BLI_remlink(&area->spacedata, sl);
        tot += BLI_listbase_count(&area->spacedata);
        BKE_spacedata_freelist(&area->spacedata);
        BLI_addtail(&area->spacedata, sl);
      }
    }
  }
  BKE_reportf(op->reports, RPT_INFO, "Removed amount of editors: %d", tot);

  return OPERATOR_FINISHED;
}

static void SCREEN_OT_spacedata_cleanup(wmOperatorType *ot)
{
  /* identifiers */
  ot->name = "Clean Up Space Data";
  ot->description = "Remove unused settings for invisible editors";
  ot->idname = "SCREEN_OT_spacedata_cleanup";

  /* api callbacks */
  ot->exec = spacedata_cleanup_exec;
  ot->poll = WM_operator_winactive;
}

/** \} */

/* -------------------------------------------------------------------- */
/** \name Repeat Last Operator
 * \{ */

static bool repeat_history_poll(bContext *C)
{
  if (!ED_operator_screenactive(C)) {
    return false;
  }
  wmWindowManager *wm = CTX_wm_manager(C);
  return !BLI_listbase_is_empty(&wm->operators);
}

static int repeat_last_exec(bContext *C, wmOperator *UNUSED(op))
{
  wmWindowManager *wm = CTX_wm_manager(C);
  wmOperator *lastop = wm->operators.last;

  /* Seek last registered operator */
  while (lastop) {
    if (lastop->type->flag & OPTYPE_REGISTER) {
      break;
    }
    lastop = lastop->prev;
  }

  if (lastop) {
    WM_operator_free_all_after(wm, lastop);
    WM_operator_repeat_last(C, lastop);
  }

  return OPERATOR_CANCELLED;
}

static void SCREEN_OT_repeat_last(wmOperatorType *ot)
{
  /* identifiers */
  ot->name = "Repeat Last";
  ot->description = "Repeat last action";
  ot->idname = "SCREEN_OT_repeat_last";

  /* api callbacks */
  ot->exec = repeat_last_exec;

  ot->poll = repeat_history_poll;
}

/** \} */

/* -------------------------------------------------------------------- */
/** \name Repeat History Operator
 * \{ */

static int repeat_history_invoke(bContext *C, wmOperator *op, const wmEvent *UNUSED(event))
{
  wmWindowManager *wm = CTX_wm_manager(C);

  int items = BLI_listbase_count(&wm->operators);
  if (items == 0) {
    return OPERATOR_CANCELLED;
  }

  uiPopupMenu *pup = UI_popup_menu_begin(C, WM_operatortype_name(op->type, op->ptr), ICON_NONE);
  uiLayout *layout = UI_popup_menu_layout(pup);

  wmOperator *lastop;
  int i;
  for (i = items - 1, lastop = wm->operators.last; lastop; lastop = lastop->prev, i--) {
    if ((lastop->type->flag & OPTYPE_REGISTER) && WM_operator_repeat_check(C, lastop)) {
      uiItemIntO(layout,
                 WM_operatortype_name(lastop->type, lastop->ptr),
                 ICON_NONE,
                 op->type->idname,
                 "index",
                 i);
    }
  }

  UI_popup_menu_end(C, pup);

  return OPERATOR_INTERFACE;
}

static int repeat_history_exec(bContext *C, wmOperator *op)
{
  wmWindowManager *wm = CTX_wm_manager(C);

  op = BLI_findlink(&wm->operators, RNA_int_get(op->ptr, "index"));
  if (op) {
    /* let's put it as last operator in list */
    BLI_remlink(&wm->operators, op);
    BLI_addtail(&wm->operators, op);

    WM_operator_repeat(C, op);
  }

  return OPERATOR_FINISHED;
}

static void SCREEN_OT_repeat_history(wmOperatorType *ot)
{
  /* identifiers */
  ot->name = "Repeat History";
  ot->description = "Display menu for previous actions performed";
  ot->idname = "SCREEN_OT_repeat_history";

  /* api callbacks */
  ot->invoke = repeat_history_invoke;
  ot->exec = repeat_history_exec;
  ot->poll = repeat_history_poll;

  RNA_def_int(ot->srna, "index", 0, 0, INT_MAX, "Index", "", 0, 1000);
}

/** \} */

/* -------------------------------------------------------------------- */
/** \name Redo Operator
 * \{ */

static int redo_last_invoke(bContext *C, wmOperator *UNUSED(op), const wmEvent *UNUSED(event))
{
  wmOperator *lastop = WM_operator_last_redo(C);

  if (lastop) {
    WM_operator_redo_popup(C, lastop);
  }

  return OPERATOR_CANCELLED;
}

static void SCREEN_OT_redo_last(wmOperatorType *ot)
{
  /* identifiers */
  ot->name = "Redo Last";
  ot->description = "Display parameters for last action performed";
  ot->idname = "SCREEN_OT_redo_last";

  /* api callbacks */
  ot->invoke = redo_last_invoke;
  ot->poll = repeat_history_poll;
}

/** \} */

/* -------------------------------------------------------------------- */
/** \name Region Quad-View Operator
 * \{ */

static void view3d_localview_update_rv3d(RegionView3D *rv3d)
{
  if (rv3d->localvd) {
    rv3d->localvd->view = rv3d->view;
    rv3d->localvd->persp = rv3d->persp;
    copy_qt_qt(rv3d->localvd->viewquat, rv3d->viewquat);
  }
}

static void region_quadview_init_rv3d(
    ScrArea *area, ARegion *region, const char viewlock, const char view, const char persp)
{
  RegionView3D *rv3d = region->regiondata;

  if (persp == RV3D_CAMOB) {
    ED_view3d_lastview_store(rv3d);
  }

  rv3d->viewlock = viewlock;
  rv3d->runtime_viewlock = 0;
  rv3d->view = view;
  rv3d->view_axis_roll = RV3D_VIEW_AXIS_ROLL_0;
  rv3d->persp = persp;

  ED_view3d_lock(rv3d);
  view3d_localview_update_rv3d(rv3d);
  if ((viewlock & RV3D_BOXCLIP) && (persp == RV3D_ORTHO)) {
    ED_view3d_quadview_update(area, region, true);
  }
}

/* insert a region in the area region list */
static int region_quadview_exec(bContext *C, wmOperator *op)
{
  ARegion *region = CTX_wm_region(C);

  /* some rules... */
  if (region->regiontype != RGN_TYPE_WINDOW) {
    BKE_report(op->reports, RPT_ERROR, "Only window region can be 4-split");
  }
  else if (region->alignment == RGN_ALIGN_QSPLIT) {
    /* Exit quad-view */
    ScrArea *area = CTX_wm_area(C);

    /* keep current region */
    region->alignment = 0;

    if (area->spacetype == SPACE_VIEW3D) {
      RegionView3D *rv3d = region->regiondata;

      /* if this is a locked view, use settings from 'User' view */
      if (rv3d->viewlock) {
        View3D *v3d_user;
        ARegion *region_user;

        if (ED_view3d_context_user_region(C, &v3d_user, &region_user)) {
          if (region != region_user) {
            SWAP(void *, region->regiondata, region_user->regiondata);
            rv3d = region->regiondata;
          }
        }
      }

      rv3d->viewlock_quad = RV3D_VIEWLOCK_INIT;
      rv3d->viewlock = 0;

      /* FIXME: This fixes missing update to workbench TAA. (see #76216)
       * However, it would be nice if the tagging should be done in a more conventional way. */
      rv3d->rflag |= RV3D_GPULIGHT_UPDATE;

      /* Accumulate locks, in case they're mixed. */
      LISTBASE_FOREACH (ARegion *, region_iter, &area->regionbase) {
        if (region_iter->regiontype == RGN_TYPE_WINDOW) {
          RegionView3D *rv3d_iter = region_iter->regiondata;
          rv3d->viewlock_quad |= rv3d_iter->viewlock;
        }
      }
    }

    LISTBASE_FOREACH_MUTABLE (ARegion *, region_iter, &area->regionbase) {
      if (region_iter->alignment == RGN_ALIGN_QSPLIT) {
        ED_region_remove(C, area, region_iter);
      }
    }
    ED_area_tag_redraw(area);
    WM_event_add_notifier(C, NC_SCREEN | NA_EDITED, NULL);
  }
  else if (region->next) {
    BKE_report(op->reports, RPT_ERROR, "Only last region can be 4-split");
  }
  else {
    /* Enter quad-view */
    ScrArea *area = CTX_wm_area(C);

    region->alignment = RGN_ALIGN_QSPLIT;

    for (int count = 0; count < 3; count++) {
      ARegion *new_region = BKE_area_region_copy(area->type, region);
      BLI_addtail(&area->regionbase, new_region);
    }

    /* lock views and set them */
    if (area->spacetype == SPACE_VIEW3D) {
      View3D *v3d = area->spacedata.first;
      int index_qsplit = 0;

      /* run ED_view3d_lock() so the correct 'rv3d->viewquat' is set,
       * otherwise when restoring rv3d->localvd the 'viewquat' won't
       * match the 'view', set on entering localview See: #26315,
       *
       * We could avoid manipulating rv3d->localvd here if exiting
       * localview with a 4-split would assign these view locks */
      RegionView3D *rv3d = region->regiondata;
      const char viewlock = (rv3d->viewlock_quad & RV3D_VIEWLOCK_INIT) ?
                                (rv3d->viewlock_quad & ~RV3D_VIEWLOCK_INIT) :
                                RV3D_LOCK_ROTATION;

      region_quadview_init_rv3d(
          area, region, viewlock, ED_view3d_lock_view_from_index(index_qsplit++), RV3D_ORTHO);
      region_quadview_init_rv3d(area,
                                (region = region->next),
                                viewlock,
                                ED_view3d_lock_view_from_index(index_qsplit++),
                                RV3D_ORTHO);
      region_quadview_init_rv3d(area,
                                (region = region->next),
                                viewlock,
                                ED_view3d_lock_view_from_index(index_qsplit++),
                                RV3D_ORTHO);
      /* forcing camera is distracting */
#if 0
      if (v3d->camera) {
        region_quadview_init_rv3d(area, (region = region->next), 0, RV3D_VIEW_CAMERA, RV3D_CAMOB);
      }
      else {
        region_quadview_init_rv3d(area, (region = region->next), 0, RV3D_VIEW_USER, RV3D_PERSP);
      }
#else
      (void)v3d;
#endif
    }
    ED_area_tag_redraw(area);
    WM_event_add_notifier(C, NC_SCREEN | NA_EDITED, NULL);
  }

  return OPERATOR_FINISHED;
}

static void SCREEN_OT_region_quadview(wmOperatorType *ot)
{
  /* identifiers */
  ot->name = "Toggle Quad View";
  ot->description = "Split selected area into camera, front, right, and top views";
  ot->idname = "SCREEN_OT_region_quadview";

  /* api callbacks */
  ot->exec = region_quadview_exec;
  ot->poll = ED_operator_region_view3d_active;
  ot->flag = 0;
}

/** \} */

/* -------------------------------------------------------------------- */
/** \name Region Toggle Operator
 * \{ */

static int region_toggle_exec(bContext *C, wmOperator *op)
{
  PropertyRNA *prop = RNA_struct_find_property(op->ptr, "region_type");

  ARegion *region;
  if (RNA_property_is_set(op->ptr, prop)) {
    region = BKE_area_find_region_type(CTX_wm_area(C), RNA_property_enum_get(op->ptr, prop));
  }
  else {
    region = CTX_wm_region(C);
  }

  if (region && (region->alignment != RGN_ALIGN_NONE)) {
    ED_region_toggle_hidden(C, region);
  }
  ED_region_tag_redraw(region);

  return OPERATOR_FINISHED;
}

static bool region_toggle_poll(bContext *C)
{
  ScrArea *area = CTX_wm_area(C);

  /* Don't flip anything around in top-bar. */
  if (area && area->spacetype == SPACE_TOPBAR) {
    CTX_wm_operator_poll_msg_set(C, "Toggling regions in the Top-bar is not allowed");
    return false;
  }

  return ED_operator_areaactive(C);
}

static void SCREEN_OT_region_toggle(wmOperatorType *ot)
{
  /* identifiers */
  ot->name = "Toggle Region";
  ot->idname = "SCREEN_OT_region_toggle";
  ot->description = "Hide or unhide the region";

  /* api callbacks */
  ot->exec = region_toggle_exec;
  ot->poll = region_toggle_poll;
  ot->flag = 0;

  RNA_def_enum(ot->srna,
               "region_type",
               rna_enum_region_type_items,
               0,
               "Region Type",
               "Type of the region to toggle");
}

/** \} */

/* -------------------------------------------------------------------- */
/** \name Region Flip Operator
 * \{ */

/* flip a region alignment */
static int region_flip_exec(bContext *C, wmOperator *UNUSED(op))
{
  ARegion *region = CTX_wm_region(C);

  if (!region) {
    return OPERATOR_CANCELLED;
  }

  if (region->alignment == RGN_ALIGN_TOP) {
    region->alignment = RGN_ALIGN_BOTTOM;
  }
  else if (region->alignment == RGN_ALIGN_BOTTOM) {
    region->alignment = RGN_ALIGN_TOP;
  }
  else if (region->alignment == RGN_ALIGN_LEFT) {
    region->alignment = RGN_ALIGN_RIGHT;
  }
  else if (region->alignment == RGN_ALIGN_RIGHT) {
    region->alignment = RGN_ALIGN_LEFT;
  }

  ED_area_tag_redraw(CTX_wm_area(C));
  WM_event_add_mousemove(CTX_wm_window(C));
  WM_event_add_notifier(C, NC_SCREEN | NA_EDITED, NULL);

  return OPERATOR_FINISHED;
}

static bool region_flip_poll(bContext *C)
{
  ScrArea *area = CTX_wm_area(C);

  /* Don't flip anything around in top-bar. */
  if (area && area->spacetype == SPACE_TOPBAR) {
    CTX_wm_operator_poll_msg_set(C, "Flipping regions in the Top-bar is not allowed");
    return 0;
  }

  return ED_operator_areaactive(C);
}

static void SCREEN_OT_region_flip(wmOperatorType *ot)
{
  /* identifiers */
  ot->name = "Flip Region";
  ot->idname = "SCREEN_OT_region_flip";
  ot->description = "Toggle the region's alignment (left/right or top/bottom)";

  /* api callbacks */
  ot->exec = region_flip_exec;
  ot->poll = region_flip_poll;
  ot->flag = 0;
}

/** \} */

/* -------------------------------------------------------------------- */
/** \name Header Toggle Menu Operator
 * \{ */

/* show/hide header text menus */
static int header_toggle_menus_exec(bContext *C, wmOperator *UNUSED(op))
{
  ScrArea *area = CTX_wm_area(C);

  area->flag = area->flag ^ HEADER_NO_PULLDOWN;

  ED_area_tag_redraw(area);
  WM_event_add_notifier(C, NC_SCREEN | NA_EDITED, NULL);

  return OPERATOR_FINISHED;
}

static void SCREEN_OT_header_toggle_menus(wmOperatorType *ot)
{
  /* identifiers */
  ot->name = "Expand/Collapse Header Menus";
  ot->idname = "SCREEN_OT_header_toggle_menus";
  ot->description = "Expand or collapse the header pulldown menus";

  /* api callbacks */
  ot->exec = header_toggle_menus_exec;
  ot->poll = ED_operator_areaactive;
  ot->flag = 0;
}

/** \} */

/* -------------------------------------------------------------------- */
/** \name Region Context Menu Operator (Header/Footer/Navigation-Bar)
 * \{ */

static void screen_area_menu_items(ScrArea *area, uiLayout *layout)
{
  if (ED_area_is_global(area)) {
    return;
  }

  PointerRNA ptr;

  /* Mouse position as if in middle of area. */
  const int loc[2] = {BLI_rcti_cent_x(&area->totrct), BLI_rcti_cent_y(&area->totrct)};

  /* Vertical Split */
  uiItemFullO(layout,
              "SCREEN_OT_area_split",
              IFACE_("Vertical Split"),
              ICON_NONE,
              NULL,
              WM_OP_INVOKE_DEFAULT,
              0,
              &ptr);

  RNA_int_set_array(&ptr, "cursor", loc);
  RNA_enum_set(&ptr, "direction", SCREEN_AXIS_V);

  /* Horizontal Split */
  uiItemFullO(layout,
              "SCREEN_OT_area_split",
              IFACE_("Horizontal Split"),
              ICON_NONE,
              NULL,
              WM_OP_INVOKE_DEFAULT,
              0,
              &ptr);

  RNA_int_set_array(&ptr, "cursor", &loc[0]);
  RNA_enum_set(&ptr, "direction", SCREEN_AXIS_H);

  uiItemS(layout);

  if (area->spacetype != SPACE_FILE) {
    uiItemO(layout,
            area->full ? IFACE_("Restore Areas") : IFACE_("Maximize Area"),
            ICON_NONE,
            "SCREEN_OT_screen_full_area");

    if (!area->full) {
      uiItemFullO(layout,
                  "SCREEN_OT_screen_full_area",
                  IFACE_("Full Screen Area"),
                  ICON_NONE,
                  NULL,
                  WM_OP_INVOKE_DEFAULT,
                  0,
                  &ptr);
      RNA_boolean_set(&ptr, "use_hide_panels", true);
    }
  }

  uiItemO(layout, NULL, ICON_NONE, "SCREEN_OT_area_dupli");
  uiItemS(layout);
  uiItemO(layout, NULL, ICON_NONE, "SCREEN_OT_area_close");
}

void ED_screens_header_tools_menu_create(bContext *C, uiLayout *layout, void *UNUSED(arg))
{
  ScrArea *area = CTX_wm_area(C);
  {
    PointerRNA ptr;
    RNA_pointer_create((ID *)CTX_wm_screen(C), &RNA_Space, area->spacedata.first, &ptr);
    if (!ELEM(area->spacetype, SPACE_TOPBAR)) {
      uiItemR(layout, &ptr, "show_region_header", 0, IFACE_("Show Header"), ICON_NONE);
    }

    ARegion *region_header = BKE_area_find_region_type(area, RGN_TYPE_HEADER);
    uiLayout *col = uiLayoutColumn(layout, 0);
    uiLayoutSetActive(col, (region_header->flag & RGN_FLAG_HIDDEN) == 0);

    if (BKE_area_find_region_type(area, RGN_TYPE_TOOL_HEADER)) {
      uiItemR(col, &ptr, "show_region_tool_header", 0, IFACE_("Show Tool Settings"), ICON_NONE);
    }

    uiItemO(col,
            IFACE_("Show Menus"),
            (area->flag & HEADER_NO_PULLDOWN) ? ICON_CHECKBOX_DEHLT : ICON_CHECKBOX_HLT,
            "SCREEN_OT_header_toggle_menus");
  }

  if (!ELEM(area->spacetype, SPACE_TOPBAR)) {
    uiItemS(layout);
    ED_screens_region_flip_menu_create(C, layout, NULL);
    uiItemS(layout);
    screen_area_menu_items(area, layout);
  }
}

void ED_screens_footer_tools_menu_create(bContext *C, uiLayout *layout, void *UNUSED(arg))
{
  ScrArea *area = CTX_wm_area(C);

  {
    PointerRNA ptr;
    RNA_pointer_create((ID *)CTX_wm_screen(C), &RNA_Space, area->spacedata.first, &ptr);
    uiItemR(layout, &ptr, "show_region_footer", 0, IFACE_("Show Footer"), ICON_NONE);
  }

  ED_screens_region_flip_menu_create(C, layout, NULL);
  uiItemS(layout);
  screen_area_menu_items(area, layout);
}

void ED_screens_region_flip_menu_create(bContext *C, uiLayout *layout, void *UNUSED(arg))
{
  const ARegion *region = CTX_wm_region(C);
  const short region_alignment = RGN_ALIGN_ENUM_FROM_MASK(region->alignment);
  const char *but_flip_str = region_alignment == RGN_ALIGN_LEFT   ? IFACE_("Flip to Right") :
                             region_alignment == RGN_ALIGN_RIGHT  ? IFACE_("Flip to Left") :
                             region_alignment == RGN_ALIGN_BOTTOM ? IFACE_("Flip to Top") :
                                                                    IFACE_("Flip to Bottom");

  /* default is WM_OP_INVOKE_REGION_WIN, which we don't want here. */
  uiLayoutSetOperatorContext(layout, WM_OP_INVOKE_DEFAULT);

  uiItemO(layout, but_flip_str, ICON_NONE, "SCREEN_OT_region_flip");
}

static void ed_screens_statusbar_menu_create(uiLayout *layout, void *UNUSED(arg))
{
  PointerRNA ptr;

  RNA_pointer_create(NULL, &RNA_PreferencesView, &U, &ptr);
  uiItemR(layout, &ptr, "show_statusbar_stats", 0, IFACE_("Scene Statistics"), ICON_NONE);
  uiItemR(layout, &ptr, "show_statusbar_scene_duration", 0, IFACE_("Scene Duration"), ICON_NONE);
  uiItemR(layout, &ptr, "show_statusbar_memory", 0, IFACE_("System Memory"), ICON_NONE);
  if (GPU_mem_stats_supported()) {
    uiItemR(layout, &ptr, "show_statusbar_vram", 0, IFACE_("Video Memory"), ICON_NONE);
  }
  uiItemR(layout, &ptr, "show_statusbar_version", 0, IFACE_("Blender Version"), ICON_NONE);
}

static int screen_context_menu_invoke(bContext *C,
                                      wmOperator *UNUSED(op),
                                      const wmEvent *UNUSED(event))
{
  const ScrArea *area = CTX_wm_area(C);
  const ARegion *region = CTX_wm_region(C);

  if (area && area->spacetype == SPACE_STATUSBAR) {
    uiPopupMenu *pup = UI_popup_menu_begin(C, IFACE_("Status Bar"), ICON_NONE);
    uiLayout *layout = UI_popup_menu_layout(pup);
    ed_screens_statusbar_menu_create(layout, NULL);
    UI_popup_menu_end(C, pup);
  }
  else if (region) {
    if (ELEM(region->regiontype, RGN_TYPE_HEADER, RGN_TYPE_TOOL_HEADER)) {
      uiPopupMenu *pup = UI_popup_menu_begin(C, IFACE_("Header"), ICON_NONE);
      uiLayout *layout = UI_popup_menu_layout(pup);
      ED_screens_header_tools_menu_create(C, layout, NULL);
      UI_popup_menu_end(C, pup);
    }
    else if (region->regiontype == RGN_TYPE_FOOTER) {
      uiPopupMenu *pup = UI_popup_menu_begin(C, IFACE_("Footer"), ICON_NONE);
      uiLayout *layout = UI_popup_menu_layout(pup);
      ED_screens_footer_tools_menu_create(C, layout, NULL);
      UI_popup_menu_end(C, pup);
    }
    else if (region->regiontype == RGN_TYPE_NAV_BAR) {
      uiPopupMenu *pup = UI_popup_menu_begin(C, IFACE_("Navigation Bar"), ICON_NONE);
      uiLayout *layout = UI_popup_menu_layout(pup);
      ED_screens_region_flip_menu_create(C, layout, NULL);
      UI_popup_menu_end(C, pup);
    }
  }

  return OPERATOR_INTERFACE;
}

static void SCREEN_OT_region_context_menu(wmOperatorType *ot)
{
  /* identifiers */
  ot->name = "Region Context Menu";
  ot->description = "Display region context menu";
  ot->idname = "SCREEN_OT_region_context_menu";

  /* api callbacks */
  ot->invoke = screen_context_menu_invoke;
}

/** \} */

/* -------------------------------------------------------------------- */
/** \name Animation Step Operator
 *
 * Animation Step.
 * \{ */

static bool screen_animation_region_supports_time_follow(eSpace_Type spacetype,
                                                         eRegion_Type regiontype)
{
  return (regiontype == RGN_TYPE_WINDOW &&
          ELEM(spacetype, SPACE_SEQ, SPACE_GRAPH, SPACE_ACTION, SPACE_NLA)) ||
         (spacetype == SPACE_CLIP && regiontype == RGN_TYPE_PREVIEW);
}

static bool match_region_with_redraws(const ScrArea *area,
                                      eRegion_Type regiontype,
                                      eScreen_Redraws_Flag redraws,
                                      bool from_anim_edit)
{
  const eSpace_Type spacetype = area->spacetype;
  if (regiontype == RGN_TYPE_WINDOW) {

    switch (spacetype) {
      case SPACE_VIEW3D:
        if ((redraws & TIME_ALL_3D_WIN) || from_anim_edit) {
          return true;
        }
        break;
      case SPACE_GRAPH:
      case SPACE_NLA:
        if ((redraws & TIME_ALL_ANIM_WIN) || from_anim_edit) {
          return true;
        }
        break;
      case SPACE_ACTION:
        /* if only 1 window or 3d windows, we do timeline too
         * NOTE: Now we do action editor in all these cases, since timeline is here. */
        if ((redraws & (TIME_ALL_ANIM_WIN | TIME_REGION | TIME_ALL_3D_WIN)) || from_anim_edit) {
          return true;
        }
        break;
      case SPACE_PROPERTIES:
        if (redraws & TIME_ALL_BUTS_WIN) {
          return true;
        }
        break;
      case SPACE_SEQ:
        if ((redraws & (TIME_SEQ | TIME_ALL_ANIM_WIN)) || from_anim_edit) {
          return true;
        }
        break;
      case SPACE_NODE:
        if (redraws & TIME_NODES) {
          return true;
        }
        break;
      case SPACE_IMAGE:
        if ((redraws & TIME_ALL_IMAGE_WIN) || from_anim_edit) {
          return true;
        }
        break;
      case SPACE_CLIP:
        if ((redraws & TIME_CLIPS) || from_anim_edit) {
          return true;
        }
        break;
      case SPACE_SPREADSHEET:
        if ((redraws & TIME_SPREADSHEETS)) {
          return true;
        }
        break;
      default:
        break;
    }
  }
  else if (regiontype == RGN_TYPE_UI) {
    if (spacetype == SPACE_CLIP) {
      /* Track Preview button is on Properties Editor in SpaceClip,
       * and it's very common case when users want it be refreshing
       * during playback, so asking people to enable special option
       * for this is a bit tricky, so add exception here for refreshing
       * Properties Editor for SpaceClip always */
      return true;
    }

    if (redraws & TIME_ALL_BUTS_WIN) {
      return true;
    }
  }
  else if (regiontype == RGN_TYPE_HEADER) {
    if (spacetype == SPACE_ACTION) {
      /* The timeline shows the current frame in the header. Other headers
       * don't need to be updated. */
      SpaceAction *saction = (SpaceAction *)area->spacedata.first;
      return saction->mode == SACTCONT_TIMELINE;
    }
  }
  else if (regiontype == RGN_TYPE_PREVIEW) {
    switch (spacetype) {
      case SPACE_SEQ:
        if (redraws & (TIME_SEQ | TIME_ALL_ANIM_WIN)) {
          return true;
        }
        break;
      case SPACE_CLIP:
        return true;
      default:
        break;
    }
  }
  return false;
}

static void screen_animation_region_tag_redraw(
    bContext *C, ScrArea *area, ARegion *region, const Scene *scene, eScreen_Redraws_Flag redraws)
{
  /* Do follow time here if editor type supports it */
  if ((redraws & TIME_FOLLOW) &&
      screen_animation_region_supports_time_follow(area->spacetype, region->regiontype))
  {
    float w = BLI_rctf_size_x(&region->v2d.cur);
    if (scene->r.cfra < region->v2d.cur.xmin) {
      region->v2d.cur.xmax = scene->r.cfra;
      region->v2d.cur.xmin = region->v2d.cur.xmax - w;
      ED_region_tag_redraw(region);
      return;
    }
    if (scene->r.cfra > region->v2d.cur.xmax) {
      region->v2d.cur.xmin = scene->r.cfra;
      region->v2d.cur.xmax = region->v2d.cur.xmin + w;
      ED_region_tag_redraw(region);
      return;
    }
  }

  /* No need to do a full redraw as the current frame indicator is only updated.
   * We do need to redraw when this area is in full screen as no other areas
   * will be tagged for redrawing. */
  if (region->regiontype == RGN_TYPE_WINDOW && !area->full) {
    if (ELEM(area->spacetype, SPACE_NLA, SPACE_ACTION)) {
      return;
    }

    /* Drivers Editor needs a full redraw on playback for graph_draw_driver_debug().
     * This will make it slower than regular graph editor during playback, but drawing this in
     * graph_main_region_draw_overlay() is not feasible because it requires animation filtering
     * which has significant overhead which needs to be avoided in the overlay which is redrawn on
     * every UI interaction. */
    if (area->spacetype == SPACE_GRAPH) {
      const SpaceGraph *sipo = area->spacedata.first;
      if (sipo->mode != SIPO_MODE_DRIVERS) {
        return;
      }
      bAnimContext ac;
      if (ANIM_animdata_get_context(C, &ac) == false) {
        return;
      }
      if (ac.datatype != ANIMCONT_DRIVERS) {
        return;
      }
    }

    if (area->spacetype == SPACE_SEQ) {
      const SpaceSeq *sseq = area->spacedata.first;
      if (!ED_space_sequencer_has_playback_animation(sseq, scene)) {
        return;
      }
    }
  }
  ED_region_tag_redraw(region);
}

//#define PROFILE_AUDIO_SYNCH

static int screen_animation_step_invoke(bContext *C, wmOperator *UNUSED(op), const wmEvent *event)
{
  bScreen *screen = CTX_wm_screen(C);
  wmTimer *wt = screen->animtimer;

  if (!(wt && wt == event->customdata)) {
    return OPERATOR_PASS_THROUGH;
  }

  wmWindow *win = CTX_wm_window(C);

#ifdef PROFILE_AUDIO_SYNCH
  static int old_frame = 0;
  int newfra_int;
#endif

  Main *bmain = CTX_data_main(C);
  Scene *scene = CTX_data_scene(C);
  ViewLayer *view_layer = WM_window_get_active_view_layer(win);
  Depsgraph *depsgraph = BKE_scene_get_depsgraph(scene, view_layer);
  Scene *scene_eval = (depsgraph != NULL) ? DEG_get_evaluated_scene(depsgraph) : NULL;
  ScreenAnimData *sad = wt->customdata;
  wmWindowManager *wm = CTX_wm_manager(C);
  int sync;
  double time;

  /* sync, don't sync, or follow scene setting */
  if (sad->flag & ANIMPLAY_FLAG_SYNC) {
    sync = 1;
  }
  else if (sad->flag & ANIMPLAY_FLAG_NO_SYNC) {
    sync = 0;
  }
  else {
    sync = (scene->flag & SCE_FRAME_DROP);
  }

  if (scene_eval == NULL) {
    /* Happens when undo/redo system is used during playback, nothing meaningful we can do here. */
  }
  else if (scene_eval->id.recalc & ID_RECALC_FRAME_CHANGE) {
    /* Ignore seek here, the audio will be updated to the scene frame after jump during next
     * dependency graph update. */
  }
  else if ((scene->audio.flag & AUDIO_SYNC) && (sad->flag & ANIMPLAY_FLAG_REVERSE) == false &&
           isfinite(time = BKE_sound_sync_scene(scene_eval)))
  {
    double newfra = time * FPS;

    /* give some space here to avoid jumps */
    if (newfra + 0.5 > scene->r.cfra && newfra - 0.5 < scene->r.cfra) {
      scene->r.cfra++;
    }
    else {
      scene->r.cfra = max_ii(scene->r.cfra, round(newfra));
    }

#ifdef PROFILE_AUDIO_SYNCH
    newfra_int = scene->r.cfra;
    if (newfra_int < old_frame) {
      printf("back jump detected, frame %d!\n", newfra_int);
    }
    else if (newfra_int > old_frame + 1) {
      printf("forward jump detected, frame %d!\n", newfra_int);
    }
    fflush(stdout);
    old_frame = newfra_int;
#endif
  }
  else {
    if (sync) {
      /* Try to keep the playback in realtime by dropping frames. */

      /* How much time (in frames) has passed since the last frame was drawn? */
      double delta_frames = wt->delta * FPS;

      /* Add the remaining fraction from the last time step. */
      delta_frames += sad->lagging_frame_count;

      if (delta_frames < 1.0) {
        /* We can render faster than the scene frame rate. However skipping or delaying frames
         * here seems to in practice lead to jittery playback so just step forward a minimum of
         * one frame. (Even though this can lead to too fast playback, the jitteryness is more
         * annoying)
         */
        delta_frames = 1.0f;
        sad->lagging_frame_count = 0;
      }
      else {
        /* Extract the delta frame fractions that will be skipped when converting to int. */
        sad->lagging_frame_count = delta_frames - (int)delta_frames;
      }

      const int step = delta_frames;

      /* skip frames */
      if (sad->flag & ANIMPLAY_FLAG_REVERSE) {
        scene->r.cfra -= step;
      }
      else {
        scene->r.cfra += step;
      }
    }
    else {
      /* one frame +/- */
      if (sad->flag & ANIMPLAY_FLAG_REVERSE) {
        scene->r.cfra--;
      }
      else {
        scene->r.cfra++;
      }
    }
  }

  /* reset 'jumped' flag before checking if we need to jump... */
  sad->flag &= ~ANIMPLAY_FLAG_JUMPED;

  if (sad->flag & ANIMPLAY_FLAG_REVERSE) {
    /* jump back to end? */
    if (PRVRANGEON) {
      if (scene->r.cfra < scene->r.psfra) {
        scene->r.cfra = scene->r.pefra;
        sad->flag |= ANIMPLAY_FLAG_JUMPED;
      }
    }
    else {
      if (scene->r.cfra < scene->r.sfra) {
        scene->r.cfra = scene->r.efra;
        sad->flag |= ANIMPLAY_FLAG_JUMPED;
      }
    }
  }
  else {
    /* jump back to start? */
    if (PRVRANGEON) {
      if (scene->r.cfra > scene->r.pefra) {
        scene->r.cfra = scene->r.psfra;
        sad->flag |= ANIMPLAY_FLAG_JUMPED;
      }
    }
    else {
      if (scene->r.cfra > scene->r.efra) {
        scene->r.cfra = scene->r.sfra;
        sad->flag |= ANIMPLAY_FLAG_JUMPED;
      }
    }
  }

  /* next frame overridden by user action (pressed jump to first/last frame) */
  if (sad->flag & ANIMPLAY_FLAG_USE_NEXT_FRAME) {
    scene->r.cfra = sad->nextfra;
    sad->flag &= ~ANIMPLAY_FLAG_USE_NEXT_FRAME;
    sad->flag |= ANIMPLAY_FLAG_JUMPED;
  }

  if (sad->flag & ANIMPLAY_FLAG_JUMPED) {
    DEG_id_tag_update(&scene->id, ID_RECALC_FRAME_CHANGE);
#ifdef PROFILE_AUDIO_SYNCH
    old_frame = scene->r.cfra;
#endif
  }

  /* Since we follow draw-flags, we can't send notifier but tag regions ourselves. */
  if (depsgraph != NULL) {
    ED_update_for_newframe(bmain, depsgraph);
  }

  LISTBASE_FOREACH (wmWindow *, window, &wm->windows) {
    const bScreen *win_screen = WM_window_get_active_screen(window);

    LISTBASE_FOREACH (ScrArea *, area, &win_screen->areabase) {
      LISTBASE_FOREACH (ARegion *, region, &area->regionbase) {
        bool redraw = false;
        if (region == sad->region) {
          redraw = true;
        }
        else if (match_region_with_redraws(
                     area, region->regiontype, sad->redraws, sad->from_anim_edit)) {
          redraw = true;
        }

        if (redraw) {
          screen_animation_region_tag_redraw(C, area, region, scene, sad->redraws);
        }
      }
    }
  }

  /* update frame rate info too
   * NOTE: this may not be accurate enough, since we might need this after modifiers/etc.
   * have been calculated instead of just before updates have been done?
   */
  ED_refresh_viewport_fps(C);

  /* Recalculate the time-step for the timer now that we've finished calculating this,
   * since the frames-per-second value may have been changed.
   */
  /* TODO: this may make evaluation a bit slower if the value doesn't change...
   * any way to avoid this? */
  wt->timestep = (1.0 / FPS);

  return OPERATOR_FINISHED;
}

static void SCREEN_OT_animation_step(wmOperatorType *ot)
{
  /* identifiers */
  ot->name = "Animation Step";
  ot->description = "Step through animation by position";
  ot->idname = "SCREEN_OT_animation_step";

  /* api callbacks */
  ot->invoke = screen_animation_step_invoke;

  ot->poll = ED_operator_screenactive_norender;
}

/** \} */

/* -------------------------------------------------------------------- */
/** \name Animation Playback Operator
 *
 * Animation Playback with Timer.
 * \{ */

bScreen *ED_screen_animation_playing(const wmWindowManager *wm)
{
  LISTBASE_FOREACH (wmWindow *, win, &wm->windows) {
    bScreen *screen = WM_window_get_active_screen(win);

    if (screen->animtimer || screen->scrubbing) {
      return screen;
    }
  }

  return NULL;
}

bScreen *ED_screen_animation_no_scrub(const wmWindowManager *wm)
{
  LISTBASE_FOREACH (wmWindow *, win, &wm->windows) {
    bScreen *screen = WM_window_get_active_screen(win);

    if (screen->animtimer) {
      return screen;
    }
  }

  return NULL;
}

int ED_screen_animation_play(bContext *C, int sync, int mode)
{
  bScreen *screen = CTX_wm_screen(C);
  Scene *scene = CTX_data_scene(C);
  Scene *scene_eval = DEG_get_evaluated_scene(CTX_data_ensure_evaluated_depsgraph(C));

  if (ED_screen_animation_playing(CTX_wm_manager(C))) {
    /* stop playback now */
    ED_screen_animation_timer(C, 0, 0, 0);
    BKE_sound_stop_scene(scene_eval);

    /* Triggers redraw of sequencer preview so that it does not show to fps anymore after stopping
     * playback. */
    WM_event_add_notifier(C, NC_SPACE | ND_SPACE_SEQUENCER, scene);
  }
  else {
    /* these settings are currently only available from a menu in the TimeLine */
    if (mode == 1) { /* XXX only play audio forwards!? */
      BKE_sound_play_scene(scene_eval);
    }

    ED_screen_animation_timer(C, screen->redraws_flag, sync, mode);

    if (screen->animtimer) {
      wmTimer *wt = screen->animtimer;
      ScreenAnimData *sad = wt->customdata;

      sad->region = CTX_wm_region(C);
    }
  }

  return OPERATOR_FINISHED;
}

static int screen_animation_play_exec(bContext *C, wmOperator *op)
{
  int mode = RNA_boolean_get(op->ptr, "reverse") ? -1 : 1;
  int sync = -1;

  if (RNA_struct_property_is_set(op->ptr, "sync")) {
    sync = RNA_boolean_get(op->ptr, "sync");
  }

  return ED_screen_animation_play(C, sync, mode);
}

static void SCREEN_OT_animation_play(wmOperatorType *ot)
{
  PropertyRNA *prop;

  /* identifiers */
  ot->name = "Play Animation";
  ot->description = "Play animation";
  ot->idname = "SCREEN_OT_animation_play";

  /* api callbacks */
  ot->exec = screen_animation_play_exec;

  ot->poll = ED_operator_screenactive_norender;

  prop = RNA_def_boolean(
      ot->srna, "reverse", 0, "Play in Reverse", "Animation is played backwards");
  RNA_def_property_flag(prop, PROP_SKIP_SAVE);
  prop = RNA_def_boolean(ot->srna, "sync", 0, "Sync", "Drop frames to maintain framerate");
  RNA_def_property_flag(prop, PROP_SKIP_SAVE);
}

/** \} */

/* -------------------------------------------------------------------- */
/** \name Animation Cancel Operator
 * \{ */

static int screen_animation_cancel_exec(bContext *C, wmOperator *op)
{
  bScreen *screen = ED_screen_animation_playing(CTX_wm_manager(C));

  if (screen) {
    if (RNA_boolean_get(op->ptr, "restore_frame") && screen->animtimer) {
      ScreenAnimData *sad = screen->animtimer->customdata;
      Scene *scene = CTX_data_scene(C);

      /* reset current frame before stopping, and just send a notifier to deal with the rest
       * (since playback still needs to be stopped)
       */
      scene->r.cfra = sad->sfra;

      WM_event_add_notifier(C, NC_SCENE | ND_FRAME, scene);
    }

    /* call the other "toggling" operator to clean up now */
    ED_screen_animation_play(C, 0, 0);
  }

  return OPERATOR_PASS_THROUGH;
}

static void SCREEN_OT_animation_cancel(wmOperatorType *ot)
{
  /* identifiers */
  ot->name = "Cancel Animation";
  ot->description = "Cancel animation, returning to the original frame";
  ot->idname = "SCREEN_OT_animation_cancel";

  /* api callbacks */
  ot->exec = screen_animation_cancel_exec;

  ot->poll = ED_operator_screenactive;

  RNA_def_boolean(ot->srna,
                  "restore_frame",
                  true,
                  "Restore Frame",
                  "Restore the frame when animation was initialized");
}

/** \} */

/* -------------------------------------------------------------------- */
/** \name Box Select Operator (Template)
 * \{ */

/* operator state vars used: (added by default WM callbacks)
 * xmin, ymin
 * xmax, ymax
 *
 * customdata: the wmGesture pointer
 *
 * callbacks:
 *
 * exec()   has to be filled in by user
 *
 * invoke() default WM function
 * adds modal handler
 *
 * modal()  default WM function
 * accept modal events while doing it, calls exec(), handles ESC and border drawing
 *
 * poll()   has to be filled in by user for context
 */
#if 0
static int box_select_exec(bContext *C, wmOperator *op)
{
  int event_type = RNA_int_get(op->ptr, "event_type");

  if (event_type == LEFTMOUSE) {
    printf("box select do select\n");
  }
  else if (event_type == RIGHTMOUSE) {
    printf("box select deselect\n");
  }
  else {
    printf("box select do something\n");
  }

  return 1;
}

static void SCREEN_OT_box_select(wmOperatorType *ot)
{
  /* identifiers */
  ot->name = "Box Select";
  ot->idname = "SCREEN_OT_box_select";

  /* api callbacks */
  ot->exec = box_select_exec;
  ot->invoke = WM_gesture_box_invoke;
  ot->modal = WM_gesture_box_modal;
  ot->cancel = WM_gesture_box_cancel;

  ot->poll = ED_operator_areaactive;

  /* rna */
  RNA_def_int(ot->srna, "event_type", 0, INT_MIN, INT_MAX, "Event Type", "", INT_MIN, INT_MAX);
  WM_operator_properties_border(ot);
}
#endif

/** \} */

/* -------------------------------------------------------------------- */
/** \name Full Screen Back Operator
 *
 * Use for generic full-screen 'back' button.
 * \{ */

static int fullscreen_back_exec(bContext *C, wmOperator *op)
{
  bScreen *screen = CTX_wm_screen(C);
  ScrArea *area = NULL;

  /* search current screen for 'fullscreen' areas */
  LISTBASE_FOREACH (ScrArea *, area_iter, &screen->areabase) {
    if (area_iter->full) {
      area = area_iter;
      break;
    }
  }
  if (!area) {
    BKE_report(op->reports, RPT_ERROR, "No fullscreen areas were found");
    return OPERATOR_CANCELLED;
  }

  ED_screen_full_prevspace(C, area);

  return OPERATOR_FINISHED;
}

static void SCREEN_OT_back_to_previous(wmOperatorType *ot)
{
  /* identifiers */
  ot->name = "Back to Previous Screen";
  ot->description = "Revert back to the original screen layout, before fullscreen area overlay";
  ot->idname = "SCREEN_OT_back_to_previous";

  /* api callbacks */
  ot->exec = fullscreen_back_exec;
  ot->poll = ED_operator_screenactive;
}

/** \} */

/* -------------------------------------------------------------------- */
/** \name Show User Preferences Operator
 * \{ */

/**
 * Shared window opening logic for preferences and project settings.
 * \return True on success.
 */
static bool settings_window_show(bContext *C,
                                 eSpace_Type space_type,
                                 const char *window_title,
                                 ReportList *reports)
{
  wmWindow *win_cur = CTX_wm_window(C);
  /* Use eventstate, not event from _invoke, so this can be called through exec(). */
  const wmEvent *event = win_cur->eventstate;
  int sizex = (500 + UI_NAVIGATION_REGION_WIDTH) * UI_SCALE_FAC;
  int sizey = 520 * UI_SCALE_FAC;

  /* changes context! */
  if (WM_window_open(C,
                     window_title,
                     event->xy[0],
                     event->xy[1],
                     sizex,
                     sizey,
                     space_type,
                     false,
                     false,
                     true,
                     WIN_ALIGN_LOCATION_CENTER) != NULL)
  {
    /* The header only contains the editor switcher and looks empty.
     * So hiding in the temp window makes sense. */
    ScrArea *area = CTX_wm_area(C);
    ARegion *region = BKE_area_find_region_type(area, RGN_TYPE_HEADER);
    if (region) {
      region->flag |= RGN_FLAG_HIDDEN;
      ED_region_visibility_change_update(C, area, region);
    }

<<<<<<< HEAD
    /* And also show the region with "Load & Save" buttons. */
    region = BKE_area_find_region_type(area, RGN_TYPE_EXECUTE);
    if (region) {
      region->flag &= ~RGN_FLAG_HIDDEN;
      ED_region_visibility_change_update(C, area, region);
    }

    return true;
  }

  BKE_report(reports, RPT_ERROR, "Failed to open window!");
  return false;
}

static int userpref_show_exec(bContext *C, wmOperator *op)
{
  PropertyRNA *prop = RNA_struct_find_property(op->ptr, "section");
  if (prop && RNA_property_is_set(op->ptr, prop)) {
    /* Set active section via RNA, so it can fail properly. */

    PointerRNA pref_ptr;
    RNA_pointer_create(NULL, &RNA_Preferences, &U, &pref_ptr);
    PropertyRNA *active_section_prop = RNA_struct_find_property(&pref_ptr, "active_section");

    RNA_property_enum_set(&pref_ptr, active_section_prop, RNA_property_enum_get(op->ptr, prop));
    RNA_property_update(C, &pref_ptr, active_section_prop);
  }

  if (settings_window_show(C, SPACE_USERPREF, IFACE_("Blender Preferences"), op->reports)) {
=======
>>>>>>> 160678d2
    return OPERATOR_FINISHED;
  }

  return OPERATOR_CANCELLED;
}

static void SCREEN_OT_userpref_show(wmOperatorType *ot)
{
  PropertyRNA *prop;

  /* identifiers */
  ot->name = "Open Preferences...";
  ot->description = "Edit user preferences and system settings";
  ot->idname = "SCREEN_OT_userpref_show";

  /* api callbacks */
  ot->exec = userpref_show_exec;
  ot->poll = ED_operator_screenactive_nobackground; /* Not in background as this opens a window. */

  prop = RNA_def_enum(ot->srna,
                      "section",
                      rna_enum_preference_section_items,
                      0,
                      "",
                      "Section to activate in the Preferences");
  RNA_def_property_flag(prop, PROP_HIDDEN);
}

/** \} */

/* -------------------------------------------------------------------- */
/** \name Show Project Settings Operator
 * \{ */

bool ED_project_settings_window_show(bContext *C, ReportList *reports)
{
  return settings_window_show(
      C, SPACE_PROJECT_SETTINGS, IFACE_("Blender Project Settings"), reports);
}

static int project_settings_show_exec(bContext *C, wmOperator *op)
{
  if (!ED_project_settings_window_show(C, op->reports)) {
    return OPERATOR_CANCELLED;
  }

  PropertyRNA *prop = RNA_struct_find_property(op->ptr, "section");
  SpaceProjectSettings *space_project = CTX_wm_space_project_settings(C);
  if (space_project && prop && RNA_property_is_set(op->ptr, prop)) {
    /* Set active section via RNA, so it can fail properly. */

    bScreen *screen = CTX_wm_screen(C);
    PointerRNA space_ptr;
    RNA_pointer_create(&screen->id, &RNA_SpaceProjectSettings, space_project, &space_ptr);
    PropertyRNA *active_section_prop = RNA_struct_find_property(&space_ptr, "active_section");

    RNA_property_enum_set(&space_ptr, active_section_prop, RNA_property_enum_get(op->ptr, prop));
    RNA_property_update(C, &space_ptr, active_section_prop);
  }

  return OPERATOR_FINISHED;
}

static void SCREEN_OT_project_settings_show(struct wmOperatorType *ot)
{
  /* identifiers */
  ot->name = "Open Project Settings...";
  ot->description = "Edit configuration for the active Blender project";
  ot->idname = "SCREEN_OT_project_settings_show";

  /* api callbacks */
  ot->exec = project_settings_show_exec;
  ot->poll = ED_operator_screenactive_nobackground; /* Not in background as this opens a window. */

  PropertyRNA *prop;
  prop = RNA_def_enum(ot->srna,
                      "section",
                      rna_enum_project_settings_section_items,
                      0,
                      "",
                      "Section to activate in the project settings");
  RNA_def_property_flag(prop, PROP_HIDDEN);
}

/** \} */

/* -------------------------------------------------------------------- */
/** \name Show Drivers Editor Operator
 * \{ */

static int drivers_editor_show_exec(bContext *C, wmOperator *op)
{
  wmWindow *win_cur = CTX_wm_window(C);
  /* Use eventstate, not event from _invoke, so this can be called through exec(). */
  const wmEvent *event = win_cur->eventstate;

  int sizex = 900 * UI_SCALE_FAC;
  int sizey = 580 * UI_SCALE_FAC;

  /* Get active property to show driver for
   * - Need to grab it first, or else this info disappears
   *   after we've created the window
   */
  int index;
  PointerRNA ptr;
  PropertyRNA *prop;
  uiBut *but = UI_context_active_but_prop_get(C, &ptr, &prop, &index);

  /* changes context! */
  if (WM_window_open(C,
                     IFACE_("Blender Drivers Editor"),
                     event->xy[0],
                     event->xy[1],
                     sizex,
                     sizey,
                     SPACE_GRAPH,
                     false,
                     false,
                     true,
                     WIN_ALIGN_LOCATION_CENTER) != NULL)
  {
    ED_drivers_editor_init(C, CTX_wm_area(C));

    /* activate driver F-Curve for the property under the cursor */
    if (but) {
      bool driven, special;
      FCurve *fcu = BKE_fcurve_find_by_rna_context_ui(
          C, &ptr, prop, index, NULL, NULL, &driven, &special);

      if (fcu) {
        /* Isolate this F-Curve... */
        bAnimContext ac;
        if (ANIM_animdata_get_context(C, &ac)) {
          int filter = ANIMFILTER_DATA_VISIBLE | ANIMFILTER_NODUPLIS;
          ANIM_anim_channels_select_set(&ac, ACHANNEL_SETFLAG_CLEAR);
          ANIM_set_active_channel(&ac, ac.data, ac.datatype, filter, fcu, ANIMTYPE_FCURVE);
        }
        else {
          /* Just blindly isolate...
           * This isn't the best, and shouldn't happen, but may be enough. */
          fcu->flag |= (FCURVE_ACTIVE | FCURVE_SELECTED);
        }
      }
    }

    return OPERATOR_FINISHED;
  }
  BKE_report(op->reports, RPT_ERROR, "Failed to open window!");
  return OPERATOR_CANCELLED;
}

static void SCREEN_OT_drivers_editor_show(wmOperatorType *ot)
{
  /* identifiers */
  ot->name = "Show Drivers Editor";
  ot->description = "Show drivers editor in a separate window";
  ot->idname = "SCREEN_OT_drivers_editor_show";

  /* api callbacks */
  ot->exec = drivers_editor_show_exec;
  ot->poll = ED_operator_screenactive_nobackground; /* Not in background as this opens a window. */
}

/** \} */

/* -------------------------------------------------------------------- */
/** \name Show Info Log Operator
 * \{ */

static int info_log_show_exec(bContext *C, wmOperator *op)
{
  wmWindow *win_cur = CTX_wm_window(C);
  /* Use eventstate, not event from _invoke, so this can be called through exec(). */
  const wmEvent *event = win_cur->eventstate;
  int sizex = 900 * UI_SCALE_FAC;
  int sizey = 580 * UI_SCALE_FAC;
  int shift_y = 480;

  /* changes context! */
  if (WM_window_open(C,
                     IFACE_("Blender Info Log"),
                     event->xy[0],
                     event->xy[1] + shift_y,
                     sizex,
                     sizey,
                     SPACE_INFO,
                     false,
                     false,
                     true,
                     WIN_ALIGN_LOCATION_CENTER) != NULL)
  {
    return OPERATOR_FINISHED;
  }
  BKE_report(op->reports, RPT_ERROR, "Failed to open window!");
  return OPERATOR_CANCELLED;
}

static void SCREEN_OT_info_log_show(wmOperatorType *ot)
{
  /* identifiers */
  ot->name = "Show Info Log";
  ot->description = "Show info log in a separate window";
  ot->idname = "SCREEN_OT_info_log_show";

  /* api callbacks */
  ot->exec = info_log_show_exec;
  ot->poll = ED_operator_screenactive_nobackground;
}

/** \} */

/* -------------------------------------------------------------------- */
/** \name New Screen Operator
 * \{ */

static int screen_new_exec(bContext *C, wmOperator *UNUSED(op))
{
  Main *bmain = CTX_data_main(C);
  wmWindow *win = CTX_wm_window(C);
  WorkSpace *workspace = BKE_workspace_active_get(win->workspace_hook);
  WorkSpaceLayout *layout_old = BKE_workspace_active_layout_get(win->workspace_hook);

  WorkSpaceLayout *layout_new = ED_workspace_layout_duplicate(bmain, workspace, layout_old, win);

  WM_event_add_notifier(C, NC_SCREEN | ND_LAYOUTBROWSE, layout_new);

  return OPERATOR_FINISHED;
}

static void SCREEN_OT_new(wmOperatorType *ot)
{
  /* identifiers */
  ot->name = "New Screen";
  ot->description = "Add a new screen";
  ot->idname = "SCREEN_OT_new";

  /* api callbacks */
  ot->exec = screen_new_exec;
  ot->poll = WM_operator_winactive;
}

/** \} */

/* -------------------------------------------------------------------- */
/** \name Delete Screen Operator
 * \{ */

static int screen_delete_exec(bContext *C, wmOperator *UNUSED(op))
{
  bScreen *screen = CTX_wm_screen(C);
  WorkSpace *workspace = CTX_wm_workspace(C);
  WorkSpaceLayout *layout = BKE_workspace_layout_find(workspace, screen);

  WM_event_add_notifier(C, NC_SCREEN | ND_LAYOUTDELETE, layout);

  return OPERATOR_FINISHED;
}

static void SCREEN_OT_delete(wmOperatorType *ot)
{
  /* identifiers */
  ot->name = "Delete Screen";
  ot->description = "Delete active screen";
  ot->idname = "SCREEN_OT_delete";

  /* api callbacks */
  ot->exec = screen_delete_exec;
}

/** \} */

/* -------------------------------------------------------------------- */
/** \name Region Alpha Blending Operator
 *
 * Implementation NOTE: a disappearing region needs at least 1 last draw with
 * 100% back-buffer texture over it - then triple buffer will clear it entirely.
 * This because flag #RGN_FLAG_HIDDEN is set in end - region doesn't draw at all then.
 *
 * \{ */

typedef struct RegionAlphaInfo {
  ScrArea *area;
  ARegion *region, *child_region; /* other region */
  int hidden;
} RegionAlphaInfo;

#define TIMEOUT 0.1f
#define TIMESTEP (1.0f / 60.0f)

float ED_region_blend_alpha(ARegion *region)
{
  /* check parent too */
  if (region->regiontimer == NULL && (region->alignment & RGN_SPLIT_PREV) && region->prev) {
    region = region->prev;
  }

  if (region->regiontimer) {
    RegionAlphaInfo *rgi = region->regiontimer->customdata;
    float alpha;

    alpha = (float)region->regiontimer->duration / TIMEOUT;
    /* makes sure the blend out works 100% - without area redraws */
    if (rgi->hidden) {
      alpha = 0.9f - TIMESTEP - alpha;
    }

    CLAMP(alpha, 0.0f, 1.0f);
    return alpha;
  }
  return 1.0f;
}

/* assumes region has running region-blend timer */
static void region_blend_end(bContext *C, ARegion *region, const bool is_running)
{
  RegionAlphaInfo *rgi = region->regiontimer->customdata;

  /* always send redraw */
  ED_region_tag_redraw(region);
  if (rgi->child_region) {
    ED_region_tag_redraw(rgi->child_region);
  }

  /* if running timer was hiding, the flag toggle went wrong */
  if (is_running) {
    if (rgi->hidden) {
      rgi->region->flag &= ~RGN_FLAG_HIDDEN;
    }
  }
  else {
    if (rgi->hidden) {
      rgi->region->flag |= rgi->hidden;
      ED_area_init(CTX_wm_manager(C), CTX_wm_window(C), rgi->area);
    }
    /* area decoration needs redraw in end */
    ED_area_tag_redraw(rgi->area);
  }
  WM_event_remove_timer(CTX_wm_manager(C), NULL, region->regiontimer); /* frees rgi */
  region->regiontimer = NULL;
}
void ED_region_visibility_change_update_animated(bContext *C, ScrArea *area, ARegion *region)
{
  wmWindowManager *wm = CTX_wm_manager(C);
  wmWindow *win = CTX_wm_window(C);

  /* end running timer */
  if (region->regiontimer) {

    region_blend_end(C, region, true);
  }
  RegionAlphaInfo *rgi = MEM_callocN(sizeof(RegionAlphaInfo), "RegionAlphaInfo");

  rgi->hidden = region->flag & RGN_FLAG_HIDDEN;
  rgi->area = area;
  rgi->region = region;
  region->flag &= ~RGN_FLAG_HIDDEN;

  /* blend in, reinitialize regions because it got unhidden */
  if (rgi->hidden == 0) {
    ED_area_init(wm, win, area);
  }
  else {
    WM_event_remove_handlers(C, &region->handlers);
  }

  if (region->next) {
    if (region->next->alignment & RGN_SPLIT_PREV) {
      rgi->child_region = region->next;
    }
  }

  /* new timer */
  region->regiontimer = WM_event_add_timer(wm, win, TIMERREGION, TIMESTEP);
  region->regiontimer->customdata = rgi;
}

/* timer runs in win->handlers, so it cannot use context to find area/region */
static int region_blend_invoke(bContext *C, wmOperator *UNUSED(op), const wmEvent *event)
{
  wmTimer *timer = event->customdata;

  /* event type is TIMERREGION, but we better check */
  if (event->type != TIMERREGION || timer == NULL) {
    return OPERATOR_PASS_THROUGH;
  }

  RegionAlphaInfo *rgi = timer->customdata;

  /* always send redraws */
  ED_region_tag_redraw(rgi->region);
  if (rgi->child_region) {
    ED_region_tag_redraw(rgi->child_region);
  }

  /* end timer? */
  if (rgi->region->regiontimer->duration > (double)TIMEOUT) {
    region_blend_end(C, rgi->region, false);
    return (OPERATOR_FINISHED | OPERATOR_PASS_THROUGH);
  }

  return (OPERATOR_FINISHED | OPERATOR_PASS_THROUGH);
}

static void SCREEN_OT_region_blend(wmOperatorType *ot)
{
  /* identifiers */
  ot->name = "Region Alpha";
  ot->idname = "SCREEN_OT_region_blend";
  ot->description = "Blend in and out overlapping region";

  /* api callbacks */
  ot->invoke = region_blend_invoke;

  /* flags */
  ot->flag = OPTYPE_INTERNAL;

  /* properties */
}

/** \} */

/* -------------------------------------------------------------------- */
/** \name Space Type Set or Cycle Operator
 * \{ */

static bool space_type_set_or_cycle_poll(bContext *C)
{
  ScrArea *area = CTX_wm_area(C);
  return (area && !ELEM(area->spacetype, SPACE_TOPBAR, SPACE_STATUSBAR));
}

static int space_type_set_or_cycle_exec(bContext *C, wmOperator *op)
{
  const int space_type = RNA_enum_get(op->ptr, "space_type");

  PointerRNA ptr;
  ScrArea *area = CTX_wm_area(C);
  RNA_pointer_create((ID *)CTX_wm_screen(C), &RNA_Area, area, &ptr);
  PropertyRNA *prop_type = RNA_struct_find_property(&ptr, "type");
  PropertyRNA *prop_ui_type = RNA_struct_find_property(&ptr, "ui_type");

  if (area->spacetype != space_type) {
    /* Set the type. */
    RNA_property_enum_set(&ptr, prop_type, space_type);
    RNA_property_update(C, &ptr, prop_type);
  }
  else {
    /* Types match, cycle the subtype. */
    const int space_type_ui = RNA_property_enum_get(&ptr, prop_ui_type);
    const EnumPropertyItem *item;
    int item_len;
    bool free;
    RNA_property_enum_items(C, &ptr, prop_ui_type, &item, &item_len, &free);
    int index = RNA_enum_from_value(item, space_type_ui);
    for (int i = 1; i < item_len; i++) {
      const EnumPropertyItem *item_test = &item[(index + i) % item_len];
      if ((item_test->value >> 16) == space_type) {
        RNA_property_enum_set(&ptr, prop_ui_type, item_test->value);
        RNA_property_update(C, &ptr, prop_ui_type);
        break;
      }
    }
    if (free) {
      MEM_freeN((void *)item);
    }
  }

  return OPERATOR_FINISHED;
}

static void SCREEN_OT_space_type_set_or_cycle(wmOperatorType *ot)
{
  /* identifiers */
  ot->name = "Cycle Space Type Set";
  ot->description = "Set the space type or cycle subtype";
  ot->idname = "SCREEN_OT_space_type_set_or_cycle";

  /* api callbacks */
  ot->exec = space_type_set_or_cycle_exec;
  ot->poll = space_type_set_or_cycle_poll;

  ot->flag = 0;

  RNA_def_enum(ot->srna, "space_type", rna_enum_space_type_items, SPACE_EMPTY, "Type", "");
}

/** \} */

/* -------------------------------------------------------------------- */
/** \name Space Context Cycle Operator
 * \{ */

static const EnumPropertyItem space_context_cycle_direction[] = {
    {SPACE_CONTEXT_CYCLE_PREV, "PREV", 0, "Previous", ""},
    {SPACE_CONTEXT_CYCLE_NEXT, "NEXT", 0, "Next", ""},
    {0, NULL, 0, NULL, NULL},
};

static bool space_context_cycle_poll(bContext *C)
{
  ScrArea *area = CTX_wm_area(C);
  /* area might be NULL if called out of window bounds */
  return (area && ELEM(area->spacetype, SPACE_PROPERTIES, SPACE_USERPREF));
}

/**
 * Helper to get the correct RNA pointer/property pair for changing
 * the display context of active space type in \a area.
 */
static void context_cycle_prop_get(bScreen *screen,
                                   const ScrArea *area,
                                   PointerRNA *r_ptr,
                                   PropertyRNA **r_prop)
{
  const char *propname;

  switch (area->spacetype) {
    case SPACE_PROPERTIES:
      RNA_pointer_create(&screen->id, &RNA_SpaceProperties, area->spacedata.first, r_ptr);
      propname = "context";
      break;
    case SPACE_USERPREF:
      RNA_pointer_create(NULL, &RNA_Preferences, &U, r_ptr);
      propname = "active_section";
      break;
    default:
      BLI_assert(0);
      propname = "";
  }

  *r_prop = RNA_struct_find_property(r_ptr, propname);
}

static int space_context_cycle_invoke(bContext *C, wmOperator *op, const wmEvent *UNUSED(event))
{
  const eScreenCycle direction = RNA_enum_get(op->ptr, "direction");

  PointerRNA ptr;
  PropertyRNA *prop;
  context_cycle_prop_get(CTX_wm_screen(C), CTX_wm_area(C), &ptr, &prop);
  const int old_context = RNA_property_enum_get(&ptr, prop);
  const int new_context = RNA_property_enum_step(
      C, &ptr, prop, old_context, direction == SPACE_CONTEXT_CYCLE_PREV ? -1 : 1);
  RNA_property_enum_set(&ptr, prop, new_context);
  RNA_property_update(C, &ptr, prop);

  return OPERATOR_FINISHED;
}

static void SCREEN_OT_space_context_cycle(wmOperatorType *ot)
{
  /* identifiers */
  ot->name = "Cycle Space Context";
  ot->description = "Cycle through the editor context by activating the next/previous one";
  ot->idname = "SCREEN_OT_space_context_cycle";

  /* api callbacks */
  ot->invoke = space_context_cycle_invoke;
  ot->poll = space_context_cycle_poll;

  ot->flag = 0;

  RNA_def_enum(ot->srna,
               "direction",
               space_context_cycle_direction,
               SPACE_CONTEXT_CYCLE_NEXT,
               "Direction",
               "Direction to cycle through");
}

/** \} */

/* -------------------------------------------------------------------- */
/** \name Workspace Cycle Operator
 * \{ */

static int space_workspace_cycle_invoke(bContext *C, wmOperator *op, const wmEvent *UNUSED(event))
{
  wmWindow *win = CTX_wm_window(C);
  if (WM_window_is_temp_screen(win)) {
    return OPERATOR_CANCELLED;
  }

  Main *bmain = CTX_data_main(C);
  const eScreenCycle direction = RNA_enum_get(op->ptr, "direction");
  WorkSpace *workspace_src = WM_window_get_active_workspace(win);
  WorkSpace *workspace_dst = NULL;

  ListBase ordered;
  BKE_id_ordered_list(&ordered, &bmain->workspaces);

  LISTBASE_FOREACH (LinkData *, link, &ordered) {
    if (link->data == workspace_src) {
      if (direction == SPACE_CONTEXT_CYCLE_PREV) {
        workspace_dst = (link->prev) ? link->prev->data : NULL;
      }
      else {
        workspace_dst = (link->next) ? link->next->data : NULL;
      }
    }
  }

  if (workspace_dst == NULL) {
    LinkData *link = (direction == SPACE_CONTEXT_CYCLE_PREV) ? ordered.last : ordered.first;
    workspace_dst = link->data;
  }

  BLI_freelistN(&ordered);

  if (workspace_src == workspace_dst) {
    return OPERATOR_CANCELLED;
  }

  win->workspace_hook->temp_workspace_store = workspace_dst;
  WM_event_add_notifier(C, NC_SCREEN | ND_WORKSPACE_SET, workspace_dst);
  win->workspace_hook->temp_workspace_store = NULL;

  return OPERATOR_FINISHED;
}

static void SCREEN_OT_workspace_cycle(wmOperatorType *ot)
{
  /* identifiers */
  ot->name = "Cycle Workspace";
  ot->description = "Cycle through workspaces";
  ot->idname = "SCREEN_OT_workspace_cycle";

  /* api callbacks */
  ot->invoke = space_workspace_cycle_invoke;
  ot->poll = ED_operator_screenactive;

  ot->flag = 0;

  RNA_def_enum(ot->srna,
               "direction",
               space_context_cycle_direction,
               SPACE_CONTEXT_CYCLE_NEXT,
               "Direction",
               "Direction to cycle through");
}

/** \} */

/* -------------------------------------------------------------------- */
/** \name Assigning Operator Types
 * \{ */

void ED_operatortypes_screen(void)
{
  /* Generic UI stuff. */
  WM_operatortype_append(SCREEN_OT_actionzone);
  WM_operatortype_append(SCREEN_OT_repeat_last);
  WM_operatortype_append(SCREEN_OT_repeat_history);
  WM_operatortype_append(SCREEN_OT_redo_last);

  /* Screen tools. */
  WM_operatortype_append(SCREEN_OT_area_move);
  WM_operatortype_append(SCREEN_OT_area_split);
  WM_operatortype_append(SCREEN_OT_area_join);
  WM_operatortype_append(SCREEN_OT_area_close);
  WM_operatortype_append(SCREEN_OT_area_options);
  WM_operatortype_append(SCREEN_OT_area_dupli);
  WM_operatortype_append(SCREEN_OT_area_swap);
  WM_operatortype_append(SCREEN_OT_region_quadview);
  WM_operatortype_append(SCREEN_OT_region_scale);
  WM_operatortype_append(SCREEN_OT_region_toggle);
  WM_operatortype_append(SCREEN_OT_region_flip);
  WM_operatortype_append(SCREEN_OT_header_toggle_menus);
  WM_operatortype_append(SCREEN_OT_region_context_menu);
  WM_operatortype_append(SCREEN_OT_screen_set);
  WM_operatortype_append(SCREEN_OT_screen_full_area);
  WM_operatortype_append(SCREEN_OT_back_to_previous);
  WM_operatortype_append(SCREEN_OT_spacedata_cleanup);
  WM_operatortype_append(SCREEN_OT_screenshot);
  WM_operatortype_append(SCREEN_OT_screenshot_area);
  WM_operatortype_append(SCREEN_OT_userpref_show);
  WM_operatortype_append(SCREEN_OT_project_settings_show);
  WM_operatortype_append(SCREEN_OT_drivers_editor_show);
  WM_operatortype_append(SCREEN_OT_info_log_show);
  WM_operatortype_append(SCREEN_OT_region_blend);
  WM_operatortype_append(SCREEN_OT_space_type_set_or_cycle);
  WM_operatortype_append(SCREEN_OT_space_context_cycle);
  WM_operatortype_append(SCREEN_OT_workspace_cycle);

  /* Frame changes. */
  WM_operatortype_append(SCREEN_OT_frame_offset);
  WM_operatortype_append(SCREEN_OT_frame_jump);
  WM_operatortype_append(SCREEN_OT_keyframe_jump);
  WM_operatortype_append(SCREEN_OT_marker_jump);

  WM_operatortype_append(SCREEN_OT_animation_step);
  WM_operatortype_append(SCREEN_OT_animation_play);
  WM_operatortype_append(SCREEN_OT_animation_cancel);

  /* New/delete. */
  WM_operatortype_append(SCREEN_OT_new);
  WM_operatortype_append(SCREEN_OT_delete);
}

/** \} */

/* -------------------------------------------------------------------- */
/** \name Operator Key Map
 * \{ */

static void keymap_modal_set(wmKeyConfig *keyconf)
{
  static const EnumPropertyItem modal_items[] = {
      {KM_MODAL_CANCEL, "CANCEL", 0, "Cancel", ""},
      {KM_MODAL_APPLY, "APPLY", 0, "Apply", ""},
      {KM_MODAL_SNAP_ON, "SNAP", 0, "Snap On", ""},
      {KM_MODAL_SNAP_OFF, "SNAP_OFF", 0, "Snap Off", ""},
      {0, NULL, 0, NULL, NULL},
  };

  /* Standard Modal keymap ------------------------------------------------ */
  wmKeyMap *keymap = WM_modalkeymap_ensure(keyconf, "Standard Modal Map", modal_items);

  WM_modalkeymap_assign(keymap, "SCREEN_OT_area_move");
}

static bool blend_file_drop_poll(bContext *UNUSED(C), wmDrag *drag, const wmEvent *UNUSED(event))
{
  if (drag->type == WM_DRAG_PATH) {
    const eFileSel_File_Types file_type = WM_drag_get_path_file_type(drag);
    if (ELEM(file_type, FILE_TYPE_BLENDER, FILE_TYPE_BLENDER_BACKUP)) {
      return true;
    }
  }
  return false;
}

static void blend_file_drop_copy(bContext *UNUSED(C), wmDrag *drag, wmDropBox *drop)
{
  /* copy drag path to properties */
  RNA_string_set(drop->ptr, "filepath", WM_drag_get_path(drag));
}

void ED_keymap_screen(wmKeyConfig *keyconf)
{
  /* Screen Editing ------------------------------------------------ */
  WM_keymap_ensure(keyconf, "Screen Editing", 0, 0);

  /* Screen General ------------------------------------------------ */
  WM_keymap_ensure(keyconf, "Screen", 0, 0);

  /* Anim Playback ------------------------------------------------ */
  WM_keymap_ensure(keyconf, "Frames", 0, 0);

  /* dropbox for entire window */
  ListBase *lb = WM_dropboxmap_find("Window", 0, 0);
  WM_dropbox_add(
      lb, "WM_OT_drop_blend_file", blend_file_drop_poll, blend_file_drop_copy, NULL, NULL);
  WM_dropbox_add(lb, "UI_OT_drop_color", UI_drop_color_poll, UI_drop_color_copy, NULL, NULL);

  keymap_modal_set(keyconf);
}

/** \} */<|MERGE_RESOLUTION|>--- conflicted
+++ resolved
@@ -5113,22 +5113,12 @@
      * So hiding in the temp window makes sense. */
     ScrArea *area = CTX_wm_area(C);
     ARegion *region = BKE_area_find_region_type(area, RGN_TYPE_HEADER);
-    if (region) {
-      region->flag |= RGN_FLAG_HIDDEN;
-      ED_region_visibility_change_update(C, area, region);
-    }
-
-<<<<<<< HEAD
-    /* And also show the region with "Load & Save" buttons. */
-    region = BKE_area_find_region_type(area, RGN_TYPE_EXECUTE);
-    if (region) {
-      region->flag &= ~RGN_FLAG_HIDDEN;
-      ED_region_visibility_change_update(C, area, region);
-    }
+
+    region->flag |= RGN_FLAG_HIDDEN;
+    ED_region_visibility_change_update(C, area, region);
 
     return true;
   }
-
   BKE_report(reports, RPT_ERROR, "Failed to open window!");
   return false;
 }
@@ -5148,8 +5138,6 @@
   }
 
   if (settings_window_show(C, SPACE_USERPREF, IFACE_("Blender Preferences"), op->reports)) {
-=======
->>>>>>> 160678d2
     return OPERATOR_FINISHED;
   }
 
