--- conflicted
+++ resolved
@@ -2654,7 +2654,6 @@
         dist -= region->winx;
       }
       else if (scale_region->alignment == RGN_ALIGN_TOP &&
-<<<<<<< HEAD
                (region->alignment == RGN_ALIGN_BOTTOM || ELEM(region->regiontype,
                                                               RGN_TYPE_HEADER,
                                                               RGN_TYPE_TOOL_HEADER,
@@ -2668,17 +2667,6 @@
                                                            RGN_TYPE_TOOL_HEADER,
                                                            RGN_TYPE_FOOTER,
                                                            RGN_TYPE_ASSET_SHELF_FOOTER))) {
-=======
-               (region->alignment == RGN_ALIGN_BOTTOM ||
-                ELEM(region->regiontype, RGN_TYPE_HEADER, RGN_TYPE_TOOL_HEADER, RGN_TYPE_FOOTER)))
-      {
-        dist -= region->winy;
-      }
-      else if (scale_region->alignment == RGN_ALIGN_BOTTOM &&
-               (region->alignment == RGN_ALIGN_TOP ||
-                ELEM(region->regiontype, RGN_TYPE_HEADER, RGN_TYPE_TOOL_HEADER, RGN_TYPE_FOOTER)))
-      {
->>>>>>> 5e3bf379
         dist -= region->winy;
       }
     }
