--- conflicted
+++ resolved
@@ -954,13 +954,6 @@
 
 #define AZONEPAD_EDGE (0.1f * U.widget_unit)
 #define AZONEPAD_ICON (0.45f * U.widget_unit)
-<<<<<<< HEAD
-static void region_azone_edge(AZone *az, const ARegion *region)
-{
-  /* If region is overlapped (transparent background), move #AZone to content.
-   * Note this is an arbitrary amount that matches nicely with numbers elsewhere. */
-  int overlap_padding = (region->overlap) ? int(0.4f * U.widget_unit) : 0;
-=======
 static void region_azone_edge(const ScrArea *area, AZone *az, const ARegion *region)
 {
   /* If there is no visible region background, users typically expect the #AZone to be closer to
@@ -974,7 +967,6 @@
           /* Note that this is an arbitrary amount that matches nicely with numbers elsewhere. */
           int(0.4f * U.widget_unit) :
           0;
->>>>>>> d94edda4
 
   switch (az->edge) {
     case AE_TOP_TO_BOTTOMRIGHT:
