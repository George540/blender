/*
 * This program is free software; you can redistribute it and/or
 * modify it under the terms of the GNU General Public License
 * as published by the Free Software Foundation; either version 2
 * of the License, or (at your option) any later version.
 *
 * This program is distributed in the hope that it will be useful,
 * but WITHOUT ANY WARRANTY; without even the implied warranty of
 * MERCHANTABILITY or FITNESS FOR A PARTICULAR PURPOSE.  See the
 * GNU General Public License for more details.
 *
 * You should have received a copy of the GNU General Public License
 * along with this program; if not, write to the Free Software Foundation,
 * Inc., 51 Franklin Street, Fifth Floor, Boston, MA 02110-1301, USA.
 */

#pragma once

/** \file
 * \ingroup bmesh
 */

/**
 * \brief Dissolve Vert
 *
 * Turns the face region surrounding a manifold vertex into a single polygon.
 *
 * \par Example:
 * <pre>
 *              +---------+             +---------+
 *              |  \   /  |             |         |
 *     Before:  |    v    |      After: |         |
 *              |  /   \  |             |         |
 *              +---------+             +---------+
 * </pre>
 *
 * This function can also collapse edges too
 * in cases when it can't merge into faces.
 *
 * \par Example:
 * <pre>
 *     Before:  +----v----+      After: +---------+
 * </pre>
 *
 * \note dissolves vert, in more situations than BM_disk_dissolve
 * (e.g. if the vert is part of a wire edge, etc).
 */
bool BM_vert_dissolve(BMesh *bm, BMVert *v);

/**
 * dissolves all faces around a vert, and removes it.
 */
bool BM_disk_dissolve(BMesh *bm, BMVert *v);

/**
 * \brief Faces Join Pair
 *
 * Joins two adjacent faces together.
 *
 * \note This method calls to #BM_faces_join to do its work.
 * This means connected edges which also share the two faces will be joined.
 *
 * If the windings do not match the winding of the new face will follow
 * \a l_a's winding (i.e. \a l_b will be reversed before the join).
 *
 * \return The combined face or NULL on failure.
 */
BMFace *BM_faces_join_pair(BMesh *bm, BMLoop *l_a, BMLoop *l_b, bool do_del);

/** see: bmesh_polygon_edgenet.h for #BM_face_split_edgenet */

/**
 * \brief Face Split
 *
 * Split a face along two vertices. returns the newly made face, and sets
 * the \a r_l member to a loop in the newly created edge.
 *
 * \param bm: The bmesh
 * \param f: the original face
 * \param l_a, l_b: Loops of this face, their vertices define
 * the split edge to be created (must be differ and not can't be adjacent in the face).
 * \param r_l: pointer which will receive the BMLoop for the split edge in the new face
 * \param example: Edge used for attributes of splitting edge, if non-NULL
 * \param no_double: Use an existing edge if found
 *
 * \return Pointer to the newly created face representing one side of the split
 * if the split is successful (and the original face will be the other side).
 * NULL if the split fails.
 */
BMFace *BM_face_split(
    BMesh *bm, BMFace *f, BMLoop *l_a, BMLoop *l_b, BMLoop **r_l, BMEdge *example, bool no_double);

/**
 * \brief Face Split with intermediate points
 *
 * Like BM_face_split, but with an edge split by \a n intermediate points with given coordinates.
 *
 * \param bm: The bmesh.
 * \param f: the original face.
 * \param l_a, l_b: Vertices which define the split edge, must be different.
 * \param cos: Array of coordinates for intermediate points.
 * \param n: Length of \a cos (must be > 0).
 * \param r_l: pointer which will receive the BMLoop.
 * for the first split edge (from \a l_a) in the new face.
 * \param example: Edge used for attributes of splitting edge, if non-NULL.
 *
 * \return Pointer to the newly created face representing one side of the split
 * if the split is successful (and the original face will be the other side).
 * NULL if the split fails.
 */
BMFace *BM_face_split_n(BMesh *bm,
                        BMFace *f,
                        BMLoop *l_a,
                        BMLoop *l_b,
                        float cos[][3],
                        int n,
                        BMLoop **r_l,
                        BMEdge *example);

/**
 * \brief Vert Collapse Faces
 *
 * Collapses vertex \a v_kill that has only two manifold edges
 * onto a vertex it shares an edge with.
 * \a fac defines the amount of interpolation for Custom Data.
 *
 * \note that this is not a general edge collapse function.
 *
 * \note this function is very close to #BM_vert_collapse_edge,
 * both collapse a vertex and return a new edge.
 * Except this takes a factor and merges custom data.
 *
 * \param bm: The bmesh
 * \param e_kill: The edge to collapse
 * \param v_kill: The vertex  to collapse into the edge
 * \param fac: The factor along the edge
 * \param join_faces: When true the faces around the vertex will be joined
 * otherwise collapse the vertex by merging the 2 edges this vert touches into one.
 * \param kill_degenerate_faces: Removes faces with less than 3 verts after collapsing.
 *
 * \returns The New Edge
 */
BMEdge *BM_vert_collapse_faces(BMesh *bm,
                               BMEdge *e_kill,
                               BMVert *v_kill,
                               float fac,
                               bool do_del,
                               bool join_faces,
                               bool kill_degenerate_faces,
                               bool kill_duplicate_faces);
/**
 * \brief Vert Collapse Faces
 *
 * Collapses a vertex onto another vertex it shares an edge with.
 *
 * \return The New Edge
 */
BMEdge *BM_vert_collapse_edge(BMesh *bm,
                              BMEdge *e_kill,
                              BMVert *v_kill,
                              bool do_del,
                              bool kill_degenerate_faces,
                              bool kill_duplicate_faces);

/**
 * Collapse and edge into a single vertex.
 */
<<<<<<< HEAD
BMVert *BM_edge_collapse(BMesh *bm,
                         BMEdge *e_kill,
                         BMVert *v_kill,
                         const bool do_del,
                         const bool kill_degenerate_faces,
                         const bool combine_flags,
                         const bool full_non_manifold_collapse);
=======
BMVert *BM_edge_collapse(
    BMesh *bm, BMEdge *e_kill, BMVert *v_kill, bool do_del, bool kill_degenerate_faces);
>>>>>>> cea588b9

/**
 * \brief Edge Split
 *
 * <pre>
 * Before: v
 *         +-----------------------------------+
 *                           e
 *
 * After:  v                 v_new (returned)
 *         +-----------------+-----------------+
 *                 r_e                e
 * </pre>
 *
 * \param e: The edge to split.
 * \param v: One of the vertices in \a e and defines the "from" end of the splitting operation,
 * the new vertex will be \a fac of the way from \a v to the other end.
 * \param r_e: The newly created edge.
 * \return  The new vertex.
 */
BMVert *BM_edge_split(BMesh *bm, BMEdge *e, BMVert *v, BMEdge **r_e, float fac);

/**
 * \brief Split an edge multiple times evenly
 *
 * \param r_varr: Optional array, verts in between (v1 -> v2)
 */
BMVert *BM_edge_split_n(BMesh *bm, BMEdge *e, int numcuts, BMVert **r_varr);

/**
 * Swap v1 & v2
 *
 * \note Typically we shouldn't care about this, however it's used when extruding wire edges.
 */
void BM_edge_verts_swap(BMEdge *e);

bool BM_face_validate(BMFace *face, FILE *err);

/**
 * Calculate the 2 loops which _would_ make up the newly rotated Edge
 * but don't actually change anything.
 *
 * Use this to further inspect if the loops to be connected have issues:
 *
 * Examples:
 * - the newly formed edge already exists
 * - the new face would be degenerate (zero area / concave /  bow-tie)
 * - may want to measure if the new edge gives improved results topology.
 *   over the old one, as with beauty fill.
 *
 * \note #BM_edge_rotate_check must have already run.
 */
void BM_edge_calc_rotate(BMEdge *e, bool ccw, BMLoop **r_l1, BMLoop **r_l2);
/**
 * \brief Check if Rotate Edge is OK
 *
 * Quick check to see if we could rotate the edge,
 * use this to avoid calling exceptions on common cases.
 */
bool BM_edge_rotate_check(BMEdge *e);
/**
 * \brief Check if Edge Rotate Gives Degenerate Faces
 *
 * Check 2 cases
 * 1) does the newly forms edge form a flipped face (compare with previous cross product)
 * 2) does the newly formed edge cause a zero area corner (or close enough to be almost zero)
 *
 * \param e: The edge to test rotation.
 * \param l1, l2: are the loops of the proposed verts to rotate too and should
 * be the result of calling #BM_edge_calc_rotate
 */
bool BM_edge_rotate_check_degenerate(BMEdge *e, BMLoop *l1, BMLoop *l2);
bool BM_edge_rotate_check_beauty(BMEdge *e, BMLoop *l1, BMLoop *l2);
/**
 * \brief Rotate Edge
 *
 * Spins an edge topologically,
 * either counter-clockwise or clockwise depending on \a ccw.
 *
 * \return The spun edge, NULL on error
 * (e.g., if the edge isn't surrounded by exactly two faces).
 *
 * \note This works by dissolving the edge then re-creating it,
 * so the returned edge won't have the same pointer address as the original one.
 *
 * \see header definition for \a check_flag enum.
 */
BMEdge *BM_edge_rotate(BMesh *bm, BMEdge *e, bool ccw, short check_flag);

/** Flags for #BM_edge_rotate */
enum {
  /** Disallow rotating when the new edge matches an existing one. */
  BM_EDGEROT_CHECK_EXISTS = (1 << 0),
  /** Overrides existing check, if the edge already, rotate and merge them. */
  BM_EDGEROT_CHECK_SPLICE = (1 << 1),
  /** Disallow creating bow-tie, concave or zero area faces */
  BM_EDGEROT_CHECK_DEGENERATE = (1 << 2),
  /** Disallow rotating into ugly topology. */
  BM_EDGEROT_CHECK_BEAUTY = (1 << 3),
};

/**
 * \brief Rip a single face from a vertex fan
 */
BMVert *BM_face_loop_separate(BMesh *bm, BMLoop *l_sep);
BMVert *BM_face_loop_separate_multi_isolated(BMesh *bm, BMLoop *l_sep);
BMVert *BM_face_loop_separate_multi(BMesh *bm, BMLoop **larr, int larr_len);<|MERGE_RESOLUTION|>--- conflicted
+++ resolved
@@ -165,7 +165,6 @@
 /**
  * Collapse and edge into a single vertex.
  */
-<<<<<<< HEAD
 BMVert *BM_edge_collapse(BMesh *bm,
                          BMEdge *e_kill,
                          BMVert *v_kill,
@@ -173,10 +172,6 @@
                          const bool kill_degenerate_faces,
                          const bool combine_flags,
                          const bool full_non_manifold_collapse);
-=======
-BMVert *BM_edge_collapse(
-    BMesh *bm, BMEdge *e_kill, BMVert *v_kill, bool do_del, bool kill_degenerate_faces);
->>>>>>> cea588b9
 
 /**
  * \brief Edge Split
