/* SPDX-License-Identifier: GPL-2.0-or-later
 * Copyright 2004 Blender Foundation. All rights reserved. */

#pragma once

/** \file
 * \ingroup bmesh
 */

#include "bmesh.h"

struct CustomData_MeshMasks;
struct Main;
struct Mesh;

void BM_mesh_cd_flag_ensure(BMesh *bm, struct Mesh *mesh, char cd_flag);
void BM_mesh_cd_flag_apply(BMesh *bm, char cd_flag);
char BM_mesh_cd_flag_from_bmesh(BMesh *bm);

struct BMeshFromMeshParams {
<<<<<<< HEAD
  /* automatically create shapekey layers */
  uint create_shapekey_layers : 1;

  bool calc_face_normal : true;
  bool calc_vert_normal : true;
=======
  bool calc_face_normal;
  bool calc_vert_normal;
>>>>>>> 2fc6563a
  /* add a vertex CD_SHAPE_KEYINDEX layer */
  bool add_key_index;
  /* set vertex coordinates from the shapekey */
  bool use_shapekey;
  /* define the active shape key (index + 1) */
  int active_shapekey;
  struct CustomData_MeshMasks cd_mask_extra;
  uint copy_temp_cdlayers : 1;
  uint ignore_id_layers : 1;
};

struct Object;
/**
 * \brief Mesh -> BMesh
 * \param bm: The mesh to write into, while this is typically a newly created BMesh,
 * merging into existing data is supported.
 * Note the custom-data layout isn't used.
 * If more comprehensive merging is needed we should move this into a separate function
 * since this should be kept fast for edit-mode switching and storing undo steps.
 *
 * \warning This function doesn't calculate face normals.
 */
void BM_mesh_bm_from_me(struct Object *ob,
                        BMesh *bm,
                        const struct Mesh *me,
                        const struct BMeshFromMeshParams *params) ATTR_NONNULL(2, 4);

struct BMeshToMeshParams {
  /** Update object hook indices & vertex parents. */
  bool calc_object_remap;
  /**
   * This re-assigns shape-key indices. Only do if the BMesh will have continued use
   * to update the mesh & shape key in the future.
   * In the case the BMesh is freed immediately, this can be left false.
   *
   * This is needed when flushing changes from edit-mode into object mode,
   * so a second flush or edit-mode exit doesn't run with indices
   * that have become invalid from updating the shape-key, see T71865.
   */
  bool update_shapekey_indices;
  /**
   * Instead of copying the basis shape-key into the #MVert array,
   * copy the #BMVert.co directly to #MVert.co (used for reading undo data).
   */
  bool active_shapekey_to_mvert;
  struct CustomData_MeshMasks cd_mask_extra;
  uint copy_temp_cdlayers : 1;
  uint ignore_mesh_id_layers : 1;
};

void BM_enter_multires_space(struct Object *ob, struct BMesh *bm, int space);

/**
 *
 * \param bmain: May be NULL in case \a calc_object_remap parameter option is not set.
 */
void BM_mesh_bm_to_me(struct Main *bmain,
                      struct Object *ob,
                      BMesh *bm,
                      struct Mesh *me,
                      const struct BMeshToMeshParams *params) ATTR_NONNULL(3, 4, 5);

/**
 * A version of #BM_mesh_bm_to_me intended for getting the mesh
 * to pass to the modifier stack for evaluation,
 * instead of mode switching (where we make sure all data is kept
 * and do expensive lookups to maintain shape keys).
 *
 * Key differences:
 *
 * - Don't support merging with existing mesh.
 * - Ignore shape-keys.
 * - Ignore vertex-parents.
 * - Ignore selection history.
 * - Uses simpler method to calculate #ME_EDGEDRAW
 * - Uses #CD_MASK_DERIVEDMESH instead of #CD_MASK_MESH.
 *
 * \note Was `cddm_from_bmesh_ex` in 2.7x, removed `MFace` support.
 */
void BM_mesh_bm_to_me_for_eval(BMesh *bm,
                               struct Mesh *me,
                               const struct CustomData_MeshMasks *cd_mask_extra)
    ATTR_NONNULL(1, 2);<|MERGE_RESOLUTION|>--- conflicted
+++ resolved
@@ -18,16 +18,12 @@
 char BM_mesh_cd_flag_from_bmesh(BMesh *bm);
 
 struct BMeshFromMeshParams {
-<<<<<<< HEAD
   /* automatically create shapekey layers */
-  uint create_shapekey_layers : 1;
+  uint create_shapekey_layers;
 
-  bool calc_face_normal : true;
-  bool calc_vert_normal : true;
-=======
   bool calc_face_normal;
   bool calc_vert_normal;
->>>>>>> 2fc6563a
+
   /* add a vertex CD_SHAPE_KEYINDEX layer */
   bool add_key_index;
   /* set vertex coordinates from the shapekey */
