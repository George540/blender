--- conflicted
+++ resolved
@@ -360,19 +360,12 @@
 
   if (!me || !me->totvert) {
     if (me && is_new) { /* No verts? still copy custom-data layout. */
-<<<<<<< HEAD
       bm_free_cd_pools(bm);
 
-      CustomData_copy(&me->vdata, &bm->vdata, mask.vmask, CD_DEFAULT, 0);
-      CustomData_copy(&me->edata, &bm->edata, mask.emask, CD_DEFAULT, 0);
-      CustomData_copy(&me->ldata, &bm->ldata, mask.lmask, CD_DEFAULT, 0);
-      CustomData_copy(&me->pdata, &bm->pdata, mask.pmask, CD_DEFAULT, 0);
-=======
       CustomData_copy_mesh_to_bmesh(&me->vdata, &bm->vdata, mask.vmask, CD_CONSTRUCT, 0);
       CustomData_copy_mesh_to_bmesh(&me->edata, &bm->edata, mask.emask, CD_CONSTRUCT, 0);
       CustomData_copy_mesh_to_bmesh(&me->ldata, &bm->ldata, mask.lmask, CD_CONSTRUCT, 0);
       CustomData_copy_mesh_to_bmesh(&me->pdata, &bm->pdata, mask.pmask, CD_CONSTRUCT, 0);
->>>>>>> b37954d0
 
       CustomData_bmesh_init_pool_ex(&bm->vdata, me->totvert, BM_VERT, __func__);
       CustomData_bmesh_init_pool_ex(&bm->edata, me->totedge, BM_EDGE, __func__);
@@ -405,19 +398,11 @@
   }
 
   if (is_new) {
-<<<<<<< HEAD
     bm_free_cd_pools(bm);
-
-    CustomData_copy(&me->vdata, &bm->vdata, mask.vmask, CD_CALLOC, 0);
-    CustomData_copy(&me->edata, &bm->edata, mask.emask, CD_CALLOC, 0);
-    CustomData_copy(&me->ldata, &bm->ldata, mask.lmask, CD_CALLOC, 0);
-    CustomData_copy(&me->pdata, &bm->pdata, mask.pmask, CD_CALLOC, 0);
-=======
     CustomData_copy_mesh_to_bmesh(&me->vdata, &bm->vdata, mask.vmask, CD_SET_DEFAULT, 0);
     CustomData_copy_mesh_to_bmesh(&me->edata, &bm->edata, mask.emask, CD_SET_DEFAULT, 0);
     CustomData_copy_mesh_to_bmesh(&me->ldata, &bm->ldata, mask.lmask, CD_SET_DEFAULT, 0);
     CustomData_copy_mesh_to_bmesh(&me->pdata, &bm->pdata, mask.pmask, CD_SET_DEFAULT, 0);
->>>>>>> b37954d0
   }
   else {
     CustomData_bmesh_merge(&me->vdata, &bm->vdata, mask.vmask, CD_SET_DEFAULT, bm, BM_VERT);
@@ -543,7 +528,6 @@
     BM_mesh_cd_flag_ensure(bm, nullptr, me->cd_flag);
   }
 
-<<<<<<< HEAD
 #define IS_GARBAGE_ID(id) ((id) < 0 || (id) > id_garbage_threshold)
 
   int *existing_id_layers[4] = {nullptr, nullptr, nullptr, nullptr};
@@ -580,16 +564,8 @@
 
   id_garbage_threshold *= 5;
 
-  const int cd_vert_bweight_offset = (me->cd_flag & ME_CDFLAG_VERT_BWEIGHT) ?
-                                         CustomData_get_offset(&bm->vdata, CD_BWEIGHT) :
-                                         -1;
-  const int cd_edge_bweight_offset = (me->cd_flag & ME_CDFLAG_EDGE_BWEIGHT) ?
-                                         CustomData_get_offset(&bm->edata, CD_BWEIGHT) :
-                                         -1;
-=======
   /* Only copy these values over if the source mesh is flagged to be using them.
    * Even if `bm` has these layers, they may have been added from another mesh, when `!is_new`. */
->>>>>>> b37954d0
   const int cd_edge_crease_offset = (me->cd_flag & ME_CDFLAG_EDGE_CREASE) ?
                                         CustomData_get_offset(&bm->edata, CD_CREASE) :
                                         -1;
@@ -600,14 +576,11 @@
                                            CustomData_get_offset(&bm->vdata, CD_SHAPE_KEYINDEX) :
                                            -1;
 
-<<<<<<< HEAD
   for (int i = 0; i < tot_shape_keys; i++) {
     int idx = CustomData_get_layer_index_n(&bm->vdata, CD_SHAPEKEY, i);
     cd_shape_key_offset[i] = bm->vdata.layers[idx].offset;
   }
 
-  Span<MVert> mvert{me->mvert, me->totvert};
-=======
   const bool *hide_vert = (const bool *)CustomData_get_layer_named(
       &me->vdata, CD_PROP_BOOL, ".hide_vert");
   const bool *hide_edge = (const bool *)CustomData_get_layer_named(
@@ -618,7 +591,6 @@
       &me->pdata, CD_PROP_INT32, "material_index");
 
   Span<MVert> mvert = me->verts();
->>>>>>> b37954d0
   Array<BMVert *> vtable(me->totvert);
   for (const int i : mvert.index_range()) {
     BMVert *v = vtable[i] = BM_vert_create(
@@ -643,7 +615,6 @@
     /* Copy Custom Data */
     CustomData_to_bmesh_block(&me->vdata, &bm->vdata, i, &v->head.data, true);
 
-<<<<<<< HEAD
     bm_elem_check_toolflags(bm, (BMElem *)v);
 
     if (has_ids & BM_VERT) {
@@ -655,12 +626,6 @@
       }
     }
 
-    if (cd_vert_bweight_offset != -1) {
-      BM_ELEM_CD_SET_FLOAT(v, cd_vert_bweight_offset, (float)mvert[i].bweight / 255.0f);
-    }
-
-=======
->>>>>>> b37954d0
     /* Set shape key original index. */
     if (cd_shape_keyindex_offset != -1) {
       BM_ELEM_CD_SET_INT(v, cd_shape_keyindex_offset, i);
@@ -700,7 +665,6 @@
     /* Copy Custom Data */
     CustomData_to_bmesh_block(&me->edata, &bm->edata, i, &e->head.data, true);
 
-<<<<<<< HEAD
     bm_elem_check_toolflags(bm, (BMElem *)e);
 
     if (has_ids & BM_EDGE) {
@@ -712,11 +676,6 @@
       }
     }
 
-    if (cd_edge_bweight_offset != -1) {
-      BM_ELEM_CD_SET_FLOAT(e, cd_edge_bweight_offset, (float)medge[i].bweight / 255.0f);
-    }
-=======
->>>>>>> b37954d0
     if (cd_edge_crease_offset != -1) {
       BM_ELEM_CD_SET_FLOAT(e, cd_edge_crease_offset, (float)medge[i].crease / 255.0f);
     }
@@ -1414,15 +1373,6 @@
   }
 }
 
-<<<<<<< HEAD
-/**
- *
- * \param bmain: May be nullptr in case \a calc_object_remap parameter option is not set.
- */
-
-void BM_mesh_bm_to_me(
-    Main *bmain, Object *ob, BMesh *bm, Mesh *me, const struct BMeshToMeshParams *params)
-=======
 template<typename T, typename GetFn>
 static void write_fn_to_attribute(blender::bke::MutableAttributeAccessor attributes,
                                   const StringRef attribute_name,
@@ -1480,8 +1430,7 @@
       });
 }
 
-void BM_mesh_bm_to_me(Main *bmain, BMesh *bm, Mesh *me, const struct BMeshToMeshParams *params)
->>>>>>> b37954d0
+void BM_mesh_bm_to_me(Main *bmain, Object *ob, BMesh *bm, Mesh *me, const struct BMeshToMeshParams *params)
 {
   BMVert *v, *eve;
   BMEdge *e;
@@ -1489,7 +1438,6 @@
   BMIter iter;
   int i, j;
 
-<<<<<<< HEAD
   CustomData *srcdatas[] = {&bm->vdata, &bm->edata, &bm->ldata, &bm->pdata};
 
   if (params->copy_temp_cdlayers) {
@@ -1501,10 +1449,6 @@
     BM_enter_multires_space(ob, bm, MULTIRES_SPACE_TANGENT);
   }
 
-  const int cd_vert_bweight_offset = CustomData_get_offset(&bm->vdata, CD_BWEIGHT);
-  const int cd_edge_bweight_offset = CustomData_get_offset(&bm->edata, CD_BWEIGHT);
-=======
->>>>>>> b37954d0
   const int cd_edge_crease_offset = CustomData_get_offset(&bm->edata, CD_CREASE);
   const int cd_shape_keyindex_offset = CustomData_get_offset(&bm->vdata, CD_SHAPE_KEYINDEX);
 
@@ -1551,7 +1495,7 @@
   {
     CustomData_MeshMasks mask = CD_MASK_MESH;
     CustomData_MeshMasks_update(&mask, &params->cd_mask_extra);
-<<<<<<< HEAD
+
     eCustomDataMask extra2 = !params->ignore_mesh_id_layers ? CD_MASK_MESH_ID : 0;
 
     // copy id layers? temporarily clear cd_temporary and cd_flag_elem_nocopy flags
@@ -1566,25 +1510,6 @@
       }
     }
 
-    CustomData_copy(&bm->vdata, &me->vdata, mask.vmask | extra2, CD_CALLOC, me->totvert);
-    CustomData_copy(&bm->edata, &me->edata, mask.emask | extra2, CD_CALLOC, me->totedge);
-    CustomData_copy(&bm->ldata, &me->ldata, mask.lmask | extra2, CD_CALLOC, me->totloop);
-    CustomData_copy(&bm->pdata, &me->pdata, mask.pmask | extra2, CD_CALLOC, me->totpoly);
-  }
-
-  MVert *mvert = bm->totvert ? static_cast<MVert *>(
-                                   MEM_callocN(sizeof(MVert) * bm->totvert, "bm_to_me.vert")) :
-                               nullptr;
-  MEdge *medge = bm->totedge ? static_cast<MEdge *>(
-                                   MEM_callocN(sizeof(MEdge) * bm->totedge, "bm_to_me.edge")) :
-                               nullptr;
-  MLoop *mloop = bm->totloop ? static_cast<MLoop *>(
-                                   MEM_callocN(sizeof(MLoop) * bm->totloop, "bm_to_me.loop")) :
-                               nullptr;
-  MPoly *mpoly = bm->totface ? static_cast<MPoly *>(
-                                   MEM_callocN(sizeof(MPoly) * bm->totface, "bm_to_me.poly")) :
-                               nullptr;
-=======
     CustomData_copy_mesh_to_bmesh(&bm->vdata, &me->vdata, mask.vmask, CD_SET_DEFAULT, me->totvert);
     CustomData_copy_mesh_to_bmesh(&bm->edata, &me->edata, mask.emask, CD_SET_DEFAULT, me->totedge);
     CustomData_copy_mesh_to_bmesh(&bm->ldata, &me->ldata, mask.lmask, CD_SET_DEFAULT, me->totloop);
@@ -1615,7 +1540,6 @@
                  CustomData_add_layer(&me->ldata, CD_MLOOP, CD_SET_DEFAULT, nullptr, me->totloop)),
              me->totloop};
   }
->>>>>>> b37954d0
 
   bool need_hide_vert = false;
   bool need_hide_edge = false;
@@ -1872,20 +1796,11 @@
     CustomData_MeshMasks_update(&mask, cd_mask_extra);
   }
   mask.vmask &= ~CD_MASK_SHAPEKEY;
-<<<<<<< HEAD
-
-  CustomData_merge(&bm->vdata, &me->vdata, mask.vmask, CD_CALLOC, me->totvert);
-  CustomData_merge(&bm->edata, &me->edata, mask.emask, CD_CALLOC, me->totedge);
-  CustomData_merge(&bm->ldata, &me->ldata, mask.lmask, CD_CALLOC, me->totloop);
-  CustomData_merge(&bm->pdata, &me->pdata, mask.pmask, CD_CALLOC, me->totpoly);
-
-  BKE_mesh_update_customdata_pointers(me, false);
-=======
+
   CustomData_merge(&bm->vdata, &me->vdata, mask.vmask, CD_SET_DEFAULT, me->totvert);
   CustomData_merge(&bm->edata, &me->edata, mask.emask, CD_SET_DEFAULT, me->totedge);
   CustomData_merge(&bm->ldata, &me->ldata, mask.lmask, CD_SET_DEFAULT, me->totloop);
   CustomData_merge(&bm->pdata, &me->pdata, mask.pmask, CD_SET_DEFAULT, me->totpoly);
->>>>>>> b37954d0
 
   BMIter iter;
   BMVert *eve;
