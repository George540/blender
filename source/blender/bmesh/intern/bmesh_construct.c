/* SPDX-License-Identifier: GPL-2.0-or-later
 * Copyright 2007 Blender Foundation. All rights reserved. */

/** \file
 * \ingroup bmesh
 *
 * BM construction functions.
 */

#include "MEM_guardedalloc.h"

#include "BLI_alloca.h"
#include "BLI_array.h"
#include "BLI_bitmap.h"
#include "BLI_ghash.h"
#include "BLI_math.h"
#include "BLI_sort_utils.h"

#include "BKE_customdata.h"

#include "DNA_mesh_types.h"
#include "DNA_meshdata_types.h"

#include "bmesh.h"
#include "intern/bmesh_private.h"

#include "range_tree.h"

#ifdef USE_BMESH_PAGE_CUSTOMDATA
#  include "intern/bmesh_data_attr.h"
#endif

#define SELECT 1

#ifdef WITH_BM_ID_FREELIST

/* if freelist is bigger then this, allocate free_idx_map */
#  define FREELIST_HASHMAP_THRESHOLD_HIGH 1024

/* if freelist is smaller then this, free free_idx_map*/
#  define FREELIST_HASHMAP_THRESHOLD_LOW 700

static void bm_id_freelist_check_hashmap(BMesh *bm)
{
  if (!bm->idmap.free_idx_map && bm->idmap.freelist_len >= FREELIST_HASHMAP_THRESHOLD_HIGH) {
    printf("switching on freelist idx map\n");
    bm->idmap.free_idx_map = BLI_ghash_ptr_new("free_idx_map");

    for (int i = 0; i < bm->idmap.freelist_len; i++) {
      BLI_ghash_insert(
          bm->idmap.free_idx_map, POINTER_FROM_UINT(bm->idmap.freelist[i]), POINTER_FROM_INT(i));
    }
  }
  else if (bm->idmap.free_idx_map && bm->idmap.freelist_len <= FREELIST_HASHMAP_THRESHOLD_LOW) {
    BLI_ghash_free(bm->idmap.free_idx_map, NULL, NULL);
    bm->idmap.free_idx_map = NULL;

    printf("switching off freelist idx map\n");
  }
}

static uint bm_id_freelist_pop(BMesh *bm)
{
  bm_id_freelist_check_hashmap(bm);

  if (bm->idmap.freelist_len > 0) {
    int i = --bm->idmap.freelist_len;
    uint id = bm->idmap.freelist[i];

    if (bm->idmap.free_idx_map) {
      BLI_ghash_remove(bm->idmap.free_idx_map, POINTER_FROM_UINT(id), NULL, NULL);
    }

    return id;
  }

  return 0;
}

void bm_free_ids_check(BMesh *bm, uint id)
{
  if (!bm->idmap.free_ids || id >> 2UL >= (uint)bm->idmap.free_ids_size) {
    size_t size = (size_t)(id >> 2) + 2ULL;
    size += size >> 1ULL;

    if (!bm->idmap.free_ids) {
      bm->idmap.free_ids = MEM_callocN(sizeof(int) * size, "free_ids");
    }
    else {
      bm->idmap.free_ids = MEM_recallocN(bm->idmap.free_ids, sizeof(int) * size);
    }

    bm->idmap.free_ids_size = (uint)size;
  }
}

void bm_id_freelist_take(BMesh *bm, uint id)
{
  bm_free_ids_check(bm, id);

  if (!bm->idmap.free_ids || !BLI_BITMAP_TEST(bm->idmap.free_ids, id)) {
    return;
  }

  BLI_BITMAP_DISABLE(bm->idmap.free_ids, id);

  if (bm->idmap.free_idx_map) {
    void **val = BLI_ghash_lookup_p(bm->idmap.free_idx_map, POINTER_FROM_UINT(id));

    if (val) {
      uint i = POINTER_AS_UINT(*val);

      uint end = bm->idmap.freelist[bm->idmap.freelist_len - 1];

      // swap with end
      void **endval = BLI_ghash_lookup_p(bm->idmap.free_idx_map, POINTER_FROM_UINT(end));
      if (endval) {
        *endval = POINTER_FROM_UINT(i);
      }
      else {
        printf("%s: end id %d was not in free_idx_map; id was %d\n", __func__, end, id);
        BLI_ghash_insert(bm->idmap.free_idx_map, POINTER_FROM_UINT(end), POINTER_FROM_UINT(i));
      }

      bm->idmap.freelist[i] = bm->idmap.freelist[bm->idmap.freelist_len - 1];
      bm->idmap.freelist_len--;
    }

    BLI_ghash_remove(bm->idmap.free_idx_map, POINTER_FROM_UINT(id), NULL, NULL);
  }
  else {
    for (int i = 0; i < bm->idmap.freelist_len; i++) {
      if (bm->idmap.freelist[i] == id) {
        // swap with end
        bm->idmap.freelist[i] = bm->idmap.freelist[bm->idmap.freelist_len - 1];
        bm->idmap.freelist_len--;
      }
    }
  }
}

static bool bm_id_freelist_has(BMesh *bm, uint id)
{
  if (!bm->idmap.free_ids) {
    return false;
  }

  return id < bm->idmap.free_ids_size && BLI_BITMAP_TEST(bm->idmap.free_ids, id);
}

void bm_id_freelist_push(BMesh *bm, uint id)
{
  bm_id_freelist_check_hashmap(bm);
  bm_free_ids_check(bm, id);

  bm->idmap.freelist_len++;

  if (bm->idmap.freelist_len >= bm->idmap.freelist_size) {
    int size = 2 + bm->idmap.freelist_size + (bm->idmap.freelist_size >> 1);

    uint *newlist;

    if (bm->idmap.freelist) {
      newlist = MEM_reallocN(bm->idmap.freelist, size * sizeof(uint));
    }
    else {
      newlist = MEM_malloc_arrayN(size, sizeof(uint), "bm->idmap.freelist");
    }

    bm->idmap.freelist_size = size;
    bm->idmap.freelist = newlist;
  }

  if (bm->idmap.free_idx_map) {
    void **val;

    if (!BLI_ghash_ensure_p(bm->idmap.free_idx_map, POINTER_FROM_UINT(id), &val)) {
      *val = POINTER_FROM_INT(bm->idmap.freelist_len - 1);
    }
  }

  bm->idmap.freelist[bm->idmap.freelist_len - 1] = id;
  BLI_BITMAP_ENABLE(bm->idmap.free_ids, id);
}
#endif

// static const int _typemap[] = {0, 0, 1, 0, 2, 0, 0, 0, 3};

void bm_assign_id_intern(BMesh *bm, BMElem *elem, uint id)
{
  // CustomData *cdata = &bm->vdata + _typemap[elem->head.htype];
  // int cd_id_off = cdata->layers[cdata->typemap[CD_MESH_ID]].offset;

  BM_ELEM_CD_SET_INT(elem, bm->idmap.cd_id_off[elem->head.htype], id);
  bm->idmap.maxid = MAX2(bm->idmap.maxid, id);

  if (bm->idmap.flag & BM_HAS_ID_MAP) {
    if (!(bm->idmap.flag & BM_NO_REUSE_IDS)) {
      if (!bm->idmap.map || bm->idmap.map_size <= (int)bm->idmap.maxid) {
        int size = 2 + bm->idmap.maxid + (bm->idmap.maxid >> 1);

        BMElem **idmap = MEM_callocN(sizeof(void *) * size, "bmesh idmap");

        if (bm->idmap.map) {
          memcpy((void *)idmap, (void *)bm->idmap.map, sizeof(void *) * bm->idmap.map_size);
          MEM_freeN(bm->idmap.map);
        }

        bm->idmap.map = idmap;
        bm->idmap.map_size = size;
      }

      bm->idmap.map[id] = elem;
    }
    else {
      void **val = NULL;

      BLI_ghash_ensure_p(bm->idmap.ghash, POINTER_FROM_UINT(id), &val);
      *val = (void *)elem;
    }
  }
}

static unsigned char *bm_get_htype_str(int htype)
{
  switch (htype) {
    case BM_VERT:
      return "vertex";
    case BM_EDGE:
      return "edge";
    case BM_LOOP:
      return "loop";
    case BM_FACE:
      return "face";
    default:
      return "unknown type";
  }
}

void bm_assign_id(BMesh *bm, BMElem *elem, uint id, bool check_unqiue)
{
  if (check_unqiue && (bm->idmap.flag & BM_HAS_ID_MAP)) {
    BMElem *old;

    if (old = (BMElem *)BM_ELEM_FROM_ID(bm, id)) {
      printf("id conflict in bm_assign_id; elem %p (a %s) is being reassinged to id %d.\n",
             elem,
             bm_get_htype_str((int)elem->head.htype),
             (int)id);
      printf("  elem %p (a %s) will get a new id\n", old, bm_get_htype_str((int)old->head.htype));

      bm_free_id(bm, old);

#ifdef WITH_BM_ID_FREELIST
      bm_id_freelist_take(bm, id);
#else
      range_tree_uint_retake(bm->idmap.idtree, id);
#endif

      bm_assign_id_intern(bm, elem, id);

      bm_alloc_id(bm, old);
    }
  }

#ifdef WITH_BM_ID_FREELIST
  bm_id_freelist_take(bm, id);
#else
  range_tree_uint_retake(bm->idmap.idtree, id);
#endif
  bm_assign_id_intern(bm, elem, id);
}

void bm_alloc_id(BMesh *bm, BMElem *elem)
{
  if ((bm->idmap.flag & (elem->head.htype | BM_HAS_IDS)) != (elem->head.htype | BM_HAS_IDS)) {
    return;
  }

  uint id;

#ifdef WITH_BM_ID_FREELIST
  if (bm->idmap.freelist_len > 0 && !(bm->idmap.flag & BM_NO_REUSE_IDS)) {
    id = bm_id_freelist_pop(bm);
  }
  else {
    id = bm->idmap.maxid + 1;
  }
#else
  if (!(bm->idmap.flag & BM_NO_REUSE_IDS)) {
    id = range_tree_uint_take_any(bm->idmap.idtree);
  }
  else {
    id = bm->idmap.maxid + 1;
  }
#endif

  bm_assign_id_intern(bm, elem, id);
}

void bm_free_id(BMesh *bm, BMElem *elem)
{
  if ((bm->idmap.flag & (elem->head.htype | BM_HAS_IDS)) != (elem->head.htype | BM_HAS_IDS)) {
    return;
  }

  uint id = (uint)BM_ELEM_CD_GET_INT(elem, bm->idmap.cd_id_off[elem->head.htype]);

#ifndef WITH_BM_ID_FREELIST

  if (!(bm->idmap.flag & BM_NO_REUSE_IDS) && !range_tree_uint_has(bm->idmap.idtree, id)) {
    range_tree_uint_release(bm->idmap.idtree, id);
  }
#else
  if (!(bm->idmap.flag & BM_NO_REUSE_IDS)) {
    bm_id_freelist_push(bm, id);
  }
#endif

  if ((bm->idmap.flag & BM_HAS_ID_MAP)) {
    if (!(bm->idmap.flag & BM_NO_REUSE_IDS) && bm->idmap.map && (int)id < bm->idmap.map_size) {
      bm->idmap.map[id] = NULL;
    }
    else if (bm->idmap.flag & BM_NO_REUSE_IDS) {
      BLI_ghash_remove(bm->idmap.ghash, POINTER_FROM_UINT(id), NULL, NULL);
    }
  }
}

/**
 * Fill in a vertex array from an edge array.
 *
 * \returns false if any verts aren't found.
 */
bool BM_verts_from_edges(BMVert **vert_arr, BMEdge **edge_arr, const int len)
{
  int i, i_prev = len - 1;
  for (i = 0; i < len; i++) {
    vert_arr[i] = BM_edge_share_vert(edge_arr[i_prev], edge_arr[i]);
    if (vert_arr[i] == NULL) {
      return false;
    }
    i_prev = i;
  }
  return true;
}

bool BM_edges_from_verts(BMEdge **edge_arr, BMVert **vert_arr, const int len)
{
  int i, i_prev = len - 1;
  for (i = 0; i < len; i++) {
    edge_arr[i_prev] = BM_edge_exists(vert_arr[i_prev], vert_arr[i]);
    if (edge_arr[i_prev] == NULL) {
      return false;
    }
    i_prev = i;
  }
  return true;
}

void BM_edges_from_verts_ensure(BMesh *bm, BMEdge **edge_arr, BMVert **vert_arr, const int len)
{
  int i, i_prev = len - 1;
  for (i = 0; i < len; i++) {
    edge_arr[i_prev] = BM_edge_create(
        bm, vert_arr[i_prev], vert_arr[i], NULL, BM_CREATE_NO_DOUBLE);
    i_prev = i;
  }
}

/* prototypes */
static void bm_loop_attrs_copy(BMesh *bm_src,
                               BMesh *bm_dst,
                               const BMLoop *l_src,
                               BMLoop *l_dst,
                               eCustomDataMask mask_exclude);

BMFace *BM_face_create_quad_tri(BMesh *bm,
                                BMVert *v1,
                                BMVert *v2,
                                BMVert *v3,
                                BMVert *v4,
                                const BMFace *f_example,
                                const eBMCreateFlag create_flag)
{
  BMVert *vtar[4] = {v1, v2, v3, v4};
  return BM_face_create_verts(bm, vtar, v4 ? 4 : 3, f_example, create_flag, true);
}

void BM_face_copy_shared(BMesh *bm, BMFace *f, BMLoopFilterFunc filter_fn, void *user_data)
{
  BMLoop *l_first;
  BMLoop *l_iter;

#ifdef DEBUG
  l_iter = l_first = BM_FACE_FIRST_LOOP(f);
  do {
    BLI_assert(BM_ELEM_API_FLAG_TEST(l_iter, _FLAG_OVERLAP) == 0);
  } while ((l_iter = l_iter->next) != l_first);
#endif

  l_iter = l_first = BM_FACE_FIRST_LOOP(f);
  do {
    BMLoop *l_other = l_iter->radial_next;

    if (l_other && l_other != l_iter) {
      BMLoop *l_src[2];
      BMLoop *l_dst[2] = {l_iter, l_iter->next};
      uint j;

      if (l_other->v == l_iter->v) {
        l_src[0] = l_other;
        l_src[1] = l_other->next;
      }
      else {
        l_src[0] = l_other->next;
        l_src[1] = l_other;
      }

      for (j = 0; j < 2; j++) {
        BLI_assert(l_dst[j]->v == l_src[j]->v);
        if (BM_ELEM_API_FLAG_TEST(l_dst[j], _FLAG_OVERLAP) == 0) {
          if ((filter_fn == NULL) || filter_fn(l_src[j], user_data)) {
            bm_loop_attrs_copy(bm, bm, l_src[j], l_dst[j], 0x0);
            BM_ELEM_API_FLAG_ENABLE(l_dst[j], _FLAG_OVERLAP);
          }
        }
      }
    }
  } while ((l_iter = l_iter->next) != l_first);

  l_iter = l_first = BM_FACE_FIRST_LOOP(f);
  do {
    BM_ELEM_API_FLAG_DISABLE(l_iter, _FLAG_OVERLAP);
  } while ((l_iter = l_iter->next) != l_first);
}

/**
 * Given an array of edges,
 * order them using the winding defined by \a v1 & \a v2
 * into \a edges_sort & \a verts_sort.
 *
 * All arrays must be \a len long.
 */
static bool bm_edges_sort_winding(BMVert *v1,
                                  BMVert *v2,
                                  BMEdge **edges,
                                  const int len,
                                  BMEdge **edges_sort,
                                  BMVert **verts_sort)
{
  BMEdge *e_iter, *e_first;
  BMVert *v_iter;
  int i;

  /* all flags _must_ be cleared on exit! */
  for (i = 0; i < len; i++) {
    BM_ELEM_API_FLAG_ENABLE(edges[i], _FLAG_MF);
    BM_ELEM_API_FLAG_ENABLE(edges[i]->v1, _FLAG_MV);
    BM_ELEM_API_FLAG_ENABLE(edges[i]->v2, _FLAG_MV);
  }

  /* find first edge */
  i = 0;
  v_iter = v1;
  e_iter = e_first = v1->e;
  do {
    if (BM_ELEM_API_FLAG_TEST(e_iter, _FLAG_MF) && (BM_edge_other_vert(e_iter, v_iter) == v2)) {
      i = 1;
      break;
    }
  } while ((e_iter = bmesh_disk_edge_next(e_iter, v_iter)) != e_first);
  if (i == 0) {
    goto error;
  }

  i = 0;
  do {
    /* entering loop will always succeed */
    if (BM_ELEM_API_FLAG_TEST(e_iter, _FLAG_MF)) {
      if (UNLIKELY(BM_ELEM_API_FLAG_TEST(v_iter, _FLAG_MV) == false)) {
        /* vert is in loop multiple times */
        goto error;
      }

      BM_ELEM_API_FLAG_DISABLE(e_iter, _FLAG_MF);
      edges_sort[i] = e_iter;

      BM_ELEM_API_FLAG_DISABLE(v_iter, _FLAG_MV);
      verts_sort[i] = v_iter;

      i += 1;

      /* walk onto the next vertex */
      v_iter = BM_edge_other_vert(e_iter, v_iter);
      if (i == len) {
        if (UNLIKELY(v_iter != verts_sort[0])) {
          goto error;
        }
        break;
      }

      e_first = e_iter;
    }
  } while ((e_iter = bmesh_disk_edge_next(e_iter, v_iter)) != e_first);

  if (i == len) {
    return true;
  }

error:
  for (i = 0; i < len; i++) {
    BM_ELEM_API_FLAG_DISABLE(edges[i], _FLAG_MF);
    BM_ELEM_API_FLAG_DISABLE(edges[i]->v1, _FLAG_MV);
    BM_ELEM_API_FLAG_DISABLE(edges[i]->v2, _FLAG_MV);
  }

  return false;
}

BMFace *BM_face_create_ngon(BMesh *bm,
                            BMVert *v1,
                            BMVert *v2,
                            BMEdge **edges,
                            const int len,
                            const BMFace *f_example,
                            const eBMCreateFlag create_flag)
{
  BMEdge **edges_sort = BLI_array_alloca(edges_sort, len);
  BMVert **verts_sort = BLI_array_alloca(verts_sort, len);

  BLI_assert(len && v1 && v2 && edges && bm);

  if (bm_edges_sort_winding(v1, v2, edges, len, edges_sort, verts_sort)) {
    return BM_face_create(bm, verts_sort, edges_sort, len, f_example, create_flag);
  }

  return NULL;
}

BMFace *BM_face_create_ngon_verts(BMesh *bm,
                                  BMVert **vert_arr,
                                  const int len,
                                  const BMFace *f_example,
                                  const eBMCreateFlag create_flag,
                                  const bool calc_winding,
                                  const bool create_edges)
{
  BMEdge **edge_arr = BLI_array_alloca(edge_arr, len);
  uint winding[2] = {0, 0};
  int i, i_prev = len - 1;
  BMVert *v_winding[2] = {vert_arr[i_prev], vert_arr[0]};

  BLI_assert(len > 2);

  for (i = 0; i < len; i++) {
    if (create_edges) {
      edge_arr[i] = BM_edge_create(bm, vert_arr[i_prev], vert_arr[i], NULL, BM_CREATE_NO_DOUBLE);
    }
    else {
      edge_arr[i] = BM_edge_exists(vert_arr[i_prev], vert_arr[i]);
      if (edge_arr[i] == NULL) {
        return NULL;
      }
    }

    if (calc_winding) {
      /* the edge may exist already and be attached to a face
       * in this case we can find the best winding to use for the new face */
      if (edge_arr[i]->l) {
        BMVert *test_v1, *test_v2;
        /* we want to use the reverse winding to the existing order */
        BM_edge_ordered_verts(edge_arr[i], &test_v2, &test_v1);
        winding[(vert_arr[i_prev] == test_v2)]++;
        BLI_assert(ELEM(vert_arr[i_prev], test_v2, test_v1));
      }
    }

    i_prev = i;
  }

  /* --- */

  if (calc_winding) {
    if (winding[0] < winding[1]) {
      winding[0] = 1;
      winding[1] = 0;
    }
    else {
      winding[0] = 0;
      winding[1] = 1;
    }
  }
  else {
    winding[0] = 0;
    winding[1] = 1;
  }

  /* --- */

  /* create the face */
  return BM_face_create_ngon(
      bm, v_winding[winding[0]], v_winding[winding[1]], edge_arr, len, f_example, create_flag);
}

void BM_verts_sort_radial_plane(BMVert **vert_arr, int len)
{
  struct SortIntByFloat *vang = BLI_array_alloca(vang, len);
  BMVert **vert_arr_map = BLI_array_alloca(vert_arr_map, len);

  float nor[3], cent[3];
  int index_tangent = 0;
  BM_verts_calc_normal_from_cloud_ex(vert_arr, len, nor, cent, &index_tangent);
  const float *far = vert_arr[index_tangent]->co;

  /* Now calculate every points angle around the normal (signed). */
  for (int i = 0; i < len; i++) {
    vang[i].sort_value = angle_signed_on_axis_v3v3v3_v3(far, cent, vert_arr[i]->co, nor);
    vang[i].data = i;
    vert_arr_map[i] = vert_arr[i];
  }

  /* sort by angle and magic! - we have our ngon */
  qsort(vang, len, sizeof(*vang), BLI_sortutil_cmp_float);

  /* --- */

  for (int i = 0; i < len; i++) {
    vert_arr[i] = vert_arr_map[vang[i].data];
  }
}

void BM_sort_disk_cycle(BMVert *v)
{
  BMVert **vs = NULL;
  BLI_array_staticdeclare(vs, 64);
  BMEdge **es = NULL;
  BLI_array_staticdeclare(es, 64);

  if (!v->e) {
    return;
  }

  BMEdge *e = v->e;
  do {
    BMVert *v2 = BM_edge_other_vert(e, v);

    BLI_array_append(es, e);
    BLI_array_append(vs, v2);

    e = v == e->v1 ? e->v1_disk_link.next : e->v2_disk_link.next;
  } while (e != v->e);

  if (BLI_array_len(vs) < 2) {
    return;
  }

  int totvert = BLI_array_len(vs);

  struct SortIntByFloat *vang = BLI_array_alloca(vang, totvert);
  BMVert **vert_arr_map = BLI_array_alloca(vert_arr_map, totvert);

  float nor[3], cent[3];
  int index_tangent = 0;
  BM_verts_calc_normal_from_cloud_ex(vs, totvert, nor, cent, &index_tangent);
  const float *far = vs[index_tangent]->co;

  /* Now calculate every points angle around the normal (signed). */
  for (int i = 0; i < totvert; i++) {
    vang[i].sort_value = angle_signed_on_axis_v3v3v3_v3(far, cent, vs[i]->co, nor);
    vang[i].data = i;
    vert_arr_map[i] = vs[i];
  }

  /* sort by angle and magic! - we have our ngon */
  qsort(vang, totvert, sizeof(*vang), BLI_sortutil_cmp_float);

  BMEdge **es2 = BLI_array_alloca(es2, totvert);

  /* --- */

  for (int i = 0; i < totvert; i++) {
    es2[i] = es[vang[i].data];
  }

  // rebuild disk cycle
  for (int i = 0; i < totvert; i++) {
    int prev = (i + totvert - 1) % totvert;
    int next = (i + 1) % totvert;
    BMEdge *e = es2[i];

    if (e->v1 == v) {
      e->v1_disk_link.prev = es2[prev];
      e->v1_disk_link.next = es2[next];
    }
    else {
      e->v2_disk_link.prev = es2[prev];
      e->v2_disk_link.next = es2[next];
    }
  }

  BLI_array_free(es);
  BLI_array_free(vs);
}

/*************************************************************/

static void bm_vert_attrs_copy(
    BMesh *bm_src, BMesh *bm_dst, const BMVert *v_src, BMVert *v_dst, eCustomDataMask mask_exclude)
{
  if ((bm_src == bm_dst) && (v_src == v_dst)) {
    BLI_assert_msg(0, "BMVert: source and target match");
    return;
  }
  if ((mask_exclude & CD_MASK_NORMAL) == 0) {
    copy_v3_v3(v_dst->no, v_src->no);
  }

  int id = bm_save_id(bm_dst, (BMElem *)v_dst);

  CustomData_bmesh_free_block_data_exclude_by_type(&bm_dst->vdata, v_dst->head.data, mask_exclude);
  CustomData_bmesh_copy_data_exclude_by_type(
      &bm_src->vdata, &bm_dst->vdata, v_src->head.data, &v_dst->head.data, mask_exclude);

  bm_restore_id(bm_dst, (BMElem *)v_dst, id);
}

static void bm_edge_attrs_copy(
    BMesh *bm_src, BMesh *bm_dst, const BMEdge *e_src, BMEdge *e_dst, eCustomDataMask mask_exclude)
{
  if ((bm_src == bm_dst) && (e_src == e_dst)) {
    BLI_assert_msg(0, "BMEdge: source and target match");
    return;
  }

  int id = bm_save_id(bm_dst, (BMElem *)e_dst);

  CustomData_bmesh_free_block_data_exclude_by_type(&bm_dst->edata, e_dst->head.data, mask_exclude);
  CustomData_bmesh_copy_data_exclude_by_type(
      &bm_src->edata, &bm_dst->edata, e_src->head.data, &e_dst->head.data, mask_exclude);

  bm_restore_id(bm_dst, (BMElem *)e_dst, id);
}

static void bm_loop_attrs_copy(
    BMesh *bm_src, BMesh *bm_dst, const BMLoop *l_src, BMLoop *l_dst, eCustomDataMask mask_exclude)
{
  if ((bm_src == bm_dst) && (l_src == l_dst)) {
    BLI_assert_msg(0, "BMLoop: source and target match");
    return;
  }

  int id = bm_save_id(bm_dst, (BMElem *)l_dst);

  CustomData_bmesh_free_block_data_exclude_by_type(&bm_dst->ldata, l_dst->head.data, mask_exclude);
  CustomData_bmesh_copy_data_exclude_by_type(
      &bm_src->ldata, &bm_dst->ldata, l_src->head.data, &l_dst->head.data, mask_exclude);

  bm_restore_id(bm_dst, (BMElem *)l_dst, id);
}

static void bm_face_attrs_copy(
    BMesh *bm_src, BMesh *bm_dst, const BMFace *f_src, BMFace *f_dst, eCustomDataMask mask_exclude)
{
  if ((bm_src == bm_dst) && (f_src == f_dst)) {
    BLI_assert_msg(0, "BMFace: source and target match");
    return;
  }
  if ((mask_exclude & CD_MASK_NORMAL) == 0) {
    copy_v3_v3(f_dst->no, f_src->no);
  }

  int id = bm_save_id(bm_dst, (BMElem *)f_dst);

  CustomData_bmesh_free_block_data_exclude_by_type(&bm_dst->pdata, f_dst->head.data, mask_exclude);
  CustomData_bmesh_copy_data_exclude_by_type(
      &bm_src->pdata, &bm_dst->pdata, f_src->head.data, &f_dst->head.data, mask_exclude);
  f_dst->mat_nr = f_src->mat_nr;

  bm_restore_id(bm_dst, (BMElem *)f_dst, id);
}

void BM_elem_attrs_copy_ex(BMesh *bm_src,
                           BMesh *bm_dst,
                           const void *ele_src_v,
                           void *ele_dst_v,
                           const char hflag_mask,
                           const uint64_t cd_mask_exclude)
{
  /* TODO: Special handling for hide flags? */
  /* TODO: swap src/dst args, everywhere else in bmesh does other way round. */

  const BMHeader *ele_src = ele_src_v;
  BMHeader *ele_dst = ele_dst_v;

  BLI_assert(ele_src->htype == ele_dst->htype);
  BLI_assert(ele_src != ele_dst);

  if ((hflag_mask & BM_ELEM_SELECT) == 0) {
    /* First we copy select */
    if (BM_elem_flag_test((BMElem *)ele_src, BM_ELEM_SELECT)) {
      BM_elem_select_set(bm_dst, (BMElem *)ele_dst, true);
    }
  }

  /* Now we copy flags */
  if (hflag_mask == 0) {
    ele_dst->hflag = ele_src->hflag;
  }
  else if (hflag_mask == 0xff) {
    /* pass */
  }
  else {
    ele_dst->hflag = ((ele_dst->hflag & hflag_mask) | (ele_src->hflag & ~hflag_mask));
  }

  /* Copy specific attributes */
  switch (ele_dst->htype) {
    case BM_VERT:
      bm_vert_attrs_copy(bm_src,
                         bm_dst,
                         (const BMVert *)ele_src,
                         (BMVert *)ele_dst,
                         cd_mask_exclude | CD_MASK_MESH_ID | CD_MASK_TOOLFLAGS);
      break;
    case BM_EDGE:
      bm_edge_attrs_copy(bm_src,
                         bm_dst,
                         (const BMEdge *)ele_src,
                         (BMEdge *)ele_dst,
                         cd_mask_exclude | CD_MASK_MESH_ID | CD_MASK_TOOLFLAGS);
      break;
    case BM_LOOP:
      bm_loop_attrs_copy(bm_src,
                         bm_dst,
                         (const BMLoop *)ele_src,
                         (BMLoop *)ele_dst,
                         cd_mask_exclude | CD_MASK_MESH_ID | CD_MASK_TOOLFLAGS);
      break;
    case BM_FACE:
      bm_face_attrs_copy(bm_src,
                         bm_dst,
                         (const BMFace *)ele_src,
                         (BMFace *)ele_dst,
                         cd_mask_exclude | CD_MASK_MESH_ID | CD_MASK_TOOLFLAGS);
      break;
    default:
      BLI_assert(0);
      break;
  }
}

void BM_elem_attrs_copy(BMesh *bm_src, BMesh *bm_dst, const void *ele_src, void *ele_dst)
{
  /* BMESH_TODO, default 'use_flags' to false */
  BM_elem_attrs_copy_ex(bm_src, bm_dst, ele_src, ele_dst, BM_ELEM_SELECT, 0x0);
}

void BM_elem_select_copy(BMesh *bm_dst, void *ele_dst_v, const void *ele_src_v)
{
  BMHeader *ele_dst = ele_dst_v;
  const BMHeader *ele_src = ele_src_v;

  BLI_assert(ele_src->htype == ele_dst->htype);

  if ((ele_src->hflag & BM_ELEM_SELECT) != (ele_dst->hflag & BM_ELEM_SELECT)) {
    BM_elem_select_set(bm_dst, (BMElem *)ele_dst, (ele_src->hflag & BM_ELEM_SELECT) != 0);
  }
}

/* helper function for 'BM_mesh_copy' */
static BMFace *bm_mesh_copy_new_face(
    BMesh *bm_new, BMesh *bm_old, BMVert **vtable, BMEdge **etable, BMFace *f)
{
  BMLoop **loops = BLI_array_alloca(loops, f->len);
  BMVert **verts = BLI_array_alloca(verts, f->len);
  BMEdge **edges = BLI_array_alloca(edges, f->len);

  BMFace *f_new;
  BMLoop *l_iter, *l_first;
  int j;

  j = 0;
  l_iter = l_first = BM_FACE_FIRST_LOOP(f);
  do {
    loops[j] = l_iter;
    verts[j] = vtable[BM_elem_index_get(l_iter->v)];
    edges[j] = etable[BM_elem_index_get(l_iter->e)];
    j++;
  } while ((l_iter = l_iter->next) != l_first);

  f_new = BM_face_create(
      bm_new, verts, edges, f->len, NULL, BM_CREATE_SKIP_CD | BM_CREATE_SKIP_ID);

  if (UNLIKELY(f_new == NULL)) {
    return NULL;
  }

  /* use totface in case adding some faces fails */
  BM_elem_index_set(f_new, (bm_new->totface - 1)); /* set_inline */

  BM_elem_attrs_copy_ex(bm_old, bm_new, f, f_new, 0xff, 0x0);
  f_new->head.hflag = f->head.hflag; /* low level! don't do this for normal api use */

  bm_elem_check_toolflags(bm_new, (BMElem *)f);

  j = 0;
  l_iter = l_first = BM_FACE_FIRST_LOOP(f_new);
  do {
    BM_elem_attrs_copy(bm_old, bm_new, loops[j], l_iter);
    j++;
  } while ((l_iter = l_iter->next) != l_first);

  return f_new;
}

void BM_mesh_copy_init_customdata_from_mesh_array(BMesh *bm_dst,
                                                  const Mesh *me_src_array[],
                                                  const int me_src_array_len,
                                                  const BMAllocTemplate *allocsize)

{
  if (allocsize == NULL) {
    allocsize = &bm_mesh_allocsize_default;
  }

  for (int i = 0; i < me_src_array_len; i++) {
    const Mesh *me_src = me_src_array[i];
    CustomData mesh_vdata = CustomData_shallow_copy_remove_non_bmesh_attributes(
        &me_src->vdata, CD_MASK_BMESH.vmask);
    CustomData mesh_edata = CustomData_shallow_copy_remove_non_bmesh_attributes(
        &me_src->edata, CD_MASK_BMESH.emask);
    CustomData mesh_pdata = CustomData_shallow_copy_remove_non_bmesh_attributes(
        &me_src->pdata, CD_MASK_BMESH.lmask);
    CustomData mesh_ldata = CustomData_shallow_copy_remove_non_bmesh_attributes(
        &me_src->ldata, CD_MASK_BMESH.pmask);

    if (i == 0) {
      CustomData_copy(&mesh_vdata, &bm_dst->vdata, CD_MASK_BMESH.vmask, CD_SET_DEFAULT, 0);
      CustomData_copy(&mesh_edata, &bm_dst->edata, CD_MASK_BMESH.emask, CD_SET_DEFAULT, 0);
      CustomData_copy(&mesh_pdata, &bm_dst->pdata, CD_MASK_BMESH.pmask, CD_SET_DEFAULT, 0);
      CustomData_copy(&mesh_ldata, &bm_dst->ldata, CD_MASK_BMESH.lmask, CD_SET_DEFAULT, 0);
    }
    else {
      CustomData_merge(&mesh_vdata, &bm_dst->vdata, CD_MASK_BMESH.vmask, CD_SET_DEFAULT, 0);
      CustomData_merge(&mesh_edata, &bm_dst->edata, CD_MASK_BMESH.emask, CD_SET_DEFAULT, 0);
      CustomData_merge(&mesh_pdata, &bm_dst->pdata, CD_MASK_BMESH.pmask, CD_SET_DEFAULT, 0);
      CustomData_merge(&mesh_ldata, &bm_dst->ldata, CD_MASK_BMESH.lmask, CD_SET_DEFAULT, 0);
    }

    MEM_SAFE_FREE(mesh_vdata.layers);
    MEM_SAFE_FREE(mesh_edata.layers);
    MEM_SAFE_FREE(mesh_pdata.layers);
    MEM_SAFE_FREE(mesh_ldata.layers);
  }

  CustomData_bmesh_init_pool(&bm_dst->vdata, allocsize->totvert, BM_VERT);
  CustomData_bmesh_init_pool(&bm_dst->edata, allocsize->totedge, BM_EDGE);
  CustomData_bmesh_init_pool(&bm_dst->ldata, allocsize->totloop, BM_LOOP);
  CustomData_bmesh_init_pool(&bm_dst->pdata, allocsize->totface, BM_FACE);
}

void BM_mesh_copy_init_customdata_from_mesh(BMesh *bm_dst,
                                            const Mesh *me_src,
                                            const BMAllocTemplate *allocsize)
{
  BM_mesh_copy_init_customdata_from_mesh_array(bm_dst, &me_src, 1, allocsize);
}

void BM_mesh_copy_init_customdata(BMesh *bm_dst, BMesh *bm_src, const BMAllocTemplate *allocsize)
{
  if (allocsize == NULL) {
    allocsize = &bm_mesh_allocsize_default;
  }

  // forcibly copy mesh_id layers
  CustomData *srcdatas[4] = {&bm_src->vdata, &bm_src->edata, &bm_src->ldata, &bm_src->pdata};
  CustomData *dstdatas[4] = {&bm_dst->vdata, &bm_dst->edata, &bm_dst->ldata, &bm_dst->pdata};

  for (int i = 0; i < 4; i++) {
    CustomData *cdata = srcdatas[i];

    if (CustomData_has_layer(cdata, CD_MESH_ID)) {
      int idx = CustomData_get_layer_index(cdata, CD_MESH_ID);

      cdata->layers[idx].flag &= ~(CD_FLAG_TEMPORARY | CD_FLAG_ELEM_NOCOPY);
    }
  }

  CustomData_copy(
      &bm_src->vdata, &bm_dst->vdata, CD_MASK_BMESH.vmask | CD_MASK_MESH_ID, CD_SET_DEFAULT, 0);
  CustomData_copy(
      &bm_src->edata, &bm_dst->edata, CD_MASK_BMESH.emask | CD_MASK_MESH_ID, CD_SET_DEFAULT, 0);
  CustomData_copy(
      &bm_src->ldata, &bm_dst->ldata, CD_MASK_BMESH.lmask | CD_MASK_MESH_ID, CD_SET_DEFAULT, 0);
  CustomData_copy(
      &bm_src->pdata, &bm_dst->pdata, CD_MASK_BMESH.pmask | CD_MASK_MESH_ID, CD_SET_DEFAULT, 0);

  CustomData_bmesh_init_pool(&bm_dst->vdata, allocsize->totvert, BM_VERT);
  CustomData_bmesh_init_pool(&bm_dst->edata, allocsize->totedge, BM_EDGE);
  CustomData_bmesh_init_pool(&bm_dst->ldata, allocsize->totloop, BM_LOOP);
  CustomData_bmesh_init_pool(&bm_dst->pdata, allocsize->totface, BM_FACE);

  // flag mesh id layer as temporary
  if (!(bm_dst->idmap.flag & BM_PERMANENT_IDS)) {
    for (int i = 0; i < 4; i++) {
      CustomData *cdata = dstdatas[i];

      if (CustomData_has_layer(cdata, CD_MESH_ID)) {
        int idx = CustomData_get_layer_index(cdata, CD_MESH_ID);

        cdata->layers[idx].flag |= CD_FLAG_TEMPORARY | CD_FLAG_ELEM_NOCOPY;
      }
    }
  }
}

void BM_mesh_copy_init_customdata_all_layers(BMesh *bm_dst,
                                             BMesh *bm_src,
                                             const char htype,
                                             const BMAllocTemplate *allocsize)
{
  if (allocsize == NULL) {
    allocsize = &bm_mesh_allocsize_default;
  }

  const char htypes[4] = {BM_VERT, BM_EDGE, BM_LOOP, BM_FACE};
  BLI_assert(((&bm_dst->vdata + 1) == &bm_dst->edata) &&
             ((&bm_dst->vdata + 2) == &bm_dst->ldata) && ((&bm_dst->vdata + 3) == &bm_dst->pdata));

  BLI_assert(((&allocsize->totvert + 1) == &allocsize->totedge) &&
             ((&allocsize->totvert + 2) == &allocsize->totloop) &&
             ((&allocsize->totvert + 3) == &allocsize->totface));

  for (int i = 0; i < 4; i++) {
    if (!(htypes[i] & htype)) {
      continue;
    }
    CustomData *dst = &bm_dst->vdata + i;
    CustomData *src = &bm_src->vdata + i;
    const int size = *(&allocsize->totvert + i);

    for (int l = 0; l < src->totlayer; l++) {
      CustomData_add_layer_named(
          dst, src->layers[l].type, CD_SET_DEFAULT, NULL, 0, src->layers[l].name);
    }
    CustomData_bmesh_init_pool(dst, size, htypes[i]);
  }

  bm_update_idmap_cdlayers(bm_dst);
}

BMesh *BM_mesh_copy_ex(BMesh *bm_old, struct BMeshCreateParams *params)
{
  BMesh *bm_new;
  BMVert *v, *v_new, **vtable = NULL;
  BMEdge *e, *e_new, **etable = NULL;
  BMFace *f, *f_new, **ftable = NULL;
  BMElem **eletable;
  BMEditSelection *ese;
  BMIter iter;
  int i;
  const BMAllocTemplate allocsize = BMALLOC_TEMPLATE_FROM_BM(bm_old);
  struct BMeshCreateParams _params;

  if (!params) {
    _params = ((struct BMeshCreateParams){
        .use_toolflags = bm_old->use_toolflags,
        .id_elem_mask = bm_old->idmap.flag & (BM_VERT | BM_EDGE | BM_LOOP | BM_FACE),
        .create_unique_ids = !!(bm_old->idmap.flag & BM_HAS_IDS),
        .id_map = !!(bm_old->idmap.flag & BM_HAS_ID_MAP),
        .temporary_ids = !(bm_old->idmap.flag & BM_PERMANENT_IDS),
        .no_reuse_ids = !!(bm_old->idmap.flag & BM_NO_REUSE_IDS)});
    params = &_params;
  }

  /* allocate a bmesh */
  bm_new = BM_mesh_create(&allocsize, params);

  if (params->copy_all_layers) {
    BM_mesh_copy_init_customdata_all_layers(
        bm_new, bm_old, BM_VERT | BM_EDGE | BM_LOOP | BM_FACE, &allocsize);
  }
  else {
    BM_mesh_copy_init_customdata(bm_new, bm_old, &allocsize);
  }

  if (bm_old->idmap.flag & BM_HAS_IDS) {
    MEM_SAFE_FREE(bm_new->idmap.map);

    if ((bm_old->idmap.flag & BM_HAS_ID_MAP)) {
      if (!(bm_old->idmap.flag & BM_NO_REUSE_IDS)) {
        bm_new->idmap.map_size = bm_old->idmap.map_size;
        bm_new->idmap.flag = bm_old->idmap.flag;

        if (bm_new->idmap.map_size) {
          bm_new->idmap.map = MEM_callocN(sizeof(void *) * bm_old->idmap.map_size, "bm idmap");
        }
        else {
          bm_new->idmap.map = NULL;
        }
      }
      else {
        BLI_ghash_free(bm_new->idmap.ghash, NULL, NULL);
        bm_new->idmap.ghash = BLI_ghash_ptr_new_ex(
            "idmap.ghash", bm_old->totvert + bm_old->totedge + bm_old->totface);
      }
    }

    bm_init_idmap_cdlayers(bm_new);
  }

  vtable = MEM_mallocN(sizeof(BMVert *) * bm_old->totvert, "BM_mesh_copy vtable");
  etable = MEM_mallocN(sizeof(BMEdge *) * bm_old->totedge, "BM_mesh_copy etable");
  ftable = MEM_mallocN(sizeof(BMFace *) * bm_old->totface, "BM_mesh_copy ftable");

  BM_ITER_MESH_INDEX (v, &iter, bm_old, BM_VERTS_OF_MESH, i) {
    /* copy between meshes so can't use 'example' argument */
    v_new = BM_vert_create(bm_new, v->co, NULL, BM_CREATE_SKIP_CD | BM_CREATE_SKIP_ID);

    BM_elem_attrs_copy_ex(bm_old, bm_new, v, v_new, 0xff, 0x0);

    bm_alloc_id(bm_new, (BMElem *)v_new);
    bm_elem_check_toolflags(bm_new, (BMElem *)v_new);

    v_new->head.hflag = v->head.hflag; /* low level! don't do this for normal api use */
    vtable[i] = v_new;
    BM_elem_index_set(v, i);     /* set_inline */
    BM_elem_index_set(v_new, i); /* set_inline */
  }
  bm_old->elem_index_dirty &= ~BM_VERT;
  bm_new->elem_index_dirty &= ~BM_VERT;

  /* safety check */
  BLI_assert(i == bm_old->totvert);

  BM_ITER_MESH_INDEX (e, &iter, bm_old, BM_EDGES_OF_MESH, i) {
    e_new = BM_edge_create(bm_new,
                           vtable[BM_elem_index_get(e->v1)],
                           vtable[BM_elem_index_get(e->v2)],
                           e,
                           BM_CREATE_SKIP_CD | BM_CREATE_SKIP_ID);

    BM_elem_attrs_copy_ex(bm_old, bm_new, e, e_new, 0xff, 0x0);
    bm_alloc_id(bm_new, (BMElem *)e_new);
    bm_elem_check_toolflags(bm_new, (BMElem *)e_new);

    e_new->head.hflag = e->head.hflag; /* low level! don't do this for normal api use */
    etable[i] = e_new;
    BM_elem_index_set(e, i);     /* set_inline */
    BM_elem_index_set(e_new, i); /* set_inline */
  }
  bm_old->elem_index_dirty &= ~BM_EDGE;
  bm_new->elem_index_dirty &= ~BM_EDGE;

  /* safety check */
  BLI_assert(i == bm_old->totedge);

  BM_ITER_MESH_INDEX (f, &iter, bm_old, BM_FACES_OF_MESH, i) {
    BM_elem_index_set(f, i); /* set_inline */

    f_new = bm_mesh_copy_new_face(bm_new, bm_old, vtable, etable, f);
    bm_alloc_id(bm_new, (BMElem *)f_new);

    if (bm_new->idmap.flag & BM_LOOP) {
      BMLoop *l_new = f_new->l_first;

      do {
        bm_alloc_id(bm_new, (BMElem *)l_new);
        l_new = l_new->next;
      } while (l_new != f_new->l_first);
    }

    ftable[i] = f_new;

    if (f == bm_old->act_face) {
      bm_new->act_face = f_new;
    }
  }
  bm_old->elem_index_dirty &= ~BM_FACE;
  bm_new->elem_index_dirty &= ~BM_FACE;

  /* low level! don't do this for normal api use */
  bm_new->totvertsel = bm_old->totvertsel;
  bm_new->totedgesel = bm_old->totedgesel;
  bm_new->totfacesel = bm_old->totfacesel;

  /* safety check */
  BLI_assert(i == bm_old->totface);

  /* copy over edit selection history */
  for (ese = bm_old->selected.first; ese; ese = ese->next) {
    BMElem *ele = NULL;

    switch (ese->htype) {
      case BM_VERT:
        eletable = (BMElem **)vtable;
        break;
      case BM_EDGE:
        eletable = (BMElem **)etable;
        break;
      case BM_FACE:
        eletable = (BMElem **)ftable;
        break;
      default:
        eletable = NULL;
        break;
    }

    if (eletable) {
      ele = eletable[BM_elem_index_get(ese->ele)];
      if (ele) {
        BM_select_history_store(bm_new, ele);
      }
    }
  }

  MEM_freeN(etable);
  MEM_freeN(vtable);
  MEM_freeN(ftable);

  /* Copy various settings. */
  bm_new->shapenr = bm_old->shapenr;
  bm_new->selectmode = bm_old->selectmode;

  return bm_new;
<<<<<<< HEAD
}

BMesh *BM_mesh_copy(BMesh *bm_old)
{
  return BM_mesh_copy_ex(bm_old, NULL);
}

char BM_edge_flag_from_mflag(const short mflag)
{
  return (((mflag & ME_SEAM) ? BM_ELEM_SEAM : 0) | ((mflag & ME_EDGEDRAW) ? BM_ELEM_DRAW : 0));
}
char BM_face_flag_from_mflag(const char mflag)
{
  return ((mflag & ME_SMOOTH) ? BM_ELEM_SMOOTH : 0);
}

short BM_edge_flag_to_mflag(BMEdge *e)
{
  const char hflag = e->head.hflag;

  return (((hflag & BM_ELEM_SEAM) ? ME_SEAM : 0) | ((hflag & BM_ELEM_DRAW) ? ME_EDGEDRAW : 0));
}
char BM_face_flag_to_mflag(BMFace *f)
{
  const char hflag = f->head.hflag;

  return ((hflag & BM_ELEM_SMOOTH) ? ME_SMOOTH : 0);
}

void bm_init_idmap_cdlayers(BMesh *bm)
{
  if (!(bm->idmap.flag & BM_HAS_IDS)) {
    return;
  }

  bool temp_ids = !(bm->idmap.flag & BM_PERMANENT_IDS);

  int types[4] = {BM_VERT, BM_EDGE, BM_LOOP, BM_FACE};
  CustomData *cdatas[4] = {&bm->vdata, &bm->edata, &bm->ldata, &bm->pdata};

  for (int i = 0; i < 4; i++) {
    CustomDataLayer *layer;

    if (!(bm->idmap.flag & types[i])) {
      continue;
    }

    if (!CustomData_has_layer(cdatas[i], CD_MESH_ID)) {
      BM_data_layer_add(bm, cdatas[i], CD_MESH_ID);
    }

    layer = cdatas[i]->layers + CustomData_get_layer_index(cdatas[i], CD_MESH_ID);
    layer->flag |= CD_FLAG_ELEM_NOCOPY;

    if (temp_ids) {
      layer->flag |= CD_FLAG_TEMPORARY;
    }
    else {
      layer->flag &= ~CD_FLAG_TEMPORARY;
    }
  }

  bm_update_idmap_cdlayers(bm);
}

void bm_update_idmap_cdlayers(BMesh *bm)
{
  if (!(bm->idmap.flag & BM_HAS_IDS)) {
    return;
  }

  bm->idmap.cd_id_off[BM_VERT] = CustomData_get_offset(&bm->vdata, CD_MESH_ID);
  bm->idmap.cd_id_off[BM_EDGE] = CustomData_get_offset(&bm->edata, CD_MESH_ID);
  bm->idmap.cd_id_off[BM_LOOP] = CustomData_get_offset(&bm->ldata, CD_MESH_ID);
  bm->idmap.cd_id_off[BM_FACE] = CustomData_get_offset(&bm->pdata, CD_MESH_ID);
}

void bm_rebuild_idmap(BMesh *bm)
{
  CustomData *cdatas[4] = {
      &bm->vdata,
      &bm->edata,
      &bm->ldata,
      &bm->pdata,
  };

  if (bm->idmap.flag & BM_HAS_ID_MAP) {
    if (bm->idmap.flag & BM_NO_REUSE_IDS) {
      if (bm->idmap.ghash) {
        BLI_ghash_clear(bm->idmap.ghash, NULL, NULL);
      }
      else {
        bm->idmap.ghash = BLI_ghash_ptr_new("bm->idmap.ghash");
      }
    }
    else if (bm->idmap.map) {
      memset(bm->idmap.map, 0, sizeof(void *) * bm->idmap.map_size);
    }
  }

  for (int i = 0; i < 4; i++) {
    int type = 1 << i;

    if (!(bm->idmap.flag & type)) {
      continue;
    }

    int cd_off = bm->idmap.cd_id_off[type];
    cd_off = CustomData_get_offset(cdatas[i], CD_MESH_ID);

    if (bm->idmap.flag & BM_NO_REUSE_IDS) {
      BLI_mempool_iter iter;

      BLI_mempool_iternew((&bm->vpool)[i], &iter);
      BMElem *elem = (BMElem *)BLI_mempool_iterstep(&iter);
      for (; elem; elem = (BMElem *)BLI_mempool_iterstep(&iter)) {
        void **val;

        if (!BLI_ghash_ensure_p(bm->idmap.ghash, (void *)elem, &val)) {
          *val = POINTER_FROM_INT(BM_ELEM_CD_GET_INT(elem, cd_off));
        }
      }
    }
    else {
      BLI_mempool_iter iter;

      BLI_mempool_iternew((&bm->vpool)[i], &iter);
      BMElem *elem = (BMElem *)BLI_mempool_iterstep(&iter);
      for (; elem; elem = (BMElem *)BLI_mempool_iterstep(&iter)) {
        void **val;
        int id = BM_ELEM_CD_GET_INT(elem, cd_off);

        if (!bm->idmap.map || bm->idmap.map_size <= id) {
          int size = (2 + id);
          size += size >> 1;

          if (!bm->idmap.map) {
            bm->idmap.map = MEM_calloc_arrayN(size, sizeof(*bm->idmap.map), "bm->idmap.map");
          }
          else {
            bm->idmap.map = MEM_recallocN(bm->idmap.map, sizeof(void *) * size);
          }

          bm->idmap.map_size = size;
        }

        bm->idmap.map[BM_ELEM_CD_GET_INT(elem, cd_off)] = elem;
      }
    }
  }
=======
>>>>>>> 0a3df611
}<|MERGE_RESOLUTION|>--- conflicted
+++ resolved
@@ -1224,34 +1224,20 @@
   bm_new->selectmode = bm_old->selectmode;
 
   return bm_new;
-<<<<<<< HEAD
 }
 
 BMesh *BM_mesh_copy(BMesh *bm_old)
 {
-  return BM_mesh_copy_ex(bm_old, NULL);
-}
-
-char BM_edge_flag_from_mflag(const short mflag)
-{
-  return (((mflag & ME_SEAM) ? BM_ELEM_SEAM : 0) | ((mflag & ME_EDGEDRAW) ? BM_ELEM_DRAW : 0));
-}
-char BM_face_flag_from_mflag(const char mflag)
-{
-  return ((mflag & ME_SMOOTH) ? BM_ELEM_SMOOTH : 0);
-}
-
-short BM_edge_flag_to_mflag(BMEdge *e)
-{
-  const char hflag = e->head.hflag;
-
-  return (((hflag & BM_ELEM_SEAM) ? ME_SEAM : 0) | ((hflag & BM_ELEM_DRAW) ? ME_EDGEDRAW : 0));
-}
-char BM_face_flag_to_mflag(BMFace *f)
-{
-  const char hflag = f->head.hflag;
-
-  return ((hflag & BM_ELEM_SMOOTH) ? ME_SMOOTH : 0);
+  struct BMeshCreateParams params = {0};
+#ifndef USE_NEW_IDMAP
+  params.create_unique_ids = bm_old->idmap.flag &BM_HAS_IDS;
+  params.id_elem_mask = bm_old->idmap.flag & (BM_VERT | BM_EDGE | BM_LOOP | BM_FACE);
+  params.id_map = bm_old->idmap.flag & BM_HAS_ID_MAP;
+  params.no_reuse_ids = bm_old->idmap.flag & BM_NO_REUSE_IDS;
+#endif
+
+  params.copy_all_layers = true;
+  return BM_mesh_copy_ex(bm_old, &params);
 }
 
 void bm_init_idmap_cdlayers(BMesh *bm)
@@ -1375,6 +1361,4 @@
       }
     }
   }
-=======
->>>>>>> 0a3df611
 }