--- conflicted
+++ resolved
@@ -423,7 +423,6 @@
   MEM_freeN(bm);
 }
 
-<<<<<<< HEAD
 /**
  * \brief BMesh Begin Edit
  *
@@ -432,9 +431,6 @@
  * API for each time a tool is executed.
  */
 void bmesh_edit_begin(BMesh *bm, BMOpTypeFlag type_flag)
-=======
-void bmesh_edit_begin(BMesh *UNUSED(bm), BMOpTypeFlag UNUSED(type_flag))
->>>>>>> 5ef5a9fc
 {
   /* switch multires data out of tangent space */
   if ((type_flag & BMO_OPTYPE_FLAG_UNTAN_MULTIRES) &&
@@ -882,7 +878,6 @@
   }
 }
 
-<<<<<<< HEAD
 /**
  * Remaps the vertices, edges and/or faces of the bmesh as indicated by vert/edge/face_idx arrays
  * (xxx_idx[org_index] = new_index).
@@ -902,9 +897,6 @@
                    const uint *edge_idx,
                    const uint *face_idx,
                    const uint *loop_idx)
-=======
-void BM_mesh_remap(BMesh *bm, const uint *vert_idx, const uint *edge_idx, const uint *face_idx)
->>>>>>> 5ef5a9fc
 {
   /* Mapping old to new pointers. */
   GHash *vptr_map = NULL, *eptr_map = NULL, *fptr_map = NULL;
