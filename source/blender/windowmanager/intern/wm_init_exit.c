--- conflicted
+++ resolved
@@ -250,11 +250,7 @@
 	WM_msgbus_types_init();
 
 	/* get the default database, plus a wm */
-<<<<<<< HEAD
-	wm_homefile_read(C, NULL, G.factory_startup, false, true, NULL, NULL);
-=======
 	wm_homefile_read(C, NULL, G.factory_startup, false, true, NULL, WM_init_state_app_template_get());
->>>>>>> 4c223432
 
 	BLT_lang_set(NULL);
 
