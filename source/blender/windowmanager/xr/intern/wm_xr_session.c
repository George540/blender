/* SPDX-License-Identifier: GPL-2.0-or-later */

/** \file
 * \ingroup wm
 */

#include "BKE_callbacks.h"
#include "BKE_context.h"
#include "BKE_global.h"
#include "BKE_idprop.h"
#include "BKE_main.h"
#include "BKE_scene.h"
#include "BKE_screen.h"

#include "BLI_listbase.h"
#include "BLI_math.h"

#include "DEG_depsgraph.h"
#include "DEG_depsgraph_query.h"

#include "DNA_camera_types.h"
#include "DNA_space_types.h"

#include "DRW_engine.h"

#include "ED_screen.h"
#include "ED_space_api.h"

#include "GHOST_C-api.h"

#include "GPU_batch.h"
#include "GPU_viewport.h"

#include "MEM_guardedalloc.h"

#include "PIL_time.h"

#include "WM_api.h"
#include "WM_types.h"

#include "wm_event_system.h"
#include "wm_surface.h"
#include "wm_window.h"
#include "wm_xr_intern.h"

/* OpenXR user path identifying the headset. Used for motion capture objects. */
#define XR_HEADSET_PATH "/user/head"

static wmSurface *g_xr_surface = NULL;
static CLG_LogRef LOG = {"wm.xr"};

/* -------------------------------------------------------------------- */

static void wm_xr_session_create_cb(void)
{
  Main *bmain = G_MAIN;
  wmWindowManager *wm = bmain->wm.first;
  wmXrData *xr_data = &wm->xr;
  wmXrSessionState *state = &xr_data->runtime->session_state;
  XrSessionSettings *settings = &xr_data->session_settings;

  /* Get action set data from Python. */
  BKE_callback_exec_null(bmain, BKE_CB_EVT_XR_SESSION_START_PRE);

  wm_xr_session_actions_init(xr_data);

  /* Initialize navigation. */
  WM_xr_session_state_navigation_reset(state);
  if (settings->base_scale < FLT_EPSILON) {
    settings->base_scale = 1.0f;
  }
  state->prev_base_scale = settings->base_scale;

  /* Store motion capture object poses. */
  wm_xr_mocap_orig_poses_store(settings, state);
}

static void wm_xr_session_controller_data_free(ListBase *controllers)
{
  wmXrController *c;
  while ((c = BLI_pophead(controllers))) {
    if (c->model) {
      GPU_batch_discard(c->model);
    }
    BLI_freelinkN(controllers, c);
  }
}

void wm_xr_session_data_free(wmXrSessionState *state)
{
  wm_xr_session_controller_data_free(&state->controllers);
  wm_xr_session_controller_data_free(&state->trackers);
  BLI_freelistN(&state->mocap_orig_poses);
}

static void wm_xr_session_exit_cb(void *customdata)
{
  wmXrData *xr_data = customdata;
  if (!xr_data->runtime) {
    return;
  }

  xr_data->runtime->session_state.is_started = false;

  /* Restore motion capture object poses. */
  wm_xr_mocap_orig_poses_restore(&xr_data->runtime->session_state, &xr_data->session_settings);

  if (xr_data->runtime->exit_fn) {
    xr_data->runtime->exit_fn(xr_data);
  }

  /* Free the entire runtime data (including session state and context), to play safe. */
  wm_xr_runtime_data_free(&xr_data->runtime);
}

static void wm_xr_session_begin_info_create(wmXrData *xr_data,
                                            GHOST_XrSessionBeginInfo *r_begin_info)
{
  /* Callback for when the session is created. This is needed to create and bind OpenXR actions
   * after the session is created but before it is started. */
  r_begin_info->create_fn = wm_xr_session_create_cb;

  /* WM-XR exit function, does some own stuff and calls callback passed to wm_xr_session_toggle(),
   * to allow external code to execute its own session-exit logic. */
  r_begin_info->exit_fn = wm_xr_session_exit_cb;
  r_begin_info->exit_customdata = xr_data;
}

void wm_xr_session_toggle(wmWindowManager *wm,
                          wmWindow *session_root_win,
                          wmXrSessionExitFn session_exit_fn)
{
  wmXrData *xr_data = &wm->xr;

  if (WM_xr_session_exists(xr_data)) {
    /* Must set first, since #GHOST_XrSessionEnd() may immediately free the runtime. */
    xr_data->runtime->session_state.is_started = false;

    GHOST_XrSessionEnd(xr_data->runtime->context);
  }
  else {
    GHOST_XrSessionBeginInfo begin_info;

    xr_data->runtime->session_root_win = session_root_win;
    xr_data->runtime->session_state.is_started = true;
    xr_data->runtime->exit_fn = session_exit_fn;

    wm_xr_session_begin_info_create(xr_data, &begin_info);
    GHOST_XrSessionStart(xr_data->runtime->context, &begin_info);
  }
}

bool WM_xr_session_exists(const wmXrData *xr)
{
  return xr->runtime && xr->runtime->context && xr->runtime->session_state.is_started;
}

void WM_xr_session_base_pose_reset(wmXrData *xr)
{
  xr->runtime->session_state.force_reset_to_base_pose = true;
}

bool WM_xr_session_is_ready(const wmXrData *xr)
{
  return WM_xr_session_exists(xr) && GHOST_XrSessionIsRunning(xr->runtime->context);
}

static void wm_xr_session_base_pose_calc(const Scene *scene,
                                         const XrSessionSettings *settings,
                                         GHOST_XrPose *r_base_pose,
                                         float *r_base_scale)
{
  const Object *base_pose_object = ((settings->base_pose_type == XR_BASE_POSE_OBJECT) &&
                                    settings->base_pose_object) ?
                                       settings->base_pose_object :
                                       scene->camera;

  if (settings->base_pose_type == XR_BASE_POSE_CUSTOM) {
    float tmp_quatx[4], tmp_quatz[4];

    copy_v3_v3(r_base_pose->position, settings->base_pose_location);
    axis_angle_to_quat_single(tmp_quatx, 'X', M_PI_2);
    axis_angle_to_quat_single(tmp_quatz, 'Z', settings->base_pose_angle);
    mul_qt_qtqt(r_base_pose->orientation_quat, tmp_quatz, tmp_quatx);
  }
  else if (base_pose_object) {
    float tmp_quat[4];
    float tmp_eul[3];

    mat4_to_loc_quat(r_base_pose->position, tmp_quat, base_pose_object->object_to_world);

    /* Only use rotation around Z-axis to align view with floor. */
    quat_to_eul(tmp_eul, tmp_quat);
    tmp_eul[0] = M_PI_2;
    tmp_eul[1] = 0;
    eul_to_quat(r_base_pose->orientation_quat, tmp_eul);
  }
  else {
    copy_v3_fl(r_base_pose->position, 0.0f);
    axis_angle_to_quat_single(r_base_pose->orientation_quat, 'X', M_PI_2);
  }

  *r_base_scale = settings->base_scale;
}

static void wm_xr_session_draw_data_populate(wmXrData *xr_data,
                                             Scene *scene,
                                             Depsgraph *depsgraph,
                                             wmXrDrawData *r_draw_data)
{
  const XrSessionSettings *settings = &xr_data->session_settings;

  memset(r_draw_data, 0, sizeof(*r_draw_data));
  r_draw_data->scene = scene;
  r_draw_data->depsgraph = depsgraph;
  r_draw_data->xr_data = xr_data;
  r_draw_data->surface_data = g_xr_surface->customdata;

  wm_xr_session_base_pose_calc(
      r_draw_data->scene, settings, &r_draw_data->base_pose, &r_draw_data->base_scale);
}

wmWindow *wm_xr_session_root_window_or_fallback_get(const wmWindowManager *wm,
                                                    const wmXrRuntimeData *runtime_data)
{
  if (runtime_data->session_root_win &&
      BLI_findindex(&wm->windows, runtime_data->session_root_win) != -1) {
    /* Root window is still valid, use it. */
    return runtime_data->session_root_win;
  }
  /* Otherwise, fallback. */
  return wm->windows.first;
}

/**
 * Get the scene and depsgraph shown in the VR session's root window (the window the session was
 * started from) if still available. If it's not available, use some fallback window.
 *
 * It's important that the VR session follows some existing window, otherwise it would need to have
 * an own depsgraph, which is an expense we should avoid.
 */
static void wm_xr_session_scene_and_depsgraph_get(const wmWindowManager *wm,
                                                  Scene **r_scene,
                                                  Depsgraph **r_depsgraph)
{
  const wmWindow *root_win = wm_xr_session_root_window_or_fallback_get(wm, wm->xr.runtime);

  /* Follow the scene & view layer shown in the root 3D View. */
  Scene *scene = WM_window_get_active_scene(root_win);
  ViewLayer *view_layer = WM_window_get_active_view_layer(root_win);

  Depsgraph *depsgraph = BKE_scene_get_depsgraph(scene, view_layer);
  BLI_assert(scene && view_layer && depsgraph);
  *r_scene = scene;
  *r_depsgraph = depsgraph;
}

typedef enum wmXrSessionStateEvent {
  SESSION_STATE_EVENT_NONE = 0,
  SESSION_STATE_EVENT_START,
  SESSION_STATE_EVENT_RESET_TO_BASE_POSE,
  SESSION_STATE_EVENT_POSITION_TRACKING_TOGGLE,
} wmXrSessionStateEvent;

static bool wm_xr_session_draw_data_needs_reset_to_base_pose(const wmXrSessionState *state,
                                                             const XrSessionSettings *settings)
{
  if (state->force_reset_to_base_pose) {
    return true;
  }
  return ((settings->flag & XR_SESSION_USE_POSITION_TRACKING) == 0) &&
         ((state->prev_base_pose_type != settings->base_pose_type) ||
          (state->prev_base_pose_object != settings->base_pose_object));
}

static wmXrSessionStateEvent wm_xr_session_state_to_event(const wmXrSessionState *state,
                                                          const XrSessionSettings *settings)
{
  if (!state->is_view_data_set) {
    return SESSION_STATE_EVENT_START;
  }
  if (wm_xr_session_draw_data_needs_reset_to_base_pose(state, settings)) {
    return SESSION_STATE_EVENT_RESET_TO_BASE_POSE;
  }

  const bool position_tracking_toggled = ((state->prev_settings_flag &
                                           XR_SESSION_USE_POSITION_TRACKING) !=
                                          (settings->flag & XR_SESSION_USE_POSITION_TRACKING));
  if (position_tracking_toggled) {
    return SESSION_STATE_EVENT_POSITION_TRACKING_TOGGLE;
  }

  return SESSION_STATE_EVENT_NONE;
}

void wm_xr_session_draw_data_update(wmXrSessionState *state,
                                    const XrSessionSettings *settings,
                                    const GHOST_XrDrawViewInfo *draw_view,
                                    wmXrDrawData *draw_data)
{
  const wmXrSessionStateEvent event = wm_xr_session_state_to_event(state, settings);
  const bool use_position_tracking = (settings->flag & XR_SESSION_USE_POSITION_TRACKING);

  switch (event) {
    case SESSION_STATE_EVENT_START:
      if (use_position_tracking) {
        /* We want to start the session exactly at landmark position.
         * Run-times may have a non-[0,0,0] starting position that we have to subtract for that. */
        copy_v3_v3(draw_data->eye_position_ofs, draw_view->local_pose.position);
      }
      else {
        copy_v3_fl(draw_data->eye_position_ofs, 0.0f);
      }
      break;
      /* This should be triggered by the VR add-on if a landmark changes. */
    case SESSION_STATE_EVENT_RESET_TO_BASE_POSE:
      if (use_position_tracking) {
        /* Switch exactly to base pose, so use eye offset to cancel out current position delta. */
        copy_v3_v3(draw_data->eye_position_ofs, draw_view->local_pose.position);
      }
      else {
        copy_v3_fl(draw_data->eye_position_ofs, 0.0f);
      }
      /* Reset navigation. */
      WM_xr_session_state_navigation_reset(state);
      break;
    case SESSION_STATE_EVENT_POSITION_TRACKING_TOGGLE:
      if (use_position_tracking) {
        /* Keep the current position, and let the user move from there. */
        copy_v3_v3(draw_data->eye_position_ofs, state->prev_eye_position_ofs);
      }
      else {
        /* Back to the exact base-pose position. */
        copy_v3_fl(draw_data->eye_position_ofs, 0.0f);
      }
      break;
    case SESSION_STATE_EVENT_NONE:
      /* Keep previous offset when positional tracking is disabled. */
      copy_v3_v3(draw_data->eye_position_ofs, state->prev_eye_position_ofs);
      break;
  }
}

void wm_xr_session_state_update(const XrSessionSettings *settings,
                                const wmXrDrawData *draw_data,
                                const GHOST_XrDrawViewInfo *draw_view,
                                wmXrSessionState *state)
{
  GHOST_XrPose viewer_pose;
  float viewer_mat[4][4], base_mat[4][4], nav_mat[4][4];

  /* Calculate viewer matrix. */
  copy_qt_qt(viewer_pose.orientation_quat, draw_view->local_pose.orientation_quat);
  if ((settings->flag & XR_SESSION_USE_POSITION_TRACKING) == 0) {
    zero_v3(viewer_pose.position);
  }
  else {
    copy_v3_v3(viewer_pose.position, draw_view->local_pose.position);
  }
  if ((settings->flag & XR_SESSION_USE_ABSOLUTE_TRACKING) == 0) {
    sub_v3_v3(viewer_pose.position, draw_data->eye_position_ofs);
  }
  wm_xr_pose_to_mat(&viewer_pose, viewer_mat);

  /* Apply base pose and navigation. */
  wm_xr_pose_scale_to_mat(&draw_data->base_pose, draw_data->base_scale, base_mat);
  wm_xr_pose_scale_to_mat(&state->nav_pose_prev, state->nav_scale_prev, nav_mat);
  mul_m4_m4m4(state->viewer_mat_base, base_mat, viewer_mat);
  mul_m4_m4m4(viewer_mat, nav_mat, state->viewer_mat_base);

  /* Save final viewer pose and viewmat. */
  mat4_to_loc_quat(state->viewer_pose.position, state->viewer_pose.orientation_quat, viewer_mat);
  wm_xr_pose_scale_to_imat(
      &state->viewer_pose, draw_data->base_scale * state->nav_scale_prev, state->viewer_viewmat);

  /* No idea why, but multiplying by two seems to make it match the VR view more. */
  state->focal_len = 2.0f *
                     fov_to_focallength(draw_view->fov.angle_right - draw_view->fov.angle_left,
                                        DEFAULT_SENSOR_WIDTH);

  copy_v3_v3(state->prev_eye_position_ofs, draw_data->eye_position_ofs);
  memcpy(&state->prev_base_pose, &draw_data->base_pose, sizeof(state->prev_base_pose));
  state->prev_base_scale = draw_data->base_scale;
  memcpy(&state->prev_local_pose, &draw_view->local_pose, sizeof(state->prev_local_pose));
  copy_v3_v3(state->prev_eye_position_ofs, draw_data->eye_position_ofs);

  state->prev_settings_flag = settings->flag;
  state->prev_base_pose_type = settings->base_pose_type;
  state->prev_base_pose_object = settings->base_pose_object;
  state->is_view_data_set = true;
  /* Assume this was already done through wm_xr_session_draw_data_update(). */
  state->force_reset_to_base_pose = false;
}

wmXrSessionState *WM_xr_session_state_handle_get(const wmXrData *xr)
{
  return xr->runtime ? &xr->runtime->session_state : NULL;
}

ScrArea *WM_xr_session_area_get(const wmXrData *xr)
{
  return xr->runtime ? xr->runtime->area : NULL;
}

bool WM_xr_session_state_viewer_pose_location_get(const wmXrData *xr, float r_location[3])
{
  if (!WM_xr_session_is_ready(xr) || !xr->runtime->session_state.is_view_data_set) {
    zero_v3(r_location);
    return false;
  }

  copy_v3_v3(r_location, xr->runtime->session_state.viewer_pose.position);
  return true;
}

bool WM_xr_session_state_viewer_pose_rotation_get(const wmXrData *xr, float r_rotation[4])
{
  if (!WM_xr_session_is_ready(xr) || !xr->runtime->session_state.is_view_data_set) {
    unit_qt(r_rotation);
    return false;
  }

  copy_v4_v4(r_rotation, xr->runtime->session_state.viewer_pose.orientation_quat);
  return true;
}

bool WM_xr_session_state_viewer_pose_matrix_info_get(const wmXrData *xr,
                                                     float r_viewmat[4][4],
                                                     float *r_focal_len)
{
  if (!WM_xr_session_is_ready(xr) || !xr->runtime->session_state.is_view_data_set) {
    unit_m4(r_viewmat);
    *r_focal_len = 0.0f;
    return false;
  }

  copy_m4_m4(r_viewmat, xr->runtime->session_state.viewer_viewmat);
  *r_focal_len = xr->runtime->session_state.focal_len;

  return true;
}

bool WM_xr_session_state_controller_grip_location_get(const wmXrData *xr,
                                                      uint subaction_idx,
                                                      float r_location[3])
{
  if (!WM_xr_session_is_ready(xr) || !xr->runtime->session_state.is_view_data_set ||
      (subaction_idx >= BLI_listbase_count(&xr->runtime->session_state.controllers))) {
    zero_v3(r_location);
    return false;
  }

  const wmXrController *controller = BLI_findlink(&xr->runtime->session_state.controllers,
                                                  subaction_idx);
  BLI_assert(controller);
  copy_v3_v3(r_location, controller->grip_pose.position);
  return true;
}

bool WM_xr_session_state_controller_grip_rotation_get(const wmXrData *xr,
                                                      uint subaction_idx,
                                                      float r_rotation[4])
{
  if (!WM_xr_session_is_ready(xr) || !xr->runtime->session_state.is_view_data_set ||
      (subaction_idx >= BLI_listbase_count(&xr->runtime->session_state.controllers))) {
    unit_qt(r_rotation);
    return false;
  }

  const wmXrController *controller = BLI_findlink(&xr->runtime->session_state.controllers,
                                                  subaction_idx);
  BLI_assert(controller);
  copy_qt_qt(r_rotation, controller->grip_pose.orientation_quat);
  return true;
}

bool WM_xr_session_state_controller_aim_location_get(const wmXrData *xr,
                                                     uint subaction_idx,
                                                     float r_location[3])
{
  if (!WM_xr_session_is_ready(xr) || !xr->runtime->session_state.is_view_data_set ||
      (subaction_idx >= BLI_listbase_count(&xr->runtime->session_state.controllers))) {
    zero_v3(r_location);
    return false;
  }

  const wmXrController *controller = BLI_findlink(&xr->runtime->session_state.controllers,
                                                  subaction_idx);
  BLI_assert(controller);
  copy_v3_v3(r_location, controller->aim_pose.position);
  return true;
}

bool WM_xr_session_state_controller_aim_rotation_get(const wmXrData *xr,
                                                     uint subaction_idx,
                                                     float r_rotation[4])
{
  if (!WM_xr_session_is_ready(xr) || !xr->runtime->session_state.is_view_data_set ||
      (subaction_idx >= BLI_listbase_count(&xr->runtime->session_state.controllers))) {
    unit_qt(r_rotation);
    return false;
  }

  const wmXrController *controller = BLI_findlink(&xr->runtime->session_state.controllers,
                                                  subaction_idx);
  BLI_assert(controller);
  copy_qt_qt(r_rotation, controller->aim_pose.orientation_quat);
  return true;
}

bool WM_xr_session_state_tracker_location_get(const wmXrData *xr,
                                              const char *subaction_path,
                                              float r_location[3])
{
  if (!WM_xr_session_is_ready(xr) || !xr->runtime->session_state.is_view_data_set) {
    zero_v3(r_location);
    return false;
  }

  const wmXrController *tracker = BLI_findstring(&xr->runtime->session_state.trackers,
                                                 subaction_path,
                                                 offsetof(wmXrController, subaction_path));
  if (!tracker) {
    zero_v3(r_location);
    return false;
  }

  copy_v3_v3(r_location, tracker->grip_pose.position);
  return true;
}

bool WM_xr_session_state_tracker_rotation_get(const wmXrData *xr,
                                              const char *subaction_path,
                                              float r_rotation[4])
{
  if (!WM_xr_session_is_ready(xr) || !xr->runtime->session_state.is_view_data_set) {
    unit_qt(r_rotation);
    return false;
  }

  const wmXrController *tracker = BLI_findstring(&xr->runtime->session_state.trackers,
                                                 subaction_path,
                                                 offsetof(wmXrController, subaction_path));
  if (!tracker) {
    unit_qt(r_rotation);
    return false;
  }

  copy_qt_qt(r_rotation, tracker->grip_pose.orientation_quat);
  return true;
}

bool WM_xr_session_state_nav_location_get(const wmXrData *xr, float r_location[3])
{
  if (!WM_xr_session_is_ready(xr) || !xr->runtime->session_state.is_view_data_set) {
    zero_v3(r_location);
    return false;
  }

  copy_v3_v3(r_location, xr->runtime->session_state.nav_pose.position);
  return true;
}

void WM_xr_session_state_nav_location_set(wmXrData *xr, const float location[3])
{
  if (WM_xr_session_exists(xr)) {
    copy_v3_v3(xr->runtime->session_state.nav_pose.position, location);
    xr->runtime->session_state.is_navigation_dirty = true;
  }
}

bool WM_xr_session_state_nav_rotation_get(const wmXrData *xr, float r_rotation[4])
{
  if (!WM_xr_session_is_ready(xr) || !xr->runtime->session_state.is_view_data_set) {
    unit_qt(r_rotation);
    return false;
  }

  copy_qt_qt(r_rotation, xr->runtime->session_state.nav_pose.orientation_quat);
  return true;
}

void WM_xr_session_state_nav_rotation_set(wmXrData *xr, const float rotation[4])
{
  if (WM_xr_session_exists(xr)) {
    BLI_ASSERT_UNIT_QUAT(rotation);
    copy_qt_qt(xr->runtime->session_state.nav_pose.orientation_quat, rotation);
    xr->runtime->session_state.is_navigation_dirty = true;
  }
}

bool WM_xr_session_state_nav_scale_get(const wmXrData *xr, float *r_scale)
{
  if (!WM_xr_session_is_ready(xr) || !xr->runtime->session_state.is_view_data_set) {
    *r_scale = 1.0f;
    return false;
  }

  *r_scale = xr->runtime->session_state.nav_scale;
  return true;
}

void WM_xr_session_state_nav_scale_set(wmXrData *xr, float scale)
{
  if (WM_xr_session_exists(xr)) {
    /* Clamp to reasonable values. */
    CLAMP(scale, xr->session_settings.clip_start, xr->session_settings.clip_end);
    xr->runtime->session_state.nav_scale = scale;
    xr->runtime->session_state.is_navigation_dirty = true;
  }
}

void WM_xr_session_state_navigation_reset(wmXrSessionState *state)
{
  zero_v3(state->nav_pose.position);
  unit_qt(state->nav_pose.orientation_quat);
  state->nav_scale = 1.0f;
  state->is_navigation_dirty = true;
}

/* -------------------------------------------------------------------- */
/** \name XR-Session Actions
 *
 * XR action processing and event dispatching.
 *
 * \{ */

void wm_xr_session_actions_init(wmXrData *xr)
{
  if (!xr->runtime) {
    return;
  }

  GHOST_XrAttachActionSets(xr->runtime->context);
}

static void wm_xr_session_controller_pose_calc(const GHOST_XrPose *raw_pose,
                                               const float view_ofs[3],
                                               const float base_mat[4][4],
                                               const float nav_mat[4][4],
                                               GHOST_XrPose *r_pose,
                                               float r_mat[4][4],
                                               float r_mat_base[4][4])
{
  float m[4][4];
  /* Calculate controller matrix in world space. */
  wm_xr_pose_to_mat(raw_pose, m);

  /* Apply eye position offset. */
  sub_v3_v3(m[3], view_ofs);

  /* Apply base pose and navigation. */
  mul_m4_m4m4(r_mat_base, base_mat, m);
  mul_m4_m4m4(r_mat, nav_mat, r_mat_base);

  /* Save final pose. */
  mat4_to_loc_quat(r_pose->position, r_pose->orientation_quat, r_mat);
}

static void wm_xr_session_controller_data_update(const wmXrAction *grip_action,
                                                 const wmXrAction *aim_action,
                                                 unsigned int subaction_idx,
                                                 const float view_ofs[3],
                                                 const float base_mat[4][4],
                                                 const float nav_mat[4][4],
                                                 bContext *C,
                                                 XrSessionSettings *settings,
                                                 GHOST_XrContextHandle xr_context,
                                                 Scene *scene,
                                                 ViewLayer *view_layer,
                                                 wmWindow *win,
                                                 bScreen *screen_anim,
                                                 bool *notify,
                                                 wmXrController *controller)
{
  wm_xr_session_controller_pose_calc(&((GHOST_XrPose *)grip_action->states)[subaction_idx],
                                     view_ofs,
                                     base_mat,
                                     nav_mat,
                                     &controller->grip_pose,
                                     controller->grip_mat,
                                     controller->grip_mat_base);
  wm_xr_session_controller_pose_calc(&((GHOST_XrPose *)aim_action->states)[subaction_idx],
                                     view_ofs,
                                     base_mat,
                                     nav_mat,
                                     &controller->aim_pose,
                                     controller->aim_mat,
                                     controller->aim_mat_base);

  /* Update motion capture objects. */
  wm_xr_mocap_objects_update(controller->subaction_path,
                             &controller->grip_pose,
                             C,
                             settings,
                             scene,
                             view_layer,
                             win,
                             screen_anim,
                             notify);

  /* Update controller model. */
  if (!controller->model) {
    /* Notify GHOST to load/continue loading the controller model data. This can be called more
     * than once since the model may not be available from the runtime yet. The batch itself will
     * be created in wm_xr_draw_controllers(). */
    GHOST_XrLoadControllerModel(xr_context, controller->subaction_path);
  }
  else {
    GHOST_XrUpdateControllerModelComponents(xr_context, controller->subaction_path);
  }
}

static void wm_xr_session_controller_and_tracker_data_update(const wmXrAction *grip_action,
                                                             const wmXrAction *aim_action,
                                                             const ListBase *tracker_actions,
                                                             bContext *C,
                                                             XrSessionSettings *settings,
                                                             GHOST_XrContextHandle xr_context,
                                                             wmXrSessionState *state,
                                                             wmWindow *win)
{
  BLI_assert(grip_action->count_subaction_paths == aim_action->count_subaction_paths);
  BLI_assert(grip_action->count_subaction_paths == BLI_listbase_count(&state->controllers));
  BLI_assert(BLI_listbase_count(tracker_actions) <= BLI_listbase_count(&state->trackers));

<<<<<<< HEAD
  Scene *scene = CTX_data_scene(C);
  ViewLayer *view_layer = CTX_data_view_layer(C);
  wmWindowManager *wm = CTX_wm_manager(C);
  bScreen *screen_anim = ED_screen_animation_playing(wm);
  bool notify = true;
  unsigned int subaction_idx = 0;
  wmXrController *tracker = state->trackers.first;
=======
  uint subaction_idx = 0;
>>>>>>> 63ae0939
  float view_ofs[3], base_mat[4][4], nav_mat[4][4];

  if ((settings->flag & XR_SESSION_USE_POSITION_TRACKING) == 0) {
    copy_v3_v3(view_ofs, state->prev_local_pose.position);
  }
  else {
    zero_v3(view_ofs);
  }
  if ((settings->flag & XR_SESSION_USE_ABSOLUTE_TRACKING) == 0) {
    add_v3_v3(view_ofs, state->prev_eye_position_ofs);
  }

  wm_xr_pose_scale_to_mat(&state->prev_base_pose, state->prev_base_scale, base_mat);
  wm_xr_pose_scale_to_mat(&state->nav_pose, state->nav_scale, nav_mat);

  /* Update controllers. */
  LISTBASE_FOREACH_INDEX (wmXrController *, controller, &state->controllers, subaction_idx) {
    wm_xr_session_controller_data_update(grip_action,
                                         aim_action,
                                         subaction_idx,
                                         view_ofs,
                                         base_mat,
                                         nav_mat,
                                         C,
                                         settings,
                                         xr_context,
                                         scene,
                                         view_layer,
                                         win,
                                         screen_anim,
                                         &notify,
                                         controller);
  }

  /* Update trackers. */
  LISTBASE_FOREACH (LinkData *, ld, tracker_actions) {
    const wmXrAction *tracker_action = ld->data;

    for (subaction_idx = 0; subaction_idx < tracker_action->count_subaction_paths;
         ++subaction_idx) {
      wm_xr_session_controller_data_update(tracker_action,
                                           tracker_action,
                                           subaction_idx,
                                           view_ofs,
                                           base_mat,
                                           nav_mat,
                                           C,
                                           settings,
                                           xr_context,
                                           scene,
                                           view_layer,
                                           win,
                                           screen_anim,
                                           &notify,
                                           tracker);
      tracker = tracker->next;
    }
  }
}

static const GHOST_XrPose *wm_xr_session_controller_aim_pose_find(const wmXrSessionState *state,
                                                                  const char *subaction_path)
{
  const wmXrController *controller = BLI_findstring(
      &state->controllers, subaction_path, offsetof(wmXrController, subaction_path));
  return controller ? &controller->aim_pose : NULL;
}

BLI_INLINE bool test_float_state(const float *state, float threshold, eXrAxisFlag flag)
{
  if ((flag & XR_AXIS0_POS) != 0) {
    if (*state > threshold) {
      return true;
    }
  }
  else if ((flag & XR_AXIS0_NEG) != 0) {
    if (*state < -threshold) {
      return true;
    }
  }
  else {
    if (fabsf(*state) > threshold) {
      return true;
    }
  }
  return false;
}

BLI_INLINE bool test_vec2f_state(const float state[2], float threshold, eXrAxisFlag flag)
{
  if ((flag & XR_AXIS0_POS) != 0) {
    if (state[0] < 0.0f) {
      return false;
    }
  }
  else if ((flag & XR_AXIS0_NEG) != 0) {
    if (state[0] > 0.0f) {
      return false;
    }
  }
  if ((flag & XR_AXIS1_POS) != 0) {
    if (state[1] < 0.0f) {
      return false;
    }
  }
  else if ((flag & XR_AXIS1_NEG) != 0) {
    if (state[1] > 0.0f) {
      return false;
    }
  }
  return (len_v2(state) > threshold);
}

static bool wm_xr_session_modal_action_test(const ListBase *active_modal_actions,
                                            const wmXrAction *action,
                                            bool *r_found)
{
  if (r_found) {
    *r_found = false;
  }

  LISTBASE_FOREACH (LinkData *, ld, active_modal_actions) {
    wmXrAction *active_modal_action = ld->data;
    if (action == active_modal_action) {
      if (r_found) {
        *r_found = true;
      }
      return true;
    }
    if (action->ot == active_modal_action->ot &&
        IDP_EqualsProperties(action->op_properties, active_modal_action->op_properties)) {
      /* Don't allow duplicate modal operators since this can lead to unwanted modal handler
       * behavior. */
      return false;
    }
  }

  return true;
}

static void wm_xr_session_modal_action_test_add(ListBase *active_modal_actions,
                                                const wmXrAction *action)
{
  bool found;
  if (wm_xr_session_modal_action_test(active_modal_actions, action, &found) && !found) {
    LinkData *ld = MEM_callocN(sizeof(LinkData), __func__);
    ld->data = (void *)action;
    BLI_addtail(active_modal_actions, ld);
  }
}

static void wm_xr_session_modal_action_remove(ListBase *active_modal_actions,
                                              const wmXrAction *action)
{
  LISTBASE_FOREACH (LinkData *, ld, active_modal_actions) {
    if (action == ld->data) {
      BLI_freelinkN(active_modal_actions, ld);
      return;
    }
  }
}

static wmXrHapticAction *wm_xr_session_haptic_action_find(ListBase *active_haptic_actions,
                                                          const wmXrAction *action,
                                                          const char *subaction_path)
{
  LISTBASE_FOREACH (wmXrHapticAction *, ha, active_haptic_actions) {
    if ((action == ha->action) && (subaction_path == ha->subaction_path)) {
      return ha;
    }
  }
  return NULL;
}

static void wm_xr_session_haptic_action_add(ListBase *active_haptic_actions,
                                            const wmXrAction *action,
                                            const char *subaction_path,
                                            int64_t time_now)
{
  wmXrHapticAction *ha = wm_xr_session_haptic_action_find(
      active_haptic_actions, action, subaction_path);
  if (ha) {
    /* Reset start time since OpenXR restarts haptics if they are already active. */
    ha->time_start = time_now;
  }
  else {
    ha = MEM_callocN(sizeof(wmXrHapticAction), __func__);
    ha->action = (wmXrAction *)action;
    ha->subaction_path = subaction_path;
    ha->time_start = time_now;
    BLI_addtail(active_haptic_actions, ha);
  }
}

static void wm_xr_session_haptic_action_remove(ListBase *active_haptic_actions,
                                               const wmXrAction *action)
{
  LISTBASE_FOREACH (wmXrHapticAction *, ha, active_haptic_actions) {
    if (action == ha->action) {
      BLI_freelinkN(active_haptic_actions, ha);
      return;
    }
  }
}

static void wm_xr_session_haptic_timers_check(ListBase *active_haptic_actions, int64_t time_now)
{
  LISTBASE_FOREACH_MUTABLE (wmXrHapticAction *, ha, active_haptic_actions) {
    if (time_now - ha->time_start >= ha->action->haptic_duration) {
      BLI_freelinkN(active_haptic_actions, ha);
    }
  }
}

static void wm_xr_session_action_states_interpret(wmXrData *xr,
                                                  const char *action_set_name,
                                                  wmXrAction *action,
                                                  uint subaction_idx,
                                                  ListBase *active_modal_actions,
                                                  ListBase *active_haptic_actions,
                                                  int64_t time_now,
                                                  bool modal,
                                                  bool haptic,
                                                  short *r_val)
{
  const char *haptic_subaction_path = ((action->haptic_flag & XR_HAPTIC_MATCHUSERPATHS) != 0) ?
                                          action->subaction_paths[subaction_idx] :
                                          NULL;
  bool curr = false;
  bool prev = false;

  switch (action->type) {
    case XR_BOOLEAN_INPUT: {
      const bool *state = &((bool *)action->states)[subaction_idx];
      bool *state_prev = &((bool *)action->states_prev)[subaction_idx];
      if (*state) {
        curr = true;
      }
      if (*state_prev) {
        prev = true;
      }
      *state_prev = *state;
      break;
    }
    case XR_FLOAT_INPUT: {
      const float *state = &((float *)action->states)[subaction_idx];
      float *state_prev = &((float *)action->states_prev)[subaction_idx];
      if (test_float_state(
              state, action->float_thresholds[subaction_idx], action->axis_flags[subaction_idx])) {
        curr = true;
      }
      if (test_float_state(state_prev,
                           action->float_thresholds[subaction_idx],
                           action->axis_flags[subaction_idx])) {
        prev = true;
      }
      *state_prev = *state;
      break;
    }
    case XR_VECTOR2F_INPUT: {
      const float(*state)[2] = &((float(*)[2])action->states)[subaction_idx];
      float(*state_prev)[2] = &((float(*)[2])action->states_prev)[subaction_idx];
      if (test_vec2f_state(*state,
                           action->float_thresholds[subaction_idx],
                           action->axis_flags[subaction_idx])) {
        curr = true;
      }
      if (test_vec2f_state(*state_prev,
                           action->float_thresholds[subaction_idx],
                           action->axis_flags[subaction_idx])) {
        prev = true;
      }
      copy_v2_v2(*state_prev, *state);
      break;
    }
    case XR_POSE_INPUT:
    case XR_VIBRATION_OUTPUT:
      BLI_assert_unreachable();
      break;
  }

  if (curr) {
    if (!prev) {
      if (modal || (action->op_flag == XR_OP_PRESS)) {
        *r_val = KM_PRESS;
      }
      if (haptic && (action->haptic_flag & (XR_HAPTIC_PRESS | XR_HAPTIC_REPEAT)) != 0) {
        /* Apply haptics. */
        if (WM_xr_haptic_action_apply(xr,
                                      action_set_name,
                                      action->haptic_name,
                                      haptic_subaction_path,
                                      &action->haptic_duration,
                                      &action->haptic_frequency,
                                      &action->haptic_amplitude)) {
          wm_xr_session_haptic_action_add(
              active_haptic_actions, action, haptic_subaction_path, time_now);
        }
      }
    }
    else if (modal) {
      *r_val = KM_PRESS;
    }
    if (modal && !action->active_modal_path) {
      /* Set active modal path. */
      action->active_modal_path = action->subaction_paths[subaction_idx];
      /* Add to active modal actions. */
      wm_xr_session_modal_action_test_add(active_modal_actions, action);
    }
    if (haptic && ((action->haptic_flag & XR_HAPTIC_REPEAT) != 0)) {
      if (!wm_xr_session_haptic_action_find(
              active_haptic_actions, action, haptic_subaction_path)) {
        /* Apply haptics. */
        if (WM_xr_haptic_action_apply(xr,
                                      action_set_name,
                                      action->haptic_name,
                                      haptic_subaction_path,
                                      &action->haptic_duration,
                                      &action->haptic_frequency,
                                      &action->haptic_amplitude)) {
          wm_xr_session_haptic_action_add(
              active_haptic_actions, action, haptic_subaction_path, time_now);
        }
      }
    }
  }
  else if (prev) {
    if (modal || (action->op_flag == XR_OP_RELEASE)) {
      *r_val = KM_RELEASE;
      if (modal && (action->subaction_paths[subaction_idx] == action->active_modal_path)) {
        /* Unset active modal path. */
        action->active_modal_path = NULL;
        /* Remove from active modal actions. */
        wm_xr_session_modal_action_remove(active_modal_actions, action);
      }
    }
    if (haptic) {
      if ((action->haptic_flag & XR_HAPTIC_RELEASE) != 0) {
        /* Apply haptics. */
        if (WM_xr_haptic_action_apply(xr,
                                      action_set_name,
                                      action->haptic_name,
                                      haptic_subaction_path,
                                      &action->haptic_duration,
                                      &action->haptic_frequency,
                                      &action->haptic_amplitude)) {
          wm_xr_session_haptic_action_add(
              active_haptic_actions, action, haptic_subaction_path, time_now);
        }
      }
      else if ((action->haptic_flag & XR_HAPTIC_REPEAT) != 0) {
        /* Stop any active haptics. */
        WM_xr_haptic_action_stop(xr, action_set_name, action->haptic_name, haptic_subaction_path);
        wm_xr_session_haptic_action_remove(active_haptic_actions, action);
      }
    }
  }
}

static bool wm_xr_session_action_test_bimanual(const wmXrSessionState *session_state,
                                               wmXrAction *action,
                                               uint subaction_idx,
                                               uint *r_subaction_idx_other,
                                               const GHOST_XrPose **r_aim_pose_other)
{
  if ((action->action_flag & XR_ACTION_BIMANUAL) == 0) {
    return false;
  }

  bool bimanual = false;

  *r_subaction_idx_other = (subaction_idx == 0) ?
                               (uint)min_ii(1, action->count_subaction_paths - 1) :
                               0;

  switch (action->type) {
    case XR_BOOLEAN_INPUT: {
      const bool *state = &((bool *)action->states)[*r_subaction_idx_other];
      if (*state) {
        bimanual = true;
      }
      break;
    }
    case XR_FLOAT_INPUT: {
      const float *state = &((float *)action->states)[*r_subaction_idx_other];
      if (test_float_state(state,
                           action->float_thresholds[*r_subaction_idx_other],
                           action->axis_flags[*r_subaction_idx_other])) {
        bimanual = true;
      }
      break;
    }
    case XR_VECTOR2F_INPUT: {
      const float(*state)[2] = &((float(*)[2])action->states)[*r_subaction_idx_other];
      if (test_vec2f_state(*state,
                           action->float_thresholds[*r_subaction_idx_other],
                           action->axis_flags[*r_subaction_idx_other])) {
        bimanual = true;
      }
      break;
    }
    case XR_POSE_INPUT:
    case XR_VIBRATION_OUTPUT:
      BLI_assert_unreachable();
      break;
  }

  if (bimanual) {
    *r_aim_pose_other = wm_xr_session_controller_aim_pose_find(
        session_state, action->subaction_paths[*r_subaction_idx_other]);
  }

  return bimanual;
}

static wmXrActionData *wm_xr_session_event_create(const char *action_set_name,
                                                  const wmXrAction *action,
                                                  const GHOST_XrPose *controller_aim_pose,
                                                  const GHOST_XrPose *controller_aim_pose_other,
                                                  uint subaction_idx,
                                                  uint subaction_idx_other,
                                                  bool bimanual)
{
  wmXrActionData *data = MEM_callocN(sizeof(wmXrActionData), __func__);
  strcpy(data->action_set, action_set_name);
  strcpy(data->action, action->name);
  strcpy(data->user_path, action->subaction_paths[subaction_idx]);
  if (bimanual) {
    strcpy(data->user_path_other, action->subaction_paths[subaction_idx_other]);
  }
  data->type = action->type;

  switch (action->type) {
    case XR_BOOLEAN_INPUT:
      data->state[0] = ((bool *)action->states)[subaction_idx] ? 1.0f : 0.0f;
      if (bimanual) {
        data->state_other[0] = ((bool *)action->states)[subaction_idx_other] ? 1.0f : 0.0f;
      }
      break;
    case XR_FLOAT_INPUT:
      data->state[0] = ((float *)action->states)[subaction_idx];
      if (bimanual) {
        data->state_other[0] = ((float *)action->states)[subaction_idx_other];
      }
      data->float_threshold = action->float_thresholds[subaction_idx];
      break;
    case XR_VECTOR2F_INPUT:
      copy_v2_v2(data->state, ((float(*)[2])action->states)[subaction_idx]);
      if (bimanual) {
        copy_v2_v2(data->state_other, ((float(*)[2])action->states)[subaction_idx_other]);
      }
      data->float_threshold = action->float_thresholds[subaction_idx];
      break;
    case XR_POSE_INPUT:
    case XR_VIBRATION_OUTPUT:
      BLI_assert_unreachable();
      break;
  }

  if (controller_aim_pose) {
    copy_v3_v3(data->controller_loc, controller_aim_pose->position);
    copy_qt_qt(data->controller_rot, controller_aim_pose->orientation_quat);

    if (bimanual && controller_aim_pose_other) {
      copy_v3_v3(data->controller_loc_other, controller_aim_pose_other->position);
      copy_qt_qt(data->controller_rot_other, controller_aim_pose_other->orientation_quat);
    }
    else {
      data->controller_rot_other[0] = 1.0f;
    }
  }
  else {
    data->controller_rot[0] = 1.0f;
    data->controller_rot_other[0] = 1.0f;
  }

  data->ot = action->ot;
  data->op_properties = action->op_properties;

  data->bimanual = bimanual;

  return data;
}

/* Dispatch events to window queues. */
static void wm_xr_session_events_dispatch(wmXrData *xr,
                                          GHOST_XrContextHandle xr_context,
                                          wmXrActionSet *action_set,
                                          wmXrSessionState *session_state,
                                          wmWindow *win)
{
  const char *action_set_name = action_set->name;

  const uint count = GHOST_XrGetActionCount(xr_context, action_set_name);
  if (count < 1) {
    return;
  }

  const int64_t time_now = (int64_t)(PIL_check_seconds_timer() * 1000);

  ListBase *active_modal_actions = &action_set->active_modal_actions;
  ListBase *active_haptic_actions = &action_set->active_haptic_actions;

  wmXrAction **actions = MEM_calloc_arrayN(count, sizeof(*actions), __func__);

  GHOST_XrGetActionCustomdataArray(xr_context, action_set_name, (void **)actions);

  /* Check haptic action timers. */
  wm_xr_session_haptic_timers_check(active_haptic_actions, time_now);

  for (uint action_idx = 0; action_idx < count; ++action_idx) {
    wmXrAction *action = actions[action_idx];
    if (action && action->ot) {
      const bool modal = action->ot->modal;
      const bool haptic = (GHOST_XrGetActionCustomdata(
                               xr_context, action_set_name, action->haptic_name) != NULL);

      for (uint subaction_idx = 0; subaction_idx < action->count_subaction_paths;
           ++subaction_idx) {
        short val = KM_NOTHING;

        /* Interpret action states (update modal/haptic action lists, apply haptics, etc). */
        wm_xr_session_action_states_interpret(xr,
                                              action_set_name,
                                              action,
                                              subaction_idx,
                                              active_modal_actions,
                                              active_haptic_actions,
                                              time_now,
                                              modal,
                                              haptic,
                                              &val);

        const bool is_active_modal_action = wm_xr_session_modal_action_test(
            active_modal_actions, action, NULL);
        const bool is_active_modal_subaction = (!action->active_modal_path ||
                                                (action->subaction_paths[subaction_idx] ==
                                                 action->active_modal_path));

        if ((val != KM_NOTHING) &&
            (!modal || (is_active_modal_action && is_active_modal_subaction))) {
          const GHOST_XrPose *aim_pose = wm_xr_session_controller_aim_pose_find(
              session_state, action->subaction_paths[subaction_idx]);
          const GHOST_XrPose *aim_pose_other = NULL;
          uint subaction_idx_other = 0;

          /* Test for bimanual interaction. */
          const bool bimanual = wm_xr_session_action_test_bimanual(
              session_state, action, subaction_idx, &subaction_idx_other, &aim_pose_other);

          wmXrActionData *actiondata = wm_xr_session_event_create(action_set_name,
                                                                  action,
                                                                  aim_pose,
                                                                  aim_pose_other,
                                                                  subaction_idx,
                                                                  subaction_idx_other,
                                                                  bimanual);
          wm_event_add_xrevent(win, actiondata, val);
        }
      }
    }
  }

  MEM_freeN(actions);
}

void wm_xr_session_actions_update(const bContext *C)
{
  wmWindowManager *wm = CTX_wm_manager(C);
  wmXrData *xr = &wm->xr;
  if (!xr->runtime) {
    return;
  }

  XrSessionSettings *settings = &xr->session_settings;
  GHOST_XrContextHandle xr_context = xr->runtime->context;
  wmXrSessionState *state = &xr->runtime->session_state;
  wmWindow *win = wm_xr_session_root_window_or_fallback_get(wm, xr->runtime);

  if (state->is_navigation_dirty) {
    memcpy(&state->nav_pose_prev, &state->nav_pose, sizeof(state->nav_pose_prev));
    state->nav_scale_prev = state->nav_scale;
    state->is_navigation_dirty = false;

    /* Update viewer pose with any navigation changes since the last actions sync so that data
     * is correct for queries. */
    float m[4][4], viewer_mat[4][4];
    wm_xr_pose_scale_to_mat(&state->nav_pose, state->nav_scale, m);
    mul_m4_m4m4(viewer_mat, m, state->viewer_mat_base);
    mat4_to_loc_quat(state->viewer_pose.position, state->viewer_pose.orientation_quat, viewer_mat);
    wm_xr_pose_scale_to_imat(
        &state->viewer_pose, settings->base_scale * state->nav_scale, state->viewer_viewmat);
  }

  /* Set active action set if requested previously. */
  if (state->active_action_set_next[0]) {
    WM_xr_active_action_set_set(xr, state->active_action_set_next, false);
    state->active_action_set_next[0] = '\0';
  }
  wmXrActionSet *active_action_set = state->active_action_set;

  /* Update headset motion capture objects. */
  {
    Scene *scene = CTX_data_scene(C);
    ViewLayer *view_layer = CTX_data_view_layer(C);
    bScreen *screen_anim = ED_screen_animation_playing(wm);
    bool notify = true;
    wm_xr_mocap_objects_update(XR_HEADSET_PATH,
                               &state->viewer_pose,
                               (bContext *)C,
                               settings,
                               scene,
                               view_layer,
                               win,
                               screen_anim,
                               &notify);
  }

  const bool synced = GHOST_XrSyncActions(xr_context,
                                          active_action_set ? active_action_set->name : NULL);
  if (!synced) {
    return;
  }

  /* Only update controller data and dispatch events for active action set. */
  if (active_action_set) {
    if ((active_action_set->controller_grip_action && active_action_set->controller_aim_action) ||
        !BLI_listbase_is_empty(&active_action_set->tracker_actions)) {
      wm_xr_session_controller_and_tracker_data_update(active_action_set->controller_grip_action,
                                                       active_action_set->controller_aim_action,
                                                       &active_action_set->tracker_actions,
                                                       (bContext *)C,
                                                       settings,
                                                       xr_context,
                                                       state,
                                                       win);
    }

    if (win) {
      /* Ensure an XR area exists for events. */
      if (!xr->runtime->area) {
        xr->runtime->area = ED_area_offscreen_create(win, SPACE_VIEW3D);
      }

      /* Set XR area object type flags for operators. */
      View3D *v3d = xr->runtime->area->spacedata.first;
      v3d->object_type_exclude_viewport = settings->object_type_exclude_viewport;
      v3d->object_type_exclude_select = settings->object_type_exclude_select;

      wm_xr_session_events_dispatch(xr, xr_context, active_action_set, state, win);
    }
  }
}

void wm_xr_session_controller_data_populate(const wmXrAction *grip_action,
                                            const wmXrAction *aim_action,
                                            wmXrData *xr)
{
  UNUSED_VARS(aim_action); /* Only used for asserts. */

  wmXrSessionState *state = &xr->runtime->session_state;
  ListBase *controllers = &state->controllers;
  BLI_assert(grip_action->count_subaction_paths == aim_action->count_subaction_paths);
  const uint count = grip_action->count_subaction_paths;

  wm_xr_session_controller_data_free(controllers);

  for (uint i = 0; i < count; ++i) {
    wmXrController *controller = MEM_callocN(sizeof(*controller), __func__);
    BLI_assert(STREQ(grip_action->subaction_paths[i], aim_action->subaction_paths[i]));
    strcpy(controller->subaction_path, grip_action->subaction_paths[i]);

    BLI_addtail(controllers, controller);
  }

  /* Activate draw callback. */
  if (g_xr_surface) {
    wmXrSurfaceData *surface_data = g_xr_surface->customdata;
    if (surface_data && !surface_data->controller_draw_handle) {
      if (surface_data->controller_art) {
        surface_data->controller_draw_handle = ED_region_draw_cb_activate(
            surface_data->controller_art, wm_xr_draw_controllers, xr, REGION_DRAW_POST_VIEW);
      }
    }
  }
}

void wm_xr_session_controller_data_clear(wmXrSessionState *state)
{
  wm_xr_session_controller_data_free(&state->controllers);

  /* Deactivate draw callback. */
  if (g_xr_surface) {
    wmXrSurfaceData *surface_data = g_xr_surface->customdata;
    if (surface_data && surface_data->controller_draw_handle) {
      if (surface_data->controller_art) {
        ED_region_draw_cb_exit(surface_data->controller_art, surface_data->controller_draw_handle);
      }
      surface_data->controller_draw_handle = NULL;
    }
  }
}

void wm_xr_session_tracker_data_populate(const ListBase *tracker_actions, wmXrData *xr)
{
  wmXrSessionState *state = &xr->runtime->session_state;
  ListBase *trackers = &state->trackers;

  wm_xr_session_controller_data_free(trackers);

  LISTBASE_FOREACH (const LinkData *, ld, tracker_actions) {
    const wmXrAction *tracker_action = ld->data;

    for (unsigned int subaction_idx = 0; subaction_idx < tracker_action->count_subaction_paths;
         ++subaction_idx) {
      wmXrController *tracker = MEM_callocN(sizeof(*tracker), __func__);
      strcpy(tracker->subaction_path, tracker_action->subaction_paths[subaction_idx]);

      BLI_addtail(trackers, tracker);
    }
  }

  /* Activate draw callback. */
  if (g_xr_surface) {
    wmXrSurfaceData *surface_data = g_xr_surface->customdata;
    if (surface_data && !surface_data->tracker_draw_handle) {
      if (surface_data->controller_art) {
        surface_data->tracker_draw_handle = ED_region_draw_cb_activate(
            surface_data->controller_art, wm_xr_draw_trackers, xr, REGION_DRAW_POST_VIEW);
      }
    }
  }
}

void wm_xr_session_tracker_data_clear(wmXrSessionState *state)
{
  wm_xr_session_controller_data_free(&state->trackers);

  /* Deactivate draw callback. */
  if (g_xr_surface) {
    wmXrSurfaceData *surface_data = g_xr_surface->customdata;
    if (surface_data && surface_data->tracker_draw_handle) {
      if (surface_data->controller_art) {
        ED_region_draw_cb_exit(surface_data->controller_art, surface_data->tracker_draw_handle);
      }
      surface_data->tracker_draw_handle = NULL;
    }
  }
}

/** \} */ /* XR-Session Actions */

/* -------------------------------------------------------------------- */
/** \name XR-Session Surface
 *
 * A wmSurface is used to manage drawing of the VR viewport. It's created and destroyed with the
 * session.
 *
 * \{ */

/**
 * \brief Call Ghost-XR to draw a frame
 *
 * Draw callback for the XR-session surface. It's expected to be called on each main loop
 * iteration and tells Ghost-XR to submit a new frame by drawing its views. Note that for drawing
 * each view, #wm_xr_draw_view() will be called through Ghost-XR (see GHOST_XrDrawViewFunc()).
 */
static void wm_xr_session_surface_draw(bContext *C)
{
  wmWindowManager *wm = CTX_wm_manager(C);
  wmXrDrawData draw_data;

  if (!WM_xr_session_is_ready(&wm->xr)) {
    return;
  }

  Scene *scene;
  Depsgraph *depsgraph;
  wm_xr_session_scene_and_depsgraph_get(wm, &scene, &depsgraph);
  /* Might fail when force-redrawing windows with #WM_redraw_windows(), which is done on file
   * writing for example. */
  // BLI_assert(DEG_is_fully_evaluated(depsgraph));
  wm_xr_session_draw_data_populate(&wm->xr, scene, depsgraph, &draw_data);

  GHOST_XrSessionDrawViews(wm->xr.runtime->context, &draw_data);

  /* There's no active frame-buffer if the session was canceled (exception while drawing views). */
  if (GPU_framebuffer_active_get()) {
    GPU_framebuffer_restore();
  }
}

static void wm_xr_session_do_depsgraph(bContext *C)
{
  wmWindowManager *wm = CTX_wm_manager(C);

  if (!WM_xr_session_is_ready(&wm->xr)) {
    return;
  }

  Scene *scene;
  Depsgraph *depsgraph;
  wm_xr_session_scene_and_depsgraph_get(wm, &scene, &depsgraph);
  BKE_scene_graph_evaluated_ensure(depsgraph, CTX_data_main(C));
}

bool wm_xr_session_surface_offscreen_ensure(wmXrSurfaceData *surface_data,
                                            const GHOST_XrDrawViewInfo *draw_view)
{
  wmXrViewportPair *vp = NULL;
  if (draw_view->view_idx >= BLI_listbase_count(&surface_data->viewports)) {
    vp = MEM_callocN(sizeof(*vp), __func__);
    BLI_addtail(&surface_data->viewports, vp);
  }
  else {
    vp = BLI_findlink(&surface_data->viewports, draw_view->view_idx);
  }
  BLI_assert(vp);

  GPUOffScreen *offscreen = vp->offscreen;
  GPUViewport *viewport = vp->viewport;
  const bool size_changed = offscreen && (GPU_offscreen_width(offscreen) != draw_view->width) &&
                            (GPU_offscreen_height(offscreen) != draw_view->height);
  if (offscreen) {
    BLI_assert(viewport);

    if (!size_changed) {
      return true;
    }
    GPU_viewport_free(viewport);
    GPU_offscreen_free(offscreen);
  }

  char err_out[256] = "unknown";
  bool failure = false;
  eGPUTextureFormat format =
      GPU_R8; /* Initialize with some unsupported format to check following switch statement. */

  switch (draw_view->swapchain_format) {
    case GHOST_kXrSwapchainFormatRGBA8:
      format = GPU_RGBA8;
      break;
    case GHOST_kXrSwapchainFormatRGBA16:
      format = GPU_RGBA16;
      break;
    case GHOST_kXrSwapchainFormatRGBA16F:
      format = GPU_RGBA16F;
      break;
    case GHOST_kXrSwapchainFormatRGB10_A2:
      format = GPU_RGB10_A2;
      break;
  }
  BLI_assert(format != GPU_R8);

  offscreen = vp->offscreen = GPU_offscreen_create(
      draw_view->width, draw_view->height, true, format, err_out);
  if (offscreen) {
    viewport = vp->viewport = GPU_viewport_create();
    if (!viewport) {
      GPU_offscreen_free(offscreen);
      offscreen = vp->offscreen = NULL;
      failure = true;
    }
  }
  else {
    failure = true;
  }

  if (failure) {
    CLOG_ERROR(&LOG, "Failed to get buffer, %s", err_out);
    return false;
  }

  return true;
}

static void wm_xr_session_surface_free_data(wmSurface *surface)
{
  wmXrSurfaceData *data = surface->customdata;
  ListBase *lb = &data->viewports;
  wmXrViewportPair *vp;

  while ((vp = BLI_pophead(lb))) {
    if (vp->viewport) {
      GPU_viewport_free(vp->viewport);
    }
    if (vp->offscreen) {
      GPU_offscreen_free(vp->offscreen);
    }
    BLI_freelinkN(lb, vp);
  }

  if (data->controller_art) {
    BLI_freelistN(&data->controller_art->drawcalls);
    MEM_freeN(data->controller_art);
  }

  MEM_freeN(surface->customdata);

  g_xr_surface = NULL;
}

static wmSurface *wm_xr_session_surface_create(void)
{
  if (g_xr_surface) {
    BLI_assert(false);
    return g_xr_surface;
  }

  wmSurface *surface = MEM_callocN(sizeof(*surface), __func__);
  wmXrSurfaceData *data = MEM_callocN(sizeof(*data), "XrSurfaceData");
  data->controller_art = MEM_callocN(sizeof(*(data->controller_art)), "XrControllerRegionType");

  surface->draw = wm_xr_session_surface_draw;
  surface->do_depsgraph = wm_xr_session_do_depsgraph;
  surface->free_data = wm_xr_session_surface_free_data;
  surface->activate = DRW_xr_drawing_begin;
  surface->deactivate = DRW_xr_drawing_end;

  surface->ghost_ctx = DRW_xr_opengl_context_get();
  surface->gpu_ctx = DRW_xr_gpu_context_get();

  data->controller_art->regionid = RGN_TYPE_XR;
  surface->customdata = data;

  g_xr_surface = surface;

  return surface;
}

void *wm_xr_session_gpu_binding_context_create(void)
{
  wmSurface *surface = wm_xr_session_surface_create();

  wm_surface_add(surface);

  /* Some regions may need to redraw with updated session state after the session is entirely up
   * and running. */
  WM_main_add_notifier(NC_WM | ND_XR_DATA_CHANGED, NULL);

  return surface->ghost_ctx;
}

void wm_xr_session_gpu_binding_context_destroy(GHOST_ContextHandle UNUSED(context))
{
  if (g_xr_surface) { /* Might have been freed already */
    wm_surface_remove(g_xr_surface);
  }

  wm_window_reset_drawable();

  /* Some regions may need to redraw with updated session state after the session is entirely
   * stopped. */
  WM_main_add_notifier(NC_WM | ND_XR_DATA_CHANGED, NULL);
}

ARegionType *WM_xr_surface_controller_region_type_get(void)
{
  if (g_xr_surface) {
    wmXrSurfaceData *data = g_xr_surface->customdata;
    return data->controller_art;
  }

  return NULL;
}

/** \} */ /* XR-Session Surface */<|MERGE_RESOLUTION|>--- conflicted
+++ resolved
@@ -724,17 +724,13 @@
   BLI_assert(grip_action->count_subaction_paths == BLI_listbase_count(&state->controllers));
   BLI_assert(BLI_listbase_count(tracker_actions) <= BLI_listbase_count(&state->trackers));
 
-<<<<<<< HEAD
   Scene *scene = CTX_data_scene(C);
   ViewLayer *view_layer = CTX_data_view_layer(C);
   wmWindowManager *wm = CTX_wm_manager(C);
   bScreen *screen_anim = ED_screen_animation_playing(wm);
   bool notify = true;
-  unsigned int subaction_idx = 0;
   wmXrController *tracker = state->trackers.first;
-=======
   uint subaction_idx = 0;
->>>>>>> 63ae0939
   float view_ofs[3], base_mat[4][4], nav_mat[4][4];
 
   if ((settings->flag & XR_SESSION_USE_POSITION_TRACKING) == 0) {
