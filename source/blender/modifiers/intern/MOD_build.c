/*
 * ***** BEGIN GPL LICENSE BLOCK *****
 *
 * This program is free software; you can redistribute it and/or
 * modify it under the terms of the GNU General Public License
 * as published by the Free Software Foundation; either version 2
 * of the License, or (at your option) any later version.
 *
 * This program is distributed in the hope that it will be useful,
 * but WITHOUT ANY WARRANTY; without even the implied warranty of
 * MERCHANTABILITY or FITNESS FOR A PARTICULAR PURPOSE.  See the
 * GNU General Public License for more details.
 *
 * You should have received a copy of the GNU General Public License
 * along with this program; if not, write to the Free Software  Foundation,
 * Inc., 51 Franklin Street, Fifth Floor, Boston, MA 02110-1301, USA.
 *
 * The Original Code is Copyright (C) 2005 by the Blender Foundation.
 * All rights reserved.
 *
 * Contributor(s): Daniel Dunbar
 *                 Ton Roosendaal,
 *                 Ben Batt,
 *                 Brecht Van Lommel,
 *                 Campbell Barton
 *
 * ***** END GPL LICENSE BLOCK *****
 *
 */

/** \file blender/modifiers/intern/MOD_build.c
 *  \ingroup modifiers
 */


#include "MEM_guardedalloc.h"

#include "BLI_utildefines.h"
#include "BLI_rand.h"
#include "BLI_math_vector.h"
#include "BLI_ghash.h"

#include "DNA_meshdata_types.h"
#include "DNA_mesh_types.h"
#include "DNA_object_types.h"

#include "DEG_depsgraph_query.h"

#include "BKE_cdderivedmesh.h"
#include "BKE_mesh.h"
#include "BKE_modifier.h"
#include "BKE_particle.h"
#include "BKE_scene.h"

static void initData(ModifierData *md)
{
	BuildModifierData *bmd = (BuildModifierData *) md;

	bmd->start = 1.0;
	bmd->length = 100.0;
}

static bool dependsOnTime(ModifierData *UNUSED(md))
{
	return true;
}

<<<<<<< HEAD
static Mesh *applyModifier(ModifierData *md, const ModifierEvalContext *ctx,
                           struct Mesh *mesh)
=======
static DerivedMesh *applyModifier(
        ModifierData *md, Object *UNUSED(ob),
        DerivedMesh *derivedData,
        ModifierApplyFlag UNUSED(flag))
>>>>>>> c84b8d48
{
	Mesh *result;
	BuildModifierData *bmd = (BuildModifierData *) md;
	int i, j, k;
	int numFaces_dst, numEdges_dst, numLoops_dst = 0;
	int *vertMap, *edgeMap, *faceMap;
	float frac;
	MPoly *mpoly_dst;
	MLoop *ml_dst, *ml_src /*, *mloop_dst */;
	GHashIterator gh_iter;
	/* maps vert indices in old mesh to indices in new mesh */
	GHash *vertHash = BLI_ghash_int_new("build ve apply gh");
	/* maps edge indices in new mesh to indices in old mesh */
	GHash *edgeHash = BLI_ghash_int_new("build ed apply gh");
	/* maps edge indices in old mesh to indices in new mesh */
	GHash *edgeHash2 = BLI_ghash_int_new("build ed apply gh");

	const int numVert_src = mesh->totvert;
	const int numEdge_src = mesh->totedge;
	const int numPoly_src = mesh->totpoly;
	MPoly *mpoly_src = mesh->mpoly;
	MLoop *mloop_src = mesh->mloop;
	MEdge *medge_src = mesh->medge;
	MVert *mvert_src = mesh->mvert;

	vertMap = MEM_malloc_arrayN(numVert_src, sizeof(*vertMap), "build modifier vertMap");
	edgeMap = MEM_malloc_arrayN(numEdge_src, sizeof(*edgeMap), "build modifier edgeMap");
	faceMap = MEM_malloc_arrayN(numPoly_src, sizeof(*faceMap), "build modifier faceMap");

	range_vn_i(vertMap, numVert_src, 0);
	range_vn_i(edgeMap, numEdge_src, 0);
	range_vn_i(faceMap, numPoly_src, 0);

	struct Scene *scene = DEG_get_input_scene(ctx->depsgraph);
	frac = (BKE_scene_frame_get(scene) - bmd->start) / bmd->length;
	CLAMP(frac, 0.0f, 1.0f);
	if (bmd->flag & MOD_BUILD_FLAG_REVERSE) {
		frac = 1.0f - frac;
	}

	numFaces_dst = numPoly_src * frac;
	numEdges_dst = numEdge_src * frac;

	/* if there's at least one face, build based on faces */
	if (numFaces_dst) {
		MPoly *mpoly, *mp;
		MLoop *ml, *mloop;
		uintptr_t hash_num, hash_num_alt;
		
		if (bmd->flag & MOD_BUILD_FLAG_RANDOMIZE) {
			BLI_array_randomize(faceMap, sizeof(*faceMap),
			                    numPoly_src, bmd->seed);
		}

		/* get the set of all vert indices that will be in the final mesh,
		 * mapped to the new indices
		 */
		mpoly = mpoly_src;
		mloop = mloop_src;
		hash_num = 0;
		for (i = 0; i < numFaces_dst; i++) {
			mp = mpoly + faceMap[i];
			ml = mloop + mp->loopstart;

			for (j = 0; j < mp->totloop; j++, ml++) {
				void **val_p;
				if (!BLI_ghash_ensure_p(vertHash, SET_INT_IN_POINTER(ml->v), &val_p)) {
					*val_p = (void *)hash_num;
					hash_num++;
				}
			}

			numLoops_dst += mp->totloop;
		}
		BLI_assert(hash_num == BLI_ghash_len(vertHash));

		/* get the set of edges that will be in the new mesh (i.e. all edges
		 * that have both verts in the new mesh)
		 */
		hash_num = 0;
		hash_num_alt = 0;
		for (i = 0; i < numEdge_src; i++, hash_num_alt++) {
			MEdge *me = medge_src + i;

			if (BLI_ghash_haskey(vertHash, SET_INT_IN_POINTER(me->v1)) &&
			    BLI_ghash_haskey(vertHash, SET_INT_IN_POINTER(me->v2)))
			{
				BLI_ghash_insert(edgeHash, (void *)hash_num, (void *)hash_num_alt);
				BLI_ghash_insert(edgeHash2, (void *)hash_num_alt, (void *)hash_num);
				hash_num++;
			}
		}
		BLI_assert(hash_num == BLI_ghash_len(edgeHash));
	}
	else if (numEdges_dst) {
		MEdge *medge, *me;
		uintptr_t hash_num;

		if (bmd->flag & MOD_BUILD_FLAG_RANDOMIZE)
			BLI_array_randomize(edgeMap, sizeof(*edgeMap),
			                    numEdge_src, bmd->seed);

		/* get the set of all vert indices that will be in the final mesh,
		 * mapped to the new indices
		 */
		medge = medge_src;
		hash_num = 0;
		BLI_assert(hash_num == BLI_ghash_len(vertHash));
		for (i = 0; i < numEdges_dst; i++) {
			void **val_p;
			me = medge + edgeMap[i];

			if (!BLI_ghash_ensure_p(vertHash, SET_INT_IN_POINTER(me->v1), &val_p)) {
				*val_p = (void *)hash_num;
				hash_num++;
			}
			if (!BLI_ghash_ensure_p(vertHash, SET_INT_IN_POINTER(me->v2), &val_p)) {
				*val_p = (void *)hash_num;
				hash_num++;
			}
		}
		BLI_assert(hash_num == BLI_ghash_len(vertHash));

		/* get the set of edges that will be in the new mesh */
		for (i = 0; i < numEdges_dst; i++) {
			j = BLI_ghash_len(edgeHash);

			BLI_ghash_insert(edgeHash, SET_INT_IN_POINTER(j),
			                 SET_INT_IN_POINTER(edgeMap[i]));
			BLI_ghash_insert(edgeHash2,  SET_INT_IN_POINTER(edgeMap[i]),
			                 SET_INT_IN_POINTER(j));
		}
	}
	else {
		int numVerts = numVert_src * frac;

		if (bmd->flag & MOD_BUILD_FLAG_RANDOMIZE) {
			BLI_array_randomize(vertMap, sizeof(*vertMap),
			                    numVert_src, bmd->seed);
		}

		/* get the set of all vert indices that will be in the final mesh,
		 * mapped to the new indices
		 */
		for (i = 0; i < numVerts; i++) {
			BLI_ghash_insert(vertHash, SET_INT_IN_POINTER(vertMap[i]), SET_INT_IN_POINTER(i));
		}
	}

	/* now we know the number of verts, edges and faces, we can create the mesh. */
	result = BKE_mesh_new_nomain_from_template(
	        mesh, BLI_ghash_len(vertHash), BLI_ghash_len(edgeHash),
	        0, numLoops_dst, numFaces_dst);

	/* copy the vertices across */
	GHASH_ITER (gh_iter, vertHash) {
		MVert source;
		MVert *dest;
		int oldIndex = GET_INT_FROM_POINTER(BLI_ghashIterator_getKey(&gh_iter));
		int newIndex = GET_INT_FROM_POINTER(BLI_ghashIterator_getValue(&gh_iter));

		source = mvert_src[oldIndex];
		dest = &result->mvert[newIndex];

		CustomData_copy_data(&mesh->vdata, &result->vdata, oldIndex, newIndex, 1);
		*dest = source;
	}

	/* copy the edges across, remapping indices */
	for (i = 0; i < BLI_ghash_len(edgeHash); i++) {
		MEdge source;
		MEdge *dest;
		int oldIndex = GET_INT_FROM_POINTER(BLI_ghash_lookup(edgeHash, SET_INT_IN_POINTER(i)));

		source = medge_src[oldIndex];
		dest = &result->medge[i];

		source.v1 = GET_INT_FROM_POINTER(BLI_ghash_lookup(vertHash, SET_INT_IN_POINTER(source.v1)));
		source.v2 = GET_INT_FROM_POINTER(BLI_ghash_lookup(vertHash, SET_INT_IN_POINTER(source.v2)));

		CustomData_copy_data(&mesh->edata, &result->edata, oldIndex, i, 1);
		*dest = source;
	}

	mpoly_dst = result->mpoly;
	ml_dst = result->mloop;
	
	/* copy the faces across, remapping indices */
	k = 0;
	for (i = 0; i < numFaces_dst; i++) {
		MPoly *source;
		MPoly *dest;

		source = mpoly_src + faceMap[i];
		dest = mpoly_dst + i;
		CustomData_copy_data(&mesh->pdata, &result->pdata, faceMap[i], i, 1);

		*dest = *source;
		dest->loopstart = k;
		CustomData_copy_data(&mesh->ldata, &result->ldata, source->loopstart, dest->loopstart, dest->totloop);

		ml_src = mloop_src + source->loopstart;
		for (j = 0; j < source->totloop; j++, k++, ml_src++, ml_dst++) {
			ml_dst->v = GET_INT_FROM_POINTER(BLI_ghash_lookup(vertHash, SET_INT_IN_POINTER(ml_src->v)));
			ml_dst->e = GET_INT_FROM_POINTER(BLI_ghash_lookup(edgeHash2, SET_INT_IN_POINTER(ml_src->e)));
		}
	}

	BLI_ghash_free(vertHash, NULL, NULL);
	BLI_ghash_free(edgeHash, NULL, NULL);
	BLI_ghash_free(edgeHash2, NULL, NULL);
	
	MEM_freeN(vertMap);
	MEM_freeN(edgeMap);
	MEM_freeN(faceMap);

	if (mesh->runtime.cd_dirty_vert & CD_MASK_NORMAL) {
		result->runtime.cd_dirty_vert |= CD_MASK_NORMAL;
	}

	/* TODO(sybren): also copy flags & tags? */
	return result;
}


ModifierTypeInfo modifierType_Build = {
	/* name */              "Build",
	/* structName */        "BuildModifierData",
	/* structSize */        sizeof(BuildModifierData),
	/* type */              eModifierTypeType_Nonconstructive,
	/* flags */             eModifierTypeFlag_AcceptsMesh |
	                        eModifierTypeFlag_AcceptsCVs,

	/* copyData */          modifier_copyData_generic,

	/* deformVerts_DM */    NULL,
	/* deformMatrices_DM */ NULL,
	/* deformVertsEM_DM */  NULL,
	/* deformMatricesEM_DM*/NULL,
	/* applyModifier_DM */  NULL,
	/* applyModifierEM_DM */NULL,

	/* deformVerts */       NULL,
	/* deformMatrices */    NULL,
	/* deformVertsEM */     NULL,
	/* deformMatricesEM */  NULL,
	/* applyModifier */     applyModifier,
	/* applyModifierEM */   NULL,

	/* initData */          initData,
	/* requiredDataMask */  NULL,
	/* freeData */          NULL,
	/* isDisabled */        NULL,
	/* updateDepsgraph */   NULL,
	/* dependsOnTime */     dependsOnTime,
	/* dependsOnNormals */  NULL,
	/* foreachObjectLink */ NULL,
	/* foreachIDLink */     NULL,
	/* foreachTexLink */    NULL,
};<|MERGE_RESOLUTION|>--- conflicted
+++ resolved
@@ -65,15 +65,9 @@
 	return true;
 }
 
-<<<<<<< HEAD
-static Mesh *applyModifier(ModifierData *md, const ModifierEvalContext *ctx,
-                           struct Mesh *mesh)
-=======
-static DerivedMesh *applyModifier(
-        ModifierData *md, Object *UNUSED(ob),
-        DerivedMesh *derivedData,
-        ModifierApplyFlag UNUSED(flag))
->>>>>>> c84b8d48
+static Mesh *applyModifier(
+        ModifierData *md, const ModifierEvalContext *ctx,
+        struct Mesh *mesh)
 {
 	Mesh *result;
 	BuildModifierData *bmd = (BuildModifierData *) md;
