--- conflicted
+++ resolved
@@ -170,26 +170,7 @@
 	walk(userData, ob, &smd->target, IDWALK_NOP);
 }
 
-<<<<<<< HEAD
-static void updateDepsgraph(ModifierData *md,
-                            struct Main *UNUSED(bmain),
-                            struct Scene *UNUSED(scene),
-                            Object *UNUSED(ob),
-                            struct DepsNodeHandle *node)
-=======
-static void updateDepgraph(ModifierData *md, const ModifierUpdateDepsgraphContext *ctx)
-{
-	SurfaceDeformModifierData *smd = (SurfaceDeformModifierData *)md;
-
-	if (smd->target) {
-		DagNode *curNode = dag_get_node(ctx->forest, smd->target);
-
-		dag_add_relation(ctx->forest, curNode, ctx->obNode, DAG_RL_DATA_DATA, "Surface Deform Modifier");
-	}
-}
-
 static void updateDepsgraph(ModifierData *md, const ModifierUpdateDepsgraphContext *ctx)
->>>>>>> df045206
 {
 	SurfaceDeformModifierData *smd = (SurfaceDeformModifierData *)md;
 	if (smd->target != NULL) {
