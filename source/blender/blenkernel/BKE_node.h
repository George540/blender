--- conflicted
+++ resolved
@@ -1522,11 +1522,8 @@
 #define GEO_NODE_CURVE_PRIMITIVE_ARC 1149
 #define GEO_NODE_FLIP_FACES 1150
 #define GEO_NODE_SCALE_ELEMENTS 1151
-<<<<<<< HEAD
-=======
 #define GEO_NODE_EXTRUDE_MESH 1152
 #define GEO_NODE_MERGE_BY_DISTANCE 1153
->>>>>>> ec2e9a43
 
 /** \} */
 
