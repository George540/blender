--- conflicted
+++ resolved
@@ -18,8 +18,8 @@
 #include "BLI_offset_indices.hh"
 #include "BLI_vector.hh"
 
+#include "DNA_brush_enums.h" /* for eAttrCorrectMode */
 #include "DNA_customdata_types.h"
-#include "DNA_brush_enums.h" /* for eAttrCorrectMode */
 
 /* For embedding CCGKey in iterator. */
 #include "BKE_attribute.h"
@@ -762,21 +762,15 @@
 
 const bool *BKE_pbvh_get_poly_hide(const PBVH *pbvh);
 
-<<<<<<< HEAD
 /* Get active color attribute; if pbvh is non-null
  * and is of type PBVH_BMESH the layer inside of
  * pbvh->header.bm will be returned, otherwise the
  * layer will be looked up inside of me.
  */
-bool BKE_pbvh_get_color_layer(const PBVH *pbvh,
-                              const Mesh *me,
+bool BKE_pbvh_get_color_layer(PBVH *pbvh,
+                              Mesh *me,
                               CustomDataLayer **r_layer,
-                              eAttrDomain *r_attr);
-=======
-PBVHColorBufferNode *BKE_pbvh_node_color_buffer_get(PBVHNode *node);
-void BKE_pbvh_node_color_buffer_free(PBVH *pbvh);
-bool BKE_pbvh_get_color_layer(Mesh *me, CustomDataLayer **r_layer, eAttrDomain *r_domain);
->>>>>>> c6adafd8
+                              eAttrDomain *r_domain);
 
 /* Swaps colors at each element in indices (of domain pbvh->vcol_domain)
  * with values in colors. PBVH_FACES only.*/
@@ -913,7 +907,6 @@
 void update_vert_boundary_faces(int *boundary_flags,
                                 const int *face_sets,
                                 const bool *hide_poly,
-                                const float (*vert_positions)[3],
                                 const blender::int2 *medge,
                                 const int *corner_verts,
                                 const int *corner_edges,
