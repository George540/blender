--- conflicted
+++ resolved
@@ -172,28 +172,16 @@
 
 	ma->vol.density = 1.0f;
 	ma->vol.emission = 0.0f;
-<<<<<<< HEAD
-	ma->vol.absorption = 1.0f;
-	ma->vol.scattering = 1.0f;
-	ma->vol.emission_col[0] = ma->vol.emission_col[1] = ma->vol.emission_col[2] = 1.0f;
-	ma->vol.absorption_col[0] = ma->vol.absorption_col[1] = ma->vol.absorption_col[2] = 0.0f;
-=======
 	ma->vol.scattering = 1.0f;
 	ma->vol.reflection = 1.0f;
 	ma->vol.transmission_col[0] = ma->vol.transmission_col[1] = ma->vol.transmission_col[2] = 1.0f;
 	ma->vol.reflection_col[0] = ma->vol.reflection_col[1] = ma->vol.reflection_col[2] = 1.0f;
 	ma->vol.emission_col[0] = ma->vol.emission_col[1] = ma->vol.emission_col[2] = 1.0f;
->>>>>>> 16c1a294
 	ma->vol.density_scale = 1.0f;
 	ma->vol.depth_cutoff = 0.01f;
 	ma->vol.stepsize_type = MA_VOL_STEP_RANDOMIZED;
 	ma->vol.stepsize = 0.2f;
-<<<<<<< HEAD
-	ma->vol.shade_stepsize = 0.2f;
-	ma->vol.shade_type = MA_VOL_SHADE_SINGLE;
-=======
 	ma->vol.shade_type = MA_VOL_SHADE_SHADED;
->>>>>>> 16c1a294
 	ma->vol.shadeflag |= MA_VOL_PRECACHESHADING;
 	ma->vol.precache_resolution = 50;
 	
@@ -687,11 +675,7 @@
 	return 0;	   
 }
 
-<<<<<<< HEAD
-void object_add_material_slot(Object *ob)
-=======
 int object_add_material_slot(Object *ob)
->>>>>>> 16c1a294
 {
 	Material *ma;
 	
@@ -917,11 +901,7 @@
 }
 
 
-<<<<<<< HEAD
-void object_remove_material_slot(Object *ob)
-=======
 int object_remove_material_slot(Object *ob)
->>>>>>> 16c1a294
 {
 	Material *mao, ***matarar;
 	Object *obt;
@@ -930,11 +910,7 @@
 	short *totcolp;
 	int a, actcol;
 	
-<<<<<<< HEAD
-	if(ob==NULL || ob->totcol==0) return;
-=======
 	if(ob==NULL || ob->totcol==0) return FALSE;
->>>>>>> 16c1a294
 	
 	/* take a mesh/curve/mball as starting point, remove 1 index,
 	 * AND with all objects that share the ob->data
