--- conflicted
+++ resolved
@@ -18,12 +18,9 @@
 #include "DNA_customdata_types.h"
 #include "DNA_meshdata_types.h"
 
-<<<<<<< HEAD
 #include "BLI_array.hh"
 #include "BLI_asan.h"
-=======
 #include "BLI_bit_vector.hh"
->>>>>>> dd9a9278
 #include "BLI_bitmap.h"
 #include "BLI_color.hh"
 #include "BLI_compiler_attrs.h"
@@ -72,13 +69,10 @@
 /* only for customdata_data_transfer_interp_normal_normals */
 #include "data_transfer_intern.h"
 
-<<<<<<< HEAD
 #include <array>
 
 using blender::Array;
-=======
 using blender::BitVector;
->>>>>>> dd9a9278
 using blender::float2;
 using blender::ImplicitSharingInfo;
 using blender::IndexRange;
@@ -4196,7 +4190,6 @@
   }
 }
 
-<<<<<<< HEAD
 void CustomData_bmesh_swap_data(CustomData *source,
                                 CustomData *dest,
                                 void *src_block,
@@ -4270,11 +4263,12 @@
       dest_i++;
     }
   }
-=======
+}
+
 static bool customdata_layer_copy_check(const CustomDataLayer &source, const CustomDataLayer &dest)
 {
-  return source.type == dest.type && STREQ(source.name, dest.name);
->>>>>>> dd9a9278
+  return source.type == dest.type && STREQ(source.name, dest.name) &&
+         !(source.flag & CD_FLAG_ELEM_NOCOPY);
 }
 
 void CustomData_bmesh_copy_data_exclude_by_type(const CustomData *source,
@@ -4283,23 +4277,8 @@
                                                 void **dest_block,
                                                 const eCustomDataMask mask_exclude)
 {
-<<<<<<< HEAD
-  /* Note that having a version of this function without a 'mask_exclude'
-   * would cause too much duplicate code, so add a check instead. */
-  const bool no_mask = (mask_exclude == 0);
-
-  /*
-  Note: we don't handle toolflag layers as a special case,
-  instead relying on CD_ELEM_NO_COPY semantics.
-
-  This is so BM_data_layer_add can reallocate customdata blocks without
-  zeroing those two layers.
-  */
-
   bool was_new = false;
 
-=======
->>>>>>> dd9a9278
   if (*dest_block == nullptr) {
     CustomData_bmesh_alloc_block(dest, dest_block);
 
@@ -4312,28 +4291,24 @@
     }
   }
 
-<<<<<<< HEAD
-  /* The old code broke if the ordering differed between two customdata sets.
-   * Led to disappearing face sets. See PR #108683.
-   */
-  blender::Set<CustomDataLayer *> donelayers;
-
-  for (const CustomDataLayer &layer_src :
-       blender::Span<CustomDataLayer>(source->layers, source->totlayer))
-  {
-    for (CustomDataLayer &layer_dst :
-         blender::MutableSpan<CustomDataLayer>(dest->layers, dest->totlayer))
-    {
-      bool ok = !(layer_src.flag & CD_FLAG_ELEM_NOCOPY);
-      ok = ok && (no_mask || !(layer_dst.flag & mask_exclude));
-      ok = ok && layer_src.type == layer_dst.type;
-      ok = ok && STREQ(layer_src.name, layer_dst.name);
-
-      if (!ok) {
+  BitVector<> copied_layers(dest->totlayer);
+
+  for (int layer_src_i : IndexRange(source->totlayer)) {
+    const CustomDataLayer &layer_src = source->layers[layer_src_i];
+
+    if (CD_TYPE_AS_MASK(layer_src.type) & mask_exclude) {
+      continue;
+    }
+
+    for (int layer_dst_i : IndexRange(dest->totlayer)) {
+      CustomDataLayer &layer_dst = dest->layers[layer_dst_i];
+
+      if (!customdata_layer_copy_check(layer_src, layer_dst)) {
         continue;
       }
 
-      donelayers.add(&layer_dst);
+      copied_layers[layer_dst_i].set(true);
+
       const void *src_data = POINTER_OFFSET(src_block, layer_src.offset);
       void *dest_data = POINTER_OFFSET(*dest_block, layer_dst.offset);
       const LayerTypeInfo *typeInfo = layerType_getInfo(eCustomDataType(layer_src.type));
@@ -4346,25 +4321,14 @@
     }
   }
 
-  for (CustomDataLayer &layer_dst :
-       blender::MutableSpan<CustomDataLayer>(dest->layers, dest->totlayer))
-  {
-    if (was_new && !donelayers.contains(&layer_dst)) {
-      CustomData_bmesh_set_default_n(dest, dest_block, int(&layer_dst - dest->layers));
-=======
-  BitVector<> copied_layers(dest->totlayer);
-
-  for (int layer_src_i : IndexRange(source->totlayer)) {
-    const CustomDataLayer &layer_src = source->layers[layer_src_i];
-
-    if (CD_TYPE_AS_MASK(layer_src.type) & mask_exclude) {
-      continue;
->>>>>>> dd9a9278
-    }
-  }
-}
-
-<<<<<<< HEAD
+  /* Initialize dest layers that weren't in source. */
+  for (int layer_dst_i : IndexRange(dest->totlayer)) {
+    if (was_new && !copied_layers[layer_dst_i]) {
+      CustomData_bmesh_set_default_n(dest, dest_block, layer_dst_i);
+    }
+  }
+}
+
 static void CustomData_bmesh_copy_data_simple(CustomData *data, void *src_block, void **dest_block)
 {
   bool was_new = false;
@@ -4397,33 +4361,6 @@
       memcpy(POINTER_OFFSET(*dest_block, layer->offset),
              POINTER_OFFSET(src_block, layer->offset),
              typeInfo->size);
-=======
-    for (int layer_dst_i : IndexRange(dest->totlayer)) {
-      CustomDataLayer &layer_dst = dest->layers[layer_dst_i];
-
-      if (!customdata_layer_copy_check(layer_src, layer_dst)) {
-        continue;
-      }
-
-      copied_layers[layer_dst_i].set(true);
-
-      const void *src_data = POINTER_OFFSET(src_block, layer_src.offset);
-      void *dest_data = POINTER_OFFSET(*dest_block, layer_dst.offset);
-      const LayerTypeInfo *typeInfo = layerType_getInfo(eCustomDataType(layer_src.type));
-      if (typeInfo->copy) {
-        typeInfo->copy(src_data, dest_data, 1);
-      }
-      else {
-        memcpy(dest_data, src_data, typeInfo->size);
-      }
-    }
-  }
-
-  /* Initialize dest layers that weren't in source. */
-  for (int layer_dst_i : IndexRange(dest->totlayer)) {
-    if (!copied_layers[layer_dst_i]) {
-      CustomData_bmesh_set_default_n(dest, dest_block, layer_dst_i);
->>>>>>> dd9a9278
     }
   }
 }
@@ -5721,13 +5658,13 @@
         /* this calculation is only correct for loop mdisps;
          * if loading pre-BMesh face mdisps this will be
          * overwritten with the correct value in
-         * #bm_corners_to_loops() */
+         * bm_corners_to_loops() */
         float gridsize = sqrtf(mdisps[i].totdisp);
         mdisps[i].level = int(logf(gridsize - 1.0f) / float(M_LN2)) + 1;
       }
 
       if (BLO_read_requires_endian_switch(reader) && (mdisps[i].disps)) {
-        /* #DNA_struct_switch_endian doesn't do endian swap for `(*disps)[]` */
+        /* DNA_struct_switch_endian doesn't do endian swap for `(*disps)[]` */
         /* this does swap for data written at #write_mdisps() - `readfile.cc`. */
         BLI_endian_switch_float_array(*mdisps[i].disps, mdisps[i].totdisp * 3);
       }
