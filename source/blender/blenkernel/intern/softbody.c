--- conflicted
+++ resolved
@@ -302,21 +302,12 @@
 	cmd =(CollisionModifierData *)modifiers_findByType(ob, eModifierType_Collision);
 
 	/* first some paranoia checks */
-<<<<<<< HEAD
-	if (!dm) return NULL;
-	if (!dm->getNumVerts(dm) || !dm->getNumTessFaces(dm)) return NULL;
-
-	pccd_M = MEM_mallocN(sizeof(ccd_Mesh),"ccd_Mesh");
-	pccd_M->totvert = dm->getNumVerts(dm);
-	pccd_M->totface = dm->getNumTessFaces(dm);
-=======
 	if (!cmd) return NULL;
 	if (!cmd->numverts || !cmd->numfaces) return NULL;
 
 	pccd_M = MEM_mallocN(sizeof(ccd_Mesh),"ccd_Mesh");
 	pccd_M->totvert = cmd->numverts;
 	pccd_M->totface = cmd->numfaces;
->>>>>>> 9fb2e5dd
 	pccd_M->savety  = CCD_SAVETY;
 	pccd_M->bbmin[0]=pccd_M->bbmin[1]=pccd_M->bbmin[2]=1e30f;
 	pccd_M->bbmax[0]=pccd_M->bbmax[1]=pccd_M->bbmax[2]=-1e30f;
@@ -343,11 +334,7 @@
 
 	}
 	/* alloc and copy faces*/
-<<<<<<< HEAD
-    pccd_M->mface = dm->dupTessFaceArray(dm);
-=======
 	pccd_M->mface = MEM_dupallocN(cmd->mfaces);
->>>>>>> 9fb2e5dd
 
 	/* OBBs for idea1 */
 	pccd_M->mima = MEM_mallocN(sizeof(ccdf_minmax)*pccd_M->totface,"ccd_Mesh_Faces_mima");
@@ -412,19 +399,11 @@
 	cmd =(CollisionModifierData *)modifiers_findByType(ob, eModifierType_Collision);
 
 	/* first some paranoia checks */
-<<<<<<< HEAD
-	if (!dm) return ;
-	if (!dm->getNumVerts(dm) || !dm->getNumTessFaces(dm)) return ;
-
-	if ((pccd_M->totvert != dm->getNumVerts(dm)) ||
-		(pccd_M->totface != dm->getNumTessFaces(dm))) return;
-=======
 	if (!cmd) return ;
 	if (!cmd->numverts || !cmd->numfaces) return ;
 
 	if ((pccd_M->totvert != cmd->numverts) ||
 		(pccd_M->totface != cmd->numfaces)) return;
->>>>>>> 9fb2e5dd
 
 	pccd_M->bbmin[0]=pccd_M->bbmin[1]=pccd_M->bbmin[2]=1e30f;
 	pccd_M->bbmax[0]=pccd_M->bbmax[1]=pccd_M->bbmax[2]=-1e30f;
@@ -2139,9 +2118,9 @@
 		forcefactor = iks/bs->len;
 	else
 		forcefactor = iks;
-	    kw = (bp1->springweight+bp2->springweight)/2.0f;
-		kw = kw * kw;
-		kw = kw * kw;
+	kw = (bp1->springweight+bp2->springweight)/2.0f;
+	kw = kw * kw;
+	kw = kw * kw;
 	switch (bs->springtype){
 		case SB_EDGE:
 		case SB_HANDLE:
@@ -3483,7 +3462,7 @@
 
 				if (dostiff) {
 
-  					if(w){
+					if(w){
 						if( v && u ) {
 							bs->v1 = bpc;
 							bs->v2 = bpc-dw-dv-1;
