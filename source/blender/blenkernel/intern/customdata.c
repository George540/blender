/*
* $Id$
*
* ***** BEGIN GPL LICENSE BLOCK *****
*
* This program is free software; you can redistribute it and/or
* modify it under the terms of the GNU General Public License
* as published by the Free Software Foundation; either version 2
* of the License, or (at your option) any later version.
*
* This program is distributed in the hope that it will be useful,
* but WITHOUT ANY WARRANTY; without even the implied warranty of
* MERCHANTABILITY or FITNESS FOR A PARTICULAR PURPOSE.  See the
* GNU General Public License for more details.
*
* You should have received a copy of the GNU General Public License
* along with this program; if not, write to the Free Software  Foundation,
* Inc., 59 Temple Place - Suite 330, Boston, MA  02111-1307, USA.
*
* The Original Code is Copyright (C) 2006 Blender Foundation.
* All rights reserved.
*
* The Original Code is: all of this file.
*
* Contributor(s): Ben Batt <benbatt@gmail.com>
*
* ***** END GPL LICENSE BLOCK *****
*
* Implementation of CustomData.
*
* BKE_customdata.h contains the function prototypes for this file.
*
*/ 

#include "BKE_customdata.h"

#include "BLI_arithb.h"
#include "BLI_blenlib.h"
#include "BLI_linklist.h"
#include "BLI_mempool.h"

#include "DNA_customdata_types.h"
#include "DNA_listBase.h"
#include "DNA_meshdata_types.h"

#include "MEM_guardedalloc.h"

#include <math.h>
#include <string.h>

/* number of layers to add when growing a CustomData object */
#define CUSTOMDATA_GROW 5

/********************* Layer type information **********************/
typedef struct LayerTypeInfo {
	int size;          /* the memory size of one element of this layer's data */
	char *structname;  /* name of the struct used, for file writing */
	int structnum;     /* number of structs per element, for file writing */
	char *defaultname; /* default layer name */

	/* a function to copy count elements of this layer's data
	 * (deep copy if appropriate)
	 * if NULL, memcpy is used
	 */
	void (*copy)(const void *source, void *dest, int count);

	/* a function to free any dynamically allocated components of this
	 * layer's data (note the data pointer itself should not be freed)
	 * size should be the size of one element of this layer's data (e.g.
	 * LayerTypeInfo.size)
	 */
	void (*free)(void *data, int count, int size);

	/* a function to interpolate between count source elements of this
	 * layer's data and store the result in dest
	 * if weights == NULL or sub_weights == NULL, they should default to 1
	 *
	 * weights gives the weight for each element in sources
	 * sub_weights gives the sub-element weights for each element in sources
	 *    (there should be (sub element count)^2 weights per element)
	 * count gives the number of elements in sources
	 */
	void (*interp)(void **sources, float *weights, float *sub_weights,
	               int count, void *dest);

    /* a function to swap the data in corners of the element */
	void (*swap)(void *data, int *corner_indices);

    /* a function to set a layer's data to default values. if NULL, the
	   default is assumed to be all zeros */
	void (*set_default)(void *data, int count);
} LayerTypeInfo;

static void layerCopy_mdeformvert(const void *source, void *dest,
                                  int count)
{
	int i, size = sizeof(MDeformVert);

	memcpy(dest, source, count * size);

	for(i = 0; i < count; ++i) {
		MDeformVert *dvert = (MDeformVert *)((char *)dest + i * size);

		if(dvert->totweight) {
			MDeformWeight *dw = MEM_callocN(dvert->totweight * sizeof(*dw),
											"layerCopy_mdeformvert dw");

			memcpy(dw, dvert->dw, dvert->totweight * sizeof(*dw));
			dvert->dw = dw;
		}
		else
			dvert->dw = NULL;
	}
}

static void layerFree_mdeformvert(void *data, int count, int size)
{
	int i;

	for(i = 0; i < count; ++i) {
		MDeformVert *dvert = (MDeformVert *)((char *)data + i * size);

		if(dvert->dw) {
			MEM_freeN(dvert->dw);
			dvert->dw = NULL;
			dvert->totweight = 0;
		}
	}
}

static void linklist_free_simple(void *link)
{
	MEM_freeN(link);
}

static void layerInterp_mdeformvert(void **sources, float *weights,
                                    float *sub_weights, int count, void *dest)
{
	MDeformVert *dvert = dest;
	LinkNode *dest_dw = NULL; /* a list of lists of MDeformWeight pointers */
	LinkNode *node;
	int i, j, totweight;

	if(count <= 0) return;

	/* build a list of unique def_nrs for dest */
	totweight = 0;
	for(i = 0; i < count; ++i) {
		MDeformVert *source = sources[i];
		float interp_weight = weights ? weights[i] : 1.0f;

		for(j = 0; j < source->totweight; ++j) {
			MDeformWeight *dw = &source->dw[j];

			for(node = dest_dw; node; node = node->next) {
				MDeformWeight *tmp_dw = (MDeformWeight *)node->link;

				if(tmp_dw->def_nr == dw->def_nr) {
					tmp_dw->weight += dw->weight * interp_weight;
					break;
				}
			}

			/* if this def_nr is not in the list, add it */
			if(!node) {
				MDeformWeight *tmp_dw = MEM_callocN(sizeof(*tmp_dw),
				                            "layerInterp_mdeformvert tmp_dw");
				tmp_dw->def_nr = dw->def_nr;
				tmp_dw->weight = dw->weight * interp_weight;
				BLI_linklist_prepend(&dest_dw, tmp_dw);
				totweight++;
			}
		}
	}

	/* now we know how many unique deform weights there are, so realloc */
	if(dvert->dw) MEM_freeN(dvert->dw);

	if(totweight) {
		dvert->dw = MEM_callocN(sizeof(*dvert->dw) * totweight,
		                        "layerInterp_mdeformvert dvert->dw");
		dvert->totweight = totweight;

		for(i = 0, node = dest_dw; node; node = node->next, ++i)
			dvert->dw[i] = *((MDeformWeight *)node->link);
	}
	else
		memset(dvert, 0, sizeof(*dvert));

	BLI_linklist_free(dest_dw, linklist_free_simple);
}


static void layerInterp_msticky(void **sources, float *weights,
                                float *sub_weights, int count, void *dest)
{
	float co[2], w;
	MSticky *mst;
	int i;

	co[0] = co[1] = 0.0f;
	for(i = 0; i < count; i++) {
		w = weights ? weights[i] : 1.0f;
		mst = (MSticky*)sources[i];

		co[0] += w*mst->co[0];
		co[1] += w*mst->co[1];
	}

	mst = (MSticky*)dest;
	mst->co[0] = co[0];
	mst->co[1] = co[1];
}


static void layerCopy_tface(const void *source, void *dest, int count)
{
	const MTFace *source_tf = (const MTFace*)source;
	MTFace *dest_tf = (MTFace*)dest;
	int i;

	for(i = 0; i < count; ++i)
		dest_tf[i] = source_tf[i];
}

static void layerInterp_tface(void **sources, float *weights,
                              float *sub_weights, int count, void *dest)
{
	MTFace *tf = dest;
	int i, j, k;
	float uv[4][2];
	float *sub_weight;

	if(count <= 0) return;

	memset(uv, 0, sizeof(uv));

	sub_weight = sub_weights;
	for(i = 0; i < count; ++i) {
		float weight = weights ? weights[i] : 1;
		MTFace *src = sources[i];

		for(j = 0; j < 4; ++j) {
			if(sub_weights) {
				for(k = 0; k < 4; ++k, ++sub_weight) {
					float w = (*sub_weight) * weight;
					float *tmp_uv = src->uv[k];

					uv[j][0] += tmp_uv[0] * w;
					uv[j][1] += tmp_uv[1] * w;
				}
			} else {
				uv[j][0] += src->uv[j][0] * weight;
				uv[j][1] += src->uv[j][1] * weight;
			}
		}
	}

	*tf = *(MTFace *)sources[0];
	for(j = 0; j < 4; ++j) {
		tf->uv[j][0] = uv[j][0];
		tf->uv[j][1] = uv[j][1];
	}
}

static void layerSwap_tface(void *data, int *corner_indices)
{
	MTFace *tf = data;
	float uv[4][2];
	static const short pin_flags[4] =
	    { TF_PIN1, TF_PIN2, TF_PIN3, TF_PIN4 };
	static const char sel_flags[4] =
	    { TF_SEL1, TF_SEL2, TF_SEL3, TF_SEL4 };
	short unwrap = tf->unwrap & ~(TF_PIN1 | TF_PIN2 | TF_PIN3 | TF_PIN4);
	char flag = tf->flag & ~(TF_SEL1 | TF_SEL2 | TF_SEL3 | TF_SEL4);
	int j;

	for(j = 0; j < 4; ++j) {
		int source_index = corner_indices[j];

		uv[j][0] = tf->uv[source_index][0];
		uv[j][1] = tf->uv[source_index][1];

		// swap pinning flags around
		if(tf->unwrap & pin_flags[source_index]) {
			unwrap |= pin_flags[j];
		}

		// swap selection flags around
		if(tf->flag & sel_flags[source_index]) {
			flag |= sel_flags[j];
		}
	}

	memcpy(tf->uv, uv, sizeof(tf->uv));
	tf->unwrap = unwrap;
	tf->flag = flag;
}

static void layerDefault_tface(void *data, int count)
{
	static MTFace default_tf = {{{0, 0}, {1, 0}, {1, 1}, {0, 1}}, NULL,
	                           0, 0, TF_DYNAMIC, 0, 0};
	MTFace *tf = (MTFace*)data;
	int i;

	for(i = 0; i < count; i++)
		tf[i] = default_tf;
}

static void layerCopy_origspace_face(const void *source, void *dest, int count)
{
	const OrigSpaceFace *source_tf = (const OrigSpaceFace*)source;
	OrigSpaceFace *dest_tf = (OrigSpaceFace*)dest;
	int i;

	for(i = 0; i < count; ++i)
		dest_tf[i] = source_tf[i];
}

static void layerInterp_origspace_face(void **sources, float *weights,
							  float *sub_weights, int count, void *dest)
{
	OrigSpaceFace *osf = dest;
	int i, j, k;
	float uv[4][2];
	float *sub_weight;

	if(count <= 0) return;

	memset(uv, 0, sizeof(uv));

	sub_weight = sub_weights;
	for(i = 0; i < count; ++i) {
		float weight = weights ? weights[i] : 1;
		OrigSpaceFace *src = sources[i];

		for(j = 0; j < 4; ++j) {
			if(sub_weights) {
				for(k = 0; k < 4; ++k, ++sub_weight) {
					float w = (*sub_weight) * weight;
					float *tmp_uv = src->uv[k];

					uv[j][0] += tmp_uv[0] * w;
					uv[j][1] += tmp_uv[1] * w;
				}
			} else {
				uv[j][0] += src->uv[j][0] * weight;
				uv[j][1] += src->uv[j][1] * weight;
			}
		}
	}

	*osf = *(OrigSpaceFace *)sources[0];
	for(j = 0; j < 4; ++j) {
		osf->uv[j][0] = uv[j][0];
		osf->uv[j][1] = uv[j][1];
	}
}

static void layerSwap_origspace_face(void *data, int *corner_indices)
{
	OrigSpaceFace *osf = data;
	float uv[4][2];
	int j;

	for(j = 0; j < 4; ++j) {
		uv[j][0] = osf->uv[corner_indices[j]][0];
		uv[j][1] = osf->uv[corner_indices[j]][1];
	}
	memcpy(osf->uv, uv, sizeof(osf->uv));
}

static void layerDefault_origspace_face(void *data, int count)
{
	static OrigSpaceFace default_osf = {{{0, 0}, {1, 0}, {1, 1}, {0, 1}}};
	OrigSpaceFace *osf = (OrigSpaceFace*)data;
	int i;

	for(i = 0; i < count; i++)
		osf[i] = default_osf;
}

/* Adapted from sculptmode.c */
static void mdisps_bilinear(float out[3], float (*disps)[3], int st, float u, float v)
{
	int x, y, x2, y2;
	const int st_max = st - 1;
	float urat, vrat, uopp;
	float d[4][3], d2[2][3];

	if(u < 0)
		u = 0;
	else if(u >= st)
		u = st_max;
	if(v < 0)
		v = 0;
	else if(v >= st)
		v = st_max;

	x = floor(u);
	y = floor(v);
	x2 = x + 1;
	y2 = y + 1;

	if(x2 >= st) x2 = st_max;
	if(y2 >= st) y2 = st_max;
	
	urat = u - x;
	vrat = v - y;
	uopp = 1 - urat;

	VecCopyf(d[0], disps[y * st + x]);
	VecCopyf(d[1], disps[y * st + x2]);
	VecCopyf(d[2], disps[y2 * st + x]);
	VecCopyf(d[3], disps[y2 * st + x2]);
	VecMulf(d[0], uopp);
	VecMulf(d[1], urat);
	VecMulf(d[2], uopp);
	VecMulf(d[3], urat);

	VecAddf(d2[0], d[0], d[1]);
	VecAddf(d2[1], d[2], d[3]);
	VecMulf(d2[0], 1 - vrat);
	VecMulf(d2[1], vrat);

	VecAddf(out, d2[0], d2[1]);
}

static void layerSwap_mdisps(void *data, int *ci)
{
	MDisps *s = data;
	float (*d)[3] = NULL;
	int x, y, st;

	if(!(ci[0] == 2 && ci[1] == 3 && ci[2] == 0 && ci[3] == 1)) return;

	d = MEM_callocN(sizeof(float) * 3 * s->totdisp, "mdisps swap");
	st = sqrt(s->totdisp);

	for(y = 0; y < st; ++y) {
		for(x = 0; x < st; ++x) {
			VecCopyf(d[(st - y - 1) * st + (st - x - 1)], s->disps[y * st + x]);
		}
	}
	
	if(s->disps)
		MEM_freeN(s->disps);
	s->disps = d;
}

static void layerInterp_mdisps(void **sources, float *weights, float *sub_weights,
			       int count, void *dest)
{
	MDisps *d = dest;
	MDisps *s = NULL;
	int st, stl;
	int i, x, y;
	float crn[4][2];
	float (*sw)[4] = NULL;

	/* Initialize the destination */
	for(i = 0; i < d->totdisp; ++i) {
		float z[3] = {0,0,0};
		VecCopyf(d->disps[i], z);
	}

	/* For now, some restrictions on the input */
	if(count != 1 || !sub_weights) return;

	st = sqrt(d->totdisp);
	stl = st - 1;

	sw = (void*)sub_weights;
	for(i = 0; i < 4; ++i) {
		crn[i][0] = 0 * sw[i][0] + stl * sw[i][1] + stl * sw[i][2] + 0 * sw[i][3];
		crn[i][1] = 0 * sw[i][0] + 0 * sw[i][1] + stl * sw[i][2] + stl * sw[i][3];
	}

	s = sources[0];
	for(y = 0; y < st; ++y) {
		for(x = 0; x < st; ++x) {
			/* One suspects this code could be cleaner. */
			float xl = (float)x / (st - 1);
			float yl = (float)y / (st - 1);
			float mid1[2] = {crn[0][0] * (1 - xl) + crn[1][0] * xl,
					 crn[0][1] * (1 - xl) + crn[1][1] * xl};
			float mid2[2] = {crn[3][0] * (1 - xl) + crn[2][0] * xl,
					 crn[3][1] * (1 - xl) + crn[2][1] * xl};
			float mid3[2] = {mid1[0] * (1 - yl) + mid2[0] * yl,
					 mid1[1] * (1 - yl) + mid2[1] * yl};

			float srcdisp[3];

			mdisps_bilinear(srcdisp, s->disps, st, mid3[0], mid3[1]);
			VecCopyf(d->disps[y * st + x], srcdisp);
		}
	}
}

static void layerCopy_mdisps(const void *source, void *dest, int count)
{
	int i;
	const MDisps *s = source;
	MDisps *d = dest;

	for(i = 0; i < count; ++i) {
		if(s[i].disps) {
			d[i].disps = MEM_dupallocN(s[i].disps);
			d[i].totdisp = s[i].totdisp;
		}
		else {
			d[i].disps = NULL;
			d[i].totdisp = 0;
		}
		
	}
}

static void layerFree_mdisps(void *data, int count, int size)
{
	int i;
	MDisps *d = data;

	for(i = 0; i < count; ++i) {
		if(d[i].disps)
			MEM_freeN(d[i].disps);
		d[i].disps = NULL;
		d[i].totdisp = 0;
	}
}

/* --------- */

static void layerDefault_mloopcol(void *data, int count)
{
	static MLoopCol default_mloopcol = {255,255,255,255};
	MLoopCol *mlcol = (MLoopCol*)data;
	int i;
	for(i = 0; i < count; i++)
		mlcol[i] = default_mloopcol;

}

static void layerInterp_mloopcol(void **sources, float *weights,
				float *sub_weights, int count, void *dest)
{
	MLoopCol *mc = dest;
	int i;
	float *sub_weight;
	struct {
		float a;
		float r;
		float g;
		float b;
	} col;
	col.a = col.r = col.g = col.b = 0;

	sub_weight = sub_weights;
	for(i = 0; i < count; ++i){
		float weight = weights ? weights[i] : 1;
		MLoopCol *src = sources[i];
		if(sub_weights){
			col.a += src->a * (*sub_weight) * weight;
			col.r += src->r * (*sub_weight) * weight;
			col.g += src->g * (*sub_weight) * weight;
			col.b += src->b * (*sub_weight) * weight;
			sub_weight++;		
		} else {
			col.a += src->a * weight;
			col.r += src->r * weight;
			col.g += src->g * weight;
			col.b += src->b * weight;
		}
	}
	mc->a = (int)col.a;
	mc->r = (int)col.r;
	mc->g = (int)col.g;
	mc->b = (int)col.b;
}
static void layerInterp_mloopuv(void **sources, float *weights,
				float *sub_weights, int count, void *dest)
{
	MLoopUV *mluv = dest;
	int i;
	float *sub_weight;
	struct {
		float u;
		float v;
	}uv;
	uv.u = uv.v = 0.0;

	sub_weight = sub_weights;
	for(i = 0; i < count; ++i){
		float weight = weights ? weights[i] : 1;
		MLoopUV *src = sources[i];
		if(sub_weights){
			uv.u += src->uv[0] * (*sub_weight) * weight;
			uv.v += src->uv[1] * (*sub_weight) * weight;
			sub_weight++;		
		} else {
			uv.u += src->uv[0] * weight;
			uv.v += src->uv[1] * weight;
		}
	}
	mluv->uv[0] = uv.u;
	mluv->uv[1] = uv.v;
}

static void layerInterp_mcol(void **sources, float *weights,
                             float *sub_weights, int count, void *dest)
{
	MCol *mc = dest;
	int i, j, k;
	struct {
		float a;
		float r;
		float g;
		float b;
	} col[4];
	float *sub_weight;

	if(count <= 0) return;

	memset(col, 0, sizeof(col));
	
	sub_weight = sub_weights;
	for(i = 0; i < count; ++i) {
		float weight = weights ? weights[i] : 1;

		for(j = 0; j < 4; ++j) {
			if(sub_weights) {
				MCol *src = sources[i];
				for(k = 0; k < 4; ++k, ++sub_weight, ++src) {
					col[j].a += src->a * (*sub_weight) * weight;
					col[j].r += src->r * (*sub_weight) * weight;
					col[j].g += src->g * (*sub_weight) * weight;
					col[j].b += src->b * (*sub_weight) * weight;
				}
			} else {
				MCol *src = sources[i];
				col[j].a += src[j].a * weight;
				col[j].r += src[j].r * weight;
				col[j].g += src[j].g * weight;
				col[j].b += src[j].b * weight;
			}
		}
	}

	for(j = 0; j < 4; ++j) {
		mc[j].a = (int)col[j].a;
		mc[j].r = (int)col[j].r;
		mc[j].g = (int)col[j].g;
		mc[j].b = (int)col[j].b;
	}
}

static void layerSwap_mcol(void *data, int *corner_indices)
{
	MCol *mcol = data;
	MCol col[4];
	int j;

	for(j = 0; j < 4; ++j)
		col[j] = mcol[corner_indices[j]];

	memcpy(mcol, col, sizeof(col));
}

static void layerDefault_mcol(void *data, int count)
{
	static MCol default_mcol = {255, 255, 255, 255};
	MCol *mcol = (MCol*)data;
	int i;

	for(i = 0; i < 4*count; i++)
		mcol[i] = default_mcol;
}



const LayerTypeInfo LAYERTYPEINFO[CD_NUMTYPES] = {
	{sizeof(MVert), "MVert", 1, NULL, NULL, NULL, NULL, NULL, NULL},
	{sizeof(MSticky), "MSticky", 1, NULL, NULL, NULL, layerInterp_msticky, NULL,
	 NULL},
	{sizeof(MDeformVert), "MDeformVert", 1, NULL, layerCopy_mdeformvert,
	 layerFree_mdeformvert, layerInterp_mdeformvert, NULL, NULL},
	{sizeof(MEdge), "MEdge", 1, NULL, NULL, NULL, NULL, NULL, NULL},
	{sizeof(MFace), "MFace", 1, NULL, NULL, NULL, NULL, NULL, NULL},
	{sizeof(MTFace), "MTFace", 1, "UVTex", layerCopy_tface, NULL,
	 layerInterp_tface, layerSwap_tface, layerDefault_tface},
	/* 4 MCol structs per face */
	{sizeof(MCol)*4, "MCol", 4, "Col", NULL, NULL, layerInterp_mcol,
	 layerSwap_mcol, layerDefault_mcol},
	{sizeof(int), "", 0, NULL, NULL, NULL, NULL, NULL, NULL},
	/* 3 floats per normal vector */
	{sizeof(float)*3, "", 0, NULL, NULL, NULL, NULL, NULL, NULL},
	{sizeof(int), "", 0, NULL, NULL, NULL, NULL, NULL, NULL},
<<<<<<< HEAD
	{sizeof(MPoly), "MPoly", 1, NULL, NULL, NULL, NULL, NULL, NULL},
	{sizeof(MLoop), "MLoop", 1, NULL, NULL, NULL, NULL, NULL, NULL},
=======
	{sizeof(MFloatProperty), "MFloatProperty",1,"Float",NULL,NULL,NULL,NULL},
	{sizeof(MIntProperty), "MIntProperty",1,"Int",NULL,NULL,NULL,NULL},
	{sizeof(MStringProperty), "MStringProperty",1,"String",NULL,NULL,NULL,NULL},
	{sizeof(OrigSpaceFace), "OrigSpaceFace", 1, "UVTex", layerCopy_origspace_face, NULL,
	 layerInterp_origspace_face, layerSwap_origspace_face, layerDefault_origspace_face},
	{sizeof(float)*3, "", 0, NULL, NULL, NULL, NULL, NULL, NULL},
	{sizeof(MTexPoly), "MTexPoly", 1, "Face Texture", NULL, NULL, NULL, NULL, NULL},
	{sizeof(MLoopUV), "MLoopUV", 1, "UV coord", NULL, NULL, layerInterp_mloopuv, NULL, NULL},
	{sizeof(MLoopCol), "MLoopCol", 1, "Col", NULL, NULL, layerInterp_mloopcol, NULL, layerDefault_mloopcol},
	{sizeof(float)*3*4, "", 0, NULL, NULL, NULL, NULL, NULL, NULL},
	{sizeof(MDisps), "MDisps", 1, NULL, layerCopy_mdisps,
	 layerFree_mdisps, layerInterp_mdisps, layerSwap_mdisps, NULL}
>>>>>>> fd969911
};

const char *LAYERTYPENAMES[CD_NUMTYPES] = {
	"CDMVert", "CDMSticky", "CDMDeformVert", "CDMEdge", "CDMFace", "CDMTFace",
<<<<<<< HEAD
	"CDMCol", "CDOrigIndex", "CDNormal", "CDFlags", "CDMPoly", "CDMLoop"};
=======
	"CDMCol", "CDOrigIndex", "CDNormal", "CDFlags","CDMFloatProperty",
	"CDMIntProperty","CDMStringProperty", "CDOrigSpace", "CDOrco", "CDMTexPoly", "CDMLoopUV",
	"CDMloopCol", "CDTangent", "CDMDisps"};
>>>>>>> fd969911

const CustomDataMask CD_MASK_BAREMESH =
	CD_MASK_MVERT | CD_MASK_MEDGE | CD_MASK_MFACE | CD_MASK_MLOOP | CD_MASK_MPOLY;
const CustomDataMask CD_MASK_MESH =
<<<<<<< HEAD
	CD_MASK_MVERT | CD_MASK_MEDGE | CD_MASK_MFACE | CD_MASK_MLOOP | CD_MASK_MPOLY |
	CD_MASK_MSTICKY | CD_MASK_MDEFORMVERT | CD_MASK_MTFACE | CD_MASK_MCOL;
=======
	CD_MASK_MVERT | CD_MASK_MEDGE | CD_MASK_MFACE |
	CD_MASK_MSTICKY | CD_MASK_MDEFORMVERT | CD_MASK_MTFACE | CD_MASK_MCOL |
	CD_MASK_PROP_FLT | CD_MASK_PROP_INT | CD_MASK_PROP_STR | CD_MASK_MDISPS;
>>>>>>> fd969911
const CustomDataMask CD_MASK_EDITMESH =
	CD_MASK_MSTICKY | CD_MASK_MDEFORMVERT | CD_MASK_MTFACE |
	CD_MASK_MCOL|CD_MASK_PROP_FLT | CD_MASK_PROP_INT | CD_MASK_PROP_STR | CD_MASK_MDISPS;
const CustomDataMask CD_MASK_DERIVEDMESH =
	CD_MASK_MSTICKY | CD_MASK_MDEFORMVERT | CD_MASK_MTFACE |
	CD_MASK_MCOL | CD_MASK_ORIGINDEX | CD_MASK_PROP_FLT | CD_MASK_PROP_INT |
	CD_MASK_PROP_STR | CD_MASK_ORIGSPACE | CD_MASK_ORCO | CD_MASK_TANGENT;
const CustomDataMask CD_MASK_BMESH = 
	CD_MASK_MSTICKY | CD_MASK_MDEFORMVERT | CD_MASK_PROP_FLT | CD_MASK_PROP_INT | CD_MASK_PROP_STR;
const CustomDataMask CD_MASK_FACECORNERS =
	CD_MASK_MTFACE | CD_MASK_MCOL | CD_MASK_MTEXPOLY | CD_MASK_MLOOPUV |
	CD_MASK_MLOOPCOL;


static const LayerTypeInfo *layerType_getInfo(int type)
{
	if(type < 0 || type >= CD_NUMTYPES) return NULL;

	return &LAYERTYPEINFO[type];
}

static const char *layerType_getName(int type)
{
	if(type < 0 || type >= CD_NUMTYPES) return NULL;

	return LAYERTYPENAMES[type];
}

/********************* CustomData functions *********************/
static void customData_update_offsets(CustomData *data);

static CustomDataLayer *customData_add_layer__internal(CustomData *data,
	int type, int alloctype, void *layerdata, int totelem, const char *name);

void CustomData_merge(const struct CustomData *source, struct CustomData *dest,
                      CustomDataMask mask, int alloctype, int totelem)
{
	const LayerTypeInfo *typeInfo;
	CustomDataLayer *layer, *newlayer;
	int i, type, number = 0, lasttype = -1, lastactive = 0, lastrender = 0, lastclone = 0, lastmask = 0;

	for(i = 0; i < source->totlayer; ++i) {
		layer = &source->layers[i];
		typeInfo = layerType_getInfo(layer->type);

		type = layer->type;

		if (type != lasttype) {
			number = 0;
			lastactive = layer->active;
			lastrender = layer->active_rnd;
			lastclone = layer->active_clone;
			lastmask = layer->active_mask;
			lasttype = type;
		}
		else
			number++;

		if(layer->flag & CD_FLAG_NOCOPY) continue;
		else if(!(mask & (1 << type))) continue;
		else if(number < CustomData_number_of_layers(dest, type)) continue;

		if((alloctype == CD_ASSIGN) && (layer->flag & CD_FLAG_NOFREE))
			newlayer = customData_add_layer__internal(dest, type, CD_REFERENCE,
				layer->data, totelem, layer->name);
		else
			newlayer = customData_add_layer__internal(dest, type, alloctype,
				layer->data, totelem, layer->name);
		
		if(newlayer) {
			newlayer->active = lastactive;
			newlayer->active_rnd = lastrender;
			newlayer->active_clone = lastclone;
			newlayer->active_mask = lastmask;
		}
	}
}

void CustomData_copy(const struct CustomData *source, struct CustomData *dest,
                     CustomDataMask mask, int alloctype, int totelem)
{
	memset(dest, 0, sizeof(*dest));

	CustomData_merge(source, dest, mask, alloctype, totelem);
}

static void customData_free_layer__internal(CustomDataLayer *layer, int totelem)
{
	const LayerTypeInfo *typeInfo;

	if(!(layer->flag & CD_FLAG_NOFREE) && layer->data) {
		typeInfo = layerType_getInfo(layer->type);

		if(typeInfo->free)
			typeInfo->free(layer->data, totelem, typeInfo->size);

		if(layer->data)
			MEM_freeN(layer->data);
	}
}

void CustomData_free(CustomData *data, int totelem)
{
	int i;

	for(i = 0; i < data->totlayer; ++i)
		customData_free_layer__internal(&data->layers[i], totelem);

	if(data->layers)
		MEM_freeN(data->layers);
	
	memset(data, 0, sizeof(*data));
}

static void customData_update_offsets(CustomData *data)
{
	const LayerTypeInfo *typeInfo;
	int i, offset = 0;

	for(i = 0; i < data->totlayer; ++i) {
		typeInfo = layerType_getInfo(data->layers[i].type);

		data->layers[i].offset = offset;
		offset += typeInfo->size;
	}

	data->totsize = offset;
}

int CustomData_get_layer_index(const CustomData *data, int type)
{
	int i; 

	for(i=0; i < data->totlayer; ++i)
		if(data->layers[i].type == type)
			return i;

	return -1;
}

int CustomData_get_named_layer_index(const CustomData *data, int type, char *name)
{
	int i;

	for(i=0; i < data->totlayer; ++i)
		if(data->layers[i].type == type && strcmp(data->layers[i].name, name)==0)
			return i;

	return -1;
}

int CustomData_get_active_layer_index(const CustomData *data, int type)
{
	int i;

	for(i=0; i < data->totlayer; ++i)
		if(data->layers[i].type == type)
			return i + data->layers[i].active;

	return -1;
}

int CustomData_get_render_layer_index(const CustomData *data, int type)
{
	int i;

	for(i=0; i < data->totlayer; ++i)
		if(data->layers[i].type == type)
			return i + data->layers[i].active_rnd;

	return -1;
}

int CustomData_get_clone_layer_index(const CustomData *data, int type)
{
	int i;

	for(i=0; i < data->totlayer; ++i)
		if(data->layers[i].type == type)
			return i + data->layers[i].active_clone;

	return -1;
}

int CustomData_get_mask_layer_index(const CustomData *data, int type)
{
	int i;

	for(i=0; i < data->totlayer; ++i)
		if(data->layers[i].type == type)
			return i + data->layers[i].active_mask;

	return -1;
}

int CustomData_get_active_layer(const CustomData *data, int type)
{
	int i;

	for(i=0; i < data->totlayer; ++i)
		if(data->layers[i].type == type)
			return data->layers[i].active;

	return -1;
}

int CustomData_get_render_layer(const CustomData *data, int type)
{
	int i;

	for(i=0; i < data->totlayer; ++i)
		if(data->layers[i].type == type)
			return data->layers[i].active_rnd;

	return -1;
}

int CustomData_get_clone_layer(const CustomData *data, int type)
{
	int i;

	for(i=0; i < data->totlayer; ++i)
		if(data->layers[i].type == type)
			return data->layers[i].active_clone;

	return -1;
}

int CustomData_get_mask_layer(const CustomData *data, int type)
{
	int i;

	for(i=0; i < data->totlayer; ++i)
		if(data->layers[i].type == type)
			return data->layers[i].active_mask;

	return -1;
}

void CustomData_set_layer_active(CustomData *data, int type, int n)
{
	int i;

	for(i=0; i < data->totlayer; ++i)
		if(data->layers[i].type == type)
			data->layers[i].active = n;
}

void CustomData_set_layer_render(CustomData *data, int type, int n)
{
	int i;

	for(i=0; i < data->totlayer; ++i)
		if(data->layers[i].type == type)
			data->layers[i].active_rnd = n;
}

void CustomData_set_layer_clone(CustomData *data, int type, int n)
{
	int i;

	for(i=0; i < data->totlayer; ++i)
		if(data->layers[i].type == type)
			data->layers[i].active_clone = n;
}

void CustomData_set_layer_mask(CustomData *data, int type, int n)
{
	int i;

	for(i=0; i < data->totlayer; ++i)
		if(data->layers[i].type == type)
			data->layers[i].active_mask = n;
}

/* for using with an index from CustomData_get_active_layer_index and CustomData_get_render_layer_index */
void CustomData_set_layer_active_index(CustomData *data, int type, int n)
{
	int i;

	for(i=0; i < data->totlayer; ++i)
		if(data->layers[i].type == type)
			data->layers[i].active = n-i;
}

void CustomData_set_layer_render_index(CustomData *data, int type, int n)
{
	int i;

	for(i=0; i < data->totlayer; ++i)
		if(data->layers[i].type == type)
			data->layers[i].active_rnd = n-i;
}

void CustomData_set_layer_clone_index(CustomData *data, int type, int n)
{
	int i;

	for(i=0; i < data->totlayer; ++i)
		if(data->layers[i].type == type)
			data->layers[i].active_clone = n-i;
}

void CustomData_set_layer_mask_index(CustomData *data, int type, int n)
{
	int i;

	for(i=0; i < data->totlayer; ++i)
		if(data->layers[i].type == type)
			data->layers[i].active_mask = n-i;
}

void CustomData_set_layer_flag(struct CustomData *data, int type, int flag)
{
	int i;

	for(i=0; i < data->totlayer; ++i)
		if(data->layers[i].type == type)
			data->layers[i].flag |= flag;
}

static int customData_resize(CustomData *data, int amount)
{
	CustomDataLayer *tmp = MEM_callocN(sizeof(*tmp)*(data->maxlayer + amount),
                                       "CustomData->layers");
	if(!tmp) return 0;

	data->maxlayer += amount;
	if (data->layers) {
		memcpy(tmp, data->layers, sizeof(*tmp) * data->totlayer);
		MEM_freeN(data->layers);
	}
	data->layers = tmp;

	return 1;
}

static CustomDataLayer *customData_add_layer__internal(CustomData *data,
	int type, int alloctype, void *layerdata, int totelem, const char *name)
{
	const LayerTypeInfo *typeInfo= layerType_getInfo(type);
	int size = typeInfo->size * totelem, flag = 0, index = data->totlayer;
	void *newlayerdata;

	if (!typeInfo->defaultname && CustomData_has_layer(data, type))
		return &data->layers[CustomData_get_layer_index(data, type)];

	if((alloctype == CD_ASSIGN) || (alloctype == CD_REFERENCE)) {
		newlayerdata = layerdata;
	}
	else {
		newlayerdata = MEM_callocN(size, layerType_getName(type));
		if(!newlayerdata)
			return NULL;
	}

	if (alloctype == CD_DUPLICATE) {
		if(typeInfo->copy)
			typeInfo->copy(layerdata, newlayerdata, totelem);
		else
			memcpy(newlayerdata, layerdata, size);
	}
	else if (alloctype == CD_DEFAULT) {
		if(typeInfo->set_default)
			typeInfo->set_default((char*)newlayerdata, totelem);
	}
	else if (alloctype == CD_REFERENCE)
		flag |= CD_FLAG_NOFREE;

	if(index >= data->maxlayer) {
		if(!customData_resize(data, CUSTOMDATA_GROW)) {
			if(newlayerdata != layerdata)
				MEM_freeN(newlayerdata);
			return NULL;
		}
	}
	
	data->totlayer++;

	/* keep layers ordered by type */
	for( ; index > 0 && data->layers[index - 1].type > type; --index)
		data->layers[index] = data->layers[index - 1];

	data->layers[index].type = type;
	data->layers[index].flag = flag;
	data->layers[index].data = newlayerdata;

	if(name) {
		strcpy(data->layers[index].name, name);
		CustomData_set_layer_unique_name(data, index);
	}
	else
		data->layers[index].name[0] = '\0';

	if(index > 0 && data->layers[index-1].type == type) {
		data->layers[index].active = data->layers[index-1].active;
		data->layers[index].active_rnd = data->layers[index-1].active_rnd;
		data->layers[index].active_clone = data->layers[index-1].active_clone;
		data->layers[index].active_mask = data->layers[index-1].active_mask;
	} else {
		data->layers[index].active = 0;
		data->layers[index].active_rnd = 0;
		data->layers[index].active_clone = 0;
		data->layers[index].active_mask = 0;
	}
	
	customData_update_offsets(data);

	return &data->layers[index];
}

void *CustomData_add_layer(CustomData *data, int type, int alloctype,
                           void *layerdata, int totelem)
{
	CustomDataLayer *layer;
	const LayerTypeInfo *typeInfo= layerType_getInfo(type);
	
	layer = customData_add_layer__internal(data, type, alloctype, layerdata,
	                                       totelem, typeInfo->defaultname);

	if(layer)
		return layer->data;

	return NULL;
}

/*same as above but accepts a name*/
void *CustomData_add_layer_named(CustomData *data, int type, int alloctype,
                           void *layerdata, int totelem, char *name)
{
	CustomDataLayer *layer;
	
	layer = customData_add_layer__internal(data, type, alloctype, layerdata,
	                                       totelem, name);

	if(layer)
		return layer->data;

	return NULL;
}


int CustomData_free_layer(CustomData *data, int type, int totelem, int index)
{
	int i;
	
	if (index < 0) return 0;

	customData_free_layer__internal(&data->layers[index], totelem);

	for (i=index+1; i < data->totlayer; ++i)
		data->layers[i-1] = data->layers[i];

	data->totlayer--;

	/* if layer was last of type in array, set new active layer */
	if ((index >= data->totlayer) || (data->layers[index].type != type)) {
		i = CustomData_get_layer_index(data, type);
		
		if (i >= 0)
			for (; i < data->totlayer && data->layers[i].type == type; i++) {
				data->layers[i].active--;
				data->layers[i].active_rnd--;
				data->layers[i].active_clone--;
				data->layers[i].active_mask--;
			}
	}

	if (data->totlayer <= data->maxlayer-CUSTOMDATA_GROW)
		customData_resize(data, -CUSTOMDATA_GROW);

	customData_update_offsets(data);

	return 1;
}

int CustomData_free_layer_active(CustomData *data, int type, int totelem)
{
	int index = 0;
	index = CustomData_get_active_layer_index(data, type);
	if (index < 0) return 0;
	return CustomData_free_layer(data, type, totelem, index);
}


void CustomData_free_layers(CustomData *data, int type, int totelem)
{
	while (CustomData_has_layer(data, type))
		CustomData_free_layer_active(data, type, totelem);
}

int CustomData_has_layer(const CustomData *data, int type)
{
	return (CustomData_get_layer_index(data, type) != -1);
}

int CustomData_number_of_layers(const CustomData *data, int type)
{
	int i, number = 0;

	for(i = 0; i < data->totlayer; i++)
		if(data->layers[i].type == type)
			number++;
	
	return number;
}

void *CustomData_duplicate_referenced_layer(struct CustomData *data, int type)
{
	CustomDataLayer *layer;
	int layer_index;

	/* get the layer index of the first layer of type */
	layer_index = CustomData_get_active_layer_index(data, type);
	if(layer_index < 0) return NULL;

	layer = &data->layers[layer_index];

	if (layer->flag & CD_FLAG_NOFREE) {
		layer->data = MEM_dupallocN(layer->data);
		layer->flag &= ~CD_FLAG_NOFREE;
	}

	return layer->data;
}

void *CustomData_duplicate_referenced_layer_named(struct CustomData *data,
                                                  int type, char *name)
{
	CustomDataLayer *layer;
	int layer_index;

	/* get the layer index of the desired layer */
	layer_index = CustomData_get_named_layer_index(data, type, name);
	if(layer_index < 0) return NULL;

	layer = &data->layers[layer_index];

	if (layer->flag & CD_FLAG_NOFREE) {
		layer->data = MEM_dupallocN(layer->data);
		layer->flag &= ~CD_FLAG_NOFREE;
	}

	return layer->data;
}

void CustomData_free_temporary(CustomData *data, int totelem)
{
	CustomDataLayer *layer;
	int i, j;

	for(i = 0, j = 0; i < data->totlayer; ++i) {
		layer = &data->layers[i];

		if (i != j)
			data->layers[j] = data->layers[i];

		if ((layer->flag & CD_FLAG_TEMPORARY) == CD_FLAG_TEMPORARY)
			customData_free_layer__internal(layer, totelem);
		else
			j++;
	}

	data->totlayer = j;

	if(data->totlayer <= data->maxlayer-CUSTOMDATA_GROW)
		customData_resize(data, -CUSTOMDATA_GROW);

	customData_update_offsets(data);
}

void CustomData_set_only_copy(const struct CustomData *data,
                              CustomDataMask mask)
{
	int i;

	for(i = 0; i < data->totlayer; ++i)
		if(!(mask & (1 << data->layers[i].type)))
			data->layers[i].flag |= CD_FLAG_NOCOPY;
}

void CustomData_copy_data(const CustomData *source, CustomData *dest,
                          int source_index, int dest_index, int count)
{
	const LayerTypeInfo *typeInfo;
	int src_i, dest_i;
	int src_offset;
	int dest_offset;

	/* copies a layer at a time */
	dest_i = 0;
	for(src_i = 0; src_i < source->totlayer; ++src_i) {

		/* find the first dest layer with type >= the source type
		 * (this should work because layers are ordered by type)
		 */
		while(dest_i < dest->totlayer
		      && dest->layers[dest_i].type < source->layers[src_i].type)
			++dest_i;

		/* if there are no more dest layers, we're done */
		if(dest_i >= dest->totlayer) return;

		/* if we found a matching layer, copy the data */
		if(dest->layers[dest_i].type == source->layers[src_i].type) {
			char *src_data = source->layers[src_i].data;
			char *dest_data = dest->layers[dest_i].data;

			typeInfo = layerType_getInfo(source->layers[src_i].type);

			src_offset = source_index * typeInfo->size;
			dest_offset = dest_index * typeInfo->size;

			if(typeInfo->copy)
				typeInfo->copy(src_data + src_offset,
				                dest_data + dest_offset,
				                count);
			else
				memcpy(dest_data + dest_offset,
				       src_data + src_offset,
				       count * typeInfo->size);

			/* if there are multiple source & dest layers of the same type,
			 * we don't want to copy all source layers to the same dest, so
			 * increment dest_i
			 */
			++dest_i;
		}
	}
}

void CustomData_free_elem(CustomData *data, int index, int count)
{
	int i;
	const LayerTypeInfo *typeInfo;

	for(i = 0; i < data->totlayer; ++i) {
		if(!(data->layers[i].flag & CD_FLAG_NOFREE)) {
			typeInfo = layerType_getInfo(data->layers[i].type);

			if(typeInfo->free) {
				int offset = typeInfo->size * index;

				typeInfo->free((char *)data->layers[i].data + offset,
				               count, typeInfo->size);
			}
		}
	}
}

#define SOURCE_BUF_SIZE 100

void CustomData_interp(const CustomData *source, CustomData *dest,
                       int *src_indices, float *weights, float *sub_weights,
                       int count, int dest_index)
{
	int src_i, dest_i;
	int dest_offset;
	int j;
	void *source_buf[SOURCE_BUF_SIZE];
	void **sources = source_buf;

	/* slow fallback in case we're interpolating a ridiculous number of
	 * elements
	 */
	if(count > SOURCE_BUF_SIZE)
		sources = MEM_callocN(sizeof(*sources) * count,
		                      "CustomData_interp sources");

	/* interpolates a layer at a time */
	dest_i = 0;
	for(src_i = 0; src_i < source->totlayer; ++src_i) {
		const LayerTypeInfo *typeInfo= layerType_getInfo(source->layers[src_i].type);
		if(!typeInfo->interp) continue;

		/* find the first dest layer with type >= the source type
		 * (this should work because layers are ordered by type)
		 */
		while(dest_i < dest->totlayer
		      && dest->layers[dest_i].type < source->layers[src_i].type)
			++dest_i;

		/* if there are no more dest layers, we're done */
		if(dest_i >= dest->totlayer) return;

		/* if we found a matching layer, copy the data */
		if(dest->layers[dest_i].type == source->layers[src_i].type) {
			void *src_data = source->layers[src_i].data;

			for(j = 0; j < count; ++j)
				sources[j] = (char *)src_data
							 + typeInfo->size * src_indices[j];

			dest_offset = dest_index * typeInfo->size;

			typeInfo->interp(sources, weights, sub_weights, count,
						   (char *)dest->layers[dest_i].data + dest_offset);

			/* if there are multiple source & dest layers of the same type,
			 * we don't want to copy all source layers to the same dest, so
			 * increment dest_i
			 */
			++dest_i;
		}
	}

	if(count > SOURCE_BUF_SIZE) MEM_freeN(sources);
}

void CustomData_swap(struct CustomData *data, int index, int *corner_indices)
{
	const LayerTypeInfo *typeInfo;
	int i;

	for(i = 0; i < data->totlayer; ++i) {
		typeInfo = layerType_getInfo(data->layers[i].type);

		if(typeInfo->swap) {
			int offset = typeInfo->size * index;

			typeInfo->swap((char *)data->layers[i].data + offset, corner_indices);
		}
	}
}

void *CustomData_get(const CustomData *data, int index, int type)
{
	int offset;
	int layer_index;
	
	/* get the layer index of the active layer of type */
	layer_index = CustomData_get_active_layer_index(data, type);
	if(layer_index < 0) return NULL;

	/* get the offset of the desired element */
	offset = layerType_getInfo(type)->size * index;

	return (char *)data->layers[layer_index].data + offset;
}

void *CustomData_get_layer(const CustomData *data, int type)
{
	/* get the layer index of the active layer of type */
	int layer_index = CustomData_get_active_layer_index(data, type);
	if(layer_index < 0) return NULL;

	return data->layers[layer_index].data;
}

void *CustomData_get_layer_n(const CustomData *data, int type, int n)
{
	/* get the layer index of the active layer of type */
	int layer_index = CustomData_get_layer_index(data, type);
	if(layer_index < 0) return NULL;

	return data->layers[layer_index+n].data;
}

void *CustomData_get_layer_named(const struct CustomData *data, int type,
                                 char *name)
{
	int layer_index = CustomData_get_named_layer_index(data, type, name);
	if(layer_index < 0) return NULL;

	return data->layers[layer_index].data;
}

void *CustomData_set_layer(const CustomData *data, int type, void *ptr)
{
	/* get the layer index of the first layer of type */
	int layer_index = CustomData_get_active_layer_index(data, type);

	if(layer_index < 0) return NULL;

	data->layers[layer_index].data = ptr;

	return ptr;
}

void *CustomData_set_layer_n(const struct CustomData *data, int type, int n, void *ptr)
{
	/* get the layer index of the first layer of type */
	int layer_index = CustomData_get_layer_index(data, type);
	if(layer_index < 0) return NULL;

	data->layers[layer_index+n].data = ptr;

	return ptr;
}

void CustomData_set(const CustomData *data, int index, int type, void *source)
{
	void *dest = CustomData_get(data, index, type);
	const LayerTypeInfo *typeInfo = layerType_getInfo(type);

	if(!dest) return;

	if(typeInfo->copy)
		typeInfo->copy(source, dest, 1);
	else
		memcpy(dest, source, typeInfo->size);
}

/* EditMesh functions */

void CustomData_em_free_block(CustomData *data, void **block)
{
    const LayerTypeInfo *typeInfo;
    int i;

	if(!*block) return;

    for(i = 0; i < data->totlayer; ++i) {
        if(!(data->layers[i].flag & CD_FLAG_NOFREE)) {
            typeInfo = layerType_getInfo(data->layers[i].type);

            if(typeInfo->free) {
				int offset = data->layers[i].offset;
                typeInfo->free((char*)*block + offset, 1, typeInfo->size);
			}
        }
    }

	MEM_freeN(*block);
	*block = NULL;
}

static void CustomData_em_alloc_block(CustomData *data, void **block)
{
	/* TODO: optimize free/alloc */

	if (*block)
		CustomData_em_free_block(data, block);

	if (data->totsize > 0)
		*block = MEM_callocN(data->totsize, "CustomData EM block");
	else
		*block = NULL;
}

void CustomData_em_copy_data(const CustomData *source, CustomData *dest,
                            void *src_block, void **dest_block)
{
	const LayerTypeInfo *typeInfo;
	int dest_i, src_i;

	if (!*dest_block)
		CustomData_em_alloc_block(dest, dest_block);
	
	/* copies a layer at a time */
	dest_i = 0;
	for(src_i = 0; src_i < source->totlayer; ++src_i) {

		/* find the first dest layer with type >= the source type
		 * (this should work because layers are ordered by type)
		 */
		while(dest_i < dest->totlayer
		      && dest->layers[dest_i].type < source->layers[src_i].type)
			++dest_i;

		/* if there are no more dest layers, we're done */
		if(dest_i >= dest->totlayer) return;

		/* if we found a matching layer, copy the data */
		if(dest->layers[dest_i].type == source->layers[src_i].type &&
			strcmp(dest->layers[dest_i].name, source->layers[src_i].name) == 0) {
			char *src_data = (char*)src_block + source->layers[src_i].offset;
			char *dest_data = (char*)*dest_block + dest->layers[dest_i].offset;

			typeInfo = layerType_getInfo(source->layers[src_i].type);

			if(typeInfo->copy)
				typeInfo->copy(src_data, dest_data, 1);
			else
				memcpy(dest_data, src_data, typeInfo->size);

			/* if there are multiple source & dest layers of the same type,
			 * we don't want to copy all source layers to the same dest, so
			 * increment dest_i
			 */
			++dest_i;
		}
	}
}

void *CustomData_em_get(const CustomData *data, void *block, int type)
{
	int layer_index;
	
	/* get the layer index of the first layer of type */
	layer_index = CustomData_get_active_layer_index(data, type);
	if(layer_index < 0) return NULL;

	return (char *)block + data->layers[layer_index].offset;
}

void *CustomData_em_get_n(const CustomData *data, void *block, int type, int n)
{
	int layer_index;
	
	/* get the layer index of the first layer of type */
	layer_index = CustomData_get_layer_index(data, type);
	if(layer_index < 0) return NULL;

	return (char *)block + data->layers[layer_index+n].offset;
}

void CustomData_em_set(CustomData *data, void *block, int type, void *source)
{
	void *dest = CustomData_em_get(data, block, type);
	const LayerTypeInfo *typeInfo = layerType_getInfo(type);

	if(!dest) return;

	if(typeInfo->copy)
		typeInfo->copy(source, dest, 1);
	else
		memcpy(dest, source, typeInfo->size);
}

void CustomData_em_set_n(CustomData *data, void *block, int type, int n, void *source)
{
	void *dest = CustomData_em_get_n(data, block, type, n);
	const LayerTypeInfo *typeInfo = layerType_getInfo(type);

	if(!dest) return;

	if(typeInfo->copy)
		typeInfo->copy(source, dest, 1);
	else
		memcpy(dest, source, typeInfo->size);
}

void CustomData_em_interp(CustomData *data, void **src_blocks, float *weights,
                          float *sub_weights, int count, void *dest_block)
{
	int i, j;
	void *source_buf[SOURCE_BUF_SIZE];
	void **sources = source_buf;

	/* slow fallback in case we're interpolating a ridiculous number of
	 * elements
	 */
	if(count > SOURCE_BUF_SIZE)
		sources = MEM_callocN(sizeof(*sources) * count,
		                      "CustomData_interp sources");

	/* interpolates a layer at a time */
	for(i = 0; i < data->totlayer; ++i) {
		CustomDataLayer *layer = &data->layers[i];
		const LayerTypeInfo *typeInfo = layerType_getInfo(layer->type);

		if(typeInfo->interp) {
			for(j = 0; j < count; ++j)
				sources[j] = (char *)src_blocks[j] + layer->offset;

			typeInfo->interp(sources, weights, sub_weights, count,
			                  (char *)dest_block + layer->offset);
		}
	}

	if(count > SOURCE_BUF_SIZE) MEM_freeN(sources);
}

void CustomData_em_set_default(CustomData *data, void **block)
{
	const LayerTypeInfo *typeInfo;
	int i;

	if (!*block)
		CustomData_em_alloc_block(data, block);

	for(i = 0; i < data->totlayer; ++i) {
		int offset = data->layers[i].offset;

		typeInfo = layerType_getInfo(data->layers[i].type);

		if(typeInfo->set_default)
			typeInfo->set_default((char*)*block + offset, 1);
	}
}

void CustomData_to_em_block(const CustomData *source, CustomData *dest,
                            int src_index, void **dest_block)
{
	const LayerTypeInfo *typeInfo;
	int dest_i, src_i, src_offset;

	if (!*dest_block)
		CustomData_em_alloc_block(dest, dest_block);
	
	/* copies a layer at a time */
	dest_i = 0;
	for(src_i = 0; src_i < source->totlayer; ++src_i) {

		/* find the first dest layer with type >= the source type
		 * (this should work because layers are ordered by type)
		 */
		while(dest_i < dest->totlayer
		      && dest->layers[dest_i].type < source->layers[src_i].type)
			++dest_i;

		/* if there are no more dest layers, we're done */
		if(dest_i >= dest->totlayer) return;

		/* if we found a matching layer, copy the data */
		if(dest->layers[dest_i].type == source->layers[src_i].type) {
			int offset = dest->layers[dest_i].offset;
			char *src_data = source->layers[src_i].data;
			char *dest_data = (char*)*dest_block + offset;

			typeInfo = layerType_getInfo(dest->layers[dest_i].type);
			src_offset = src_index * typeInfo->size;

			if(typeInfo->copy)
				typeInfo->copy(src_data + src_offset, dest_data, 1);
			else
				memcpy(dest_data, src_data + src_offset, typeInfo->size);

			/* if there are multiple source & dest layers of the same type,
			 * we don't want to copy all source layers to the same dest, so
			 * increment dest_i
			 */
			++dest_i;
		}
	}
}

void CustomData_from_em_block(const CustomData *source, CustomData *dest,
                              void *src_block, int dest_index)
{
	const LayerTypeInfo *typeInfo;
	int dest_i, src_i, dest_offset;

	/* copies a layer at a time */
	dest_i = 0;
	for(src_i = 0; src_i < source->totlayer; ++src_i) {

		/* find the first dest layer with type >= the source type
		 * (this should work because layers are ordered by type)
		 */
		while(dest_i < dest->totlayer
		      && dest->layers[dest_i].type < source->layers[src_i].type)
			++dest_i;

		/* if there are no more dest layers, we're done */
		if(dest_i >= dest->totlayer) return;

		/* if we found a matching layer, copy the data */
		if(dest->layers[dest_i].type == source->layers[src_i].type) {
			int offset = source->layers[src_i].offset;
			char *src_data = (char*)src_block + offset;
			char *dest_data = dest->layers[dest_i].data;

			typeInfo = layerType_getInfo(dest->layers[dest_i].type);
			dest_offset = dest_index * typeInfo->size;

			if(typeInfo->copy)
				typeInfo->copy(src_data, dest_data + dest_offset, 1);
			else
				memcpy(dest_data + dest_offset, src_data, typeInfo->size);

			/* if there are multiple source & dest layers of the same type,
			 * we don't want to copy all source layers to the same dest, so
			 * increment dest_i
			 */
			++dest_i;
		}
	}

}

/*Bmesh functions*/
/*needed to convert to/from different face reps*/
void CustomData_to_bmeshpoly(CustomData *fdata, CustomData *pdata, CustomData *ldata)
{
	int i;
	for(i=0; i < fdata->totlayer; i++){
		if(fdata->layers[i].type == CD_MTFACE){
			CustomData_add_layer(pdata, CD_MTEXPOLY, CD_CALLOC, &(fdata->layers[i].name), 0);
			CustomData_add_layer(ldata, CD_MLOOPUV, CD_CALLOC, &(fdata->layers[i].name), 0);
		}
		else if(fdata->layers[i].type == CD_MCOL)
			CustomData_add_layer(ldata, CD_MLOOPCOL, CD_CALLOC, &(fdata->layers[i].name), 0);
	}		
}
void CustomData_from_bmeshpoly(CustomData *fdata, CustomData *pdata, CustomData *ldata, int total){
	int i;
	for(i=0; i < pdata->totlayer; i++){
		if(pdata->layers[i].type == CD_MTEXPOLY)
			CustomData_add_layer(fdata, CD_MTFACE, CD_CALLOC, &(pdata->layers[i].name), total);
	}
	for(i=0; i < ldata->totlayer; i++){
		if(ldata->layers[i].type == CD_MLOOPCOL)
			CustomData_add_layer(fdata, CD_MCOL, CD_CALLOC, &(ldata->layers[i].name), total);
	}
}


void CustomData_bmesh_init_pool(CustomData *data, int allocsize){
	if(data->totlayer)data->pool = BLI_mempool_create(data->totsize, allocsize, allocsize);
}

void CustomData_bmesh_free_block(CustomData *data, void **block)
{
    const LayerTypeInfo *typeInfo;
    int i;

	if(!*block) return;
    for(i = 0; i < data->totlayer; ++i) {
        if(!(data->layers[i].flag & CD_FLAG_NOFREE)) {
            typeInfo = layerType_getInfo(data->layers[i].type);

            if(typeInfo->free) {
				int offset = data->layers[i].offset;
				typeInfo->free((char*)*block + offset, 1, typeInfo->size);
			}
        }
    }

	BLI_mempool_free(data->pool, *block);
	*block = NULL;
}

static void CustomData_bmesh_alloc_block(CustomData *data, void **block)
{

	if (*block)
		CustomData_bmesh_free_block(data, block);

	if (data->totsize > 0)
		*block = BLI_mempool_calloc(data->pool);
	else
		*block = NULL;
}

void CustomData_bmesh_copy_data(const CustomData *source, CustomData *dest,
                            void *src_block, void **dest_block)
{
	const LayerTypeInfo *typeInfo;
	int dest_i, src_i;

	if (!*dest_block)
		CustomData_bmesh_alloc_block(dest, dest_block);
	
	/* copies a layer at a time */
	dest_i = 0;
	for(src_i = 0; src_i < source->totlayer; ++src_i) {

		/* find the first dest layer with type >= the source type
		 * (this should work because layers are ordered by type)
		 */
		while(dest_i < dest->totlayer
		      && dest->layers[dest_i].type < source->layers[src_i].type)
			++dest_i;

		/* if there are no more dest layers, we're done */
		if(dest_i >= dest->totlayer) return;

		/* if we found a matching layer, copy the data */
		if(dest->layers[dest_i].type == source->layers[src_i].type &&
			strcmp(dest->layers[dest_i].name, source->layers[src_i].name) == 0) {
			char *src_data = (char*)src_block + source->layers[src_i].offset;
			char *dest_data = (char*)*dest_block + dest->layers[dest_i].offset;

			typeInfo = layerType_getInfo(source->layers[src_i].type);

			if(typeInfo->copy)
				typeInfo->copy(src_data, dest_data, 1);
			else
				memcpy(dest_data, src_data, typeInfo->size);

			/* if there are multiple source & dest layers of the same type,
			 * we don't want to copy all source layers to the same dest, so
			 * increment dest_i
			 */
			++dest_i;
		}
	}
}

/*Bmesh Custom Data Functions. Should replace editmesh ones with these as well, due to more effecient memory alloc*/
void *CustomData_bmesh_get(const CustomData *data, void *block, int type)
{
	int layer_index;
	
	/* get the layer index of the first layer of type */
	layer_index = CustomData_get_active_layer_index(data, type);
	if(layer_index < 0) return NULL;

	return (char *)block + data->layers[layer_index].offset;
}

void *CustomData_bmesh_get_n(const CustomData *data, void *block, int type, int n)
{
	int layer_index;
	
	/* get the layer index of the first layer of type */
	layer_index = CustomData_get_layer_index(data, type);
	if(layer_index < 0) return NULL;

	return (char *)block + data->layers[layer_index+n].offset;
}

void CustomData_bmesh_set(const CustomData *data, void *block, int type, void *source)
{
	void *dest = CustomData_bmesh_get(data, block, type);
	const LayerTypeInfo *typeInfo = layerType_getInfo(type);

	if(!dest) return;

	if(typeInfo->copy)
		typeInfo->copy(source, dest, 1);
	else
		memcpy(dest, source, typeInfo->size);
}

void CustomData_bmesh_set_n(CustomData *data, void *block, int type, int n, void *source)
{
	void *dest = CustomData_bmesh_get_n(data, block, type, n);
	const LayerTypeInfo *typeInfo = layerType_getInfo(type);

	if(!dest) return;

	if(typeInfo->copy)
		typeInfo->copy(source, dest, 1);
	else
		memcpy(dest, source, typeInfo->size);
}

void CustomData_bmesh_interp(CustomData *data, void **src_blocks, float *weights,
                          float *sub_weights, int count, void *dest_block)
{
	int i, j;
	void *source_buf[SOURCE_BUF_SIZE];
	void **sources = source_buf;

	/* slow fallback in case we're interpolating a ridiculous number of
	 * elements
	 */
	if(count > SOURCE_BUF_SIZE)
		sources = MEM_callocN(sizeof(*sources) * count,
		                      "CustomData_interp sources");

	/* interpolates a layer at a time */
	for(i = 0; i < data->totlayer; ++i) {
		CustomDataLayer *layer = &data->layers[i];
		const LayerTypeInfo *typeInfo = layerType_getInfo(layer->type);
		if(typeInfo->interp) {
			for(j = 0; j < count; ++j)
				sources[j] = (char *)src_blocks[j] + layer->offset;

			typeInfo->interp(sources, weights, sub_weights, count,
			                  (char *)dest_block + layer->offset);
		}
	}

	if(count > SOURCE_BUF_SIZE) MEM_freeN(sources);
}

void CustomData_bmesh_set_default(CustomData *data, void **block)
{
	const LayerTypeInfo *typeInfo;
	int i;

	if (!*block)
		CustomData_bmesh_alloc_block(data, block);

	for(i = 0; i < data->totlayer; ++i) {
		int offset = data->layers[i].offset;

		typeInfo = layerType_getInfo(data->layers[i].type);

		if(typeInfo->set_default)
			typeInfo->set_default((char*)*block + offset, 1);
	}
}

void CustomData_to_bmesh_block(const CustomData *source, CustomData *dest,
                            int src_index, void **dest_block)
{
	const LayerTypeInfo *typeInfo;
	int dest_i, src_i, src_offset;

	if (!*dest_block)
		CustomData_bmesh_alloc_block(dest, dest_block);
	
	/* copies a layer at a time */
	dest_i = 0;
	for(src_i = 0; src_i < source->totlayer; ++src_i) {

		/* find the first dest layer with type >= the source type
		 * (this should work because layers are ordered by type)
		 */
		while(dest_i < dest->totlayer
		      && dest->layers[dest_i].type < source->layers[src_i].type)
			++dest_i;

		/* if there are no more dest layers, we're done */
		if(dest_i >= dest->totlayer) return;

		/* if we found a matching layer, copy the data */
		if(dest->layers[dest_i].type == source->layers[src_i].type) {
			int offset = dest->layers[dest_i].offset;
			char *src_data = source->layers[src_i].data;
			char *dest_data = (char*)*dest_block + offset;

			typeInfo = layerType_getInfo(dest->layers[dest_i].type);
			src_offset = src_index * typeInfo->size;

			if(typeInfo->copy)
				typeInfo->copy(src_data + src_offset, dest_data, 1);
			else
				memcpy(dest_data, src_data + src_offset, typeInfo->size);

			/* if there are multiple source & dest layers of the same type,
			 * we don't want to copy all source layers to the same dest, so
			 * increment dest_i
			 */
			++dest_i;
		}
	}
}

void CustomData_from_bmesh_block(const CustomData *source, CustomData *dest,
                              void *src_block, int dest_index)
{
	const LayerTypeInfo *typeInfo;
	int dest_i, src_i, dest_offset;

	/* copies a layer at a time */
	dest_i = 0;
	for(src_i = 0; src_i < source->totlayer; ++src_i) {

		/* find the first dest layer with type >= the source type
		 * (this should work because layers are ordered by type)
		 */
		while(dest_i < dest->totlayer
		      && dest->layers[dest_i].type < source->layers[src_i].type)
			++dest_i;

		/* if there are no more dest layers, we're done */
		if(dest_i >= dest->totlayer) return;

		/* if we found a matching layer, copy the data */
		if(dest->layers[dest_i].type == source->layers[src_i].type) {
			int offset = source->layers[src_i].offset;
			char *src_data = (char*)src_block + offset;
			char *dest_data = dest->layers[dest_i].data;

			typeInfo = layerType_getInfo(dest->layers[dest_i].type);
			dest_offset = dest_index * typeInfo->size;

			if(typeInfo->copy)
				typeInfo->copy(src_data, dest_data + dest_offset, 1);
			else
				memcpy(dest_data + dest_offset, src_data, typeInfo->size);

			/* if there are multiple source & dest layers of the same type,
			 * we don't want to copy all source layers to the same dest, so
			 * increment dest_i
			 */
			++dest_i;
		}
	}

}

void CustomData_file_write_info(int type, char **structname, int *structnum)
{
	const LayerTypeInfo *typeInfo = layerType_getInfo(type);

	*structname = typeInfo->structname;
	*structnum = typeInfo->structnum;
}

int CustomData_sizeof(int type)
{
	const LayerTypeInfo *typeInfo = layerType_getInfo(type);

	return typeInfo->size;
}

const char *CustomData_layertype_name(int type)
{
	return layerType_getName(type);
}

static int  CustomData_is_property_layer(int type)
{
	if((type == CD_PROP_FLT) || (type == CD_PROP_INT) || (type == CD_PROP_STR))
		return 1;
	return 0;
}

void CustomData_set_layer_unique_name(CustomData *data, int index)
{
	char tempname[64];
	int number, i, type;
	char *dot, *name;
	CustomDataLayer *layer, *nlayer= &data->layers[index];
	const LayerTypeInfo *typeInfo= layerType_getInfo(nlayer->type);

	if (!typeInfo->defaultname)
		return;

	type = nlayer->type;
	name = nlayer->name;

	if (name[0] == '\0')
		BLI_strncpy(nlayer->name, typeInfo->defaultname, sizeof(nlayer->name));
	
	/* see if there is a duplicate */
	for(i=0; i<data->totlayer; i++) {
		layer = &data->layers[i];
		
		if(CustomData_is_property_layer(type)){
			if(i!=index && CustomData_is_property_layer(layer->type) && 
				strcmp(layer->name, name)==0)
					break;	
		
		}
		else{
			if(i!=index && layer->type==type && strcmp(layer->name, name)==0)
				break;
		}
	}

	if(i == data->totlayer)
		return;

	/* strip off the suffix */
	dot = strchr(nlayer->name, '.');
	if(dot) *dot=0;
	
	for(number=1; number <=999; number++) {
		sprintf(tempname, "%s.%03d", nlayer->name, number);

		for(i=0; i<data->totlayer; i++) {
			layer = &data->layers[i];
			
			if(CustomData_is_property_layer(type)){
				if(i!=index && CustomData_is_property_layer(layer->type) && 
					strcmp(layer->name, tempname)==0)

				break;
			}
			else{
				if(i!=index && layer->type==type && strcmp(layer->name, tempname)==0)
					break;
			}
		}

		if(i == data->totlayer) {
			BLI_strncpy(nlayer->name, tempname, sizeof(nlayer->name));
			return;
		}
	}	
}

int CustomData_verify_versions(struct CustomData *data, int index)
{
	const LayerTypeInfo *typeInfo;
	CustomDataLayer *layer = &data->layers[index];
	int i, keeplayer = 1;

	if (layer->type >= CD_NUMTYPES) {
		keeplayer = 0; /* unknown layer type from future version */
	}
	else {
		typeInfo = layerType_getInfo(layer->type);

		if (!typeInfo->defaultname && (index > 0) &&
			data->layers[index-1].type == layer->type)
			keeplayer = 0; /* multiple layers of which we only support one */
	}

	if (!keeplayer) {
	    for (i=index+1; i < data->totlayer; ++i)
    	    data->layers[i-1] = data->layers[i];
		data->totlayer--;
	}

	return keeplayer;
}
<|MERGE_RESOLUTION|>--- conflicted
+++ resolved
@@ -696,10 +696,6 @@
 	/* 3 floats per normal vector */
 	{sizeof(float)*3, "", 0, NULL, NULL, NULL, NULL, NULL, NULL},
 	{sizeof(int), "", 0, NULL, NULL, NULL, NULL, NULL, NULL},
-<<<<<<< HEAD
-	{sizeof(MPoly), "MPoly", 1, NULL, NULL, NULL, NULL, NULL, NULL},
-	{sizeof(MLoop), "MLoop", 1, NULL, NULL, NULL, NULL, NULL, NULL},
-=======
 	{sizeof(MFloatProperty), "MFloatProperty",1,"Float",NULL,NULL,NULL,NULL},
 	{sizeof(MIntProperty), "MIntProperty",1,"Int",NULL,NULL,NULL,NULL},
 	{sizeof(MStringProperty), "MStringProperty",1,"String",NULL,NULL,NULL,NULL},
@@ -712,30 +708,20 @@
 	{sizeof(float)*3*4, "", 0, NULL, NULL, NULL, NULL, NULL, NULL},
 	{sizeof(MDisps), "MDisps", 1, NULL, layerCopy_mdisps,
 	 layerFree_mdisps, layerInterp_mdisps, layerSwap_mdisps, NULL}
->>>>>>> fd969911
 };
 
 const char *LAYERTYPENAMES[CD_NUMTYPES] = {
 	"CDMVert", "CDMSticky", "CDMDeformVert", "CDMEdge", "CDMFace", "CDMTFace",
-<<<<<<< HEAD
-	"CDMCol", "CDOrigIndex", "CDNormal", "CDFlags", "CDMPoly", "CDMLoop"};
-=======
 	"CDMCol", "CDOrigIndex", "CDNormal", "CDFlags","CDMFloatProperty",
 	"CDMIntProperty","CDMStringProperty", "CDOrigSpace", "CDOrco", "CDMTexPoly", "CDMLoopUV",
 	"CDMloopCol", "CDTangent", "CDMDisps"};
->>>>>>> fd969911
 
 const CustomDataMask CD_MASK_BAREMESH =
-	CD_MASK_MVERT | CD_MASK_MEDGE | CD_MASK_MFACE | CD_MASK_MLOOP | CD_MASK_MPOLY;
+	CD_MASK_MVERT | CD_MASK_MEDGE | CD_MASK_MFACE;
 const CustomDataMask CD_MASK_MESH =
-<<<<<<< HEAD
-	CD_MASK_MVERT | CD_MASK_MEDGE | CD_MASK_MFACE | CD_MASK_MLOOP | CD_MASK_MPOLY |
-	CD_MASK_MSTICKY | CD_MASK_MDEFORMVERT | CD_MASK_MTFACE | CD_MASK_MCOL;
-=======
 	CD_MASK_MVERT | CD_MASK_MEDGE | CD_MASK_MFACE |
 	CD_MASK_MSTICKY | CD_MASK_MDEFORMVERT | CD_MASK_MTFACE | CD_MASK_MCOL |
 	CD_MASK_PROP_FLT | CD_MASK_PROP_INT | CD_MASK_PROP_STR | CD_MASK_MDISPS;
->>>>>>> fd969911
 const CustomDataMask CD_MASK_EDITMESH =
 	CD_MASK_MSTICKY | CD_MASK_MDEFORMVERT | CD_MASK_MTFACE |
 	CD_MASK_MCOL|CD_MASK_PROP_FLT | CD_MASK_PROP_INT | CD_MASK_PROP_STR | CD_MASK_MDISPS;
