--- conflicted
+++ resolved
@@ -36,7 +36,7 @@
 #include "BLI_math_vector.h"
 #include "BLI_string_ref.hh"
 #include "BLI_string_utf8.h"
-#include "BLI_string_utils.h"
+#include "BLI_string_utils.hh"
 #include "BLI_utildefines.h"
 #include "BLI_vector.hh"
 
@@ -1510,7 +1510,7 @@
       BKE_sculpt_boundary_flag_uv_update(ss, vertex);
 
       if (ss->pbvh) {
-        blender::bke::pbvh::check_vert_boundary(ss->pbvh, vertex);
+        blender::bke::pbvh::check_vert_boundary(ss->pbvh, vertex, ss->face_sets);
       }
     }
 
@@ -1520,7 +1520,7 @@
       BKE_sculpt_boundary_flag_uv_update(ss, edge);
 
       if (ss->pbvh) {
-        blender::bke::pbvh::check_edge_boundary(ss->pbvh, edge);
+        blender::bke::pbvh::check_edge_boundary(ss->pbvh, edge, ss->face_sets);
       }
     }
   }
@@ -2023,16 +2023,10 @@
     }
     else {
       ss->face_sets = nullptr;
-      if (ss->pbvh && !ss->bm) {
-        BKE_pbvh_face_sets_set(ss->pbvh, nullptr);
-      }
     }
   }
   else {
     ss->face_sets = nullptr;
-    if (ss->pbvh && !ss->bm) {
-      BKE_pbvh_face_sets_set(ss->pbvh, nullptr);
-    }
   }
 
   sculpt_boundary_flags_ensure(ob, pbvh, BKE_sculptsession_vertex_count(ss), ss->totedges);
@@ -2049,14 +2043,10 @@
   BLI_assert(pbvh == ss->pbvh);
   UNUSED_VARS_NDEBUG(pbvh);
 
-<<<<<<< HEAD
   if (ss->subdiv_ccg) {
     BKE_pbvh_subdiv_ccg_set(ss->pbvh, ss->subdiv_ccg);
   }
 
-=======
-  BKE_pbvh_subdiv_cgg_set(ss->pbvh, ss->subdiv_ccg);
->>>>>>> f97580f6
   BKE_pbvh_update_hide_attributes_from_mesh(ss->pbvh);
 
   sculpt_attribute_update_refs(ob);
@@ -2107,201 +2097,184 @@
       BKE_crazyspace_build_sculpt(depsgraph, scene, ob, ss->deform_imats, ss->deform_cos);
       BKE_pbvh_vert_coords_apply(ss->pbvh, ss->deform_cos);
 
-<<<<<<< HEAD
-      for (a = 0; a < me->totvert; a++) {
-        invert_m3(ss->deform_imats[a]);
-
+      int a = 0;
+      for (blender::float3x3 &matrix : ss->deform_imats) {
         float *co = ss->deform_cos[a];
+
+        matrix = blender::math::invert(matrix);
+
         float ff = dot_v3v3(co, co);
         if (isnan(ff) || !isfinite(ff)) {
           printf("%s: nan1! %.4f %.4f %.4f\n", __func__, co[0], co[1], co[2]);
         }
 
-        ff = determinant_m3_array(ss->deform_imats[a]);
-
+        ff = blender::math::determinant(matrix);
         if (isnan(ff) || !isfinite(ff)) {
           printf("%s: nan2!\n", __func__);
         }
-=======
-      for (blender::float3x3 &matrix : ss->deform_imats) {
-        matrix = blender::math::invert(matrix);
->>>>>>> f97580f6
-      }
-    }
-  }
-  else {
-    BKE_sculptsession_free_deformMats(ss);
-  }
-
-  if (ss->shapekey_active != nullptr && ss->deform_cos.is_empty()) {
-    ss->deform_cos = Span(static_cast<const float3 *>(ss->shapekey_active->data), me->totvert);
-  }
-
-  /* if pbvh is deformed, key block is already applied to it */
-  if (ss->shapekey_active) {
-    bool pbvh_deformed = BKE_pbvh_is_deformed(ss->pbvh);
-    if (!pbvh_deformed || ss->deform_cos.is_empty()) {
-      const Span key_data(static_cast<const float3 *>(ss->shapekey_active->data), me->totvert);
-
-      if (key_data.data() != nullptr) {
-        if (!pbvh_deformed) {
-          /* apply shape keys coordinates to PBVH */
-          BKE_pbvh_vert_coords_apply(ss->pbvh, key_data);
+
+        a++;
+      }
+    }
+    else {
+      BKE_sculptsession_free_deformMats(ss);
+    }
+
+    if (ss->shapekey_active != nullptr && ss->deform_cos.is_empty()) {
+      ss->deform_cos = Span(static_cast<const float3 *>(ss->shapekey_active->data), me->totvert);
+    }
+
+    /* if pbvh is deformed, key block is already applied to it */
+    if (ss->shapekey_active) {
+      bool pbvh_deformed = BKE_pbvh_is_deformed(ss->pbvh);
+      if (!pbvh_deformed || ss->deform_cos.is_empty()) {
+        const Span key_data(static_cast<const float3 *>(ss->shapekey_active->data), me->totvert);
+
+        if (key_data.data() != nullptr) {
+          if (!pbvh_deformed) {
+            /* apply shape keys coordinates to PBVH */
+            BKE_pbvh_vert_coords_apply(ss->pbvh, key_data);
+          }
+          if (ss->deform_cos.is_empty()) {
+            ss->deform_cos = key_data;
+          }
         }
-        if (ss->deform_cos.is_empty()) {
-          ss->deform_cos = key_data;
+      }
+    }
+
+    int totvert = 0;
+
+    switch (BKE_pbvh_type(pbvh)) {
+      case PBVH_FACES:
+        totvert = me->totvert;
+        break;
+      case PBVH_BMESH:
+        totvert = ss->bm ? ss->bm->totvert : me->totvert;
+        break;
+      case PBVH_GRIDS:
+        totvert = BKE_pbvh_get_grid_num_verts(ss->pbvh);
+        break;
+    }
+
+    BKE_sculpt_init_flags_valence(ob, pbvh, totvert, false);
+
+    if (ss->bm && me->key && ob->shapenr != ss->bm->shapenr) {
+      KeyBlock *actkey = static_cast<KeyBlock *>(
+          BLI_findlink(&me->key->block, ss->bm->shapenr - 1));
+      KeyBlock *newkey = static_cast<KeyBlock *>(BLI_findlink(&me->key->block, ob->shapenr - 1));
+
+      bool updatePBVH = false;
+
+      if (!actkey) {
+        printf("%s: failed to find active shapekey\n", __func__);
+        if (!ss->bm->shapenr || !CustomData_has_layer(&ss->bm->vdata, CD_SHAPEKEY)) {
+          printf("allocating shapekeys. . .\n");
+
+          // need to allocate customdata for keys
+          for (KeyBlock *key = (KeyBlock *)me->key->block.first; key; key = key->next) {
+
+            int idx = CustomData_get_named_layer_index(&ss->bm->vdata, CD_SHAPEKEY, key->name);
+
+            if (idx == -1) {
+              BM_data_layer_add_named(ss->bm, &ss->bm->vdata, CD_SHAPEKEY, key->name);
+              BKE_sculptsession_update_attr_refs(ob);
+
+              idx = CustomData_get_named_layer_index(&ss->bm->vdata, CD_SHAPEKEY, key->name);
+              ss->bm->vdata.layers[idx].uid = key->uid;
+            }
+
+            int cd_shapeco = ss->bm->vdata.layers[idx].offset;
+            BMVert *v;
+            BMIter iter;
+
+            BM_ITER_MESH (v, &iter, ss->bm, BM_VERTS_OF_MESH) {
+              float *keyco = (float *)BM_ELEM_CD_GET_VOID_P(v, cd_shapeco);
+
+              copy_v3_v3(keyco, v->co);
+            }
+          }
         }
-      }
-    }
-  }
-
-  int totvert = 0;
-
-  switch (BKE_pbvh_type(pbvh)) {
-    case PBVH_FACES:
-      totvert = me->totvert;
-      break;
-    case PBVH_BMESH:
-      totvert = ss->bm ? ss->bm->totvert : me->totvert;
-      break;
-    case PBVH_GRIDS:
-      totvert = BKE_pbvh_get_grid_num_verts(ss->pbvh);
-      break;
-  }
-
-  BKE_sculpt_init_flags_valence(ob, pbvh, totvert, false);
-
-  if (ss->bm && me->key && ob->shapenr != ss->bm->shapenr) {
-    KeyBlock *actkey = static_cast<KeyBlock *>(BLI_findlink(&me->key->block, ss->bm->shapenr - 1));
-    KeyBlock *newkey = static_cast<KeyBlock *>(BLI_findlink(&me->key->block, ob->shapenr - 1));
-
-    bool updatePBVH = false;
-
-    if (!actkey) {
-      printf("%s: failed to find active shapekey\n", __func__);
-      if (!ss->bm->shapenr || !CustomData_has_layer(&ss->bm->vdata, CD_SHAPEKEY)) {
-        printf("allocating shapekeys. . .\n");
-
-        // need to allocate customdata for keys
-        for (KeyBlock *key = (KeyBlock *)me->key->block.first; key; key = key->next) {
-
-          int idx = CustomData_get_named_layer_index(&ss->bm->vdata, CD_SHAPEKEY, key->name);
-
-          if (idx == -1) {
-            BM_data_layer_add_named(ss->bm, &ss->bm->vdata, CD_SHAPEKEY, key->name);
-            BKE_sculptsession_update_attr_refs(ob);
-
-            idx = CustomData_get_named_layer_index(&ss->bm->vdata, CD_SHAPEKEY, key->name);
-            ss->bm->vdata.layers[idx].uid = key->uid;
-          }
-
-          int cd_shapeco = ss->bm->vdata.layers[idx].offset;
-          BMVert *v;
-          BMIter iter;
+
+        updatePBVH = true;
+        ss->bm->shapenr = ob->shapenr;
+      }
+
+      if (!newkey) {
+        printf("%s: failed to find new active shapekey\n", __func__);
+      }
+
+      if (actkey && newkey) {
+        int cd_co1 = CustomData_get_named_layer_index(&ss->bm->vdata, CD_SHAPEKEY, actkey->name);
+        int cd_co2 = CustomData_get_named_layer_index(&ss->bm->vdata, CD_SHAPEKEY, newkey->name);
+
+        BMVert *v;
+        BMIter iter;
+
+        if (cd_co1 == -1) {  // non-recoverable error
+          printf("%s: failed to find active shapekey in customdata.\n", __func__);
+          return;
+        }
+        else if (cd_co2 == -1) {
+          printf("%s: failed to find new shapekey in customdata; allocating . . .\n", __func__);
+
+          BM_data_layer_add_named(ss->bm, &ss->bm->vdata, CD_SHAPEKEY, newkey->name);
+          int idx = CustomData_get_named_layer_index(&ss->bm->vdata, CD_SHAPEKEY, newkey->name);
+
+          int cd_co = ss->bm->vdata.layers[idx].offset;
+          ss->bm->vdata.layers[idx].uid = newkey->uid;
+
+          BKE_sculptsession_update_attr_refs(ob);
 
           BM_ITER_MESH (v, &iter, ss->bm, BM_VERTS_OF_MESH) {
-            float *keyco = (float *)BM_ELEM_CD_GET_VOID_P(v, cd_shapeco);
-
+            float *keyco = (float *)BM_ELEM_CD_GET_VOID_P(v, cd_co);
             copy_v3_v3(keyco, v->co);
           }
+
+          cd_co2 = idx;
         }
-      }
-
-      updatePBVH = true;
-      ss->bm->shapenr = ob->shapenr;
-    }
-
-    if (!newkey) {
-      printf("%s: failed to find new active shapekey\n", __func__);
-    }
-
-    if (actkey && newkey) {
-      int cd_co1 = CustomData_get_named_layer_index(&ss->bm->vdata, CD_SHAPEKEY, actkey->name);
-      int cd_co2 = CustomData_get_named_layer_index(&ss->bm->vdata, CD_SHAPEKEY, newkey->name);
-
-      BMVert *v;
-      BMIter iter;
-
-      if (cd_co1 == -1) {  // non-recoverable error
-        printf("%s: failed to find active shapekey in customdata.\n", __func__);
-        return;
-      }
-      else if (cd_co2 == -1) {
-        printf("%s: failed to find new shapekey in customdata; allocating . . .\n", __func__);
-
-        BM_data_layer_add_named(ss->bm, &ss->bm->vdata, CD_SHAPEKEY, newkey->name);
-        int idx = CustomData_get_named_layer_index(&ss->bm->vdata, CD_SHAPEKEY, newkey->name);
-
-        int cd_co = ss->bm->vdata.layers[idx].offset;
-        ss->bm->vdata.layers[idx].uid = newkey->uid;
-
-        BKE_sculptsession_update_attr_refs(ob);
+
+        cd_co1 = ss->bm->vdata.layers[cd_co1].offset;
+        cd_co2 = ss->bm->vdata.layers[cd_co2].offset;
 
         BM_ITER_MESH (v, &iter, ss->bm, BM_VERTS_OF_MESH) {
-          float *keyco = (float *)BM_ELEM_CD_GET_VOID_P(v, cd_co);
-          copy_v3_v3(keyco, v->co);
+          float *co1 = (float *)BM_ELEM_CD_GET_VOID_P(v, cd_co1);
+          float *co2 = (float *)BM_ELEM_CD_GET_VOID_P(v, cd_co2);
+
+          copy_v3_v3(co1, v->co);
+          copy_v3_v3(v->co, co2);
         }
 
-        cd_co2 = idx;
-      }
-
-      cd_co1 = ss->bm->vdata.layers[cd_co1].offset;
-      cd_co2 = ss->bm->vdata.layers[cd_co2].offset;
-
-      BM_ITER_MESH (v, &iter, ss->bm, BM_VERTS_OF_MESH) {
-        float *co1 = (float *)BM_ELEM_CD_GET_VOID_P(v, cd_co1);
-        float *co2 = (float *)BM_ELEM_CD_GET_VOID_P(v, cd_co2);
-
-        copy_v3_v3(co1, v->co);
-        copy_v3_v3(v->co, co2);
-      }
-
-      ss->bm->shapenr = ob->shapenr;
-
-      updatePBVH = true;
-    }
-
-    if (updatePBVH && ss->pbvh) {
-      Vector<PBVHNode *> nodes = blender::bke::pbvh::get_flagged_nodes(ss->pbvh, PBVH_Leaf);
-
-      for (PBVHNode *node : nodes) {
-        BKE_pbvh_node_mark_update(node);
-        BKE_pbvh_vert_tag_update_normal_tri_area(node);
-      }
-    }
-    /* We could be more precise when we have access to the active tool. */
-    const bool use_paint_slots = (ob->mode & OB_MODE_SCULPT) != 0;
-    if (use_paint_slots) {
-      BKE_texpaint_slots_refresh_object(scene, ob);
-    }
-  }
-
-  if (ss->bm_log && ss->pbvh) {
-    BKE_pbvh_set_idmap(ss->pbvh, ss->bm_idmap);
-    BKE_pbvh_set_bm_log(ss->pbvh, ss->bm_log);
-  }
-
-  if (is_paint_tool) {
-    if (ss->vcol_domain == ATTR_DOMAIN_CORNER) {
-      /* Ensure pbvh nodes have loop indices; the sculpt undo system
-       * needs them for color attributes.
-       */
-      BKE_pbvh_ensure_node_loops(ss->pbvh);
-    }
-
-    /*
-     * We should rebuild the PBVH_pixels when painting canvas changes.
-     *
-     * The relevant changes are stored/encoded in the paint canvas key.
-     * These include the active uv map, and resolutions.
-     */
-    if (U.experimental.use_sculpt_texture_paint && ss->pbvh) {
-      char *paint_canvas_key = BKE_paint_canvas_key_get(&scene->toolsettings->paint_mode, ob);
-      if (ss->last_paint_canvas_key == nullptr ||
-          !STREQ(paint_canvas_key, ss->last_paint_canvas_key)) {
-        MEM_SAFE_FREE(ss->last_paint_canvas_key);
-        ss->last_paint_canvas_key = paint_canvas_key;
-        BKE_pbvh_mark_rebuild_pixels(ss->pbvh);
+        ss->bm->shapenr = ob->shapenr;
+
+        updatePBVH = true;
+      }
+
+      if (updatePBVH && ss->pbvh) {
+        Vector<PBVHNode *> nodes = blender::bke::pbvh::get_flagged_nodes(ss->pbvh, PBVH_Leaf);
+
+        for (PBVHNode *node : nodes) {
+          BKE_pbvh_node_mark_update(node);
+          BKE_pbvh_vert_tag_update_normal_tri_area(node);
+        }
+      }
+      /* We could be more precise when we have access to the active tool. */
+      const bool use_paint_slots = (ob->mode & OB_MODE_SCULPT) != 0;
+      if (use_paint_slots) {
+        BKE_texpaint_slots_refresh_object(scene, ob);
+      }
+    }
+
+    if (ss->bm_log && ss->pbvh) {
+      BKE_pbvh_set_idmap(ss->pbvh, ss->bm_idmap);
+      BKE_pbvh_set_bm_log(ss->pbvh, ss->bm_log);
+    }
+
+    if (is_paint_tool) {
+      if (ss->vcol_domain == ATTR_DOMAIN_CORNER) {
+        /* Ensure pbvh nodes have loop indices; the sculpt undo system
+         * needs them for color attributes.
+         */
+        BKE_pbvh_ensure_node_loops(ss->pbvh);
       }
 
       /*
@@ -2318,23 +2291,39 @@
           ss->last_paint_canvas_key = paint_canvas_key;
           BKE_pbvh_mark_rebuild_pixels(ss->pbvh);
         }
-        else {
-          MEM_freeN(paint_canvas_key);
+
+        /*
+         * We should rebuild the PBVH_pixels when painting canvas changes.
+         *
+         * The relevant changes are stored/encoded in the paint canvas key.
+         * These include the active uv map, and resolutions.
+         */
+        if (U.experimental.use_sculpt_texture_paint && ss->pbvh) {
+          char *paint_canvas_key = BKE_paint_canvas_key_get(&scene->toolsettings->paint_mode, ob);
+          if (ss->last_paint_canvas_key == nullptr ||
+              !STREQ(paint_canvas_key, ss->last_paint_canvas_key)) {
+            MEM_SAFE_FREE(ss->last_paint_canvas_key);
+            ss->last_paint_canvas_key = paint_canvas_key;
+            BKE_pbvh_mark_rebuild_pixels(ss->pbvh);
+          }
+          else {
+            MEM_freeN(paint_canvas_key);
+          }
         }
-      }
-
-      /* We could be more precise when we have access to the active tool. */
-      const bool use_paint_slots = (ob->mode & OB_MODE_SCULPT) != 0;
-      if (use_paint_slots) {
-        BKE_texpaint_slots_refresh_object(scene, ob);
-      }
-    }
-  }
-
-  if (ss->pbvh) {
-    blender::bke::pbvh::set_flags_valence(ss->pbvh,
-                                          static_cast<uint8_t *>(ss->attrs.flags->data),
-                                          static_cast<int *>(ss->attrs.valence->data));
+
+        /* We could be more precise when we have access to the active tool. */
+        const bool use_paint_slots = (ob->mode & OB_MODE_SCULPT) != 0;
+        if (use_paint_slots) {
+          BKE_texpaint_slots_refresh_object(scene, ob);
+        }
+      }
+    }
+
+    if (ss->pbvh) {
+      blender::bke::pbvh::set_flags_valence(ss->pbvh,
+                                            static_cast<uint8_t *>(ss->attrs.flags->data),
+                                            static_cast<int *>(ss->attrs.valence->data));
+    }
   }
 }
 
@@ -2425,7 +2414,6 @@
 
 int *BKE_sculpt_face_sets_ensure(Object *ob)
 {
-<<<<<<< HEAD
   SculptSession *ss = ob->sculpt;
 
   if (!ss->attrs.face_set) {
@@ -2462,58 +2450,8 @@
     }
   }
 
-  if (ss->pbvh && !ss->bm) {
-    BKE_pbvh_face_sets_set(ss->pbvh, static_cast<int *>(ss->attrs.face_set->data));
-  }
-
   ss->face_sets = static_cast<int *>(ss->attrs.face_set->data);
   return ss->face_sets;
-=======
-  using namespace blender;
-  using namespace blender::bke;
-  Mesh *mesh = static_cast<Mesh *>(ob->data);
-  SculptSession *ss = ob->sculpt;
-  PBVH *pbvh = ss->pbvh;
-  if (!pbvh) {
-    BLI_assert_unreachable();
-    return nullptr;
-  }
-  const StringRefNull name = ".sculpt_face_set";
-
-  switch (BKE_pbvh_type(pbvh)) {
-    case PBVH_FACES:
-    case PBVH_GRIDS: {
-      MutableAttributeAccessor attributes = mesh->attributes_for_write();
-      if (!attributes.contains(name)) {
-        attributes.add<int>(name,
-                            ATTR_DOMAIN_FACE,
-                            AttributeInitVArray(VArray<int>::ForSingle(1, mesh->faces_num)));
-        mesh->face_sets_color_default = 1;
-      }
-      return static_cast<int *>(CustomData_get_layer_named_for_write(
-          &mesh->face_data, CD_PROP_INT32, name.c_str(), mesh->faces_num));
-    }
-    case PBVH_BMESH: {
-      BMesh *bm = BKE_pbvh_get_bmesh(pbvh);
-      if (!CustomData_has_layer_named(&bm->pdata, CD_PROP_INT32, name.c_str())) {
-        BM_data_layer_add_named(bm, &bm->pdata, CD_PROP_INT32, name.c_str());
-        const int offset = CustomData_get_offset_named(&bm->pdata, CD_PROP_INT32, name.c_str());
-        if (offset == -1) {
-          return nullptr;
-        }
-        BMIter iter;
-        BMFace *face;
-        BM_ITER_MESH (face, &iter, bm, BM_FACES_OF_MESH) {
-          BM_ELEM_CD_SET_INT(face, offset, 1);
-        }
-        mesh->face_sets_color_default = 1;
-      }
-      break;
-    }
-  }
-
-  return nullptr;
->>>>>>> f97580f6
 }
 
 bool *BKE_sculpt_hide_poly_ensure(Object *ob)
@@ -2596,15 +2534,10 @@
     /* The evaluated mesh must be updated to contain the new data. */
     DEG_id_tag_update(&ob->id, ID_RECALC_GEOMETRY);
   }
-<<<<<<< HEAD
 
   if (ob->sculpt) {
     BKE_sculptsession_update_attr_refs(ob);
   }
-
-  return ret;
-=======
->>>>>>> f97580f6
 }
 
 void BKE_sculpt_toolsettings_data_ensure(Scene *scene)
@@ -2959,8 +2892,8 @@
 
       pbvh = ss->pbvh = build_pbvh_for_dynamic_topology(ob, true);
 
-      if (!CustomData_has_layer(&ss->bm->vdata, CD_PAINT_MASK)) {
-        BM_data_layer_add(ss->bm, &ss->bm->vdata, CD_PAINT_MASK);
+      if (!CustomData_has_layer_named(&ss->bm->vdata, CD_PROP_FLOAT, ".sculpt_mask")) {
+        BM_data_layer_add_named(ss->bm, &ss->bm->vdata, CD_PROP_FLOAT, ".sculpt_mask");
         BKE_sculptsession_update_attr_refs(ob);
       }
 
@@ -2970,7 +2903,6 @@
       BKE_sculpt_init_flags_valence(ob, pbvh, bm->totvert, true);
       blender::bke::paint::load_all_original(ob);
     }
-<<<<<<< HEAD
     else {
       Object *object_eval = DEG_get_evaluated_object(depsgraph, ob);
       Mesh *mesh_eval = static_cast<Mesh *>(object_eval->data);
@@ -2978,14 +2910,9 @@
         pbvh = build_pbvh_from_ccg(ob, mesh_eval->runtime->subdiv_ccg);
       }
       else if (ob->type == OB_MESH) {
-        Mesh *me_eval_deform = object_eval->runtime.mesh_deform_eval;
+        Mesh *me_eval_deform = object_eval->runtime->mesh_deform_eval;
         pbvh = build_pbvh_from_regular_mesh(ob, me_eval_deform);
       }
-=======
-    else if (ob->type == OB_MESH) {
-      Mesh *me_eval_deform = object_eval->runtime->mesh_deform_eval;
-      pbvh = build_pbvh_from_regular_mesh(ob, me_eval_deform);
->>>>>>> f97580f6
     }
   }
 
@@ -3927,11 +3854,11 @@
   ss->cd_origno_offset = ss->attrs.orig_no ? ss->attrs.orig_no->bmesh_cd_offset : -1;
   ss->cd_origvcol_offset = ss->attrs.orig_color ? ss->attrs.orig_color->bmesh_cd_offset : -1;
 
-  CustomDataLayer *layer = BKE_id_attribute_search(&me->id,
-                                                   BKE_id_attributes_active_color_name(&me->id),
-                                                   CD_MASK_COLOR_ALL,
-                                                   ATTR_DOMAIN_MASK_POINT |
-                                                       ATTR_DOMAIN_MASK_CORNER);
+  CustomDataLayer *layer = BKE_id_attribute_search_for_write(
+      &me->id,
+      BKE_id_attributes_active_color_name(&me->id),
+      CD_MASK_COLOR_ALL,
+      ATTR_DOMAIN_MASK_POINT | ATTR_DOMAIN_MASK_CORNER);
   if (layer) {
     eAttrDomain domain = BKE_id_attribute_domain(&me->id, layer);
     CustomData *cdata = sculpt_get_cdata(ob, domain);
@@ -3945,7 +3872,8 @@
     ss->cd_vcol_offset = -1;
   }
 
-  ss->cd_vert_mask_offset = CustomData_get_offset(&ss->bm->vdata, CD_PAINT_MASK);
+  ss->cd_vert_mask_offset = CustomData_get_offset_named(
+      &ss->bm->vdata, CD_PROP_FLOAT, ".sculpt_mask");
   ss->cd_faceset_offset = CustomData_get_offset_named(
       &ss->bm->pdata, CD_PROP_INT32, ".sculpt_face_set");
   ss->cd_face_areas = ss->attrs.face_areas ? ss->attrs.face_areas->bmesh_cd_offset : -1;
@@ -3976,7 +3904,8 @@
 {
   SculptSession *ss = ob->sculpt;
 
-  /* Run twice, in case sculpt_attr_update had to recreate a layer and messed up #BMesh offsets.
+  /* Run twice, in case sculpt_attr_update had to recreate a layer and messed up #BMesh
+   * offsets.
    */
   for (int i = 0; i < 2; i++) {
     for (int j = 0; j < SCULPT_MAX_ATTRIBUTES; j++) {
@@ -4448,7 +4377,7 @@
           break;
         case PBVH_BMESH: {
           BMVert *v;
-          int cd_mask = CustomData_get_offset(&ss->bm->vdata, CD_PAINT_MASK);
+          int cd_mask = ss->cd_vert_mask_offset;
 
           v = (BMVert *)vertex.i;
           mask = cd_mask != -1 ? static_cast<float *>(BM_ELEM_CD_GET_VOID_P(v, cd_mask)) : nullptr;
@@ -4516,9 +4445,9 @@
   SculptSession *ss = object->sculpt;
 
   /* PBVH_BMESH now handles boundaries itself. */
-  if (ss->bm || ss->vertex_info.boundary) {
+  if (ss->bm || !ss->vertex_info.boundary.is_empty()) {
     if (!ss->bm && ss->pbvh) {
-      blender::bke::pbvh::set_vert_boundary_map(ss->pbvh, ss->vertex_info.boundary);
+      blender::bke::pbvh::set_vert_boundary_map(ss->pbvh, &ss->vertex_info.boundary);
     }
 
     return;
@@ -4529,7 +4458,7 @@
   const OffsetIndices polys = base_mesh->faces();
   const Span<int> corner_edges = base_mesh->corner_edges();
 
-  ss->vertex_info.boundary = BLI_BITMAP_NEW(base_mesh->totvert, "Boundary info");
+  ss->vertex_info.boundary.resize(base_mesh->totvert);
   int *adjacent_faces_edge_count = static_cast<int *>(
       MEM_calloc_arrayN(base_mesh->totedge, sizeof(int), "Adjacent face edge count"));
 
@@ -4548,7 +4477,7 @@
   }
 
   if (ss->pbvh) {
-    blender::bke::pbvh::set_vert_boundary_map(ss->pbvh, ss->vertex_info.boundary);
+    blender::bke::pbvh::set_vert_boundary_map(ss->pbvh, &ss->vertex_info.boundary);
   }
 
   MEM_freeN(adjacent_faces_edge_count);
@@ -4742,7 +4671,7 @@
     negate_v2(t2);
   }
 
-  float angle = saacos(dot_v2v2(t1, t2));
+  float angle = math::safe_acos(dot_v2v2(t1, t2));
 
 #ifdef TEST_UV_CORNER_CALC
   if (test_mode) {
