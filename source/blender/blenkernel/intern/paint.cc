/* SPDX-License-Identifier: GPL-2.0-or-later
 * Copyright 2009 by Nicholas Bishop. All rights reserved. */

/** \file
 * \ingroup bke
 */

#include <cstdlib>
#include <cstring>

#include "MEM_guardedalloc.h"

#include "DNA_brush_types.h"
#include "DNA_defaults.h"
#include "DNA_gpencil_legacy_types.h"
#include "DNA_key_types.h"
#include "DNA_mesh_types.h"
#include "DNA_meshdata_types.h"
#include "DNA_modifier_types.h"
#include "DNA_object_types.h"
#include "DNA_scene_types.h"
#include "DNA_space_types.h"
#include "DNA_view3d_types.h"
#include "DNA_workspace_types.h"

#include "BLI_array.h"
#include "BLI_bitmap.h"
#include "BLI_hash.h"
#include "BLI_index_range.hh"
#include "BLI_listbase.h"
#include "BLI_math_vector.h"
#include "BLI_string_ref.hh"
#include "BLI_string_utf8.h"
#include "BLI_string_utils.h"
#include "BLI_utildefines.h"
#include "BLI_vector.hh"

#include "BLT_translation.h"

#include "BKE_attribute.h"
#include "BKE_attribute.hh"
#include "BKE_brush.h"
#include "BKE_ccg.h"
#include "BKE_colortools.h"
#include "BKE_context.h"
#include "BKE_crazyspace.h"
#include "BKE_deform.h"
#include "BKE_global.h"
#include "BKE_gpencil_legacy.h"
#include "BKE_idtype.h"
#include "BKE_image.h"
#include "BKE_key.h"
#include "BKE_layer.h"
#include "BKE_lib_id.h"
#include "BKE_main.h"
#include "BKE_material.h"
#include "BKE_mesh.hh"
#include "BKE_mesh_mapping.h"
#include "BKE_mesh_runtime.h"
#include "BKE_modifier.h"
#include "BKE_multires.h"
#include "BKE_object.h"
#include "BKE_paint.h"
#include "BKE_pbvh.h"
#include "BKE_scene.h"
#include "BKE_sculpt.hh"
#include "BKE_subdiv_ccg.h"
#include "BKE_subsurf.h"
#include "BKE_undo_system.h"

#include "DEG_depsgraph.h"
#include "DEG_depsgraph_query.h"

#include "RNA_enum_types.h"

#include "BLO_read_write.h"

#include "../../bmesh/intern/bmesh_idmap.h"
#include "bmesh.h"
#include "bmesh_log.h"

// TODO: figure out bad cross module refs
void SCULPT_undo_ensure_bmlog(Object *ob);

using blender::float3;
using blender::IndexRange;
using blender::MutableSpan;
using blender::Span;
using blender::StringRef;
using blender::Vector;

static void sculpt_attribute_update_refs(Object *ob);
static SculptAttribute *sculpt_attribute_ensure_ex(Object *ob,
                                                   eAttrDomain domain,
                                                   eCustomDataType proptype,
                                                   const char *name,
                                                   const SculptAttributeParams *params,
                                                   PBVHType pbvhtype);
static void sculptsession_bmesh_add_layers(Object *ob);

using blender::MutableSpan;
using blender::Span;
using blender::Vector;

static void palette_init_data(ID *id)
{
  Palette *palette = (Palette *)id;

  BLI_assert(MEMCMP_STRUCT_AFTER_IS_ZERO(palette, id));

  /* Enable fake user by default. */
  id_fake_user_set(&palette->id);
}

static void palette_copy_data(Main * /*bmain*/, ID *id_dst, const ID *id_src, const int /*flag*/)
{
  Palette *palette_dst = (Palette *)id_dst;
  const Palette *palette_src = (const Palette *)id_src;

  BLI_duplicatelist(&palette_dst->colors, &palette_src->colors);
}

static void palette_free_data(ID *id)
{
  Palette *palette = (Palette *)id;

  BLI_freelistN(&palette->colors);
}

static void palette_blend_write(BlendWriter *writer, ID *id, const void *id_address)
{
  Palette *palette = (Palette *)id;

  BLO_write_id_struct(writer, Palette, id_address, &palette->id);
  BKE_id_blend_write(writer, &palette->id);

  BLO_write_struct_list(writer, PaletteColor, &palette->colors);
}

static void palette_blend_read_data(BlendDataReader *reader, ID *id)
{
  Palette *palette = (Palette *)id;
  BLO_read_list(reader, &palette->colors);
}

static void palette_undo_preserve(BlendLibReader * /*reader*/, ID *id_new, ID *id_old)
{
  /* Whole Palette is preserved across undo-steps, and it has no extra pointer, simple. */
  /* NOTE: We do not care about potential internal references to self here, Palette has none. */
  /* NOTE: We do not swap IDProperties, as dealing with potential ID pointers in those would be
   *       fairly delicate. */
  BKE_lib_id_swap(nullptr, id_new, id_old, false, 0);
  std::swap(id_new->properties, id_old->properties);
}

IDTypeInfo IDType_ID_PAL = {
    /*id_code*/ ID_PAL,
    /*id_filter*/ FILTER_ID_PAL,
    /*main_listbase_index*/ INDEX_ID_PAL,
    /*struct_size*/ sizeof(Palette),
    /*name*/ "Palette",
    /*name_plural*/ "palettes",
    /*translation_context*/ BLT_I18NCONTEXT_ID_PALETTE,
    /*flags*/ IDTYPE_FLAGS_NO_ANIMDATA,
    /*asset_type_info*/ nullptr,

    /*init_data*/ palette_init_data,
    /*copy_data*/ palette_copy_data,
    /*free_data*/ palette_free_data,
    /*make_local*/ nullptr,
    /*foreach_id*/ nullptr,
    /*foreach_cache*/ nullptr,
    /*foreach_path*/ nullptr,
    /*owner_pointer_get*/ nullptr,

    /*blend_write*/ palette_blend_write,
    /*blend_read_data*/ palette_blend_read_data,
    /*blend_read_lib*/ nullptr,
    /*blend_read_expand*/ nullptr,

    /*blend_read_undo_preserve*/ palette_undo_preserve,

    /*lib_override_apply_post*/ nullptr,
};

static void paint_curve_copy_data(Main * /*bmain*/,
                                  ID *id_dst,
                                  const ID *id_src,
                                  const int /*flag*/)
{
  PaintCurve *paint_curve_dst = (PaintCurve *)id_dst;
  const PaintCurve *paint_curve_src = (const PaintCurve *)id_src;

  if (paint_curve_src->tot_points != 0) {
    paint_curve_dst->points = static_cast<PaintCurvePoint *>(
        MEM_dupallocN(paint_curve_src->points));
  }
}

static void paint_curve_free_data(ID *id)
{
  PaintCurve *paint_curve = (PaintCurve *)id;

  MEM_SAFE_FREE(paint_curve->points);
  paint_curve->tot_points = 0;
}

static void paint_curve_blend_write(BlendWriter *writer, ID *id, const void *id_address)
{
  PaintCurve *pc = (PaintCurve *)id;

  BLO_write_id_struct(writer, PaintCurve, id_address, &pc->id);
  BKE_id_blend_write(writer, &pc->id);

  BLO_write_struct_array(writer, PaintCurvePoint, pc->tot_points, pc->points);
}

static void paint_curve_blend_read_data(BlendDataReader *reader, ID *id)
{
  PaintCurve *pc = (PaintCurve *)id;
  BLO_read_data_address(reader, &pc->points);
}

IDTypeInfo IDType_ID_PC = {
    /*id_code*/ ID_PC,
    /*id_filter*/ FILTER_ID_PC,
    /*main_listbase_index*/ INDEX_ID_PC,
    /*struct_size*/ sizeof(PaintCurve),
    /*name*/ "PaintCurve",
    /*name_plural*/ "paint_curves",
    /*translation_context*/ BLT_I18NCONTEXT_ID_PAINTCURVE,
    /*flags*/ IDTYPE_FLAGS_NO_ANIMDATA,
    /*asset_type_info*/ nullptr,

    /*init_data*/ nullptr,
    /*copy_data*/ paint_curve_copy_data,
    /*free_data*/ paint_curve_free_data,
    /*make_local*/ nullptr,
    /*foreach_id*/ nullptr,
    /*foreach_cache*/ nullptr,
    /*foreach_path*/ nullptr,
    /*owner_pointer_get*/ nullptr,

    /*blend_write*/ paint_curve_blend_write,
    /*blend_read_data*/ paint_curve_blend_read_data,
    /*blend_read_lib*/ nullptr,
    /*blend_read_expand*/ nullptr,

    /*blend_read_undo_preserve*/ nullptr,

    /*lib_override_apply_post*/ nullptr,
};

const uchar PAINT_CURSOR_SCULPT[3] = {255, 100, 100};
const uchar PAINT_CURSOR_VERTEX_PAINT[3] = {255, 255, 255};
const uchar PAINT_CURSOR_WEIGHT_PAINT[3] = {200, 200, 255};
const uchar PAINT_CURSOR_TEXTURE_PAINT[3] = {255, 255, 255};
const uchar PAINT_CURSOR_SCULPT_CURVES[3] = {255, 100, 100};

static ePaintOverlayControlFlags overlay_flags = (ePaintOverlayControlFlags)0;

void BKE_paint_invalidate_overlay_tex(Scene *scene, ViewLayer *view_layer, const Tex *tex)
{
  Paint *p = BKE_paint_get_active(scene, view_layer);
  if (!p) {
    return;
  }

  Brush *br = p->brush;
  if (!br) {
    return;
  }

  if (br->mtex.tex == tex) {
    overlay_flags |= PAINT_OVERLAY_INVALID_TEXTURE_PRIMARY;
  }
  if (br->mask_mtex.tex == tex) {
    overlay_flags |= PAINT_OVERLAY_INVALID_TEXTURE_SECONDARY;
  }
}

void BKE_paint_invalidate_cursor_overlay(Scene *scene, ViewLayer *view_layer, CurveMapping *curve)
{
  Paint *p = BKE_paint_get_active(scene, view_layer);
  if (p == nullptr) {
    return;
  }

  Brush *br = p->brush;
  if (br && br->curve == curve) {
    overlay_flags |= PAINT_OVERLAY_INVALID_CURVE;
  }
}

void BKE_paint_invalidate_overlay_all(void)
{
  overlay_flags |= (PAINT_OVERLAY_INVALID_TEXTURE_SECONDARY |
                    PAINT_OVERLAY_INVALID_TEXTURE_PRIMARY | PAINT_OVERLAY_INVALID_CURVE);
}

ePaintOverlayControlFlags BKE_paint_get_overlay_flags(void)
{
  return overlay_flags;
}

void BKE_paint_set_overlay_override(eOverlayFlags flags)
{
  if (flags & BRUSH_OVERLAY_OVERRIDE_MASK) {
    if (flags & BRUSH_OVERLAY_CURSOR_OVERRIDE_ON_STROKE) {
      overlay_flags |= PAINT_OVERLAY_OVERRIDE_CURSOR;
    }
    if (flags & BRUSH_OVERLAY_PRIMARY_OVERRIDE_ON_STROKE) {
      overlay_flags |= PAINT_OVERLAY_OVERRIDE_PRIMARY;
    }
    if (flags & BRUSH_OVERLAY_SECONDARY_OVERRIDE_ON_STROKE) {
      overlay_flags |= PAINT_OVERLAY_OVERRIDE_SECONDARY;
    }
  }
  else {
    overlay_flags &= ~(PAINT_OVERRIDE_MASK);
  }
}

void BKE_paint_reset_overlay_invalid(ePaintOverlayControlFlags flag)
{
  overlay_flags &= ~(flag);
}

bool BKE_paint_ensure_from_paintmode(Scene *sce, ePaintMode mode)
{
  ToolSettings *ts = sce->toolsettings;
  Paint **paint_ptr = nullptr;
  /* Some paint modes don't store paint settings as pointer, for these this can be set and
   * referenced by paint_ptr. */
  Paint *paint_tmp = nullptr;

  switch (mode) {
    case PAINT_MODE_SCULPT:
      paint_ptr = (Paint **)&ts->sculpt;
      break;
    case PAINT_MODE_VERTEX:
      paint_ptr = (Paint **)&ts->vpaint;
      break;
    case PAINT_MODE_WEIGHT:
      paint_ptr = (Paint **)&ts->wpaint;
      break;
    case PAINT_MODE_TEXTURE_2D:
    case PAINT_MODE_TEXTURE_3D:
      paint_tmp = (Paint *)&ts->imapaint;
      paint_ptr = &paint_tmp;
      break;
    case PAINT_MODE_SCULPT_UV:
      paint_ptr = (Paint **)&ts->uvsculpt;
      break;
    case PAINT_MODE_GPENCIL:
      paint_ptr = (Paint **)&ts->gp_paint;
      break;
    case PAINT_MODE_VERTEX_GPENCIL:
      paint_ptr = (Paint **)&ts->gp_vertexpaint;
      break;
    case PAINT_MODE_SCULPT_GPENCIL:
      paint_ptr = (Paint **)&ts->gp_sculptpaint;
      break;
    case PAINT_MODE_WEIGHT_GPENCIL:
      paint_ptr = (Paint **)&ts->gp_weightpaint;
      break;
    case PAINT_MODE_SCULPT_CURVES:
      paint_ptr = (Paint **)&ts->curves_sculpt;
      break;
    case PAINT_MODE_INVALID:
      break;
  }
  if (paint_ptr) {
    BKE_paint_ensure(ts, paint_ptr);
    return true;
  }
  return false;
}

Paint *BKE_paint_get_active_from_paintmode(Scene *sce, ePaintMode mode)
{
  if (sce) {
    ToolSettings *ts = sce->toolsettings;

    switch (mode) {
      case PAINT_MODE_SCULPT:
        return &ts->sculpt->paint;
      case PAINT_MODE_VERTEX:
        return &ts->vpaint->paint;
      case PAINT_MODE_WEIGHT:
        return &ts->wpaint->paint;
      case PAINT_MODE_TEXTURE_2D:
      case PAINT_MODE_TEXTURE_3D:
        return &ts->imapaint.paint;
      case PAINT_MODE_SCULPT_UV:
        return &ts->uvsculpt->paint;
      case PAINT_MODE_GPENCIL:
        return &ts->gp_paint->paint;
      case PAINT_MODE_VERTEX_GPENCIL:
        return &ts->gp_vertexpaint->paint;
      case PAINT_MODE_SCULPT_GPENCIL:
        return &ts->gp_sculptpaint->paint;
      case PAINT_MODE_WEIGHT_GPENCIL:
        return &ts->gp_weightpaint->paint;
      case PAINT_MODE_SCULPT_CURVES:
        return &ts->curves_sculpt->paint;
      case PAINT_MODE_INVALID:
        return nullptr;
      default:
        return &ts->imapaint.paint;
    }
  }

  return nullptr;
}

const EnumPropertyItem *BKE_paint_get_tool_enum_from_paintmode(ePaintMode mode)
{
  switch (mode) {
    case PAINT_MODE_SCULPT:
      return rna_enum_brush_sculpt_tool_items;
    case PAINT_MODE_VERTEX:
      return rna_enum_brush_vertex_tool_items;
    case PAINT_MODE_WEIGHT:
      return rna_enum_brush_weight_tool_items;
    case PAINT_MODE_TEXTURE_2D:
    case PAINT_MODE_TEXTURE_3D:
      return rna_enum_brush_image_tool_items;
    case PAINT_MODE_SCULPT_UV:
      return rna_enum_brush_uv_sculpt_tool_items;
    case PAINT_MODE_GPENCIL:
      return rna_enum_brush_gpencil_types_items;
    case PAINT_MODE_VERTEX_GPENCIL:
      return rna_enum_brush_gpencil_vertex_types_items;
    case PAINT_MODE_SCULPT_GPENCIL:
      return rna_enum_brush_gpencil_sculpt_types_items;
    case PAINT_MODE_WEIGHT_GPENCIL:
      return rna_enum_brush_gpencil_weight_types_items;
    case PAINT_MODE_SCULPT_CURVES:
      return rna_enum_brush_curves_sculpt_tool_items;
    case PAINT_MODE_INVALID:
      break;
  }
  return nullptr;
}

const char *BKE_paint_get_tool_prop_id_from_paintmode(ePaintMode mode)
{
  switch (mode) {
    case PAINT_MODE_SCULPT:
      return "sculpt_tool";
    case PAINT_MODE_VERTEX:
      return "vertex_tool";
    case PAINT_MODE_WEIGHT:
      return "weight_tool";
    case PAINT_MODE_TEXTURE_2D:
    case PAINT_MODE_TEXTURE_3D:
      return "image_tool";
    case PAINT_MODE_SCULPT_UV:
      return "uv_sculpt_tool";
    case PAINT_MODE_GPENCIL:
      return "gpencil_tool";
    case PAINT_MODE_VERTEX_GPENCIL:
      return "gpencil_vertex_tool";
    case PAINT_MODE_SCULPT_GPENCIL:
      return "gpencil_sculpt_tool";
    case PAINT_MODE_WEIGHT_GPENCIL:
      return "gpencil_weight_tool";
    case PAINT_MODE_SCULPT_CURVES:
      return "curves_sculpt_tool";
    case PAINT_MODE_INVALID:
      break;
  }

  /* Invalid paint mode. */
  return nullptr;
}

Paint *BKE_paint_get_active(Scene *sce, ViewLayer *view_layer)
{
  if (sce && view_layer) {
    ToolSettings *ts = sce->toolsettings;
    BKE_view_layer_synced_ensure(sce, view_layer);
    Object *actob = BKE_view_layer_active_object_get(view_layer);

    if (actob) {
      switch (actob->mode) {
        case OB_MODE_SCULPT:
          return &ts->sculpt->paint;
        case OB_MODE_VERTEX_PAINT:
          return &ts->vpaint->paint;
        case OB_MODE_WEIGHT_PAINT:
          return &ts->wpaint->paint;
        case OB_MODE_TEXTURE_PAINT:
          return &ts->imapaint.paint;
        case OB_MODE_PAINT_GPENCIL:
          return &ts->gp_paint->paint;
        case OB_MODE_VERTEX_GPENCIL:
          return &ts->gp_vertexpaint->paint;
        case OB_MODE_SCULPT_GPENCIL:
          return &ts->gp_sculptpaint->paint;
        case OB_MODE_WEIGHT_GPENCIL:
          return &ts->gp_weightpaint->paint;
        case OB_MODE_SCULPT_CURVES:
          return &ts->curves_sculpt->paint;
        case OB_MODE_EDIT:
          return ts->uvsculpt ? &ts->uvsculpt->paint : nullptr;
        default:
          break;
      }
    }

    /* default to image paint */
    return &ts->imapaint.paint;
  }

  return nullptr;
}

Paint *BKE_paint_get_active_from_context(const bContext *C)
{
  Scene *sce = CTX_data_scene(C);
  ViewLayer *view_layer = CTX_data_view_layer(C);
  SpaceImage *sima;

  if (sce && view_layer) {
    ToolSettings *ts = sce->toolsettings;
    BKE_view_layer_synced_ensure(sce, view_layer);
    Object *obact = BKE_view_layer_active_object_get(view_layer);

    if ((sima = CTX_wm_space_image(C)) != nullptr) {
      if (obact && obact->mode == OB_MODE_EDIT) {
        if (sima->mode == SI_MODE_PAINT) {
          return &ts->imapaint.paint;
        }
        if (sima->mode == SI_MODE_UV) {
          return &ts->uvsculpt->paint;
        }
      }
      else {
        return &ts->imapaint.paint;
      }
    }
    else {
      return BKE_paint_get_active(sce, view_layer);
    }
  }

  return nullptr;
}

ePaintMode BKE_paintmode_get_active_from_context(const bContext *C)
{
  Scene *sce = CTX_data_scene(C);
  ViewLayer *view_layer = CTX_data_view_layer(C);
  SpaceImage *sima;

  if (sce && view_layer) {
    BKE_view_layer_synced_ensure(sce, view_layer);
    Object *obact = BKE_view_layer_active_object_get(view_layer);

    if ((sima = CTX_wm_space_image(C)) != nullptr) {
      if (obact && obact->mode == OB_MODE_EDIT) {
        if (sima->mode == SI_MODE_PAINT) {
          return PAINT_MODE_TEXTURE_2D;
        }
        if (sima->mode == SI_MODE_UV) {
          return PAINT_MODE_SCULPT_UV;
        }
      }
      else {
        return PAINT_MODE_TEXTURE_2D;
      }
    }
    else if (obact) {
      switch (obact->mode) {
        case OB_MODE_SCULPT:
          return PAINT_MODE_SCULPT;
        case OB_MODE_VERTEX_PAINT:
          return PAINT_MODE_VERTEX;
        case OB_MODE_WEIGHT_PAINT:
          return PAINT_MODE_WEIGHT;
        case OB_MODE_TEXTURE_PAINT:
          return PAINT_MODE_TEXTURE_3D;
        case OB_MODE_EDIT:
          return PAINT_MODE_SCULPT_UV;
        case OB_MODE_SCULPT_CURVES:
          return PAINT_MODE_SCULPT_CURVES;
        default:
          return PAINT_MODE_TEXTURE_2D;
      }
    }
    else {
      /* default to image paint */
      return PAINT_MODE_TEXTURE_2D;
    }
  }

  return PAINT_MODE_INVALID;
}

ePaintMode BKE_paintmode_get_from_tool(const bToolRef *tref)
{
  if (tref->space_type == SPACE_VIEW3D) {
    switch (tref->mode) {
      case CTX_MODE_SCULPT:
        return PAINT_MODE_SCULPT;
      case CTX_MODE_PAINT_VERTEX:
        return PAINT_MODE_VERTEX;
      case CTX_MODE_PAINT_WEIGHT:
        return PAINT_MODE_WEIGHT;
      case CTX_MODE_PAINT_GPENCIL:
        return PAINT_MODE_GPENCIL;
      case CTX_MODE_PAINT_TEXTURE:
        return PAINT_MODE_TEXTURE_3D;
      case CTX_MODE_VERTEX_GPENCIL:
        return PAINT_MODE_VERTEX_GPENCIL;
      case CTX_MODE_SCULPT_GPENCIL:
        return PAINT_MODE_SCULPT_GPENCIL;
      case CTX_MODE_WEIGHT_GPENCIL:
        return PAINT_MODE_WEIGHT_GPENCIL;
      case CTX_MODE_SCULPT_CURVES:
        return PAINT_MODE_SCULPT_CURVES;
    }
  }
  else if (tref->space_type == SPACE_IMAGE) {
    switch (tref->mode) {
      case SI_MODE_PAINT:
        return PAINT_MODE_TEXTURE_2D;
      case SI_MODE_UV:
        return PAINT_MODE_SCULPT_UV;
    }
  }

  return PAINT_MODE_INVALID;
}

Brush *BKE_paint_brush(Paint *p)
{
  return p ? (p->brush_eval ? p->brush_eval : p->brush) : nullptr;
}

const Brush *BKE_paint_brush_for_read(const Paint *p)
{
  return p ? p->brush : nullptr;
}

void BKE_paint_brush_set(Paint *p, Brush *br)
{
  if (p) {
    id_us_min((ID *)p->brush);
    id_us_plus((ID *)br);
    p->brush = br;

    BKE_paint_toolslots_brush_update(p);
  }
}

void BKE_paint_runtime_init(const ToolSettings *ts, Paint *paint)
{
  if (paint == &ts->imapaint.paint) {
    paint->runtime.tool_offset = offsetof(Brush, imagepaint_tool);
    paint->runtime.ob_mode = OB_MODE_TEXTURE_PAINT;
  }
  else if (ts->sculpt && paint == &ts->sculpt->paint) {
    paint->runtime.tool_offset = offsetof(Brush, sculpt_tool);
    paint->runtime.ob_mode = OB_MODE_SCULPT;
  }
  else if (ts->vpaint && paint == &ts->vpaint->paint) {
    paint->runtime.tool_offset = offsetof(Brush, vertexpaint_tool);
    paint->runtime.ob_mode = OB_MODE_VERTEX_PAINT;
  }
  else if (ts->wpaint && paint == &ts->wpaint->paint) {
    paint->runtime.tool_offset = offsetof(Brush, weightpaint_tool);
    paint->runtime.ob_mode = OB_MODE_WEIGHT_PAINT;
  }
  else if (ts->uvsculpt && paint == &ts->uvsculpt->paint) {
    paint->runtime.tool_offset = offsetof(Brush, uv_sculpt_tool);
    paint->runtime.ob_mode = OB_MODE_EDIT;
  }
  else if (ts->gp_paint && paint == &ts->gp_paint->paint) {
    paint->runtime.tool_offset = offsetof(Brush, gpencil_tool);
    paint->runtime.ob_mode = OB_MODE_PAINT_GPENCIL;
  }
  else if (ts->gp_vertexpaint && paint == &ts->gp_vertexpaint->paint) {
    paint->runtime.tool_offset = offsetof(Brush, gpencil_vertex_tool);
    paint->runtime.ob_mode = OB_MODE_VERTEX_GPENCIL;
  }
  else if (ts->gp_sculptpaint && paint == &ts->gp_sculptpaint->paint) {
    paint->runtime.tool_offset = offsetof(Brush, gpencil_sculpt_tool);
    paint->runtime.ob_mode = OB_MODE_SCULPT_GPENCIL;
  }
  else if (ts->gp_weightpaint && paint == &ts->gp_weightpaint->paint) {
    paint->runtime.tool_offset = offsetof(Brush, gpencil_weight_tool);
    paint->runtime.ob_mode = OB_MODE_WEIGHT_GPENCIL;
  }
  else if (ts->curves_sculpt && paint == &ts->curves_sculpt->paint) {
    paint->runtime.tool_offset = offsetof(Brush, curves_sculpt_tool);
    paint->runtime.ob_mode = OB_MODE_SCULPT_CURVES;
  }
  else {
    BLI_assert_unreachable();
  }
}

uint BKE_paint_get_brush_tool_offset_from_paintmode(const ePaintMode mode)
{
  switch (mode) {
    case PAINT_MODE_TEXTURE_2D:
    case PAINT_MODE_TEXTURE_3D:
      return offsetof(Brush, imagepaint_tool);
    case PAINT_MODE_SCULPT:
      return offsetof(Brush, sculpt_tool);
    case PAINT_MODE_VERTEX:
      return offsetof(Brush, vertexpaint_tool);
    case PAINT_MODE_WEIGHT:
      return offsetof(Brush, weightpaint_tool);
    case PAINT_MODE_SCULPT_UV:
      return offsetof(Brush, uv_sculpt_tool);
    case PAINT_MODE_GPENCIL:
      return offsetof(Brush, gpencil_tool);
    case PAINT_MODE_VERTEX_GPENCIL:
      return offsetof(Brush, gpencil_vertex_tool);
    case PAINT_MODE_SCULPT_GPENCIL:
      return offsetof(Brush, gpencil_sculpt_tool);
    case PAINT_MODE_WEIGHT_GPENCIL:
      return offsetof(Brush, gpencil_weight_tool);
    case PAINT_MODE_SCULPT_CURVES:
      return offsetof(Brush, curves_sculpt_tool);
    case PAINT_MODE_INVALID:
      break; /* We don't use these yet. */
  }
  return 0;
}

PaintCurve *BKE_paint_curve_add(Main *bmain, const char *name)
{
  PaintCurve *pc = static_cast<PaintCurve *>(BKE_id_new(bmain, ID_PC, name));
  return pc;
}

Palette *BKE_paint_palette(Paint *p)
{
  return p ? p->palette : nullptr;
}

void BKE_paint_palette_set(Paint *p, Palette *palette)
{
  if (p) {
    id_us_min((ID *)p->palette);
    p->palette = palette;
    id_us_plus((ID *)p->palette);
  }
}

void BKE_paint_curve_set(Brush *br, PaintCurve *pc)
{
  if (br) {
    id_us_min((ID *)br->paint_curve);
    br->paint_curve = pc;
    id_us_plus((ID *)br->paint_curve);
  }
}

void BKE_paint_curve_clamp_endpoint_add_index(PaintCurve *pc, const int add_index)
{
  pc->add_index = (add_index || pc->tot_points == 1) ? (add_index + 1) : 0;
}

void BKE_palette_color_remove(Palette *palette, PaletteColor *color)
{
  if (BLI_listbase_count_at_most(&palette->colors, palette->active_color) == palette->active_color)
  {
    palette->active_color--;
  }

  BLI_remlink(&palette->colors, color);

  if (palette->active_color < 0 && !BLI_listbase_is_empty(&palette->colors)) {
    palette->active_color = 0;
  }

  MEM_freeN(color);
}

void BKE_palette_clear(Palette *palette)
{
  BLI_freelistN(&palette->colors);
  palette->active_color = 0;
}

Palette *BKE_palette_add(Main *bmain, const char *name)
{
  Palette *palette = static_cast<Palette *>(BKE_id_new(bmain, ID_PAL, name));
  return palette;
}

PaletteColor *BKE_palette_color_add(Palette *palette)
{
  PaletteColor *color = MEM_cnew<PaletteColor>(__func__);
  BLI_addtail(&palette->colors, color);
  return color;
}

bool BKE_palette_is_empty(const Palette *palette)
{
  return BLI_listbase_is_empty(&palette->colors);
}

/* helper function to sort using qsort */
static int palettecolor_compare_hsv(const void *a1, const void *a2)
{
  const tPaletteColorHSV *ps1 = static_cast<const tPaletteColorHSV *>(a1);
  const tPaletteColorHSV *ps2 = static_cast<const tPaletteColorHSV *>(a2);

  /* Hue */
  if (ps1->h > ps2->h) {
    return 1;
  }
  if (ps1->h < ps2->h) {
    return -1;
  }

  /* Saturation. */
  if (ps1->s > ps2->s) {
    return 1;
  }
  if (ps1->s < ps2->s) {
    return -1;
  }

  /* Value. */
  if (1.0f - ps1->v > 1.0f - ps2->v) {
    return 1;
  }
  if (1.0f - ps1->v < 1.0f - ps2->v) {
    return -1;
  }

  return 0;
}

/* helper function to sort using qsort */
static int palettecolor_compare_svh(const void *a1, const void *a2)
{
  const tPaletteColorHSV *ps1 = static_cast<const tPaletteColorHSV *>(a1);
  const tPaletteColorHSV *ps2 = static_cast<const tPaletteColorHSV *>(a2);

  /* Saturation. */
  if (ps1->s > ps2->s) {
    return 1;
  }
  if (ps1->s < ps2->s) {
    return -1;
  }

  /* Value. */
  if (1.0f - ps1->v > 1.0f - ps2->v) {
    return 1;
  }
  if (1.0f - ps1->v < 1.0f - ps2->v) {
    return -1;
  }

  /* Hue */
  if (ps1->h > ps2->h) {
    return 1;
  }
  if (ps1->h < ps2->h) {
    return -1;
  }

  return 0;
}

static int palettecolor_compare_vhs(const void *a1, const void *a2)
{
  const tPaletteColorHSV *ps1 = static_cast<const tPaletteColorHSV *>(a1);
  const tPaletteColorHSV *ps2 = static_cast<const tPaletteColorHSV *>(a2);

  /* Value. */
  if (1.0f - ps1->v > 1.0f - ps2->v) {
    return 1;
  }
  if (1.0f - ps1->v < 1.0f - ps2->v) {
    return -1;
  }

  /* Hue */
  if (ps1->h > ps2->h) {
    return 1;
  }
  if (ps1->h < ps2->h) {
    return -1;
  }

  /* Saturation. */
  if (ps1->s > ps2->s) {
    return 1;
  }
  if (ps1->s < ps2->s) {
    return -1;
  }

  return 0;
}

static int palettecolor_compare_luminance(const void *a1, const void *a2)
{
  const tPaletteColorHSV *ps1 = static_cast<const tPaletteColorHSV *>(a1);
  const tPaletteColorHSV *ps2 = static_cast<const tPaletteColorHSV *>(a2);

  float lumi1 = (ps1->rgb[0] + ps1->rgb[1] + ps1->rgb[2]) / 3.0f;
  float lumi2 = (ps2->rgb[0] + ps2->rgb[1] + ps2->rgb[2]) / 3.0f;

  if (lumi1 > lumi2) {
    return -1;
  }
  if (lumi1 < lumi2) {
    return 1;
  }

  return 0;
}

void BKE_palette_sort_hsv(tPaletteColorHSV *color_array, const int totcol)
{
  /* Sort by Hue, Saturation and Value. */
  qsort(color_array, totcol, sizeof(tPaletteColorHSV), palettecolor_compare_hsv);
}

void BKE_palette_sort_svh(tPaletteColorHSV *color_array, const int totcol)
{
  /* Sort by Saturation, Value and Hue. */
  qsort(color_array, totcol, sizeof(tPaletteColorHSV), palettecolor_compare_svh);
}

void BKE_palette_sort_vhs(tPaletteColorHSV *color_array, const int totcol)
{
  /* Sort by Saturation, Value and Hue. */
  qsort(color_array, totcol, sizeof(tPaletteColorHSV), palettecolor_compare_vhs);
}

void BKE_palette_sort_luminance(tPaletteColorHSV *color_array, const int totcol)
{
  /* Sort by Luminance (calculated with the average, enough for sorting). */
  qsort(color_array, totcol, sizeof(tPaletteColorHSV), palettecolor_compare_luminance);
}

bool BKE_palette_from_hash(Main *bmain, GHash *color_table, const char *name, const bool linear)
{
  tPaletteColorHSV *color_array = nullptr;
  tPaletteColorHSV *col_elm = nullptr;
  bool done = false;

  const int totpal = BLI_ghash_len(color_table);

  if (totpal > 0) {
    color_array = static_cast<tPaletteColorHSV *>(
        MEM_calloc_arrayN(totpal, sizeof(tPaletteColorHSV), __func__));
    /* Put all colors in an array. */
    GHashIterator gh_iter;
    int t = 0;
    GHASH_ITER (gh_iter, color_table) {
      const uint col = POINTER_AS_INT(BLI_ghashIterator_getValue(&gh_iter));
      float r, g, b;
      float h, s, v;
      cpack_to_rgb(col, &r, &g, &b);
      rgb_to_hsv(r, g, b, &h, &s, &v);

      col_elm = &color_array[t];
      col_elm->rgb[0] = r;
      col_elm->rgb[1] = g;
      col_elm->rgb[2] = b;
      col_elm->h = h;
      col_elm->s = s;
      col_elm->v = v;
      t++;
    }
  }

  /* Create the Palette. */
  if (totpal > 0) {
    /* Sort by Hue and saturation. */
    BKE_palette_sort_hsv(color_array, totpal);

    Palette *palette = BKE_palette_add(bmain, name);
    if (palette) {
      for (int i = 0; i < totpal; i++) {
        col_elm = &color_array[i];
        PaletteColor *palcol = BKE_palette_color_add(palette);
        if (palcol) {
          copy_v3_v3(palcol->rgb, col_elm->rgb);
          if (linear) {
            linearrgb_to_srgb_v3_v3(palcol->rgb, palcol->rgb);
          }
        }
      }
      done = true;
    }
  }
  else {
    done = false;
  }

  if (totpal > 0) {
    MEM_SAFE_FREE(color_array);
  }

  return done;
}

bool BKE_paint_select_face_test(Object *ob)
{
  return ((ob != nullptr) && (ob->type == OB_MESH) && (ob->data != nullptr) &&
          (((Mesh *)ob->data)->editflag & ME_EDIT_PAINT_FACE_SEL) &&
          (ob->mode & (OB_MODE_VERTEX_PAINT | OB_MODE_WEIGHT_PAINT | OB_MODE_TEXTURE_PAINT)));
}

bool BKE_paint_select_vert_test(Object *ob)
{
  return ((ob != nullptr) && (ob->type == OB_MESH) && (ob->data != nullptr) &&
          (((Mesh *)ob->data)->editflag & ME_EDIT_PAINT_VERT_SEL) &&
          (ob->mode & OB_MODE_WEIGHT_PAINT || ob->mode & OB_MODE_VERTEX_PAINT));
}

bool BKE_paint_select_elem_test(Object *ob)
{
  return (BKE_paint_select_vert_test(ob) || BKE_paint_select_face_test(ob));
}

bool BKE_paint_always_hide_test(Object *ob)
{
  return ((ob != nullptr) && (ob->type == OB_MESH) && (ob->data != nullptr) &&
          (ob->mode & OB_MODE_WEIGHT_PAINT || ob->mode & OB_MODE_VERTEX_PAINT));
}

void BKE_paint_cavity_curve_preset(Paint *p, int preset)
{
  CurveMapping *cumap = nullptr;
  CurveMap *cuma = nullptr;

  if (!p->cavity_curve) {
    p->cavity_curve = BKE_curvemapping_add(1, 0, 0, 1, 1);
  }
  cumap = p->cavity_curve;
  cumap->flag &= ~CUMA_EXTEND_EXTRAPOLATE;
  cumap->preset = preset;

  cuma = cumap->cm;
  BKE_curvemap_reset(cuma, &cumap->clipr, cumap->preset, CURVEMAP_SLOPE_POSITIVE);
  BKE_curvemapping_changed(cumap, false);
}

eObjectMode BKE_paint_object_mode_from_paintmode(ePaintMode mode)
{
  switch (mode) {
    case PAINT_MODE_SCULPT:
      return OB_MODE_SCULPT;
    case PAINT_MODE_VERTEX:
      return OB_MODE_VERTEX_PAINT;
    case PAINT_MODE_WEIGHT:
      return OB_MODE_WEIGHT_PAINT;
    case PAINT_MODE_TEXTURE_2D:
    case PAINT_MODE_TEXTURE_3D:
      return OB_MODE_TEXTURE_PAINT;
    case PAINT_MODE_SCULPT_UV:
      return OB_MODE_EDIT;
    case PAINT_MODE_SCULPT_CURVES:
      return OB_MODE_SCULPT_CURVES;
    case PAINT_MODE_INVALID:
    default:
      return OB_MODE_OBJECT;
  }
}

bool BKE_paint_ensure(ToolSettings *ts, Paint **r_paint)
{
  Paint *paint = nullptr;
  if (*r_paint) {
    /* Tool offset should never be 0 for initialized paint settings, so it's a reliable way to
     * check if already initialized. */
    if ((*r_paint)->runtime.tool_offset == 0) {
      /* Currently only image painting is initialized this way, others have to be allocated. */
      BLI_assert(ELEM(*r_paint, (Paint *)&ts->imapaint));

      BKE_paint_runtime_init(ts, *r_paint);
    }
    else {
      BLI_assert(ELEM(*r_paint,
                      /* Cast is annoying, but prevent nullptr-pointer access. */
                      (Paint *)ts->gp_paint,
                      (Paint *)ts->gp_vertexpaint,
                      (Paint *)ts->gp_sculptpaint,
                      (Paint *)ts->gp_weightpaint,
                      (Paint *)ts->sculpt,
                      (Paint *)ts->vpaint,
                      (Paint *)ts->wpaint,
                      (Paint *)ts->uvsculpt,
                      (Paint *)ts->curves_sculpt,
                      (Paint *)&ts->imapaint));
#ifdef DEBUG
      Paint paint_test = **r_paint;
      BKE_paint_runtime_init(ts, *r_paint);
      /* Swap so debug doesn't hide errors when release fails. */
      std::swap(**r_paint, paint_test);
      BLI_assert(paint_test.runtime.ob_mode == (*r_paint)->runtime.ob_mode);
      BLI_assert(paint_test.runtime.tool_offset == (*r_paint)->runtime.tool_offset);
#endif
    }
    return true;
  }

  if (((VPaint **)r_paint == &ts->vpaint) || ((VPaint **)r_paint == &ts->wpaint)) {
    VPaint *data = MEM_cnew<VPaint>(__func__);
    paint = &data->paint;
  }
  else if ((Sculpt **)r_paint == &ts->sculpt) {
    Sculpt *data = MEM_cnew<Sculpt>(__func__);
    paint = &data->paint;

    /* Turn on X plane mirror symmetry by default */
    paint->symmetry_flags |= PAINT_SYMM_X;

    /* Make sure at least dyntopo subdivision is enabled */
    data->flags |= SCULPT_DYNTOPO_SUBDIVIDE | SCULPT_DYNTOPO_COLLAPSE | SCULPT_DYNTOPO_ENABLED;
  }
  else if ((GpPaint **)r_paint == &ts->gp_paint) {
    GpPaint *data = MEM_cnew<GpPaint>(__func__);
    paint = &data->paint;
  }
  else if ((GpVertexPaint **)r_paint == &ts->gp_vertexpaint) {
    GpVertexPaint *data = MEM_cnew<GpVertexPaint>(__func__);
    paint = &data->paint;
  }
  else if ((GpSculptPaint **)r_paint == &ts->gp_sculptpaint) {
    GpSculptPaint *data = MEM_cnew<GpSculptPaint>(__func__);
    paint = &data->paint;
  }
  else if ((GpWeightPaint **)r_paint == &ts->gp_weightpaint) {
    GpWeightPaint *data = MEM_cnew<GpWeightPaint>(__func__);
    paint = &data->paint;
  }
  else if ((UvSculpt **)r_paint == &ts->uvsculpt) {
    UvSculpt *data = MEM_cnew<UvSculpt>(__func__);
    paint = &data->paint;
  }
  else if ((CurvesSculpt **)r_paint == &ts->curves_sculpt) {
    CurvesSculpt *data = MEM_cnew<CurvesSculpt>(__func__);
    paint = &data->paint;
  }
  else if (*r_paint == &ts->imapaint.paint) {
    paint = &ts->imapaint.paint;
  }

  paint->flags |= PAINT_SHOW_BRUSH;

  *r_paint = paint;

  BKE_paint_runtime_init(ts, paint);

  return false;
}

void BKE_paint_init(Main *bmain, Scene *sce, ePaintMode mode, const uchar col[3])
{
  UnifiedPaintSettings *ups = &sce->toolsettings->unified_paint_settings;
  Paint *paint = BKE_paint_get_active_from_paintmode(sce, mode);

  BKE_paint_ensure_from_paintmode(sce, mode);

  /* If there's no brush, create one */
  if (PAINT_MODE_HAS_BRUSH(mode)) {
    Brush *brush = BKE_paint_brush(paint);
    if (brush == nullptr) {
      eObjectMode ob_mode = BKE_paint_object_mode_from_paintmode(mode);
      brush = BKE_brush_first_search(bmain, ob_mode);
      if (!brush) {
        brush = BKE_brush_add(bmain, "Brush", ob_mode);
        id_us_min(&brush->id); /* Fake user only. */
      }
      BKE_paint_brush_set(paint, brush);
    }
  }

  copy_v3_v3_uchar(paint->paint_cursor_col, col);
  paint->paint_cursor_col[3] = 128;
  ups->last_stroke_valid = false;
  zero_v3(ups->average_stroke_accum);
  ups->average_stroke_counter = 0;
  if (!paint->cavity_curve) {
    BKE_paint_cavity_curve_preset(paint, CURVE_PRESET_LINE);
  }
}

void BKE_paint_free(Paint *paint)
{
  BKE_curvemapping_free(paint->cavity_curve);
  MEM_SAFE_FREE(paint->tool_slots);
}

void BKE_paint_copy(Paint *src, Paint *tar, const int flag)
{
  tar->brush = src->brush;
  tar->cavity_curve = BKE_curvemapping_copy(src->cavity_curve);
  tar->tool_slots = static_cast<PaintToolSlot *>(MEM_dupallocN(src->tool_slots));

  if ((flag & LIB_ID_CREATE_NO_USER_REFCOUNT) == 0) {
    id_us_plus((ID *)tar->brush);
    id_us_plus((ID *)tar->palette);
    if (src->tool_slots != nullptr) {
      for (int i = 0; i < tar->tool_slots_len; i++) {
        id_us_plus((ID *)tar->tool_slots[i].brush);
      }
    }
  }
}

void BKE_paint_stroke_get_average(Scene *scene, Object *ob, float stroke[3])
{
  UnifiedPaintSettings *ups = &scene->toolsettings->unified_paint_settings;
  if (ups->last_stroke_valid && ups->average_stroke_counter > 0) {
    float fac = 1.0f / ups->average_stroke_counter;
    mul_v3_v3fl(stroke, ups->average_stroke_accum, fac);
  }
  else {
    copy_v3_v3(stroke, ob->object_to_world[3]);
  }
}

void BKE_paint_blend_write(BlendWriter *writer, Paint *p)
{
  if (p->cavity_curve) {
    BKE_curvemapping_blend_write(writer, p->cavity_curve);
  }
  BLO_write_struct_array(writer, PaintToolSlot, p->tool_slots_len, p->tool_slots);
}

void BKE_paint_blend_read_data(BlendDataReader *reader, const Scene *scene, Paint *p)
{
  if (p->num_input_samples < 1) {
    p->num_input_samples = 1;
  }

  BLO_read_data_address(reader, &p->cavity_curve);
  if (p->cavity_curve) {
    BKE_curvemapping_blend_read(reader, p->cavity_curve);
  }
  else {
    BKE_paint_cavity_curve_preset(p, CURVE_PRESET_LINE);
  }

  BLO_read_data_address(reader, &p->tool_slots);

  /* Workaround for invalid data written in older versions. */
  const size_t expected_size = sizeof(PaintToolSlot) * p->tool_slots_len;
  if (p->tool_slots && MEM_allocN_len(p->tool_slots) < expected_size) {
    MEM_freeN(p->tool_slots);
    p->tool_slots = static_cast<PaintToolSlot *>(MEM_callocN(expected_size, "PaintToolSlot"));
  }

  BKE_paint_runtime_init(scene->toolsettings, p);
}

void BKE_paint_blend_read_lib(BlendLibReader *reader, Scene *sce, Paint *p)
{
  if (p) {
    BLO_read_id_address(reader, sce->id.lib, &p->brush);
    for (int i = 0; i < p->tool_slots_len; i++) {
      if (p->tool_slots[i].brush != nullptr) {
        BLO_read_id_address(reader, sce->id.lib, &p->tool_slots[i].brush);
      }
    }
    BLO_read_id_address(reader, sce->id.lib, &p->palette);
    p->paint_cursor = nullptr;

    BKE_paint_runtime_init(sce->toolsettings, p);
  }
}

bool paint_is_face_hidden(const int *looptri_polys, const bool *hide_poly, const int tri_index)
{
  if (!hide_poly) {
    return false;
  }
  return hide_poly[looptri_polys[tri_index]];
}

bool paint_is_grid_face_hidden(const uint *grid_hidden, int gridsize, int x, int y)
{
  /* Skip face if any of its corners are hidden. */
  return (BLI_BITMAP_TEST(grid_hidden, y * gridsize + x) ||
          BLI_BITMAP_TEST(grid_hidden, y * gridsize + x + 1) ||
          BLI_BITMAP_TEST(grid_hidden, (y + 1) * gridsize + x + 1) ||
          BLI_BITMAP_TEST(grid_hidden, (y + 1) * gridsize + x));
}

bool paint_is_bmesh_face_hidden(BMFace *f)
{
  return BM_elem_flag_test(f, BM_ELEM_HIDDEN);
}

float paint_grid_paint_mask(const GridPaintMask *gpm, uint level, uint x, uint y)
{
  int factor = BKE_ccg_factor(level, gpm->level);
  int gridsize = BKE_ccg_gridsize(gpm->level);

  return gpm->data[(y * factor) * gridsize + (x * factor)];
}

/* Threshold to move before updating the brush rotation. */
#define RAKE_THRESHHOLD 20

void paint_update_brush_rake_rotation(UnifiedPaintSettings *ups, Brush *brush, float rotation)
{
  ups->brush_rotation = rotation;

  if (brush->mask_mtex.brush_angle_mode & MTEX_ANGLE_RAKE) {
    ups->brush_rotation_sec = rotation;
  }
  else {
    ups->brush_rotation_sec = 0.0f;
  }
}

static bool paint_rake_rotation_active(const MTex &mtex)
{
  return mtex.tex && mtex.brush_angle_mode & MTEX_ANGLE_RAKE;
}

static const bool paint_rake_rotation_active(const Brush &brush, ePaintMode paint_mode)
{
  return paint_rake_rotation_active(brush.mtex) || paint_rake_rotation_active(brush.mask_mtex) ||
         BKE_brush_has_cube_tip(&brush, paint_mode);
}

bool paint_calculate_rake_rotation(UnifiedPaintSettings *ups,
                                   Brush *brush,
                                   const float mouse_pos[2],
                                   const float initial_mouse_pos[2],
                                   ePaintMode paint_mode)
{
  bool ok = false;
  if (paint_rake_rotation_active(*brush, paint_mode)) {
    const float r = RAKE_THRESHHOLD;
    float rotation;

    if (brush->flag & BRUSH_DRAG_DOT) {
      const float dx = mouse_pos[0] - initial_mouse_pos[0];
      const float dy = mouse_pos[1] - initial_mouse_pos[1];

      if (dx * dx + dy * dy > 0.5f) {
        ups->brush_rotation = ups->brush_rotation_sec = atan2f(dx, dy) + (float)M_PI;
        return true;
      }
      else {
        return false;
      }
    }

    float dpos[2];
    sub_v2_v2v2(dpos, ups->last_rake, mouse_pos);

    if (len_squared_v2(dpos) >= r * r) {
      rotation = atan2f(dpos[0], dpos[1]);

      copy_v2_v2(ups->last_rake, mouse_pos);

      ups->last_rake_angle = rotation;

      paint_update_brush_rake_rotation(ups, brush, rotation);
      ok = true;
    }
    /* Make sure we reset here to the last rotation to avoid accumulating
     * values in case a random rotation is also added. */
    else {
      paint_update_brush_rake_rotation(ups, brush, ups->last_rake_angle);
      ok = false;
    }
  }
  else {
    ups->brush_rotation = ups->brush_rotation_sec = 0.0f;
    ok = true;
  }
  return ok;
}

static bool sculpt_boundary_flags_ensure(Object *ob, PBVH *pbvh, int totvert)
{
  SculptSession *ss = ob->sculpt;
  bool ret = false;

  if (!ss->attrs.boundary_flags) {
    SculptAttributeParams params = {0};

    params.nointerp = true;
    // params.nocopy = true;

    ss->attrs.boundary_flags = sculpt_attribute_ensure_ex(ob,
                                                          ATTR_DOMAIN_POINT,
                                                          CD_PROP_INT32,
                                                          SCULPT_ATTRIBUTE_NAME(boundary_flags),
                                                          &params,
                                                          BKE_pbvh_type(pbvh));

    for (int i = 0; i < totvert; i++) {
      PBVHVertRef vertex = BKE_pbvh_index_to_vertex(pbvh, i);
      BKE_sculpt_boundary_flag_update(ss, vertex);
    }

    ret = true;
  }

  BKE_pbvh_set_boundary_flags(pbvh, reinterpret_cast<int *>(ss->attrs.boundary_flags->data));

  return ret;
}

bool BKE_sculptsession_boundary_flags_ensure(Object *ob)
{
  return sculpt_boundary_flags_ensure(
      ob, ob->sculpt->pbvh, BKE_sculptsession_vertex_count(ob->sculpt));
}

void BKE_sculptsession_free_deformMats(SculptSession *ss)
{
  MEM_SAFE_FREE(ss->orig_cos);
  MEM_SAFE_FREE(ss->deform_cos);
  MEM_SAFE_FREE(ss->deform_imats);
}

void BKE_sculptsession_free_vwpaint_data(SculptSession *ss)
{
  SculptVertexPaintGeomMap *gmap = nullptr;
  if (ss->mode_type == OB_MODE_VERTEX_PAINT) {
    gmap = &ss->mode.vpaint.gmap;
  }
  else if (ss->mode_type == OB_MODE_WEIGHT_PAINT) {
    gmap = &ss->mode.wpaint.gmap;

    MEM_SAFE_FREE(ss->mode.wpaint.alpha_weight);
    if (ss->mode.wpaint.dvert_prev) {
      BKE_defvert_array_free_elems(ss->mode.wpaint.dvert_prev, ss->totvert);
      MEM_freeN(ss->mode.wpaint.dvert_prev);
      ss->mode.wpaint.dvert_prev = nullptr;
    }
  }
  else {
    return;
  }
  MEM_SAFE_FREE(gmap->vert_to_loop);
  MEM_SAFE_FREE(gmap->vert_map_mem);
  MEM_SAFE_FREE(gmap->vert_to_poly);
  MEM_SAFE_FREE(gmap->poly_map_mem);
}

/**
 * Write out the sculpt dynamic-topology #BMesh to the #Mesh.
 */
static void sculptsession_bm_to_me_update_data_only(Object *ob, bool /*reorder*/)
{
  SculptSession *ss = ob->sculpt;

  if (ss->bm && ob->data) {
    BKE_sculptsession_update_attr_refs(ob);

    BMeshToMeshParams params = {0};
    params.update_shapekey_indices = true;

    BM_mesh_bm_to_me(nullptr, ss->bm, static_cast<Mesh *>(ob->data), &params);
  }
}

void BKE_sculptsession_bm_to_me(Object *ob, bool reorder)
{
  if (ob && ob->sculpt) {
    sculptsession_bm_to_me_update_data_only(ob, reorder);

    /* Ensure the objects evaluated mesh doesn't hold onto arrays
     * now realloc'd in the mesh #34473. */
    DEG_id_tag_update(&ob->id, ID_RECALC_GEOMETRY);
  }
}

static void sculptsession_free_pbvh(Object *object)
{
  SculptSession *ss = object->sculpt;

  if (!ss) {
    return;
  }

  if (ss->pbvh) {
    if (ss->pmap) {
      BKE_pbvh_pmap_release(ss->pmap);
      ss->pmap = nullptr;
    }

    BKE_pbvh_free(ss->pbvh);

    ss->needs_pbvh_rebuild = false;
    ss->pbvh = nullptr;
  }

  MEM_SAFE_FREE(ss->epmap);
  MEM_SAFE_FREE(ss->epmap_mem);

  MEM_SAFE_FREE(ss->vemap);
  MEM_SAFE_FREE(ss->vemap_mem);

  MEM_SAFE_FREE(ss->preview_vert_list);
  ss->preview_vert_count = 0;

  MEM_SAFE_FREE(ss->vertex_info.boundary);
  MEM_SAFE_FREE(ss->vertex_info.symmetrize_map);

  MEM_SAFE_FREE(ss->fake_neighbors.fake_neighbor_index);
}

void BKE_sculptsession_bm_to_me_for_render(Object *object)
{
  if (object && object->sculpt) {
    if (object->sculpt->bm) {
      /* Ensure no points to old arrays are stored in DM
       *
       * Apparently, we could not use DEG_id_tag_update
       * here because this will lead to the while object
       * surface to disappear, so we'll release DM in place.
       */
      BKE_object_free_derived_caches(object);

      sculptsession_bm_to_me_update_data_only(object, false);

      /* In contrast with sculptsession_bm_to_me no need in
       * DAG tag update here - derived mesh was freed and
       * old pointers are nowhere stored.
       */
    }
  }
}

void BKE_sculptsession_free(Object *ob)
{
  if (ob && ob->sculpt) {
    SculptSession *ss = ob->sculpt;

    if (ss->bm_idmap) {
      BM_idmap_destroy(ss->bm_idmap);
      ss->bm_idmap = nullptr;
    }

    if (ss->bm_log && BM_log_free(ss->bm_log, true)) {
      ss->bm_log = nullptr;
    }

    /*try to save current mesh*/
    BKE_sculpt_attribute_destroy_temporary_all(ob);

    if (ss->bm) {
      BKE_sculptsession_bm_to_me(ob, true);
      ss->bm = nullptr;
      // BM_mesh_free(ss->bm);
    }

    CustomData_free(&ss->temp_vdata, ss->temp_vdata_elems);
    CustomData_free(&ss->temp_pdata, ss->temp_pdata_elems);

    if (!ss->pbvh) {
      BKE_pbvh_pmap_release(ss->pmap);
      ss->pmap = nullptr;
    }

    sculptsession_free_pbvh(ob);

    MEM_SAFE_FREE(ss->epmap);
    MEM_SAFE_FREE(ss->epmap_mem);

    MEM_SAFE_FREE(ss->vemap);
    MEM_SAFE_FREE(ss->vemap_mem);

    if (ss->tex_pool) {
      BKE_image_pool_free(ss->tex_pool);
    }

    MEM_SAFE_FREE(ss->orig_cos);
    MEM_SAFE_FREE(ss->deform_cos);
    MEM_SAFE_FREE(ss->deform_imats);

    if (ss->pose_ik_chain_preview) {
      for (int i = 0; i < ss->pose_ik_chain_preview->tot_segments; i++) {
        MEM_SAFE_FREE(ss->pose_ik_chain_preview->segments[i].weights);
      }
      MEM_SAFE_FREE(ss->pose_ik_chain_preview->segments);
      MEM_SAFE_FREE(ss->pose_ik_chain_preview);
    }

    if (ss->boundary_preview) {
      MEM_SAFE_FREE(ss->boundary_preview->verts);
      MEM_SAFE_FREE(ss->boundary_preview->edges);
      MEM_SAFE_FREE(ss->boundary_preview->distance);
      MEM_SAFE_FREE(ss->boundary_preview->edit_info);
      MEM_SAFE_FREE(ss->boundary_preview);
    }

    BKE_sculptsession_free_vwpaint_data(ob->sculpt);

    MEM_SAFE_FREE(ss->last_paint_canvas_key);

    MEM_freeN(ss);

    ob->sculpt = nullptr;
  }
}

static MultiresModifierData *sculpt_multires_modifier_get(const Scene *scene,
                                                          Object *ob,
                                                          const bool auto_create_mdisps)
{
  Mesh *me = (Mesh *)ob->data;
  ModifierData *md;
  VirtualModifierData virtualModifierData;

  if (ob->sculpt && ob->sculpt->bm) {
    /* Can't combine multires and dynamic topology. */
    return nullptr;
  }

  bool need_mdisps = false;

  if (!CustomData_get_layer(&me->ldata, CD_MDISPS)) {
    if (!auto_create_mdisps) {
      /* Multires can't work without displacement layer. */
      return nullptr;
    }
    need_mdisps = true;
  }

  /* Weight paint operates on original vertices, and needs to treat multires as regular modifier
   * to make it so that PBVH vertices are at the multires surface. */
  if ((ob->mode & OB_MODE_SCULPT) == 0) {
    return nullptr;
  }

  for (md = BKE_modifiers_get_virtual_modifierlist(ob, &virtualModifierData); md; md = md->next) {
    if (md->type == eModifierType_Multires) {
      MultiresModifierData *mmd = (MultiresModifierData *)md;

      if (!BKE_modifier_is_enabled(scene, md, eModifierMode_Realtime)) {
        continue;
      }

      if (mmd->sculptlvl > 0 && !(mmd->flags & eMultiresModifierFlag_UseSculptBaseMesh)) {
        if (need_mdisps) {
          CustomData_add_layer(&me->ldata, CD_MDISPS, CD_SET_DEFAULT, me->totloop);
        }

        return mmd;
      }

      return nullptr;
    }
  }

  return nullptr;
}

MultiresModifierData *BKE_sculpt_multires_active(const Scene *scene, Object *ob)
{
  return sculpt_multires_modifier_get(scene, ob, false);
}

/* Checks if there are any supported deformation modifiers active */
static bool sculpt_modifiers_active(Scene *scene, Sculpt *sd, Object *ob)
{
  ModifierData *md;
  Mesh *me = (Mesh *)ob->data;
  VirtualModifierData virtualModifierData;

  if (ob->sculpt->bm || BKE_sculpt_multires_active(scene, ob)) {
    return false;
  }

  /* Non-locked shape keys could be handled in the same way as deformed mesh. */
  if ((ob->shapeflag & OB_SHAPE_LOCK) == 0 && me->key && ob->shapenr) {
    return true;
  }

  md = BKE_modifiers_get_virtual_modifierlist(ob, &virtualModifierData);

  /* Exception for shape keys because we can edit those. */
  for (; md; md = md->next) {
    const ModifierTypeInfo *mti = BKE_modifier_get_info(static_cast<ModifierType>(md->type));
    if (!BKE_modifier_is_enabled(scene, md, eModifierMode_Realtime)) {
      continue;
    }
    if (md->type == eModifierType_Multires && (ob->mode & OB_MODE_SCULPT)) {
      MultiresModifierData *mmd = (MultiresModifierData *)md;
      if (!(mmd->flags & eMultiresModifierFlag_UseSculptBaseMesh)) {
        continue;
      }
    }
    if (md->type == eModifierType_ShapeKey) {
      continue;
    }

    if (mti->type == eModifierTypeType_OnlyDeform) {
      return true;
    }
    if ((sd->flags & SCULPT_ONLY_DEFORM) == 0) {
      return true;
    }
  }

  return false;
}

void BKE_sculpt_ensure_idmap(Object *ob)
{
  if (!ob->sculpt->bm_idmap) {
    ob->sculpt->bm_idmap = BM_idmap_new(ob->sculpt->bm, BM_VERT | BM_EDGE | BM_FACE);
    BM_idmap_check_ids(ob->sculpt->bm_idmap);

    BKE_sculptsession_update_attr_refs(ob);
  }
}

char BKE_get_fset_boundary_symflag(Object *object)
{
  const Mesh *mesh = BKE_mesh_from_object(object);
  return mesh->flag & ME_SCULPT_MIRROR_FSET_BOUNDARIES ? mesh->symmetry : 0;
}

void BKE_sculptsession_ignore_uvs_set(Object *ob, bool value)
{
  ob->sculpt->ignore_uvs = value;

  if (ob->sculpt->pbvh) {
    BKE_pbvh_ignore_uvs_set(ob->sculpt->pbvh, value);
  }
}

static void sculpt_check_face_areas(Object *ob, PBVH *pbvh)
{
  SculptSession *ss = ob->sculpt;

  if (!ss->attrs.face_areas) {
    SculptAttributeParams params = {0};
    ss->attrs.face_areas = sculpt_attribute_ensure_ex(ob,
                                                      ATTR_DOMAIN_FACE,
                                                      CD_PROP_FLOAT2,
                                                      SCULPT_ATTRIBUTE_NAME(face_areas),
                                                      &params,
                                                      BKE_pbvh_type(pbvh));
  }
}

/* Helper function to keep persistent base attribute references up to
 * date.  This is a bit more tricky since they persist across strokes.
 */
static void sculpt_update_persistent_base(Object *ob)
{
  SculptSession *ss = ob->sculpt;

  ss->attrs.persistent_co = BKE_sculpt_attribute_get(
      ob, ATTR_DOMAIN_POINT, CD_PROP_FLOAT3, SCULPT_ATTRIBUTE_NAME(persistent_co));
  ss->attrs.persistent_no = BKE_sculpt_attribute_get(
      ob, ATTR_DOMAIN_POINT, CD_PROP_FLOAT3, SCULPT_ATTRIBUTE_NAME(persistent_no));
  ss->attrs.persistent_disp = BKE_sculpt_attribute_get(
      ob, ATTR_DOMAIN_POINT, CD_PROP_FLOAT, SCULPT_ATTRIBUTE_NAME(persistent_disp));
}

static void sculpt_update_object(
    Depsgraph *depsgraph, Object *ob, Object *ob_eval, bool /*need_pmap*/, bool is_paint_tool)
{
  Scene *scene = DEG_get_input_scene(depsgraph);
  Sculpt *sd = scene->toolsettings->sculpt;
  SculptSession *ss = ob->sculpt;
  Mesh *me = BKE_object_get_original_mesh(ob);
  Mesh *me_eval = BKE_object_get_evaluated_mesh(ob_eval);
  MultiresModifierData *mmd = sculpt_multires_modifier_get(scene, ob, true);
  const bool use_face_sets = (ob->mode & OB_MODE_SCULPT) != 0;

  BLI_assert(me_eval != nullptr);

  /* This is for handling a newly opened file with no object visible, causing me_eval==NULL. */
  if (me_eval == nullptr) {
    return;
  }

  ss->depsgraph = depsgraph;

  ss->bm_smooth_shading = scene->toolsettings->sculpt->flags & SCULPT_DYNTOPO_SMOOTH_SHADING;
  ss->ignore_uvs = me->flag & ME_SCULPT_IGNORE_UVS;

  ss->deform_modifiers_active = sculpt_modifiers_active(scene, sd, ob);

  ss->building_vp_handle = false;

  ss->scene = scene;
  if (scene->toolsettings) {
    ss->save_temp_layers = scene->toolsettings->save_temp_layers;
  }

  ss->boundary_symmetry = (int)BKE_get_fset_boundary_symflag(ob);
  ss->shapekey_active = (mmd == nullptr) ? BKE_keyblock_from_object(ob) : nullptr;

  ss->material_index = (int *)CustomData_get_layer_named(
      &me->pdata, CD_PROP_INT32, "material_index");

  /* NOTE: Weight pPaint require mesh info for loop lookup, but it never uses multires code path,
   * so no extra checks is needed here. */
  if (mmd) {
    ss->multires.active = true;
    ss->multires.modifier = mmd;
    ss->multires.level = mmd->sculptlvl;
    ss->totvert = me_eval->totvert;
    ss->totpoly = me_eval->totpoly;
    ss->totfaces = me->totpoly;
    ss->totloops = me->totloop;
    ss->totedges = me->totedge;

    /* These are assigned to the base mesh in Multires. This is needed because Face Sets operators
     * and tools use the Face Sets data from the base mesh when Multires is active. */
    ss->vert_positions = BKE_mesh_vert_positions_for_write(me);
    ss->polys = me->polys();
    ss->edges = me->edges();
    ss->corner_verts = me->corner_verts();
    ss->corner_edges = me->corner_edges();
  }
  else {
    ss->totvert = me->totvert;
    ss->totpoly = me->totpoly;
    ss->totfaces = me->totpoly;
    ss->totloops = me->totloop;
    ss->totedges = me->totedge;
    ss->vert_positions = BKE_mesh_vert_positions_for_write(me);

    ss->sharp_edge = (bool *)CustomData_get_layer_named_for_write(
        &me->edata, CD_PROP_BOOL, "sharp_edge", me->totedge);
    ss->seam_edge = (bool *)CustomData_get_layer_named_for_write(
        &me->edata, CD_PROP_BOOL, ".uv_seam", me->totedge);

    ss->vdata = &me->vdata;
    ss->edata = &me->edata;
    ss->ldata = &me->ldata;
    ss->pdata = &me->pdata;

    ss->polys = me->polys();
    ss->edges = me->edges();
    ss->corner_verts = me->corner_verts();
    ss->corner_edges = me->corner_edges();

    ss->multires.active = false;
    ss->multires.modifier = nullptr;
    ss->multires.level = 0;
    ss->vmask = static_cast<float *>(
        CustomData_get_layer_for_write(&me->vdata, CD_PAINT_MASK, me->totvert));

    CustomDataLayer *layer;
    eAttrDomain domain;

    /* Do not pass ss->pbvh to BKE_pbvh_get_color_layer,
     * if it does exist it might not be PBVH_GRIDS.
     */
    if (BKE_pbvh_get_color_layer(nullptr, me, &layer, &domain)) {
      if (layer->type == CD_PROP_COLOR) {
        ss->vcol = static_cast<MPropCol *>(layer->data);
      }
      else {
        ss->mcol = static_cast<MLoopCol *>(layer->data);
      }

      ss->vcol_domain = domain;
      ss->vcol_type = static_cast<eCustomDataType>(layer->type);
    }
    else {
      ss->vcol = nullptr;
      ss->mcol = nullptr;

      ss->vcol_type = (eCustomDataType)-1;
      ss->vcol_domain = ATTR_DOMAIN_POINT;
    }
  }

  ss->hide_poly = (bool *)CustomData_get_layer_named_for_write(
      &me->pdata, CD_PROP_BOOL, ".hide_poly", me->totpoly);

  ss->subdiv_ccg = me_eval->runtime->subdiv_ccg;
  ss->fast_draw = (scene->toolsettings->sculpt->flags & SCULPT_FAST_DRAW) != 0;

  PBVH *pbvh = BKE_sculpt_object_pbvh_ensure(depsgraph, ob);
  sculpt_check_face_areas(ob, pbvh);

  /* Sculpt Face Sets. */
  if (use_face_sets) {
    int *face_sets = static_cast<int *>(CustomData_get_layer_named_for_write(
        &me->pdata, CD_PROP_INT32, ".sculpt_face_set", me->totpoly));

    if (face_sets) {
      /* Load into sculpt attribute system. */
      ss->face_sets = BKE_sculpt_face_sets_ensure(ob);
    }
    else {
      ss->face_sets = nullptr;
      if (ss->pbvh && !ss->bm) {
        BKE_pbvh_face_sets_set(ss->pbvh, nullptr);
      }
    }
  }
  else {
    ss->face_sets = nullptr;
    if (ss->pbvh && !ss->bm) {
      BKE_pbvh_face_sets_set(ss->pbvh, nullptr);
    }
  }

  sculpt_boundary_flags_ensure(ob, pbvh, BKE_sculptsession_vertex_count(ss));

  BKE_pbvh_update_active_vcol(pbvh, me);

  if (BKE_pbvh_type(pbvh) == PBVH_FACES) {
    ss->vert_normals = BKE_pbvh_get_vert_normals(ss->pbvh);
  }
  else {
    ss->vert_normals = nullptr;
  }

  BLI_assert(pbvh == ss->pbvh);
  UNUSED_VARS_NDEBUG(pbvh);

  if (ss->subdiv_ccg) {
    BKE_pbvh_subdiv_ccg_set(ss->pbvh, ss->subdiv_ccg);
  }

  BKE_pbvh_update_hide_attributes_from_mesh(ss->pbvh);

  BKE_pbvh_face_sets_color_set(ss->pbvh, me->face_sets_color_seed, me->face_sets_color_default);

  sculpt_attribute_update_refs(ob);
  sculpt_update_persistent_base(ob);

<<<<<<< HEAD
  if (need_pmap && ob->type == OB_MESH && !ss->pmap) {
    if (!ss->pmap && ss->pbvh) {
      ss->pmap = BKE_pbvh_get_pmap(ss->pbvh);

      if (ss->pmap) {
        BKE_pbvh_pmap_aquire(ss->pmap);
      }
    }

    if (!ss->pmap) {
      ss->pmap = BKE_pbvh_make_pmap(me);

      if (ss->pbvh) {
        BKE_pbvh_set_pmap(ss->pbvh, ss->pmap);
      }
    }
=======
  if (ob->type == OB_MESH && !ss->pmap) {
    BKE_mesh_vert_poly_map_create(
        &ss->pmap, &ss->pmap_mem, me->polys(), me->corner_verts().data(), me->totvert);
  }

  if (ss->pbvh) {
    BKE_pbvh_pmap_set(ss->pbvh, ss->pmap);
>>>>>>> f62add82
  }

  if (ss->deform_modifiers_active) {
    /* Painting doesn't need crazyspace, use already evaluated mesh coordinates if possible. */
    bool used_me_eval = false;

    if (ob->mode & (OB_MODE_VERTEX_PAINT | OB_MODE_WEIGHT_PAINT)) {
      Mesh *me_eval_deform = ob_eval->runtime.mesh_deform_eval;

      /* If the fully evaluated mesh has the same topology as the deform-only version, use it.
       * This matters because crazyspace evaluation is very restrictive and excludes even modifiers
       * that simply recompute vertex weights (which can even include Geometry Nodes). */
      if (me_eval_deform->totpoly == me_eval->totpoly &&
          me_eval_deform->totloop == me_eval->totloop &&
          me_eval_deform->totvert == me_eval->totvert)
      {
        BKE_sculptsession_free_deformMats(ss);

        BLI_assert(me_eval_deform->totvert == me->totvert);

        ss->deform_cos = BKE_mesh_vert_coords_alloc(me_eval, nullptr);
        BKE_pbvh_vert_coords_apply(ss->pbvh, ss->deform_cos, me->totvert);

        used_me_eval = true;
      }
    }

    if (!ss->orig_cos && !used_me_eval) {
      int a;

      BKE_sculptsession_free_deformMats(ss);

      ss->orig_cos = (ss->shapekey_active) ?
                         BKE_keyblock_convert_to_vertcos(ob, ss->shapekey_active) :
                         BKE_mesh_vert_coords_alloc(me, nullptr);

      BKE_crazyspace_build_sculpt(depsgraph, scene, ob, &ss->deform_imats, &ss->deform_cos);
      BKE_pbvh_vert_coords_apply(ss->pbvh, ss->deform_cos, me->totvert);

      for (a = 0; a < me->totvert; a++) {
        invert_m3(ss->deform_imats[a]);

        float *co = ss->deform_cos[a];
        float ff = dot_v3v3(co, co);
        if (isnan(ff) || !isfinite(ff)) {
          printf("%s: nan1! %.4f %.4f %.4f\n", __func__, co[0], co[1], co[2]);
        }

        ff = determinant_m3_array(ss->deform_imats[a]);

        if (isnan(ff) || !isfinite(ff)) {
          printf("%s: nan2!\n", __func__);
        }
      }
    }
  }
  else {
    BKE_sculptsession_free_deformMats(ss);
  }

  if (ss->shapekey_active != nullptr && ss->deform_cos == nullptr) {
    ss->deform_cos = BKE_keyblock_convert_to_vertcos(ob, ss->shapekey_active);
  }

  /* if pbvh is deformed, key block is already applied to it */
  if (ss->shapekey_active) {
    bool pbvh_deformed = BKE_pbvh_is_deformed(ss->pbvh);
    if (!pbvh_deformed || ss->deform_cos == nullptr) {
      float(*vertCos)[3] = BKE_keyblock_convert_to_vertcos(ob, ss->shapekey_active);

      if (vertCos) {
        if (!pbvh_deformed) {
          /* apply shape keys coordinates to PBVH */
          BKE_pbvh_vert_coords_apply(ss->pbvh, vertCos, me->totvert);
        }
        if (ss->deform_cos == nullptr) {
          ss->deform_cos = vertCos;
        }
        if (vertCos != ss->deform_cos) {
          MEM_freeN(vertCos);
        }
      }
    }
  }

  int totvert = 0;

  switch (BKE_pbvh_type(pbvh)) {
    case PBVH_FACES:
      totvert = me->totvert;
      break;
    case PBVH_BMESH:
      totvert = ss->bm ? ss->bm->totvert : me->totvert;
      break;
    case PBVH_GRIDS:
      totvert = BKE_pbvh_get_grid_num_verts(ss->pbvh);
      break;
  }

  BKE_sculpt_init_flags_valence(ob, pbvh, totvert, false);

  if (ss->bm && me->key && ob->shapenr != ss->bm->shapenr) {
    KeyBlock *actkey = static_cast<KeyBlock *>(BLI_findlink(&me->key->block, ss->bm->shapenr - 1));
    KeyBlock *newkey = static_cast<KeyBlock *>(BLI_findlink(&me->key->block, ob->shapenr - 1));

    bool updatePBVH = false;

    if (!actkey) {
      printf("%s: failed to find active shapekey\n", __func__);
      if (!ss->bm->shapenr || !CustomData_has_layer(&ss->bm->vdata, CD_SHAPEKEY)) {
        printf("allocating shapekeys. . .\n");

        // need to allocate customdata for keys
        for (KeyBlock *key = (KeyBlock *)me->key->block.first; key; key = key->next) {

          int idx = CustomData_get_named_layer_index(&ss->bm->vdata, CD_SHAPEKEY, key->name);

          if (idx == -1) {
            BM_data_layer_add_named(ss->bm, &ss->bm->vdata, CD_SHAPEKEY, key->name);
            BKE_sculptsession_update_attr_refs(ob);

            idx = CustomData_get_named_layer_index(&ss->bm->vdata, CD_SHAPEKEY, key->name);
            ss->bm->vdata.layers[idx].uid = key->uid;
          }

          int cd_shapeco = ss->bm->vdata.layers[idx].offset;
          BMVert *v;
          BMIter iter;

          BM_ITER_MESH (v, &iter, ss->bm, BM_VERTS_OF_MESH) {
            float *keyco = (float *)BM_ELEM_CD_GET_VOID_P(v, cd_shapeco);

            copy_v3_v3(keyco, v->co);
          }
        }
      }

      updatePBVH = true;
      ss->bm->shapenr = ob->shapenr;
    }

    if (!newkey) {
      printf("%s: failed to find new active shapekey\n", __func__);
    }

    if (actkey && newkey) {
      int cd_co1 = CustomData_get_named_layer_index(&ss->bm->vdata, CD_SHAPEKEY, actkey->name);
      int cd_co2 = CustomData_get_named_layer_index(&ss->bm->vdata, CD_SHAPEKEY, newkey->name);

      BMVert *v;
      BMIter iter;

      if (cd_co1 == -1) {  // non-recoverable error
        printf("%s: failed to find active shapekey in customdata.\n", __func__);
        return;
      }
      else if (cd_co2 == -1) {
        printf("%s: failed to find new shapekey in customdata; allocating . . .\n", __func__);

        BM_data_layer_add_named(ss->bm, &ss->bm->vdata, CD_SHAPEKEY, newkey->name);
        int idx = CustomData_get_named_layer_index(&ss->bm->vdata, CD_SHAPEKEY, newkey->name);

        int cd_co = ss->bm->vdata.layers[idx].offset;
        ss->bm->vdata.layers[idx].uid = newkey->uid;

        BKE_sculptsession_update_attr_refs(ob);

        BM_ITER_MESH (v, &iter, ss->bm, BM_VERTS_OF_MESH) {
          float *keyco = (float *)BM_ELEM_CD_GET_VOID_P(v, cd_co);
          copy_v3_v3(keyco, v->co);
        }

        cd_co2 = idx;
      }

      cd_co1 = ss->bm->vdata.layers[cd_co1].offset;
      cd_co2 = ss->bm->vdata.layers[cd_co2].offset;

      BM_ITER_MESH (v, &iter, ss->bm, BM_VERTS_OF_MESH) {
        float *co1 = (float *)BM_ELEM_CD_GET_VOID_P(v, cd_co1);
        float *co2 = (float *)BM_ELEM_CD_GET_VOID_P(v, cd_co2);

        copy_v3_v3(co1, v->co);
        copy_v3_v3(v->co, co2);
      }

      ss->bm->shapenr = ob->shapenr;

      updatePBVH = true;
    }

    if (updatePBVH && ss->pbvh) {
      Vector<PBVHNode *> nodes = blender::bke::pbvh::get_flagged_nodes(ss->pbvh, PBVH_Leaf);

      for (PBVHNode *node : nodes) {
        BKE_pbvh_node_mark_update(node);
        BKE_pbvh_vert_tag_update_normal_tri_area(node);
      }
    }
    /* We could be more precise when we have access to the active tool. */
    const bool use_paint_slots = (ob->mode & OB_MODE_SCULPT) != 0;
    if (use_paint_slots) {
      BKE_texpaint_slots_refresh_object(scene, ob);
    }
  }

  if (is_paint_tool) {
    if (ss->vcol_domain == ATTR_DOMAIN_CORNER) {
      /* Ensure pbvh nodes have loop indices; the sculpt undo system
       * needs them for color attributes.
       */
      BKE_pbvh_ensure_node_loops(ss->pbvh);
    }

    /*
     * We should rebuild the PBVH_pixels when painting canvas changes.
     *
     * The relevant changes are stored/encoded in the paint canvas key.
     * These include the active uv map, and resolutions.
     */
    if (U.experimental.use_sculpt_texture_paint && ss->pbvh) {
      char *paint_canvas_key = BKE_paint_canvas_key_get(&scene->toolsettings->paint_mode, ob);
      if (ss->last_paint_canvas_key == nullptr ||
          !STREQ(paint_canvas_key, ss->last_paint_canvas_key)) {
        MEM_SAFE_FREE(ss->last_paint_canvas_key);
        ss->last_paint_canvas_key = paint_canvas_key;
        BKE_pbvh_mark_rebuild_pixels(ss->pbvh);
      }

      /*
       * We should rebuild the PBVH_pixels when painting canvas changes.
       *
       * The relevant changes are stored/encoded in the paint canvas key.
       * These include the active uv map, and resolutions.
       */
      if (U.experimental.use_sculpt_texture_paint && ss->pbvh) {
        char *paint_canvas_key = BKE_paint_canvas_key_get(&scene->toolsettings->paint_mode, ob);
        if (ss->last_paint_canvas_key == nullptr ||
            !STREQ(paint_canvas_key, ss->last_paint_canvas_key)) {
          MEM_SAFE_FREE(ss->last_paint_canvas_key);
          ss->last_paint_canvas_key = paint_canvas_key;
          BKE_pbvh_mark_rebuild_pixels(ss->pbvh);
        }
        else {
          MEM_freeN(paint_canvas_key);
        }
      }

      /* We could be more precise when we have access to the active tool. */
      const bool use_paint_slots = (ob->mode & OB_MODE_SCULPT) != 0;
      if (use_paint_slots) {
        BKE_texpaint_slots_refresh_object(scene, ob);
      }
    }
  }

  if (ss->pbvh) {
    blender::bke::pbvh::set_flags_valence(ss->pbvh,
                                          static_cast<uint8_t *>(ss->attrs.flags->data),
                                          static_cast<int *>(ss->attrs.valence->data));
  }
}

void BKE_sculpt_update_object_before_eval(Object *ob_eval)
{
  /* Update before mesh evaluation in the dependency graph. */
  SculptSession *ss = ob_eval->sculpt;

  if (ss && (ss->building_vp_handle == false || ss->needs_pbvh_rebuild)) {
    if (ss->needs_pbvh_rebuild || (!ss->cache && !ss->filter_cache && !ss->expand_cache)) {
      /* We free pbvh on changes, except in the middle of drawing a stroke
       * since it can't deal with changing PVBH node organization, we hope
       * topology does not change in the meantime .. weak. */
      sculptsession_free_pbvh(ob_eval);

      BKE_sculptsession_free_deformMats(ob_eval->sculpt);

      /* In vertex/weight paint, force maps to be rebuilt. */
      BKE_sculptsession_free_vwpaint_data(ob_eval->sculpt);
    }
    else if (ss->pbvh) {
      Vector<PBVHNode *> nodes = blender::bke::pbvh::search_gather(ss->pbvh, nullptr, nullptr);

      for (PBVHNode *node : nodes) {
        BKE_pbvh_node_mark_update(node);
      }
    }
  }
}

void BKE_sculpt_update_object_after_eval(Depsgraph *depsgraph, Object *ob_eval)
{
  /* Update after mesh evaluation in the dependency graph, to rebuild PBVH or
   * other data when modifiers change the mesh. */
  Object *ob_orig = DEG_get_original_object(ob_eval);
  Mesh *me_orig = BKE_object_get_original_mesh(ob_orig);

  sculpt_update_object(depsgraph, ob_orig, ob_eval, false, false);
  BKE_sculptsession_sync_attributes(ob_orig, me_orig);
}

void BKE_sculpt_color_layer_create_if_needed(Object *object)
{
  using namespace blender;
  using namespace blender::bke;
  Mesh *orig_me = BKE_object_get_original_mesh(object);

  if (orig_me->attributes().contains(orig_me->active_color_attribute)) {
    return;
  }

  char unique_name[MAX_CUSTOMDATA_LAYER_NAME];
  BKE_id_attribute_calc_unique_name(&orig_me->id, "Color", unique_name);
  if (!orig_me->attributes_for_write().add(
          unique_name, ATTR_DOMAIN_POINT, CD_PROP_COLOR, AttributeInitDefaultValue()))
  {
    return;
  }

  BKE_id_attributes_active_color_set(&orig_me->id, unique_name);
  DEG_id_tag_update(&orig_me->id, ID_RECALC_GEOMETRY_ALL_MODES);
  BKE_mesh_tessface_clear(orig_me);

  if (object->sculpt && object->sculpt->pbvh) {
    BKE_pbvh_update_active_vcol(object->sculpt->pbvh, orig_me);
  }

  BKE_sculptsession_update_attr_refs(object);
}

void BKE_sculpt_update_object_for_edit(
    Depsgraph *depsgraph, Object *ob_orig, bool need_pmap, bool /*need_mask*/, bool is_paint_tool)
{
  /* Update from sculpt operators and undo, to update sculpt session
   * and PBVH after edits. */
  Object *ob_eval = DEG_get_evaluated_object(depsgraph, ob_orig);

  sculpt_update_object(depsgraph, ob_orig, ob_eval, need_pmap, is_paint_tool);
}

ATTR_NO_OPT int *BKE_sculpt_face_sets_ensure(Object *ob)
{
  SculptSession *ss = ob->sculpt;

  if (!ss->attrs.face_set) {
    Mesh *mesh = static_cast<Mesh *>(ob->data);
    SculptAttributeParams params = {};
    params.permanent = true;

    CustomData *cdata = ss->bm ? &ss->bm->pdata : &mesh->pdata;
    bool clear = CustomData_get_named_layer_index(
                     cdata, CD_PROP_INT32, SCULPT_ATTRIBUTE_NAME(face_set)) == -1;

    ss->attrs.face_set = BKE_sculpt_attribute_ensure(
        ob, ATTR_DOMAIN_FACE, CD_PROP_INT32, SCULPT_ATTRIBUTE_NAME(face_set), &params);

    if (clear) {
      if (ss->bm) {
        BMFace *f;
        BMIter iter;
        int cd_faceset = ss->attrs.face_set->bmesh_cd_offset;

        BM_ITER_MESH (f, &iter, ss->bm, BM_FACES_OF_MESH) {
          BM_ELEM_CD_SET_INT(f, cd_faceset, 1);
        }
      }
      else {
        int *face_sets = static_cast<int *>(ss->attrs.face_set->data);

        for (int i : IndexRange(ss->totfaces)) {
          face_sets[i] = 1;
        }
      }

      Mesh *mesh = static_cast<Mesh *>(ob->data);
      mesh->face_sets_color_default = 1;
    }
  }

  if (ss->pbvh && !ss->bm) {
    BKE_pbvh_face_sets_set(ss->pbvh, static_cast<int *>(ss->attrs.face_set->data));
  }

  return static_cast<int *>(ss->attrs.face_set->data);
}

bool *BKE_sculpt_hide_poly_ensure(Object *ob)
{
  SculptAttributeParams params = {0};
  params.permanent = true;

  ob->sculpt->attrs.hide_poly = BKE_sculpt_attribute_ensure(
      ob, ATTR_DOMAIN_FACE, CD_PROP_BOOL, ".hide_poly", &params);

  return ob->sculpt->hide_poly = static_cast<bool *>(ob->sculpt->attrs.hide_poly->data);
}

int BKE_sculpt_mask_layers_ensure(Depsgraph *depsgraph,
                                  Main *bmain,
                                  Object *ob,
                                  MultiresModifierData *mmd)
{
  Mesh *me = static_cast<Mesh *>(ob->data);
  const blender::OffsetIndices polys = me->polys();
  const Span<int> corner_verts = me->corner_verts();
  int ret = 0;

  const float *paint_mask = static_cast<const float *>(
      CustomData_get_layer(&me->vdata, CD_PAINT_MASK));

  /* if multires is active, create a grid paint mask layer if there
   * isn't one already */
  if (mmd && !CustomData_has_layer(&me->ldata, CD_GRID_PAINT_MASK)) {
    GridPaintMask *gmask;
    int level = max_ii(1, mmd->sculptlvl);
    int gridsize = BKE_ccg_gridsize(level);
    int gridarea = gridsize * gridsize;

    gmask = static_cast<GridPaintMask *>(
        CustomData_add_layer(&me->ldata, CD_GRID_PAINT_MASK, CD_SET_DEFAULT, me->totloop));

    for (int i = 0; i < me->totloop; i++) {
      GridPaintMask *gpm = &gmask[i];

      gpm->level = level;
      gpm->data = static_cast<float *>(
          MEM_callocN(sizeof(float) * gridarea, "GridPaintMask.data"));
    }

    /* If vertices already have mask, copy into multires data. */
    if (paint_mask) {
      for (const int i : polys.index_range()) {
        const IndexRange poly = polys[i];

        /* Mask center. */
        float avg = 0.0f;
        for (const int vert : corner_verts.slice(poly)) {
          avg += paint_mask[vert];
        }
        avg /= float(poly.size());

        /* Fill in multires mask corner. */
        for (const int corner : poly) {
          GridPaintMask *gpm = &gmask[corner];
          const int vert = corner_verts[corner];
          const int prev = corner_verts[blender::bke::mesh::poly_corner_prev(poly, vert)];
          const int next = corner_verts[blender::bke::mesh::poly_corner_next(poly, vert)];

          gpm->data[0] = avg;
          gpm->data[1] = (paint_mask[vert] + paint_mask[next]) * 0.5f;
          gpm->data[2] = (paint_mask[vert] + paint_mask[prev]) * 0.5f;
          gpm->data[3] = paint_mask[vert];
        }
      }
    }
    /* The evaluated multires CCG must be updated to contain the new data. */
    DEG_id_tag_update(&ob->id, ID_RECALC_GEOMETRY);
    if (depsgraph) {
      BKE_scene_graph_evaluated_ensure(depsgraph, bmain);
    }

    ret |= SCULPT_MASK_LAYER_CALC_LOOP;
  }

  /* Create vertex paint mask layer if there isn't one already. */
  if (!paint_mask) {
    CustomData_add_layer(&me->vdata, CD_PAINT_MASK, CD_SET_DEFAULT, me->totvert);
    /* The evaluated mesh must be updated to contain the new data. */
    DEG_id_tag_update(&ob->id, ID_RECALC_GEOMETRY);
    ret |= SCULPT_MASK_LAYER_CALC_VERT;
  }

  if (ob->sculpt) {
    BKE_sculptsession_update_attr_refs(ob);
  }

  return ret;
}

void BKE_sculpt_toolsettings_data_ensure(Scene *scene)
{
  BKE_paint_ensure(scene->toolsettings, (Paint **)&scene->toolsettings->sculpt);

  Sculpt *sd = scene->toolsettings->sculpt;
  if (!sd->detail_size) {
    sd->detail_size = 8.0f;
  }

  /* We check these flags here in case versioning code fails. */
  if (!sd->detail_range || !sd->dyntopo.spacing) {
    sd->flags |= SCULPT_DYNTOPO_ENABLED;
  }

  if (!sd->detail_range) {
    sd->detail_range = 0.4f;
  }

  if (!sd->detail_percent) {
    sd->detail_percent = 25;
  }

  if (!sd->dyntopo.constant_detail) {
    sd->dyntopo = *DNA_struct_default_get(DynTopoSettings);
  }

  if (!sd->automasking_start_normal_limit) {
    sd->automasking_start_normal_limit = 20.0f / 180.0f * M_PI;
    sd->automasking_start_normal_falloff = 0.25f;

    sd->automasking_view_normal_limit = 90.0f / 180.0f * M_PI;
    sd->automasking_view_normal_falloff = 0.25f;
  }

  /* Set sane default tiling offsets. */
  if (!sd->paint.tile_offset[0]) {
    sd->paint.tile_offset[0] = 1.0f;
  }
  if (!sd->paint.tile_offset[1]) {
    sd->paint.tile_offset[1] = 1.0f;
  }
  if (!sd->paint.tile_offset[2]) {
    sd->paint.tile_offset[2] = 1.0f;
  }
  if (!sd->automasking_cavity_curve || !sd->automasking_cavity_curve_op) {
    BKE_sculpt_check_cavity_curves(sd);
  }
}

static bool check_sculpt_object_deformed(Object *object, const bool for_construction)
{
  bool deformed = false;

  /* Active modifiers means extra deformation, which can't be handled correct
   * on birth of PBVH and sculpt "layer" levels, so use PBVH only for internal brush
   * stuff and show final evaluated mesh so user would see actual object shape. */
  deformed |= object->sculpt->deform_modifiers_active;

  if (for_construction) {
    deformed |= object->sculpt->shapekey_active != nullptr;
  }
  else {
    /* As in case with modifiers, we can't synchronize deformation made against
     * PBVH and non-locked keyblock, so also use PBVH only for brushes and
     * final DM to give final result to user. */
    deformed |= object->sculpt->shapekey_active && (object->shapeflag & OB_SHAPE_LOCK) == 0;
  }

  return deformed;
}

void BKE_sculpt_sync_face_visibility_to_grids(Mesh *mesh, SubdivCCG *subdiv_ccg)
{
  using namespace blender;
  using namespace blender::bke;
  if (!subdiv_ccg) {
    return;
  }

  const AttributeAccessor attributes = mesh->attributes();
  const VArray<bool> hide_poly = *attributes.lookup_or_default<bool>(
      ".hide_poly", ATTR_DOMAIN_FACE, false);
  if (hide_poly.is_single() && !hide_poly.get_internal_single()) {
    /* Nothing is hidden, so we can just remove all visibility bitmaps. */
    for (const int i : IndexRange(subdiv_ccg->num_grids)) {
      BKE_subdiv_ccg_grid_hidden_free(subdiv_ccg, i);
    }
    return;
  }

  const VArraySpan<bool> hide_poly_span(hide_poly);
  CCGKey key;
  BKE_subdiv_ccg_key_top_level(&key, subdiv_ccg);
  for (int i = 0; i < mesh->totloop; i++) {
    const int face_index = BKE_subdiv_ccg_grid_to_face_index(subdiv_ccg, i);
    const bool is_hidden = hide_poly_span[face_index];

    /* Avoid creating and modifying the grid_hidden bitmap if the base mesh face is visible and
     * there is not bitmap for the grid. This is because missing grid_hidden implies grid is
     * fully visible. */
    if (is_hidden) {
      BKE_subdiv_ccg_grid_hidden_ensure(subdiv_ccg, i);
    }

    BLI_bitmap *gh = subdiv_ccg->grid_hidden[i];
    if (gh) {
      BLI_bitmap_set_all(gh, is_hidden, key.grid_area);
    }
  }
}

static PBVH *build_pbvh_for_dynamic_topology(Object *ob, bool /*update_sculptverts*/)
{
  PBVH *pbvh = ob->sculpt->pbvh = BKE_pbvh_new(PBVH_BMESH);
  BKE_pbvh_set_bmesh(pbvh, ob->sculpt->bm);

  BM_mesh_elem_table_ensure(ob->sculpt->bm, BM_VERT | BM_EDGE | BM_FACE);

  BKE_sculptsession_update_attr_refs(ob);
  sculpt_boundary_flags_ensure(ob, pbvh, ob->sculpt->bm->totvert);
  sculpt_check_face_areas(ob, pbvh);

  BKE_sculpt_ensure_idmap(ob);

  sculptsession_bmesh_add_layers(ob);
  BKE_pbvh_build_bmesh(pbvh,
                       BKE_object_get_original_mesh(ob),
                       ob->sculpt->bm,
                       ob->sculpt->bm_smooth_shading,
                       ob->sculpt->bm_log,
                       ob->sculpt->bm_idmap,
                       ob->sculpt->attrs.dyntopo_node_id_vertex->bmesh_cd_offset,
                       ob->sculpt->attrs.dyntopo_node_id_face->bmesh_cd_offset,
                       ob->sculpt->attrs.face_areas->bmesh_cd_offset,
                       ob->sculpt->attrs.boundary_flags->bmesh_cd_offset,
                       ob->sculpt->attrs.flags ? ob->sculpt->attrs.flags->bmesh_cd_offset : -1,
                       ob->sculpt->attrs.valence ? ob->sculpt->attrs.valence->bmesh_cd_offset : -1,
                       ob->sculpt->attrs.orig_co ? ob->sculpt->attrs.orig_co->bmesh_cd_offset : -1,
                       ob->sculpt->attrs.orig_no ? ob->sculpt->attrs.orig_no->bmesh_cd_offset : -1,
                       ob->sculpt->fast_draw);

  if (ob->sculpt->bm_log) {
    BKE_pbvh_set_bm_log(pbvh, ob->sculpt->bm_log);
  }

  BKE_pbvh_set_symmetry(pbvh, 0, (int)BKE_get_fset_boundary_symflag(ob));

  return pbvh;
}

static PBVH *build_pbvh_from_regular_mesh(Object *ob, Mesh *me_eval_deform)
{
  SculptSession *ss = ob->sculpt;
  Mesh *me = BKE_object_get_original_mesh(ob);

  if (!ss->pmap) {
    ss->pmap = BKE_pbvh_make_pmap(me);
  }

  PBVH *pbvh = ob->sculpt->pbvh = BKE_pbvh_new(PBVH_FACES);

  BKE_sculpt_init_flags_valence(ob, pbvh, me->totvert, true);
  sculpt_check_face_areas(ob, pbvh);
  BKE_sculptsession_update_attr_refs(ob);
  BKE_pbvh_set_pmap(pbvh, ss->pmap);

  BKE_pbvh_build_mesh(pbvh, me);
  BKE_pbvh_fast_draw_set(pbvh, ss->fast_draw);

  const bool is_deformed = check_sculpt_object_deformed(ob, true);
  if (is_deformed && me_eval_deform != nullptr) {
    BKE_pbvh_vert_coords_apply(
        pbvh, BKE_mesh_vert_positions(me_eval_deform), me_eval_deform->totvert);
  }

  return pbvh;
}

static PBVH *build_pbvh_from_ccg(Object *ob, SubdivCCG *subdiv_ccg)
{
  SculptSession *ss = ob->sculpt;

  CCGKey key;
  BKE_subdiv_ccg_key_top_level(&key, subdiv_ccg);
  PBVH *pbvh = ob->sculpt->pbvh = BKE_pbvh_new(PBVH_GRIDS);

  Mesh *base_mesh = BKE_mesh_from_object(ob);

  BKE_sculpt_sync_face_visibility_to_grids(base_mesh, subdiv_ccg);

  BKE_sculptsession_update_attr_refs(ob);
  sculpt_check_face_areas(ob, pbvh);

  BKE_pbvh_build_grids(pbvh,
                       subdiv_ccg->grids,
                       subdiv_ccg->num_grids,
                       &key,
                       (void **)subdiv_ccg->grid_faces,
                       subdiv_ccg->grid_flag_mats,
                       subdiv_ccg->grid_hidden,
                       ob->sculpt->fast_draw,
                       (float *)ss->attrs.face_areas->data,
                       base_mesh,
                       subdiv_ccg);

  CustomData_reset(&ob->sculpt->temp_vdata);
  CustomData_reset(&ob->sculpt->temp_pdata);

  ss->temp_vdata_elems = BKE_pbvh_get_grid_num_verts(pbvh);
  ss->temp_pdata_elems = ss->totfaces;

  if (!ss->pmap) {
    ss->pmap = BKE_pbvh_make_pmap(BKE_object_get_original_mesh(ob));
  }

  BKE_pbvh_set_pmap(pbvh, ss->pmap);

  int totvert = BKE_pbvh_get_grid_num_verts(pbvh);
  BKE_sculpt_init_flags_valence(ob, pbvh, totvert, true);

  return pbvh;
}

extern "C" bool BKE_sculpt_init_flags_valence(Object *ob,
                                              struct PBVH *pbvh,
                                              int totvert,
                                              bool reset_flags)
{
  SculptSession *ss = ob->sculpt;

  if (!ss->attrs.flags) {
    BKE_sculpt_ensure_sculpt_layers(ob);

    reset_flags = true;
  }

  BKE_sculpt_ensure_origco(ob);
  sculpt_boundary_flags_ensure(ob, pbvh, totvert);

  if (reset_flags) {
    if (ss->bm) {
      int cd_flags = ss->attrs.flags->bmesh_cd_offset;
      BMVert *v;
      BMIter iter;

      BM_ITER_MESH (v, &iter, ss->bm, BM_VERTS_OF_MESH) {
        *BM_ELEM_CD_PTR<uint8_t *>(v, cd_flags) = SCULPTFLAG_NEED_VALENCE |
                                                  SCULPTFLAG_NEED_TRIANGULATE |
                                                  SCULPTFLAG_NEED_DISK_SORT;
      }
    }
    else {
      uint8_t *flags = static_cast<uint8_t *>(ss->attrs.flags->data);

      for (int i = 0; i < totvert; i++) {
        flags[i] = SCULPTFLAG_NEED_VALENCE | SCULPTFLAG_NEED_TRIANGULATE |
                   SCULPTFLAG_NEED_DISK_SORT;
      }
    }
  }

  blender::bke::pbvh::set_flags_valence(ss->pbvh,
                                        static_cast<uint8_t *>(ss->attrs.flags->data),
                                        static_cast<int *>(ss->attrs.valence->data));

  return false;
}

PBVH *BKE_sculpt_object_pbvh_ensure(Depsgraph *depsgraph, Object *ob)
{
  if (ob == nullptr || ob->sculpt == nullptr) {
    return nullptr;
  }

  Scene *scene = DEG_get_input_scene(depsgraph);

  PBVH *pbvh = ob->sculpt->pbvh;
  if (pbvh != nullptr) {
    /* NOTE: It is possible that pointers to grids or other geometry data changed. Need to update
     * those pointers. */
    const PBVHType pbvh_type = BKE_pbvh_type(pbvh);
    switch (pbvh_type) {
      case PBVH_FACES: {
        BKE_pbvh_update_mesh_pointers(pbvh, BKE_object_get_original_mesh(ob));
        break;
      }
      case PBVH_GRIDS: {
        Object *object_eval = DEG_get_evaluated_object(depsgraph, ob);
        Mesh *mesh_eval = static_cast<Mesh *>(object_eval->data);
        SubdivCCG *subdiv_ccg = mesh_eval->runtime->subdiv_ccg;
        if (subdiv_ccg != nullptr) {
          BKE_sculpt_bvh_update_from_ccg(pbvh, subdiv_ccg);
        }
        break;
      }
      case PBVH_BMESH: {
        break;
      }
    }

    BKE_sculptsession_sync_attributes(ob, BKE_object_get_original_mesh(ob));
    BKE_pbvh_update_active_vcol(pbvh, BKE_object_get_original_mesh(ob));

    return pbvh;
  }

  ob->sculpt->islands_valid = false;

  if (ob->sculpt->bm != nullptr) {
    /* Sculpting on a BMesh (dynamic-topology) gets a special PBVH. */
    pbvh = build_pbvh_for_dynamic_topology(ob, false);

    ob->sculpt->pbvh = pbvh;
  }
  else {
    /* Detect if we are loading from an undo memfile step. */
    Mesh *mesh_orig = BKE_object_get_original_mesh(ob);
    bool is_dyntopo = (mesh_orig->flag & ME_SCULPT_DYNAMIC_TOPOLOGY);

    if (is_dyntopo) {
      BMesh *bm = BKE_sculptsession_empty_bmesh_create();

      BMeshFromMeshParams params = {0};
      params.calc_face_normal = true;
      params.use_shapekey = true;
      params.active_shapekey = ob->shapenr;
      params.create_shapekey_layers = true;
      params.ignore_id_layers = false;
      params.copy_temp_cdlayers = true;

      BM_mesh_bm_from_me(bm, mesh_orig, &params);

      ob->sculpt->bm = bm;

      SCULPT_undo_ensure_bmlog(ob);

      /* Note build_pbvh_for_dynamic_topology respects the pbvh cache. */
      pbvh = build_pbvh_for_dynamic_topology(ob, true);

      BKE_sculptsession_update_attr_refs(ob);
    }
    else {
      Object *object_eval = DEG_get_evaluated_object(depsgraph, ob);
      Mesh *mesh_eval = static_cast<Mesh *>(object_eval->data);
      if (mesh_eval->runtime->subdiv_ccg != nullptr) {
        pbvh = build_pbvh_from_ccg(ob, mesh_eval->runtime->subdiv_ccg);
      }
      else if (ob->type == OB_MESH) {
        Mesh *me_eval_deform = object_eval->runtime.mesh_deform_eval;
        pbvh = build_pbvh_from_regular_mesh(ob, me_eval_deform);
      }
    }
  }

  if (!ob->sculpt->pmap) {
    ob->sculpt->pmap = BKE_pbvh_make_pmap(BKE_object_get_original_mesh(ob));
  }

  BKE_pbvh_set_pmap(pbvh, ob->sculpt->pmap);
  ob->sculpt->pbvh = pbvh;

  sculpt_attribute_update_refs(ob);

  if (pbvh) {
    SCULPT_update_flat_vcol_shading(ob, scene);
  }

  return pbvh;
}

PBVH *BKE_object_sculpt_pbvh_get(Object *object)
{
  if (!object->sculpt) {
    return nullptr;
  }
  return object->sculpt->pbvh;
}

bool BKE_object_sculpt_use_dyntopo(const Object *object)
{
  return object->sculpt && object->sculpt->bm;
}

void BKE_object_sculpt_dyntopo_smooth_shading_set(Object *object, const bool value)
{
  object->sculpt->bm_smooth_shading = value;
}

void BKE_object_sculpt_fast_draw_set(Object *object, const bool value)
{
  object->sculpt->fast_draw = value;
  if (object->sculpt->pbvh) {
    BKE_pbvh_fast_draw_set(object->sculpt->pbvh, value);
  }
}

void BKE_sculpt_bvh_update_from_ccg(PBVH *pbvh, SubdivCCG *subdiv_ccg)
{
  CCGKey key;
  BKE_subdiv_ccg_key_top_level(&key, subdiv_ccg);

  BKE_pbvh_grids_update(pbvh,
                        subdiv_ccg->grids,
                        (void **)subdiv_ccg->grid_faces,
                        subdiv_ccg->grid_flag_mats,
                        subdiv_ccg->grid_hidden,
                        &key);
}

bool BKE_sculptsession_use_pbvh_draw(const Object *ob, const RegionView3D *rv3d)
{
  SculptSession *ss = ob->sculpt;
  if (ss == nullptr || ss->pbvh == nullptr || ss->mode_type != OB_MODE_SCULPT) {
    return false;
  }

#if 0
  if (BKE_pbvh_type(ss->pbvh) == PBVH_GRIDS) {
    return !(v3d && (v3d->shading.type > OB_SOLID));
  }
#endif

  if (BKE_pbvh_type(ss->pbvh) == PBVH_FACES) {
    /* Regular mesh only draws from PBVH without modifiers and shape keys, or for
     * external engines that do not have access to the PBVH like Eevee does. */
    const bool external_engine = rv3d && rv3d->render_engine != nullptr;
    return !(ss->shapekey_active || ss->deform_modifiers_active || external_engine);
  }

  /* Multires and dyntopo always draw directly from the PBVH. */
  return true;
}

/* Returns the Face Set random color for rendering in the overlay given its ID and a color seed. */
#define GOLDEN_RATIO_CONJUGATE 0.618033988749895f
void BKE_paint_face_set_overlay_color_get(const int face_set, const int seed, uchar r_color[4])
{
  float rgba[4];
  float random_mod_hue = GOLDEN_RATIO_CONJUGATE * (face_set + (seed % 10));
  random_mod_hue = random_mod_hue - floorf(random_mod_hue);
  const float random_mod_sat = BLI_hash_int_01(face_set + seed + 1);
  const float random_mod_val = BLI_hash_int_01(face_set + seed + 2);
  hsv_to_rgb(random_mod_hue,
             0.6f + (random_mod_sat * 0.25f),
             1.0f - (random_mod_val * 0.35f),
             &rgba[0],
             &rgba[1],
             &rgba[2]);
  rgba_float_to_uchar(r_color, rgba);
}

int BKE_sculptsession_vertex_count(const SculptSession *ss)
{
  switch (BKE_pbvh_type(ss->pbvh)) {
    case PBVH_FACES:
      return ss->totvert;
    case PBVH_BMESH:
      return BM_mesh_elem_count(ss->bm, BM_VERT);
    case PBVH_GRIDS:
      return BKE_pbvh_get_grid_num_verts(ss->pbvh);
  }

  return 0;
}

static bool sculpt_attribute_stored_in_bmesh_builtin(const StringRef name)
{
  return BM_attribute_stored_in_bmesh_builtin(name);
}

/**
  Syncs customdata layers with internal bmesh, but ignores deleted layers.
*/
void BKE_sculptsession_sync_attributes(struct Object *ob, struct Mesh *me)
{
  SculptSession *ss = ob->sculpt;

  if (!ss) {
    return;
  }
  else if (!ss->bm) {
    BKE_sculptsession_update_attr_refs(ob);
    return;
  }

  bool modified = false;
  BMesh *bm = ss->bm;

  CustomData *cd1[4] = {&me->vdata, &me->edata, &me->ldata, &me->pdata};
  CustomData *cd2[4] = {&bm->vdata, &bm->edata, &bm->ldata, &bm->pdata};
  int badmask = CD_MASK_ORIGINDEX | CD_MASK_ORIGSPACE | CD_MASK_MFACE;

  for (int i = 0; i < 4; i++) {
    Vector<CustomDataLayer *> newlayers;

    CustomData *data1 = cd1[i];
    CustomData *data2 = cd2[i];

    if (!data1->layers) {
      modified |= data2->layers != nullptr;
      continue;
    }

    for (int j = 0; j < data1->totlayer; j++) {
      CustomDataLayer *cl1 = data1->layers + j;

      if (sculpt_attribute_stored_in_bmesh_builtin(cl1->name)) {
        continue;
      }
      if ((1 << cl1->type) & badmask) {
        continue;
      }

      int idx = CustomData_get_named_layer_index(data2, eCustomDataType(cl1->type), cl1->name);
      if (idx < 0) {
        newlayers.append(cl1);
      }
    }

    for (CustomDataLayer *layer : newlayers) {
      BM_data_layer_add_named(bm, data2, layer->type, layer->name);
      modified = true;
    }

    /* sync various ids */
    for (int j = 0; j < data1->totlayer; j++) {
      CustomDataLayer *cl1 = data1->layers + j;

      if (sculpt_attribute_stored_in_bmesh_builtin(cl1->name)) {
        continue;
      }
      if ((1 << cl1->type) & badmask) {
        continue;
      }

      int idx = CustomData_get_named_layer_index(data2, eCustomDataType(cl1->type), cl1->name);

      if (idx == -1) {
        continue;
      }

      CustomDataLayer *cl2 = data2->layers + idx;

      cl2->anonymous_id = cl1->anonymous_id;
      cl2->uid = cl1->uid;
    }

    bool typemap[CD_NUMTYPES] = {0};

    for (int j = 0; j < data1->totlayer; j++) {
      CustomDataLayer *cl1 = data1->layers + j;

      if (sculpt_attribute_stored_in_bmesh_builtin(cl1->name)) {
        continue;
      }
      if ((1 << cl1->type) & badmask) {
        continue;
      }

      if (typemap[cl1->type]) {
        continue;
      }

      typemap[cl1->type] = true;

      // find first layer
      int baseidx = CustomData_get_layer_index(data2, eCustomDataType(cl1->type));

      if (baseidx < 0) {
        modified |= true;
        continue;
      }

      CustomDataLayer *cl2 = data2->layers + baseidx;

      int idx = CustomData_get_named_layer_index(
          data2, eCustomDataType(cl1->type), cl1[cl1->active].name);
      if (idx >= 0) {
        modified |= idx - baseidx != cl2->active;
        cl2->active = idx - baseidx;
      }

      idx = CustomData_get_named_layer_index(
          data2, eCustomDataType(cl1->type), cl1[cl1->active_rnd].name);
      if (idx >= 0) {
        modified |= idx - baseidx != cl2->active_rnd;
        cl2->active_rnd = idx - baseidx;
      }

      idx = CustomData_get_named_layer_index(
          data2, eCustomDataType(cl1->type), cl1[cl1->active_mask].name);
      if (idx >= 0) {
        modified |= idx - baseidx != cl2->active_mask;
        cl2->active_mask = idx - baseidx;
      }

      idx = CustomData_get_named_layer_index(
          data2, eCustomDataType(cl1->type), cl1[cl1->active_clone].name);
      if (idx >= 0) {
        modified |= idx - baseidx != cl2->active_clone;
        cl2->active_clone = idx - baseidx;
      }
    }
  }

  if (modified && ss->bm) {
    CustomData_regen_active_refs(&ss->bm->vdata);
    CustomData_regen_active_refs(&ss->bm->edata);
    CustomData_regen_active_refs(&ss->bm->ldata);
    CustomData_regen_active_refs(&ss->bm->pdata);
  }

  BKE_sculptsession_update_attr_refs(ob);
}

BMesh *BKE_sculptsession_empty_bmesh_create()
{
  BMAllocTemplate allocsize;

  allocsize.totvert = 2048 * 1;
  allocsize.totface = 2048 * 16;
  allocsize.totloop = 4196 * 16;
  allocsize.totedge = 2048 * 16;

  BMeshCreateParams params = {0};

  params.use_toolflags = false;
  params.create_unique_ids = true;
  params.id_elem_mask = BM_VERT | BM_EDGE | BM_FACE;
  params.id_map = true;
  params.temporary_ids = false;

  params.no_reuse_ids = false;

  BMesh *bm = BM_mesh_create(&allocsize, &params);

  return bm;
}

/** Returns pointer to a CustomData associated with a given domain, if
 * one exists.  If not nullptr is returned (this may happen with e.g.
 * multires and ATTR_DOMAIN_POINT).
 */
static CustomData *sculpt_get_cdata(Object *ob, eAttrDomain domain)
{
  SculptSession *ss = ob->sculpt;

  if (ss->bm) {
    switch (domain) {
      case ATTR_DOMAIN_POINT:
        return &ss->bm->vdata;
      case ATTR_DOMAIN_FACE:
        return &ss->bm->pdata;
      default:
        BLI_assert_unreachable();
        return nullptr;
    }
  }
  else {
    Mesh *me = BKE_object_get_original_mesh(ob);

    switch (domain) {
      case ATTR_DOMAIN_POINT:
        /* Cannot get vertex domain for multires grids. */
        if (ss->pbvh && BKE_pbvh_type(ss->pbvh) == PBVH_GRIDS) {
          return nullptr;
        }

        return &me->vdata;
      case ATTR_DOMAIN_FACE:
        return &me->pdata;
      default:
        BLI_assert_unreachable();
        return nullptr;
    }
  }
}

static int sculpt_attr_elem_count_get(Object *ob, eAttrDomain domain)
{
  SculptSession *ss = ob->sculpt;

  switch (domain) {
    case ATTR_DOMAIN_POINT:
      /* Cannot rely on prescence of ss->pbvh. */

      if (ss->bm) {
        return ss->bm->totvert;
      }
      else if (ss->subdiv_ccg) {
        CCGKey key;
        BKE_subdiv_ccg_key_top_level(&key, ss->subdiv_ccg);
        return ss->subdiv_ccg->num_grids * key.grid_area;
      }
      else {
        Mesh *me = BKE_object_get_original_mesh(ob);

        return me->totvert;
      }
      break;
    case ATTR_DOMAIN_FACE:
      return ss->totfaces;
      break;
    default:
      BLI_assert_unreachable();
      return 0;
  }
}

ATTR_NO_OPT static bool sculpt_attribute_create(SculptSession *ss,
                                                Object *ob,
                                                eAttrDomain domain,
                                                eCustomDataType proptype,
                                                const char *name,
                                                SculptAttribute *out,
                                                const SculptAttributeParams *params,
                                                PBVHType pbvhtype)
{
  Mesh *me = BKE_object_get_original_mesh(ob);

  bool simple_array = params->simple_array;
  bool permanent = params->permanent;

  out->params = *params;
  out->proptype = proptype;
  out->domain = domain;
  STRNCPY_UTF8(out->name, name);

  /* Force non-CustomData simple_array mode if not PBVH_FACES. */
  if (pbvhtype == PBVH_GRIDS && domain == ATTR_DOMAIN_POINT) {
    if (permanent) {
      printf(
          "%s: error: tried to make permanent customdata in multires; will make "
          "local "
          "array "
          "instead.\n",
          __func__);
      permanent = (out->params.permanent = false);
    }

    simple_array = true;
  }

  BLI_assert(!(simple_array && permanent));

  int totelem = sculpt_attr_elem_count_get(ob, domain);

  if (simple_array) {
    int elemsize = CustomData_sizeof(proptype);

    out->data = MEM_calloc_arrayN(totelem, elemsize, __func__);

    out->data_for_bmesh = ss->bm != nullptr;
    out->simple_array = true;
    out->bmesh_cd_offset = -1;
    out->layer = nullptr;
    out->elem_size = elemsize;
    out->used = true;
    out->elem_num = totelem;

    return true;
  }

  switch (pbvhtype) {
    out->simple_array = false;

    case PBVH_BMESH: {
      CustomData *cdata = nullptr;
      out->data_for_bmesh = true;

      switch (domain) {
        case ATTR_DOMAIN_POINT:
          cdata = &ss->bm->vdata;
          break;
        case ATTR_DOMAIN_FACE:
          cdata = &ss->bm->pdata;
          break;
        default:
          out->used = false;
          return false;
      }

      if (CustomData_get_named_layer_index(cdata, proptype, name) == -1) {
        BM_data_layer_add_named(ss->bm, cdata, proptype, name);
      }
      int index = CustomData_get_named_layer_index(cdata, proptype, name);

      if (!permanent && !ss->save_temp_layers) {
        cdata->layers[index].flag |= CD_FLAG_TEMPORARY | CD_FLAG_NOCOPY;
      }

      out->data = nullptr;
      out->layer = cdata->layers + index;
      out->bmesh_cd_offset = out->layer->offset;
      out->elem_size = CustomData_sizeof(proptype);
      break;
    }
    case PBVH_GRIDS:
    case PBVH_FACES: {
      CustomData *cdata = nullptr;

      switch (domain) {
        case ATTR_DOMAIN_POINT:
          cdata = &me->vdata;
          break;
        case ATTR_DOMAIN_FACE:
          cdata = &me->pdata;
          break;
        default:
          out->used = false;
          return false;
      }

      if (CustomData_get_named_layer_index(cdata, proptype, name) == -1) {
        CustomData_add_layer_named(cdata, proptype, CD_SET_DEFAULT, totelem, name);
      }
      int index = CustomData_get_named_layer_index(cdata, proptype, name);

      if (!permanent && !ss->save_temp_layers) {
        cdata->layers[index].flag |= CD_FLAG_TEMPORARY | CD_FLAG_NOCOPY;
      }

      out->layer = cdata->layers + index;
      out->data = out->layer->data;
      out->data_for_bmesh = false;
      out->bmesh_cd_offset = -1;
      out->elem_size = CustomData_sizeof(proptype);

      break;
    }
    default:
      BLI_assert_unreachable();
      break;
  }

  out->used = true;
  out->elem_num = totelem;

  return true;
}

ATTR_NO_OPT static bool sculpt_attr_update(Object *ob, SculptAttribute *attr)
{
  SculptSession *ss = ob->sculpt;
  int elem_num = sculpt_attr_elem_count_get(ob, attr->domain);

  bool bad = false;

  if (attr->data) {
    bad = attr->elem_num != elem_num;
  }

  /* Check if we are a coerced simple array and shouldn't be. */
  bad |= (attr->simple_array && !attr->params.simple_array) &&
         !(BKE_pbvh_type(ss->pbvh) == PBVH_GRIDS && attr->domain == ATTR_DOMAIN_POINT);

  CustomData *cdata = sculpt_get_cdata(ob, attr->domain);
  if (cdata && !attr->simple_array) {
    int layer_index = CustomData_get_named_layer_index(cdata, attr->proptype, attr->name);

    bad |= layer_index == -1;
    bad |= (ss->bm != nullptr) != attr->data_for_bmesh;

    if (!bad) {
      if (attr->data_for_bmesh) {
        attr->bmesh_cd_offset = cdata->layers[layer_index].offset;
        attr->data = nullptr;
      }
      else {
        attr->data = cdata->layers[layer_index].data;
      }
    }
  }

  PBVHType pbvhtype;
  if (ss->pbvh) {
    pbvhtype = BKE_pbvh_type(ss->pbvh);
  }
  else if (ss->bm) {
    pbvhtype = PBVH_BMESH;
  }
  else if (ss->subdiv_ccg) {
    pbvhtype = PBVH_GRIDS;
  }
  else {
    pbvhtype = PBVH_FACES;
  }

  if (bad) {
    if (attr->simple_array) {
      MEM_SAFE_FREE(attr->data);
    }

    if (pbvhtype != PBVH_GRIDS && (attr->simple_array && !attr->params.simple_array)) {
      attr->simple_array = false;
    }

    sculpt_attribute_create(
        ss, ob, attr->domain, attr->proptype, attr->name, attr, &attr->params, pbvhtype);
  }

  return bad;
}

static SculptAttribute *sculpt_get_cached_layer(SculptSession *ss,
                                                eAttrDomain domain,
                                                eCustomDataType proptype,
                                                const char *name)
{
  for (int i = 0; i < SCULPT_MAX_ATTRIBUTES; i++) {
    SculptAttribute *attr = ss->temp_attributes + i;

    if (attr->used && STREQ(attr->name, name) && attr->proptype == proptype &&
        attr->domain == domain) {

      return attr;
    }
  }

  return nullptr;
}

bool BKE_sculpt_attribute_exists(Object *ob,
                                 eAttrDomain domain,
                                 eCustomDataType proptype,
                                 const char *name)
{
  SculptSession *ss = ob->sculpt;
  SculptAttribute *attr = sculpt_get_cached_layer(ss, domain, proptype, name);

  if (attr) {
    return true;
  }

  CustomData *cdata = sculpt_get_cdata(ob, domain);
  return CustomData_get_named_layer_index(cdata, proptype, name) != -1;
}

static SculptAttribute *sculpt_alloc_attr(SculptSession *ss)
{
  for (int i = 0; i < SCULPT_MAX_ATTRIBUTES; i++) {
    if (!ss->temp_attributes[i].used) {
      memset((void *)(ss->temp_attributes + i), 0, sizeof(SculptAttribute));
      ss->temp_attributes[i].used = true;

      return ss->temp_attributes + i;
    }
  }

  BLI_assert_unreachable();
  return nullptr;
}

SculptAttribute *BKE_sculpt_attribute_get(struct Object *ob,
                                          eAttrDomain domain,
                                          eCustomDataType proptype,
                                          const char *name)
{
  SculptSession *ss = ob->sculpt;

  /* See if attribute is cached in ss->temp_attributes. */
  SculptAttribute *attr = sculpt_get_cached_layer(ss, domain, proptype, name);

  if (attr) {
    if (sculpt_attr_update(ob, attr)) {
      sculpt_attribute_update_refs(ob);
    }

    return attr;
  }

  if (!ss->pbvh || (BKE_pbvh_type(ss->pbvh) == PBVH_GRIDS && domain == ATTR_DOMAIN_POINT)) {
    /* Don't pull from customdata for PBVH_GRIDS and vertex domain.
     * Multires vertex attributes don't go through CustomData.
     */
    return nullptr;
  }

  /* Does attribute exist in CustomData layout? */
  CustomData *cdata = sculpt_get_cdata(ob, domain);
  if (cdata) {
    int index = CustomData_get_named_layer_index(cdata, proptype, name);

    if (index != -1) {
      int totelem = sculpt_attr_elem_count_get(ob, domain);

      attr = sculpt_alloc_attr(ss);

      if (BKE_pbvh_type(ss->pbvh) == PBVH_FACES ||
          (BKE_pbvh_type(ss->pbvh) == PBVH_GRIDS && domain == ATTR_DOMAIN_FACE))
      {
        attr->data = cdata->layers[index].data;
      }

      attr->params.permanent = !(cdata->layers[index].flag & CD_FLAG_TEMPORARY);
      attr->used = true;
      attr->domain = domain;
      attr->proptype = proptype;
      attr->data = cdata->layers[index].data;
      attr->bmesh_cd_offset = cdata->layers[index].offset;
      attr->elem_num = totelem;
      attr->layer = cdata->layers + index;
      attr->elem_size = CustomData_sizeof(proptype);
      attr->data_for_bmesh = ss->bm && attr->bmesh_cd_offset != -1;

      STRNCPY_UTF8(attr->name, name);
      return attr;
    }
  }

  return nullptr;
}

static SculptAttribute *sculpt_attribute_ensure_ex(Object *ob,
                                                   eAttrDomain domain,
                                                   eCustomDataType proptype,
                                                   const char *name,
                                                   const SculptAttributeParams *params,
                                                   PBVHType pbvhtype)
{
  SculptSession *ss = ob->sculpt;
  SculptAttribute *attr = BKE_sculpt_attribute_get(ob, domain, proptype, name);

  if (attr) {
    sculpt_attr_update(ob, attr);

    /* Since "stroke_only" is not a CustomData flag we have
     * to sync its parameter setting manually. Fixes #104618.
     */
    attr->params.stroke_only = params->stroke_only;

    return attr;
  }

  attr = sculpt_alloc_attr(ss);

  /* Create attribute. */
  sculpt_attribute_create(ss, ob, domain, proptype, name, attr, params, pbvhtype);
  sculpt_attribute_update_refs(ob);

  return attr;
}

SculptAttribute *BKE_sculpt_attribute_ensure(Object *ob,
                                             eAttrDomain domain,
                                             eCustomDataType proptype,
                                             const char *name,
                                             const SculptAttributeParams *params)
{
  SculptAttributeParams temp_params = *params;

  return sculpt_attribute_ensure_ex(
      ob, domain, proptype, name, &temp_params, BKE_pbvh_type(ob->sculpt->pbvh));
}

static void sculptsession_bmesh_attr_update_internal(Object *ob)
{
  SculptSession *ss = ob->sculpt;

  sculptsession_bmesh_add_layers(ob);
  if (ss->bm_idmap) {
    BM_idmap_check_attributes(ss->bm_idmap);
  }

  if (ss->pbvh) {
    int cd_face_area = ss->attrs.face_areas ? ss->attrs.face_areas->bmesh_cd_offset : -1;
    int cd_boundary_flags = ss->attrs.boundary_flags ? ss->attrs.boundary_flags->bmesh_cd_offset :
                                                       -1;
    int cd_dyntopo_vert = ss->attrs.dyntopo_node_id_vertex ?
                              ss->attrs.dyntopo_node_id_vertex->bmesh_cd_offset :
                              -1;
    int cd_dyntopo_face = ss->attrs.dyntopo_node_id_face ?
                              ss->attrs.dyntopo_node_id_face->bmesh_cd_offset :
                              -1;
    int cd_flag = ss->attrs.flags ? ss->attrs.flags->bmesh_cd_offset : -1;
    int cd_valence = ss->attrs.valence ? ss->attrs.valence->bmesh_cd_offset : -1;

    BKE_pbvh_set_idmap(ss->pbvh, ss->bm_idmap);
    BKE_pbvh_update_offsets(ss->pbvh,
                            cd_dyntopo_vert,
                            cd_dyntopo_face,
                            cd_face_area,
                            cd_boundary_flags,
                            cd_flag,
                            cd_valence,
                            ss->attrs.orig_co ? ss->attrs.orig_co->bmesh_cd_offset : -1,
                            ss->attrs.orig_no ? ss->attrs.orig_no->bmesh_cd_offset : -1,
                            ss->attrs.curvature_dir ? ss->attrs.curvature_dir->bmesh_cd_offset :
                                                      -1);
  }
}

static void sculptsession_bmesh_add_layers(Object *ob)
{
  SculptSession *ss = ob->sculpt;
  SculptAttributeParams params = {0};

  if (!ss->attrs.face_areas) {
    SculptAttributeParams params = {0};
    ss->attrs.face_areas = sculpt_attribute_ensure_ex(ob,
                                                      ATTR_DOMAIN_FACE,
                                                      CD_PROP_FLOAT2,
                                                      SCULPT_ATTRIBUTE_NAME(face_areas),
                                                      &params,
                                                      PBVH_BMESH);
  }

  if (!ss->attrs.dyntopo_node_id_vertex) {
    ss->attrs.dyntopo_node_id_vertex = sculpt_attribute_ensure_ex(
        ob,
        ATTR_DOMAIN_POINT,
        CD_PROP_INT32,
        SCULPT_ATTRIBUTE_NAME(dyntopo_node_id_vertex),
        &params,
        PBVH_BMESH);
  }

  if (!ss->attrs.dyntopo_node_id_face) {
    ss->attrs.dyntopo_node_id_face = sculpt_attribute_ensure_ex(
        ob,
        ATTR_DOMAIN_FACE,
        CD_PROP_INT32,
        SCULPT_ATTRIBUTE_NAME(dyntopo_node_id_face),
        &params,
        PBVH_BMESH);
  }

  ss->cd_vert_node_offset = ss->attrs.dyntopo_node_id_vertex->bmesh_cd_offset;
  ss->cd_face_node_offset = ss->attrs.dyntopo_node_id_face->bmesh_cd_offset;
  ss->cd_face_areas = ss->attrs.face_areas ? ss->attrs.face_areas->bmesh_cd_offset : -1;
}

template<typename T> static void sculpt_clear_attribute_bmesh(BMesh *bm, SculptAttribute *attr)
{
  BMIter iter;
  int itertype;

  switch (attr->domain) {
    case ATTR_DOMAIN_POINT:
      itertype = BM_VERTS_OF_MESH;
      break;
    case ATTR_DOMAIN_EDGE:
      itertype = BM_EDGES_OF_MESH;
      break;
    case ATTR_DOMAIN_FACE:
      itertype = BM_FACES_OF_MESH;
      break;
    default:
      BLI_assert_unreachable();
      return;
  }

  int size = CustomData_sizeof(attr->proptype);

  T *elem;
  BM_ITER_MESH (elem, &iter, bm, itertype) {
    memset(POINTER_OFFSET(elem->head.data, attr->bmesh_cd_offset), 0, size);
  }
}

void BKE_sculpt_attributes_destroy_temporary_stroke(Object *ob)
{
  SculptSession *ss = ob->sculpt;

  for (int i = 0; i < SCULPT_MAX_ATTRIBUTES; i++) {
    SculptAttribute *attr = ss->temp_attributes + i;

    if (attr->params.stroke_only) {
      /* Don't free BMesh attribute as it is quite expensive;
       * note that temporary attributes are still freed on
       * exiting sculpt mode.
       *
       * Attributes allocated as simple arrays are fine however.
       */

      if (!attr->params.simple_array && ss->bm) {
        /* Zero the attribute in an attempt to emulate the behavior of releasing it. */
        if (attr->domain == ATTR_DOMAIN_POINT) {
          sculpt_clear_attribute_bmesh<BMVert>(ss->bm, attr);
        }
        else if (attr->domain == ATTR_DOMAIN_EDGE) {
          sculpt_clear_attribute_bmesh<BMEdge>(ss->bm, attr);
        }
        else if (attr->domain == ATTR_DOMAIN_FACE) {
          sculpt_clear_attribute_bmesh<BMFace>(ss->bm, attr);
        }
        continue;
      }

      BKE_sculpt_attribute_destroy(ob, attr);
    }
  }
}

static void update_bmesh_offsets(Mesh *me, SculptSession *ss)
{
  ss->cd_vert_node_offset = ss->attrs.dyntopo_node_id_vertex ?
                                ss->attrs.dyntopo_node_id_vertex->bmesh_cd_offset :
                                -1;
  ss->cd_face_node_offset = ss->attrs.dyntopo_node_id_face ?
                                ss->attrs.dyntopo_node_id_face->bmesh_cd_offset :
                                -1;

  CustomDataLayer *layer = BKE_id_attribute_search(&me->id,
                                                   BKE_id_attributes_active_color_name(&me->id),
                                                   CD_MASK_COLOR_ALL,
                                                   ATTR_DOMAIN_MASK_POINT |
                                                       ATTR_DOMAIN_MASK_CORNER);
  if (layer) {
    eAttrDomain domain = BKE_id_attribute_domain(&me->id, layer);

    CustomData *cdata = domain == ATTR_DOMAIN_POINT ? &ss->bm->vdata : &ss->bm->ldata;
    int layer_i = CustomData_get_named_layer_index(
        cdata, eCustomDataType(layer->type), layer->name);

    ss->cd_vcol_offset = layer_i != -1 ? cdata->layers[layer_i].offset : -1;
  }
  else {
    ss->cd_vcol_offset = -1;
  }

  ss->cd_vert_mask_offset = CustomData_get_offset(&ss->bm->vdata, CD_PAINT_MASK);
  ss->cd_faceset_offset = CustomData_get_offset_named(
      &ss->bm->pdata, CD_PROP_INT32, ".sculpt_face_set");
  ss->cd_face_areas = ss->attrs.face_areas ? ss->attrs.face_areas->bmesh_cd_offset : -1;

  int cd_boundary_flags = ss->attrs.boundary_flags ? ss->attrs.boundary_flags->bmesh_cd_offset :
                                                     -1;

  if (ss->pbvh) {
    BKE_pbvh_update_offsets(ss->pbvh,
                            ss->cd_vert_node_offset,
                            ss->cd_face_node_offset,
                            ss->cd_face_areas,
                            cd_boundary_flags,
                            ss->attrs.flags ? ss->attrs.flags->bmesh_cd_offset : -1,
                            ss->attrs.valence ? ss->attrs.valence->bmesh_cd_offset : -1,
                            ss->attrs.orig_co ? ss->attrs.orig_co->bmesh_cd_offset : -1,
                            ss->attrs.orig_no ? ss->attrs.orig_no->bmesh_cd_offset : -1,
                            ss->attrs.curvature_dir ? ss->attrs.curvature_dir->bmesh_cd_offset :
                                                      -1);
  }
}

static void sculpt_attribute_update_refs(Object *ob)
{
  SculptSession *ss = ob->sculpt;

  /* Run twice, in case sculpt_attr_update had to recreate a layer and messed up #BMesh offsets. */
  for (int i = 0; i < 2; i++) {
    for (int j = 0; j < SCULPT_MAX_ATTRIBUTES; j++) {
      SculptAttribute *attr = ss->temp_attributes + j;

      if (attr->used) {
        sculpt_attr_update(ob, attr);
      }
    }

    if (ss->bm) {
      sculptsession_bmesh_attr_update_internal(ob);
    }
  }

  Mesh *me = BKE_object_get_original_mesh(ob);

  if (ss->pbvh) {
    BKE_pbvh_update_active_vcol(ss->pbvh, me);
  }

  if (ss->attrs.face_areas && ss->pbvh) {
    BKE_pbvh_set_face_areas(ss->pbvh, (float *)ss->attrs.face_areas->data);
  }

  if (ss->bm) {
    update_bmesh_offsets(me, ss);
  }
  else if (ss->pbvh) {
    if (ss->attrs.orig_co && ss->attrs.orig_no) {
      const int verts_count = BKE_sculptsession_vertex_count(ss);
      blender::bke::pbvh::set_original(
          ob->sculpt->pbvh,
          {static_cast<float3 *>(ss->attrs.orig_co->data), verts_count},
          {static_cast<float3 *>(ss->attrs.orig_no->data), verts_count});
    }
  }
}

void BKE_sculptsession_update_attr_refs(Object *ob)
{
  sculpt_attribute_update_refs(ob);
}

void BKE_sculpt_attribute_destroy_temporary_all(Object *ob)
{
  SculptSession *ss = ob->sculpt;

  for (int i = 0; i < SCULPT_MAX_ATTRIBUTES; i++) {
    SculptAttribute *attr = ss->temp_attributes + i;

    if (attr->used && !attr->params.permanent) {
      BKE_sculpt_attribute_destroy(ob, attr);
    }
  }
}

bool BKE_sculpt_attribute_destroy(Object *ob, SculptAttribute *attr)
{
  if (!attr || !attr->used) {
    return false;
  }

  SculptSession *ss = ob->sculpt;
  eAttrDomain domain = attr->domain;

  BLI_assert(attr->used);

  /* Remove from convenience pointer struct. */
  SculptAttribute **ptrs = (SculptAttribute **)&ss->attrs;
  int ptrs_num = sizeof(ss->attrs) / sizeof(void *);

  for (int i = 0; i < ptrs_num; i++) {
    if (ptrs[i] == attr) {
      ptrs[i] = nullptr;
    }
  }

  /* Remove from internal temp_attributes array. */
  for (int i = 0; i < SCULPT_MAX_ATTRIBUTES; i++) {
    SculptAttribute *attr2 = ss->temp_attributes + i;

    if (STREQ(attr2->name, attr->name) && attr2->domain == attr->domain &&
        attr2->proptype == attr->proptype)
    {

      attr2->used = false;
    }
  }

  Mesh *me = BKE_object_get_original_mesh(ob);

  if (attr->simple_array) {
    MEM_SAFE_FREE(attr->data);
  }
  else if (ss->bm) {
    if (attr->data_for_bmesh) {
      CustomData *cdata = attr->domain == ATTR_DOMAIN_POINT ? &ss->bm->vdata : &ss->bm->pdata;

      BM_data_layer_free_named(ss->bm, cdata, attr->name);
    }
  }
  else {
    CustomData *cdata = nullptr;
    int totelem = 0;

    switch (domain) {
      case ATTR_DOMAIN_POINT:
        cdata = ss->bm ? &ss->bm->vdata : &me->vdata;
        totelem = ss->totvert;
        break;
      case ATTR_DOMAIN_FACE:
        cdata = ss->bm ? &ss->bm->pdata : &me->pdata;
        totelem = ss->totfaces;
        break;
      default:
        BLI_assert_unreachable();
        return false;
    }

    /* We may have been called after destroying ss->bm in which case attr->layer
     * might be invalid.
     */
    int layer_i = CustomData_get_named_layer_index(
        cdata, eCustomDataType(attr->proptype), attr->name);
    if (layer_i != 0) {
      CustomData_free_layer(cdata, attr->proptype, totelem, layer_i);
    }

    sculpt_attribute_update_refs(ob);
  }

  attr->data = nullptr;
  attr->used = false;

  return true;
}

bool BKE_sculpt_has_persistent_base(SculptSession *ss)
{
  if (ss->bm) {
    return CustomData_get_named_layer_index(
               &ss->bm->vdata, CD_PROP_FLOAT3, SCULPT_ATTRIBUTE_NAME(persistent_co)) != -1;
  }
  else if (ss->vdata) {
    return CustomData_get_named_layer_index(
               ss->vdata, CD_PROP_FLOAT3, SCULPT_ATTRIBUTE_NAME(persistent_co)) != -1;
  }

  /* Detect multires. */
  return ss->attrs.persistent_co;
}

void BKE_sculpt_ensure_origco(struct Object *ob)
{
  SculptSession *ss = ob->sculpt;
  SculptAttributeParams params = {};

  if (!ss->attrs.orig_co) {
    ss->attrs.orig_co = BKE_sculpt_attribute_ensure(
        ob, ATTR_DOMAIN_POINT, CD_PROP_FLOAT3, SCULPT_ATTRIBUTE_NAME(orig_co), &params);
  }
  if (!ss->attrs.orig_no) {
    ss->attrs.orig_no = BKE_sculpt_attribute_ensure(
        ob, ATTR_DOMAIN_POINT, CD_PROP_FLOAT3, SCULPT_ATTRIBUTE_NAME(orig_no), &params);
  }

  if (ss->pbvh) {
    const int verts_count = BKE_sculptsession_vertex_count(ss);
    blender::bke::pbvh::set_original(
        ob->sculpt->pbvh,
        {static_cast<float3 *>(ss->attrs.orig_co->data), verts_count},
        {static_cast<float3 *>(ss->attrs.orig_no->data), verts_count});
  }
}

void BKE_sculpt_ensure_curvature_dir(struct Object *ob)
{
  SculptAttributeParams params = {};
  if (!ob->sculpt->attrs.curvature_dir) {
    ob->sculpt->attrs.curvature_dir = BKE_sculpt_attribute_ensure(
        ob, ATTR_DOMAIN_POINT, CD_PROP_FLOAT3, SCULPT_ATTRIBUTE_NAME(curvature_dir), &params);
  }
}

void BKE_sculpt_ensure_origmask(struct Object *ob)
{
  SculptAttributeParams params = {};
  if (!ob->sculpt->attrs.orig_mask) {
    ob->sculpt->attrs.orig_mask = BKE_sculpt_attribute_ensure(
        ob, ATTR_DOMAIN_POINT, CD_PROP_FLOAT, SCULPT_ATTRIBUTE_NAME(orig_mask), &params);
  }
}
void BKE_sculpt_ensure_origcolor(struct Object *ob)
{
  SculptAttributeParams params = {};
  if (!ob->sculpt->attrs.orig_color) {
    ob->sculpt->attrs.orig_color = BKE_sculpt_attribute_ensure(
        ob, ATTR_DOMAIN_POINT, CD_PROP_COLOR, SCULPT_ATTRIBUTE_NAME(orig_color), &params);
  }
}

void BKE_sculpt_ensure_origfset(struct Object *ob)
{
  SculptAttributeParams params = {};
  if (!ob->sculpt->attrs.orig_fsets) {
    ob->sculpt->attrs.orig_fsets = BKE_sculpt_attribute_ensure(
        ob, ATTR_DOMAIN_FACE, CD_PROP_INT32, SCULPT_ATTRIBUTE_NAME(orig_fsets), &params);
  }
}

void BKE_sculpt_ensure_sculpt_layers(struct Object *ob)
{
  SculptAttributeParams params = {};

  if (!ob->sculpt->attrs.flags) {
    ob->sculpt->attrs.flags = BKE_sculpt_attribute_ensure(
        ob, ATTR_DOMAIN_POINT, CD_PROP_INT8, SCULPT_ATTRIBUTE_NAME(flags), &params);
  }
  if (!ob->sculpt->attrs.valence) {
    ob->sculpt->attrs.valence = BKE_sculpt_attribute_ensure(
        ob, ATTR_DOMAIN_POINT, CD_PROP_INT32, SCULPT_ATTRIBUTE_NAME(valence), &params);
  }
  if (!ob->sculpt->attrs.stroke_id) {
    ob->sculpt->attrs.stroke_id = BKE_sculpt_attribute_ensure(
        ob, ATTR_DOMAIN_POINT, CD_PROP_INT32, SCULPT_ATTRIBUTE_NAME(stroke_id), &params);
  }

  if (ob->sculpt->pbvh) {
    blender::bke::pbvh::set_flags_valence(ob->sculpt->pbvh,
                                          static_cast<uint8_t *>(ob->sculpt->attrs.flags->data),
                                          static_cast<int *>(ob->sculpt->attrs.valence->data));
  }
}

namespace blender::bke::paint {
bool get_original_vertex(SculptSession *ss,
                         PBVHVertRef vertex,
                         float **r_co,
                         float **r_no,
                         float **r_color,
                         float **r_mask)
{
  bool retval = false;

  if (sculpt::stroke_id_test(ss, vertex, STROKEID_USER_ORIGINAL)) {
    if (ss->attrs.orig_co) {
      const float *co = nullptr, *no = nullptr;

      switch (BKE_pbvh_type(ss->pbvh)) {
        case PBVH_BMESH: {
          BMVert *v = reinterpret_cast<BMVert *>(vertex.i);
          co = v->co;
          no = v->no;
          break;
        }
        case PBVH_FACES:
          if (ss->shapekey_active || ss->deform_modifiers_active) {
            co = BKE_pbvh_get_vert_positions(ss->pbvh)[vertex.i];
          }
          else {
            co = ss->vert_positions[vertex.i];
          }

          no = BKE_pbvh_get_vert_normals(ss->pbvh)[vertex.i];
          break;
        case PBVH_GRIDS:
          const CCGKey *key = BKE_pbvh_get_grid_key(ss->pbvh);
          const int grid_index = vertex.i / key->grid_area;
          const int vertex_index = vertex.i - grid_index * key->grid_area;
          CCGElem *elem = BKE_pbvh_get_grids(ss->pbvh)[grid_index];

          co = CCG_elem_co(key, CCG_elem_offset(key, elem, vertex_index));
          no = CCG_elem_no(key, CCG_elem_offset(key, elem, vertex_index));

          break;
      }

      copy_v3_v3(vertex_attr_ptr<float>(vertex, ss->attrs.orig_co), co);
      copy_v3_v3(vertex_attr_ptr<float>(vertex, ss->attrs.orig_no), no);
    }

    bool have_colors = BKE_pbvh_type(ss->pbvh) != PBVH_GRIDS &&
                       ((ss->bm && ss->cd_vcol_offset != -1) || ss->vcol || ss->mcol);

    if (ss->attrs.orig_color && have_colors) {
      BKE_pbvh_vertex_color_get(
          ss->pbvh, vertex, vertex_attr_ptr<float>(vertex, ss->attrs.orig_color));
    }

    if (ss->attrs.orig_mask) {
      float *mask = nullptr;
      switch (BKE_pbvh_type(ss->pbvh)) {
        case PBVH_FACES:
          mask = ss->vmask ? &ss->vmask[vertex.i] : nullptr;
        case PBVH_BMESH: {
          BMVert *v;
          int cd_mask = CustomData_get_offset(&ss->bm->vdata, CD_PAINT_MASK);

          v = (BMVert *)vertex.i;
          mask = cd_mask != -1 ? static_cast<float *>(BM_ELEM_CD_GET_VOID_P(v, cd_mask)) : nullptr;
        }
        case PBVH_GRIDS: {
          const CCGKey *key = BKE_pbvh_get_grid_key(ss->pbvh);

          if (key->mask_offset == -1) {
            mask = nullptr;
          }
          else {
            const int grid_index = vertex.i / key->grid_area;
            const int vertex_index = vertex.i - grid_index * key->grid_area;
            CCGElem *elem = BKE_pbvh_get_grids(ss->pbvh)[grid_index];
            mask = CCG_elem_mask(key, CCG_elem_offset(key, elem, vertex_index));
          }
        }
      }

      if (mask) {
        vertex_attr_set<float>(vertex, ss->attrs.orig_mask, *mask);
      }
    }

    retval = true;
  }

  if (r_co && ss->attrs.orig_co) {
    *r_co = vertex_attr_ptr<float>(vertex, ss->attrs.orig_co);
  }
  if (r_no && ss->attrs.orig_no) {
    *r_no = vertex_attr_ptr<float>(vertex, ss->attrs.orig_no);
  }
  if (r_color && ss->attrs.orig_color) {
    *r_color = vertex_attr_ptr<float>(vertex, ss->attrs.orig_color);
  }
  if (r_mask && ss->attrs.orig_mask) {
    *r_mask = vertex_attr_ptr<float>(vertex, ss->attrs.orig_mask);
  }

  return retval;
}

void load_all_original(Object *ob)
{
  SculptSession *ss = ob->sculpt;

  int verts_count = BKE_sculptsession_vertex_count(ss);
  for (int i : IndexRange(verts_count)) {
    PBVHVertRef vertex = BKE_pbvh_index_to_vertex(ss->pbvh, i);

    blender::bke::sculpt::stroke_id_clear(ss, vertex, STROKEID_USER_ORIGINAL);
    get_original_vertex(ss, vertex, nullptr, nullptr, nullptr, nullptr);
  }
}

}  // namespace blender::bke::paint<|MERGE_RESOLUTION|>--- conflicted
+++ resolved
@@ -1939,8 +1939,7 @@
   sculpt_attribute_update_refs(ob);
   sculpt_update_persistent_base(ob);
 
-<<<<<<< HEAD
-  if (need_pmap && ob->type == OB_MESH && !ss->pmap) {
+  if (ob->type == OB_MESH && !ss->pmap) {
     if (!ss->pmap && ss->pbvh) {
       ss->pmap = BKE_pbvh_get_pmap(ss->pbvh);
 
@@ -1956,15 +1955,6 @@
         BKE_pbvh_set_pmap(ss->pbvh, ss->pmap);
       }
     }
-=======
-  if (ob->type == OB_MESH && !ss->pmap) {
-    BKE_mesh_vert_poly_map_create(
-        &ss->pmap, &ss->pmap_mem, me->polys(), me->corner_verts().data(), me->totvert);
-  }
-
-  if (ss->pbvh) {
-    BKE_pbvh_pmap_set(ss->pbvh, ss->pmap);
->>>>>>> f62add82
   }
 
   if (ss->deform_modifiers_active) {
