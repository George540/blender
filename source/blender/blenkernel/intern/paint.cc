--- conflicted
+++ resolved
@@ -1608,15 +1608,10 @@
   ss->vert_to_face_map = {};
   ss->edge_to_face_offsets = {};
   ss->edge_to_face_indices = {};
-<<<<<<< HEAD
-  ss->epmap = {};
-  ss->vemap = {};
-=======
   ss->edge_to_face_map = {};
   ss->vert_to_edge_offsets = {};
   ss->vert_to_edge_indices = {};
   ss->vert_to_edge_map = {};
->>>>>>> 5b9dcbdb
 
   MEM_SAFE_FREE(ss->preview_vert_list);
   ss->preview_vert_count = 0;
@@ -1886,7 +1881,7 @@
   Sculpt *sd = scene->toolsettings->sculpt;
   UnifiedPaintSettings &ups = scene->toolsettings->unified_paint_settings;
   SculptSession *ss = ob->sculpt;
-  Mesh *me = BKE_object_get_original_mesh(ob);
+  Mesh *mesh = BKE_object_get_original_mesh(ob);
   Mesh *me_eval = BKE_object_get_evaluated_mesh(ob_eval);
   MultiresModifierData *mmd = sculpt_multires_modifier_get(scene, ob, true);
   const bool use_face_sets = (ob->mode & OB_MODE_SCULPT) != 0;
@@ -1918,7 +1913,7 @@
   ss->shapekey_active = (mmd == nullptr) ? BKE_keyblock_from_object(ob) : nullptr;
 
   ss->material_index = (int *)CustomData_get_layer_named(
-      &me->face_data, CD_PROP_INT32, "material_index");
+      &mesh->face_data, CD_PROP_INT32, "material_index");
 
   /* NOTE: Weight pPaint require mesh info for loop lookup, but it never uses multires code path,
    * so no extra checks is needed here. */
@@ -1927,44 +1922,44 @@
     ss->multires.modifier = mmd;
     ss->multires.level = mmd->sculptlvl;
     ss->totvert = me_eval->verts_num;
-    ss->totloops = me->corners_num;
-    ss->totedges = me->edges_num;
+    ss->totloops = mesh->corners_num;
+    ss->totedges = mesh->edges_num;
     ss->faces_num = me_eval->faces_num;
-    ss->totfaces = me->faces_num;
+    ss->totfaces = mesh->faces_num;
 
     /* These are assigned to the base mesh in Multires. This is needed because Face Sets
      * operators and tools use the Face Sets data from the base mesh when Multires is active. */
-    ss->vert_positions = me->vert_positions_for_write();
-    ss->faces = me->faces();
-    ss->edges = me->edges();
-    ss->corner_verts = me->corner_verts();
-    ss->corner_edges = me->corner_edges();
+    ss->vert_positions = mesh->vert_positions_for_write();
+    ss->faces = mesh->faces();
+    ss->edges = mesh->edges();
+    ss->corner_verts = mesh->corner_verts();
+    ss->corner_edges = mesh->corner_edges();
   }
   else {
-    ss->totvert = me->verts_num;
-    ss->faces_num = me->faces_num;
-    ss->totfaces = me->faces_num;
-    ss->totloops = me->corners_num;
-    ss->totedges = me->edges_num;
-
-    ss->vert_positions = me->vert_positions_for_write();
-    ss->edges = me->edges();
-    ss->faces = me->faces();
-
-    ss->vert_positions = me->vert_positions_for_write();
+    ss->totvert = mesh->verts_num;
+    ss->faces_num = mesh->faces_num;
+    ss->totfaces = mesh->faces_num;
+    ss->totloops = mesh->corners_num;
+    ss->totedges = mesh->edges_num;
+
+    ss->vert_positions = mesh->vert_positions_for_write();
+    ss->edges = mesh->edges();
+    ss->faces = mesh->faces();
+
+    ss->vert_positions = mesh->vert_positions_for_write();
 
     ss->sharp_edge = (bool *)CustomData_get_layer_named_for_write(
-        &me->edge_data, CD_PROP_BOOL, "sharp_edge", me->edges_num);
+        &mesh->edge_data, CD_PROP_BOOL, "sharp_edge", mesh->edges_num);
     ss->seam_edge = (bool *)CustomData_get_layer_named_for_write(
-        &me->edge_data, CD_PROP_BOOL, ".uv_seam", me->edges_num);
-
-    ss->vdata = &me->vert_data;
-    ss->edata = &me->edge_data;
-    ss->ldata = &me->corner_data;
-    ss->pdata = &me->face_data;
-
-    ss->corner_verts = me->corner_verts();
-    ss->corner_edges = me->corner_edges();
+        &mesh->edge_data, CD_PROP_BOOL, ".uv_seam", mesh->edges_num);
+
+    ss->vdata = &mesh->vert_data;
+    ss->edata = &mesh->edge_data;
+    ss->ldata = &mesh->corner_data;
+    ss->pdata = &mesh->face_data;
+
+    ss->corner_verts = mesh->corner_verts();
+    ss->corner_edges = mesh->corner_edges();
 
     ss->multires.active = false;
     ss->multires.modifier = nullptr;
@@ -1973,7 +1968,7 @@
     CustomDataLayer *layer;
     AttrDomain domain;
 
-    if (BKE_pbvh_get_color_layer(nullptr, me, &layer, &domain)) {
+    if (BKE_pbvh_get_color_layer(nullptr, mesh, &layer, &domain)) {
       if (layer->type == CD_PROP_COLOR) {
         ss->vcol = static_cast<MPropCol *>(layer->data);
       }
@@ -1998,7 +1993,7 @@
     ldata = &ss->bm->ldata;
   }
   else {
-    ldata = &me->corner_data;
+    ldata = &mesh->corner_data;
   }
 
   ss->totuv = 0;
@@ -2010,7 +2005,7 @@
   }
 
   ss->hide_poly = (bool *)CustomData_get_layer_named_for_write(
-      &me->face_data, CD_PROP_BOOL, ".hide_poly", me->faces_num);
+      &mesh->face_data, CD_PROP_BOOL, ".hide_poly", mesh->faces_num);
 
   ss->subdiv_ccg = me_eval->runtime->subdiv_ccg.get();
 
@@ -2028,7 +2023,7 @@
   /* Sculpt Face Sets. */
   if (use_face_sets) {
     int *face_sets = static_cast<int *>(CustomData_get_layer_named_for_write(
-        &me->face_data, CD_PROP_INT32, ".sculpt_face_set", me->faces_num));
+        &mesh->face_data, CD_PROP_INT32, ".sculpt_face_set", mesh->faces_num));
 
     if (face_sets) {
       /* Load into sculpt attribute system. */
@@ -2044,7 +2039,7 @@
 
   sculpt_boundary_flags_ensure(ob, pbvh, BKE_sculptsession_vertex_count(ss), ss->totedges);
 
-  BKE_pbvh_update_active_vcol(pbvh, me);
+  BKE_pbvh_update_active_vcol(pbvh, mesh);
 
   if (BKE_pbvh_type(pbvh) == PBVH_FACES) {
     ss->poly_normals = blender::bke::pbvh::get_poly_normals(ss->pbvh);
@@ -2066,19 +2061,11 @@
   sculpt_update_persistent_base(ob);
 
   if (ob->type == OB_MESH) {
-<<<<<<< HEAD
-    ss->pmap = me->vert_to_face_map();
+    ss->vert_to_face_map = mesh->vert_to_face_map();
   }
 
   if (ss->pbvh) {
-    blender::bke::pbvh::set_pmap(ss->pbvh, ss->pmap);
-=======
-    ss->vert_to_face_map = mesh->vert_to_face_map();
-  }
-
-  if (ss->pbvh) {
-    BKE_pbvh_pmap_set(ss->pbvh, ss->vert_to_face_map);
->>>>>>> 5b9dcbdb
+    blender::bke::pbvh::set_pmap(ss->pbvh, ss->vert_to_face_map);
   }
 
   if (ss->deform_modifiers_active) {
@@ -2098,7 +2085,7 @@
       {
         BKE_sculptsession_free_deformMats(ss);
 
-        BLI_assert(me_eval_deform->totvert == me->verts_num);
+        BLI_assert(me_eval_deform->totvert == mesh->verts_num);
 
         ss->deform_cos = me_eval->vert_positions();
         BKE_pbvh_vert_coords_apply(ss->pbvh, ss->deform_cos);
@@ -2112,8 +2099,8 @@
 
       ss->orig_cos = (ss->shapekey_active) ?
                          Span(static_cast<const float3 *>(ss->shapekey_active->data),
-                              me->verts_num) :
-                         me->vert_positions();
+                              mesh->verts_num) :
+                         mesh->vert_positions();
 
       BKE_crazyspace_build_sculpt(depsgraph, scene, ob, ss->deform_imats, ss->deform_cos);
       BKE_pbvh_vert_coords_apply(ss->pbvh, ss->deform_cos);
@@ -2137,167 +2124,162 @@
         a++;
       }
     }
-    else {
-      BKE_sculptsession_free_deformMats(ss);
-    }
-
-    if (ss->shapekey_active != nullptr && ss->deform_cos.is_empty()) {
-      ss->deform_cos = Span(static_cast<const float3 *>(ss->shapekey_active->data), me->verts_num);
-    }
-
-    /* if pbvh is deformed, key block is already applied to it */
-    if (ss->shapekey_active) {
-      bool pbvh_deformed = BKE_pbvh_is_deformed(ss->pbvh);
-      if (!pbvh_deformed || ss->deform_cos.is_empty()) {
-        const Span key_data(static_cast<const float3 *>(ss->shapekey_active->data), me->verts_num);
-
-        if (key_data.data() != nullptr) {
-          if (!pbvh_deformed) {
-            /* apply shape keys coordinates to PBVH */
-            BKE_pbvh_vert_coords_apply(ss->pbvh, key_data);
+  }
+  else {
+    BKE_sculptsession_free_deformMats(ss);
+  }
+
+  if (ss->shapekey_active != nullptr && ss->deform_cos.is_empty()) {
+    ss->deform_cos = Span(static_cast<const float3 *>(ss->shapekey_active->data), mesh->verts_num);
+  }
+
+  /* if pbvh is deformed, key block is already applied to it */
+  if (ss->shapekey_active) {
+    bool pbvh_deformed = BKE_pbvh_is_deformed(ss->pbvh);
+    if (!pbvh_deformed || ss->deform_cos.is_empty()) {
+      const Span key_data(static_cast<const float3 *>(ss->shapekey_active->data), mesh->verts_num);
+
+      if (key_data.data() != nullptr) {
+        if (!pbvh_deformed) {
+          /* apply shape keys coordinates to PBVH */
+          BKE_pbvh_vert_coords_apply(ss->pbvh, key_data);
+        }
+        if (ss->deform_cos.is_empty()) {
+          ss->deform_cos = key_data;
+        }
+      }
+    }
+  }
+
+  int totvert = 0;
+
+  switch (BKE_pbvh_type(pbvh)) {
+    case PBVH_FACES:
+      totvert = mesh->verts_num;
+      break;
+    case PBVH_BMESH:
+      totvert = ss->bm ? ss->bm->totvert : mesh->verts_num;
+      break;
+    case PBVH_GRIDS:
+      totvert = BKE_pbvh_get_grid_num_verts(ss->pbvh);
+      break;
+  }
+
+  BKE_sculpt_init_flags_valence(ob, pbvh, totvert, false);
+
+  if (ss->bm && mesh->key && ob->shapenr != ss->bm->shapenr) {
+    KeyBlock *actkey = static_cast<KeyBlock *>(BLI_findlink(&mesh->key->block, ss->bm->shapenr - 1));
+    KeyBlock *newkey = static_cast<KeyBlock *>(BLI_findlink(&mesh->key->block, ob->shapenr - 1));
+
+    bool updatePBVH = false;
+
+    if (!actkey) {
+      printf("%s: failed to find active shapekey\n", __func__);
+      if (!ss->bm->shapenr || !CustomData_has_layer(&ss->bm->vdata, CD_SHAPEKEY)) {
+        printf("allocating shapekeys. . .\n");
+
+        // need to allocate customdata for keys
+        for (KeyBlock *key = (KeyBlock *)mesh->key->block.first; key; key = key->next) {
+
+          int idx = CustomData_get_named_layer_index(&ss->bm->vdata, CD_SHAPEKEY, key->name);
+
+          if (idx == -1) {
+            BM_data_layer_add_named(ss->bm, &ss->bm->vdata, CD_SHAPEKEY, key->name);
+            BKE_sculptsession_update_attr_refs(ob);
+
+            idx = CustomData_get_named_layer_index(&ss->bm->vdata, CD_SHAPEKEY, key->name);
+            ss->bm->vdata.layers[idx].uid = key->uid;
           }
-          if (ss->deform_cos.is_empty()) {
-            ss->deform_cos = key_data;
+
+          int cd_shapeco = ss->bm->vdata.layers[idx].offset;
+          BMVert *v;
+          BMIter iter;
+
+          BM_ITER_MESH (v, &iter, ss->bm, BM_VERTS_OF_MESH) {
+            float *keyco = (float *)BM_ELEM_CD_GET_VOID_P(v, cd_shapeco);
+
+            copy_v3_v3(keyco, v->co);
           }
         }
       }
-    }
-
-    int totvert = 0;
-
-    switch (BKE_pbvh_type(pbvh)) {
-      case PBVH_FACES:
-        totvert = me->verts_num;
-        break;
-      case PBVH_BMESH:
-        totvert = ss->bm ? ss->bm->totvert : me->verts_num;
-        break;
-      case PBVH_GRIDS:
-        totvert = BKE_pbvh_get_grid_num_verts(ss->pbvh);
-        break;
-    }
-
-    BKE_sculpt_init_flags_valence(ob, pbvh, totvert, false);
-
-    if (ss->bm && me->key && ob->shapenr != ss->bm->shapenr) {
-      KeyBlock *actkey = static_cast<KeyBlock *>(
-          BLI_findlink(&me->key->block, ss->bm->shapenr - 1));
-      KeyBlock *newkey = static_cast<KeyBlock *>(BLI_findlink(&me->key->block, ob->shapenr - 1));
-
-      bool updatePBVH = false;
-
-      if (!actkey) {
-        printf("%s: failed to find active shapekey\n", __func__);
-        if (!ss->bm->shapenr || !CustomData_has_layer(&ss->bm->vdata, CD_SHAPEKEY)) {
-          printf("allocating shapekeys. . .\n");
-
-          // need to allocate customdata for keys
-          for (KeyBlock *key = (KeyBlock *)me->key->block.first; key; key = key->next) {
-
-            int idx = CustomData_get_named_layer_index(&ss->bm->vdata, CD_SHAPEKEY, key->name);
-
-            if (idx == -1) {
-              BM_data_layer_add_named(ss->bm, &ss->bm->vdata, CD_SHAPEKEY, key->name);
-              BKE_sculptsession_update_attr_refs(ob);
-
-              idx = CustomData_get_named_layer_index(&ss->bm->vdata, CD_SHAPEKEY, key->name);
-              ss->bm->vdata.layers[idx].uid = key->uid;
-            }
-
-            int cd_shapeco = ss->bm->vdata.layers[idx].offset;
-            BMVert *v;
-            BMIter iter;
-
-            BM_ITER_MESH (v, &iter, ss->bm, BM_VERTS_OF_MESH) {
-              float *keyco = (float *)BM_ELEM_CD_GET_VOID_P(v, cd_shapeco);
-
-              copy_v3_v3(keyco, v->co);
-            }
-          }
+
+      updatePBVH = true;
+      ss->bm->shapenr = ob->shapenr;
+    }
+
+    if (!newkey) {
+      printf("%s: failed to find new active shapekey\n", __func__);
+    }
+
+    if (actkey && newkey) {
+      int cd_co1 = CustomData_get_named_layer_index(&ss->bm->vdata, CD_SHAPEKEY, actkey->name);
+      int cd_co2 = CustomData_get_named_layer_index(&ss->bm->vdata, CD_SHAPEKEY, newkey->name);
+
+      BMVert *v;
+      BMIter iter;
+
+      if (cd_co1 == -1) {  // non-recoverable error
+        printf("%s: failed to find active shapekey in customdata.\n", __func__);
+        return;
+      }
+      else if (cd_co2 == -1) {
+        printf("%s: failed to find new shapekey in customdata; allocating . . .\n", __func__);
+
+        BM_data_layer_add_named(ss->bm, &ss->bm->vdata, CD_SHAPEKEY, newkey->name);
+        int idx = CustomData_get_named_layer_index(&ss->bm->vdata, CD_SHAPEKEY, newkey->name);
+
+        int cd_co = ss->bm->vdata.layers[idx].offset;
+        ss->bm->vdata.layers[idx].uid = newkey->uid;
+
+        BKE_sculptsession_update_attr_refs(ob);
+
+        BM_ITER_MESH (v, &iter, ss->bm, BM_VERTS_OF_MESH) {
+          float *keyco = (float *)BM_ELEM_CD_GET_VOID_P(v, cd_co);
+          copy_v3_v3(keyco, v->co);
         }
 
-        updatePBVH = true;
-        ss->bm->shapenr = ob->shapenr;
-      }
-
-      if (!newkey) {
-        printf("%s: failed to find new active shapekey\n", __func__);
-      }
-
-      if (actkey && newkey) {
-        int cd_co1 = CustomData_get_named_layer_index(&ss->bm->vdata, CD_SHAPEKEY, actkey->name);
-        int cd_co2 = CustomData_get_named_layer_index(&ss->bm->vdata, CD_SHAPEKEY, newkey->name);
-
-        BMVert *v;
-        BMIter iter;
-
-        if (cd_co1 == -1) {  // non-recoverable error
-          printf("%s: failed to find active shapekey in customdata.\n", __func__);
-          return;
-        }
-        else if (cd_co2 == -1) {
-          printf("%s: failed to find new shapekey in customdata; allocating . . .\n", __func__);
-
-          BM_data_layer_add_named(ss->bm, &ss->bm->vdata, CD_SHAPEKEY, newkey->name);
-          int idx = CustomData_get_named_layer_index(&ss->bm->vdata, CD_SHAPEKEY, newkey->name);
-
-          int cd_co = ss->bm->vdata.layers[idx].offset;
-          ss->bm->vdata.layers[idx].uid = newkey->uid;
-
-          BKE_sculptsession_update_attr_refs(ob);
-
-          BM_ITER_MESH (v, &iter, ss->bm, BM_VERTS_OF_MESH) {
-            float *keyco = (float *)BM_ELEM_CD_GET_VOID_P(v, cd_co);
-            copy_v3_v3(keyco, v->co);
-          }
-
-          cd_co2 = idx;
-        }
-
-        cd_co1 = ss->bm->vdata.layers[cd_co1].offset;
-        cd_co2 = ss->bm->vdata.layers[cd_co2].offset;
-
-        BM_ITER_MESH (v, &iter, ss->bm, BM_VERTS_OF_MESH) {
-          float *co1 = (float *)BM_ELEM_CD_GET_VOID_P(v, cd_co1);
-          float *co2 = (float *)BM_ELEM_CD_GET_VOID_P(v, cd_co2);
-
-          copy_v3_v3(co1, v->co);
-          copy_v3_v3(v->co, co2);
-        }
-
-        ss->bm->shapenr = ob->shapenr;
-
-        updatePBVH = true;
-      }
-
-      if (updatePBVH && ss->pbvh) {
-        Vector<PBVHNode *> nodes = blender::bke::pbvh::get_flagged_nodes(ss->pbvh, PBVH_Leaf);
-
-        for (PBVHNode *node : nodes) {
-          BKE_pbvh_node_mark_update(node);
-          BKE_pbvh_vert_tag_update_normal_tri_area(node);
-        }
-      }
-      /* We could be more precise when we have access to the active tool. */
-      const bool use_paint_slots = (ob->mode & OB_MODE_SCULPT) != 0;
-      if (use_paint_slots) {
-        BKE_texpaint_slots_refresh_object(scene, ob);
-      }
-    }
-
-    if (ss->bm_log && ss->pbvh) {
-      bke::pbvh::set_idmap(ss->pbvh, ss->bm_idmap);
-      BKE_pbvh_set_bm_log(ss->pbvh, ss->bm_log);
-    }
-
-<<<<<<< HEAD
-    if (is_paint_tool) {
-      if (ss->vcol_domain == AttrDomain::Corner) {
-        /* Ensure pbvh nodes have loop indices; the sculpt undo system
-         * needs them for color attributes.
-         */
-        BKE_pbvh_ensure_node_loops(ss->pbvh);
-=======
+        cd_co2 = idx;
+      }
+
+      cd_co1 = ss->bm->vdata.layers[cd_co1].offset;
+      cd_co2 = ss->bm->vdata.layers[cd_co2].offset;
+
+      BM_ITER_MESH (v, &iter, ss->bm, BM_VERTS_OF_MESH) {
+        float *co1 = (float *)BM_ELEM_CD_GET_VOID_P(v, cd_co1);
+        float *co2 = (float *)BM_ELEM_CD_GET_VOID_P(v, cd_co2);
+
+        copy_v3_v3(co1, v->co);
+        copy_v3_v3(v->co, co2);
+      }
+
+      ss->bm->shapenr = ob->shapenr;
+
+      updatePBVH = true;
+    }
+
+    if (updatePBVH && ss->pbvh) {
+      Vector<PBVHNode *> nodes = blender::bke::pbvh::get_flagged_nodes(ss->pbvh, PBVH_Leaf);
+
+      for (PBVHNode *node : nodes) {
+        BKE_pbvh_node_mark_update(node);
+        BKE_pbvh_vert_tag_update_normal_tri_area(node);
+      }
+    }
+  }
+
+  if (ss->bm_log && ss->pbvh) {
+    bke::pbvh::set_idmap(ss->pbvh, ss->bm_idmap);
+    BKE_pbvh_set_bm_log(ss->pbvh, ss->bm_log);
+  }
+
+  if (is_paint_tool) {
+    if (ss->vcol_domain == AttrDomain::Corner) {
+      /* Ensure pbvh nodes have loop indices; the sculpt undo system
+       * needs them for color attributes.
+       */
+      BKE_pbvh_ensure_node_loops(ss->pbvh);
+    }
+
     /*
      * We should rebuild the PBVH_pixels when painting canvas changes.
      *
@@ -2307,61 +2289,27 @@
     if (U.experimental.use_sculpt_texture_paint && ss->pbvh) {
       char *paint_canvas_key = BKE_paint_canvas_key_get(&scene->toolsettings->paint_mode, ob);
       if (ss->last_paint_canvas_key == nullptr ||
-          !STREQ(paint_canvas_key, ss->last_paint_canvas_key))
-      {
+          !STREQ(paint_canvas_key, ss->last_paint_canvas_key)) {
         MEM_SAFE_FREE(ss->last_paint_canvas_key);
         ss->last_paint_canvas_key = paint_canvas_key;
         BKE_pbvh_mark_rebuild_pixels(ss->pbvh);
->>>>>>> 5b9dcbdb
-      }
-
-      /*
-       * We should rebuild the PBVH_pixels when painting canvas changes.
-       *
-       * The relevant changes are stored/encoded in the paint canvas key.
-       * These include the active uv map, and resolutions.
-       */
-      if (U.experimental.use_sculpt_texture_paint && ss->pbvh) {
-        char *paint_canvas_key = BKE_paint_canvas_key_get(&scene->toolsettings->paint_mode, ob);
-        if (ss->last_paint_canvas_key == nullptr ||
-            !STREQ(paint_canvas_key, ss->last_paint_canvas_key)) {
-          MEM_SAFE_FREE(ss->last_paint_canvas_key);
-          ss->last_paint_canvas_key = paint_canvas_key;
-          BKE_pbvh_mark_rebuild_pixels(ss->pbvh);
-        }
-
-        /*
-         * We should rebuild the PBVH_pixels when painting canvas changes.
-         *
-         * The relevant changes are stored/encoded in the paint canvas key.
-         * These include the active uv map, and resolutions.
-         */
-        if (U.experimental.use_sculpt_texture_paint && ss->pbvh) {
-          char *paint_canvas_key = BKE_paint_canvas_key_get(&scene->toolsettings->paint_mode, ob);
-          if (ss->last_paint_canvas_key == nullptr ||
-              !STREQ(paint_canvas_key, ss->last_paint_canvas_key)) {
-            MEM_SAFE_FREE(ss->last_paint_canvas_key);
-            ss->last_paint_canvas_key = paint_canvas_key;
-            BKE_pbvh_mark_rebuild_pixels(ss->pbvh);
-          }
-          else {
-            MEM_freeN(paint_canvas_key);
-          }
-        }
-
-        /* We could be more precise when we have access to the active tool. */
-        const bool use_paint_slots = (ob->mode & OB_MODE_SCULPT) != 0;
-        if (use_paint_slots) {
-          BKE_texpaint_slots_refresh_object(scene, ob);
-        }
-      }
-    }
-
-    if (ss->pbvh) {
-      blender::bke::pbvh::set_flags_valence(ss->pbvh,
-                                            static_cast<uint8_t *>(ss->attrs.flags->data),
-                                            static_cast<int *>(ss->attrs.valence->data));
-    }
+      }
+      else {
+        MEM_freeN(paint_canvas_key);
+      }
+    }
+
+    /* We could be more precise when we have access to the active tool. */
+    const bool use_paint_slots = (ob->mode & OB_MODE_SCULPT) != 0;
+    if (use_paint_slots) {
+      BKE_texpaint_slots_refresh_object(scene, ob);
+    }
+  }
+
+  if (ss->pbvh) {
+    blender::bke::pbvh::set_flags_valence(ss->pbvh,
+                                          static_cast<uint8_t *>(ss->attrs.flags->data),
+                                          static_cast<int *>(ss->attrs.valence->data));
   }
 }
 
@@ -2730,15 +2678,15 @@
   SculptSession *ss = ob->sculpt;
   Mesh *me = BKE_object_get_original_mesh(ob);
 
-  if (ss->pmap.is_empty()) {
-    ss->pmap = me->vert_to_face_map();
+  if (ss->vert_to_face_map.is_empty()) {
+    ss->vert_to_face_map = me->vert_to_face_map();
   }
 
   PBVH *pbvh = ob->sculpt->pbvh = bke::pbvh::build_mesh(me);
 
   BKE_sculptsession_update_attr_refs(ob);
 
-  blender::bke::pbvh::set_pmap(ss->pbvh, ss->pmap);
+  blender::bke::pbvh::set_pmap(ss->pbvh, ss->vert_to_face_map);
   BKE_sculpt_ensure_sculpt_layers(ob);
   BKE_sculpt_init_flags_valence(ob, pbvh, me->verts_num, true);
   BKE_sculpt_ensure_origco(ob);
@@ -2785,11 +2733,11 @@
   blender::bke::pbvh::build_grids(&key, base_mesh, subdiv_ccg);
   blender::bke::pbvh::sharp_limit_set(pbvh, ss->sharp_angle_limit);
 
-  if (ss->pmap.is_empty()) {
-    ss->pmap = base_mesh->vert_to_face_map();
-  }
-
-  blender::bke::pbvh::set_pmap(ss->pbvh, ss->pmap);
+  if (ss->vert_to_face_map.is_empty()) {
+    ss->vert_to_face_map = base_mesh->vert_to_face_map();
+  }
+
+  blender::bke::pbvh::set_pmap(ss->pbvh, ss->vert_to_face_map);
   int totvert = BKE_pbvh_get_grid_num_verts(pbvh);
   BKE_sculpt_init_flags_valence(ob, pbvh, totvert, true);
 
@@ -2875,10 +2823,7 @@
 
     BKE_sculptsession_sync_attributes(ob, BKE_object_get_original_mesh(ob), false);
     BKE_pbvh_update_active_vcol(pbvh, BKE_object_get_original_mesh(ob));
-<<<<<<< HEAD
-=======
-    BKE_pbvh_pmap_set(pbvh, ob->sculpt->vert_to_face_map);
->>>>>>> 5b9dcbdb
+    blender::bke::pbvh::set_pmap(pbvh, ob->sculpt->vert_to_face_map);
 
     return pbvh;
   }
@@ -2938,12 +2883,8 @@
     }
   }
 
-<<<<<<< HEAD
   ss->pbvh = pbvh;
-=======
-  BKE_pbvh_pmap_set(pbvh, ob->sculpt->vert_to_face_map);
-  ob->sculpt->pbvh = pbvh;
->>>>>>> 5b9dcbdb
+  blender::bke::pbvh::set_pmap(pbvh, ss->vert_to_face_map);
 
   sculpt_attribute_update_refs(ob);
 
@@ -3563,8 +3504,7 @@
     SculptAttribute *attr = ss->temp_attributes + i;
 
     if (attr->used && STREQ(attr->name, name) && attr->proptype == proptype &&
-        attr->domain == domain)
-    {
+        attr->domain == domain) {
 
       return attr;
     }
