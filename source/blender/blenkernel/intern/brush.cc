--- conflicted
+++ resolved
@@ -1891,14 +1891,9 @@
       br->tip_roundness = 1.0f;
       br->density = 1.0f;
       br->flag &= ~BRUSH_SPACE_ATTEN;
-<<<<<<< HEAD
       disable_dyntopo = true;
-      copy_v3_fl(br->rgb, 1.0f);
-      zero_v3(br->secondary_rgb);
-=======
       zero_v3(br->rgb);
       copy_v3_fl(br->secondary_rgb, 1.0f);
->>>>>>> 6d2351d2
       break;
     case SCULPT_TOOL_SMEAR:
       br->alpha = 0.6f;
