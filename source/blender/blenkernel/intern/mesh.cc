/*
 * This program is free software; you can redistribute it and/or
 * modify it under the terms of the GNU General Public License
 * as published by the Free Software Foundation; either version 2
 * of the License, or (at your option) any later version.
 *
 * This program is distributed in the hope that it will be useful,
 * but WITHOUT ANY WARRANTY; without even the implied warranty of
 * MERCHANTABILITY or FITNESS FOR A PARTICULAR PURPOSE.  See the
 * GNU General Public License for more details.
 *
 * You should have received a copy of the GNU General Public License
 * along with this program; if not, write to the Free Software Foundation,
 * Inc., 51 Franklin Street, Fifth Floor, Boston, MA 02110-1301, USA.
 *
 * The Original Code is Copyright (C) 2001-2002 by NaN Holding BV.
 * All rights reserved.
 */

/** \file
 * \ingroup bke
 */

#include "MEM_guardedalloc.h"

/* Allow using deprecated functionality for .blend file I/O. */
#define DNA_DEPRECATED_ALLOW

#include "DNA_defaults.h"
#include "DNA_key_types.h"
#include "DNA_material_types.h"
#include "DNA_mesh_types.h"
#include "DNA_meshdata_types.h"
#include "DNA_object_types.h"

#include "BLI_bitmap.h"
#include "BLI_edgehash.h"
#include "BLI_endian_switch.h"
#include "BLI_ghash.h"
#include "BLI_hash.h"
#include "BLI_index_range.hh"
#include "BLI_linklist.h"
#include "BLI_listbase.h"
#include "BLI_math.h"
#include "BLI_math_vec_types.hh"
#include "BLI_memarena.h"
#include "BLI_string.h"
#include "BLI_task.hh"
#include "BLI_utildefines.h"

#include "BLT_translation.h"

#include "BKE_anim_data.h"
#include "BKE_attribute.h"
#include "BKE_bpath.h"
#include "BKE_deform.h"
#include "BKE_editmesh.h"
#include "BKE_global.h"
#include "BKE_idtype.h"
#include "BKE_key.h"
#include "BKE_lib_id.h"
#include "BKE_lib_query.h"
#include "BKE_main.h"
#include "BKE_material.h"
#include "BKE_mesh.h"
#include "BKE_mesh_runtime.h"
#include "BKE_mesh_wrapper.h"
#include "BKE_modifier.h"
#include "BKE_multires.h"
#include "BKE_object.h"

#include "PIL_time.h"

#include "DEG_depsgraph.h"
#include "DEG_depsgraph_query.h"

#include "BLO_read_write.h"

static void mesh_clear_geometry(Mesh *mesh);
static void mesh_tessface_clear_intern(Mesh *mesh, int free_customdata);

static void mesh_init_data(ID *id)
{
  Mesh *mesh = (Mesh *)id;

  BLI_assert(MEMCMP_STRUCT_AFTER_IS_ZERO(mesh, id));

  MEMCPY_STRUCT_AFTER(mesh, DNA_struct_default_get(Mesh), id);

  CustomData_reset(&mesh->vdata);
  CustomData_reset(&mesh->edata);
  CustomData_reset(&mesh->fdata);
  CustomData_reset(&mesh->pdata);
  CustomData_reset(&mesh->ldata);

  BKE_mesh_runtime_init_data(mesh);

  /* A newly created mesh does not have normals, so tag them dirty. This will be cleared
   * by #BKE_mesh_vertex_normals_clear_dirty or #BKE_mesh_poly_normals_ensure. */
  BKE_mesh_normals_tag_dirty(mesh);

  mesh->face_sets_color_seed = BLI_hash_int(PIL_check_seconds_timer_i() & UINT_MAX);
}

static void mesh_copy_data(Main *bmain, ID *id_dst, const ID *id_src, const int flag)
{
  Mesh *mesh_dst = (Mesh *)id_dst;
  const Mesh *mesh_src = (const Mesh *)id_src;

  BKE_mesh_runtime_reset_on_copy(mesh_dst, flag);
  if ((mesh_src->id.tag & LIB_TAG_NO_MAIN) == 0) {
    /* This is a direct copy of a main mesh, so for now it has the same topology. */
    mesh_dst->runtime.deformed_only = true;
  }
  /* This option is set for run-time meshes that have been copied from the current objects mode.
   * Currently this is used for edit-mesh although it could be used for sculpt or other
   * kinds of data specific to an objects mode.
   *
   * The flag signals that the mesh hasn't been modified from the data that generated it,
   * allowing us to use the object-mode data for drawing.
   *
   * While this could be the callers responsibility, keep here since it's
   * highly unlikely we want to create a duplicate and not use it for drawing. */
  mesh_dst->runtime.is_original = false;

  /* Only do tessface if we have no polys. */
  const bool do_tessface = ((mesh_src->totface != 0) && (mesh_src->totpoly == 0));

  CustomData_MeshMasks mask = CD_MASK_MESH;

  if (mesh_src->id.tag & LIB_TAG_NO_MAIN) {
    /* For copies in depsgraph, keep data like origindex and orco. */
    CustomData_MeshMasks_update(&mask, &CD_MASK_DERIVEDMESH);
  }

  mesh_dst->mat = (Material **)MEM_dupallocN(mesh_src->mat);

  BKE_defgroup_copy_list(&mesh_dst->vertex_group_names, &mesh_src->vertex_group_names);

  const eCDAllocType alloc_type = (flag & LIB_ID_COPY_CD_REFERENCE) ? CD_REFERENCE : CD_DUPLICATE;
  CustomData_copy(&mesh_src->vdata, &mesh_dst->vdata, mask.vmask, alloc_type, mesh_dst->totvert);
  CustomData_copy(&mesh_src->edata, &mesh_dst->edata, mask.emask, alloc_type, mesh_dst->totedge);
  CustomData_copy(&mesh_src->ldata, &mesh_dst->ldata, mask.lmask, alloc_type, mesh_dst->totloop);
  CustomData_copy(&mesh_src->pdata, &mesh_dst->pdata, mask.pmask, alloc_type, mesh_dst->totpoly);
  if (do_tessface) {
    CustomData_copy(&mesh_src->fdata, &mesh_dst->fdata, mask.fmask, alloc_type, mesh_dst->totface);
  }
  else {
    mesh_tessface_clear_intern(mesh_dst, false);
  }

  BKE_mesh_update_customdata_pointers(mesh_dst, do_tessface);

  mesh_dst->edit_mesh = nullptr;

  mesh_dst->mselect = (MSelect *)MEM_dupallocN(mesh_dst->mselect);

  /* Set normal layers dirty, since they aren't included in CD_MASK_MESH and are therefore not
   * copied to the destination mesh. Alternatively normal layers could be copied if they aren't
   * dirty, avoiding recomputation in some cases. However, a copied mesh is often changed anyway,
   * so that idea is not clearly better. With proper reference counting, all custom data layers
   * could be copied as the cost would be much lower. */
  BKE_mesh_normals_tag_dirty(mesh_dst);

  /* TODO: Do we want to add flag to prevent this? */
  if (mesh_src->key && (flag & LIB_ID_COPY_SHAPEKEY)) {
    BKE_id_copy_ex(bmain, &mesh_src->key->id, (ID **)&mesh_dst->key, flag);
    /* XXX This is not nice, we need to make BKE_id_copy_ex fully re-entrant... */
    mesh_dst->key->from = &mesh_dst->id;
  }

<<<<<<< HEAD
  mesh_dst->attr_color_active = mesh_src->attr_color_active;
  mesh_dst->attr_color_render = mesh_src->attr_color_render;
=======
  BKE_mesh_assert_normals_dirty_or_calculated(mesh_dst);
>>>>>>> cea588b9
}

static void mesh_free_data(ID *id)
{
  Mesh *mesh = (Mesh *)id;

  BLI_freelistN(&mesh->vertex_group_names);

  if (mesh->edit_mesh) {
    if (mesh->edit_mesh->is_shallow_copy == false) {
      BKE_editmesh_free_data(mesh->edit_mesh);
    }
    MEM_freeN(mesh->edit_mesh);
    mesh->edit_mesh = nullptr;
  }

  BKE_mesh_runtime_free_data(mesh);
  mesh_clear_geometry(mesh);
  MEM_SAFE_FREE(mesh->mat);
}

static void mesh_foreach_id(ID *id, LibraryForeachIDData *data)
{
  Mesh *mesh = (Mesh *)id;
  BKE_LIB_FOREACHID_PROCESS_IDSUPER(data, mesh->texcomesh, IDWALK_CB_NEVER_SELF);
  BKE_LIB_FOREACHID_PROCESS_IDSUPER(data, mesh->key, IDWALK_CB_USER);
  for (int i = 0; i < mesh->totcol; i++) {
    BKE_LIB_FOREACHID_PROCESS_IDSUPER(data, mesh->mat[i], IDWALK_CB_USER);
  }
}

static void mesh_foreach_path(ID *id, BPathForeachPathData *bpath_data)
{
  Mesh *me = (Mesh *)id;
  if (me->ldata.external) {
    BKE_bpath_foreach_path_fixed_process(bpath_data, me->ldata.external->filename);
  }
}

static void mesh_blend_write(BlendWriter *writer, ID *id, const void *id_address)
{
  Mesh *mesh = (Mesh *)id;
  const bool is_undo = BLO_write_is_undo(writer);

  CustomDataLayer *vlayers = nullptr, vlayers_buff[CD_TEMP_CHUNK_SIZE];
  CustomDataLayer *elayers = nullptr, elayers_buff[CD_TEMP_CHUNK_SIZE];
  CustomDataLayer *flayers = nullptr, flayers_buff[CD_TEMP_CHUNK_SIZE];
  CustomDataLayer *llayers = nullptr, llayers_buff[CD_TEMP_CHUNK_SIZE];
  CustomDataLayer *players = nullptr, players_buff[CD_TEMP_CHUNK_SIZE];

  /* cache only - don't write */
  mesh->mface = nullptr;
  mesh->totface = 0;
  memset(&mesh->fdata, 0, sizeof(mesh->fdata));
  memset(&mesh->runtime, 0, sizeof(mesh->runtime));
  flayers = flayers_buff;

  /* Do not store actual geometry data in case this is a library override ID. */
  if (ID_IS_OVERRIDE_LIBRARY(mesh) && !is_undo) {
    mesh->mvert = nullptr;
    mesh->totvert = 0;
    memset(&mesh->vdata, 0, sizeof(mesh->vdata));
    vlayers = vlayers_buff;

    mesh->medge = nullptr;
    mesh->totedge = 0;
    memset(&mesh->edata, 0, sizeof(mesh->edata));
    elayers = elayers_buff;

    mesh->mloop = nullptr;
    mesh->totloop = 0;
    memset(&mesh->ldata, 0, sizeof(mesh->ldata));
    llayers = llayers_buff;

    mesh->mpoly = nullptr;
    mesh->totpoly = 0;
    memset(&mesh->pdata, 0, sizeof(mesh->pdata));
    players = players_buff;
  }
  else {
    CustomData_blend_write_prepare(&mesh->vdata, &vlayers, vlayers_buff, ARRAY_SIZE(vlayers_buff));
    CustomData_blend_write_prepare(&mesh->edata, &elayers, elayers_buff, ARRAY_SIZE(elayers_buff));
    CustomData_blend_write_prepare(&mesh->ldata, &llayers, llayers_buff, ARRAY_SIZE(llayers_buff));
    CustomData_blend_write_prepare(&mesh->pdata, &players, players_buff, ARRAY_SIZE(players_buff));
  }

  BLO_write_id_struct(writer, Mesh, id_address, &mesh->id);
  BKE_id_blend_write(writer, &mesh->id);

  /* direct data */
  if (mesh->adt) {
    BKE_animdata_blend_write(writer, mesh->adt);
  }

  BKE_defbase_blend_write(writer, &mesh->vertex_group_names);

  BLO_write_pointer_array(writer, mesh->totcol, mesh->mat);
  BLO_write_raw(writer, sizeof(MSelect) * mesh->totselect, mesh->mselect);

  CustomData_blend_write(
      writer, &mesh->vdata, vlayers, mesh->totvert, CD_MASK_MESH.vmask, &mesh->id);
  CustomData_blend_write(
      writer, &mesh->edata, elayers, mesh->totedge, CD_MASK_MESH.emask, &mesh->id);
  /* fdata is really a dummy - written so slots align */
  CustomData_blend_write(
      writer, &mesh->fdata, flayers, mesh->totface, CD_MASK_MESH.fmask, &mesh->id);
  CustomData_blend_write(
      writer, &mesh->ldata, llayers, mesh->totloop, CD_MASK_MESH.lmask, &mesh->id);
  CustomData_blend_write(
      writer, &mesh->pdata, players, mesh->totpoly, CD_MASK_MESH.pmask, &mesh->id);

  /* Free temporary data */

  /* Free custom-data layers, when not assigned a buffer value. */
#define CD_LAYERS_FREE(id) \
  if (id && id != id##_buff) { \
    MEM_freeN(id); \
  } \
  ((void)0)

  CD_LAYERS_FREE(vlayers);
  CD_LAYERS_FREE(elayers);
  // CD_LAYER_FREE(flayers); /* Never allocated. */
  CD_LAYERS_FREE(llayers);
  CD_LAYERS_FREE(players);

#undef CD_LAYERS_FREE
}

static void mesh_blend_read_data(BlendDataReader *reader, ID *id)
{
  Mesh *mesh = (Mesh *)id;
  BLO_read_pointer_array(reader, (void **)&mesh->mat);

  BLO_read_data_address(reader, &mesh->mvert);
  BLO_read_data_address(reader, &mesh->medge);
  BLO_read_data_address(reader, &mesh->mface);
  BLO_read_data_address(reader, &mesh->mloop);
  BLO_read_data_address(reader, &mesh->mpoly);
  BLO_read_data_address(reader, &mesh->tface);
  BLO_read_data_address(reader, &mesh->mtface);
  BLO_read_data_address(reader, &mesh->mcol);
  BLO_read_data_address(reader, &mesh->dvert);
  BLO_read_data_address(reader, &mesh->mloopcol);
  BLO_read_data_address(reader, &mesh->mloopuv);
  BLO_read_data_address(reader, &mesh->mselect);

  /* animdata */
  BLO_read_data_address(reader, &mesh->adt);
  BKE_animdata_blend_read_data(reader, mesh->adt);

  /* Normally BKE_defvert_blend_read should be called in CustomData_blend_read,
   * but for backwards compatibility in do_versions to work we do it here. */
  BKE_defvert_blend_read(reader, mesh->totvert, mesh->dvert);
  BLO_read_list(reader, &mesh->vertex_group_names);

  CustomData_blend_read(reader, &mesh->vdata, mesh->totvert);
  CustomData_blend_read(reader, &mesh->edata, mesh->totedge);
  CustomData_blend_read(reader, &mesh->fdata, mesh->totface);
  CustomData_blend_read(reader, &mesh->ldata, mesh->totloop);
  CustomData_blend_read(reader, &mesh->pdata, mesh->totpoly);

  mesh->texflag &= ~ME_AUTOSPACE_EVALUATED;
  mesh->edit_mesh = nullptr;

  memset(&mesh->runtime, 0, sizeof(mesh->runtime));
  BKE_mesh_runtime_init_data(mesh);

  /* happens with old files */
  if (mesh->mselect == nullptr) {
    mesh->totselect = 0;
  }

  if (BLO_read_requires_endian_switch(reader) && mesh->tface) {
    TFace *tf = mesh->tface;
    for (int i = 0; i < mesh->totface; i++, tf++) {
      BLI_endian_switch_uint32_array(tf->col, 4);
    }
  }

  /* We don't expect to load normals from files, since they are derived data. */
  BKE_mesh_normals_tag_dirty(mesh);
  BKE_mesh_assert_normals_dirty_or_calculated(mesh);
}

static void mesh_blend_read_lib(BlendLibReader *reader, ID *id)
{
  Mesh *me = (Mesh *)id;
  /* this check added for python created meshes */
  if (me->mat) {
    for (int i = 0; i < me->totcol; i++) {
      BLO_read_id_address(reader, me->id.lib, &me->mat[i]);
    }
  }
  else {
    me->totcol = 0;
  }

  BLO_read_id_address(reader, me->id.lib, &me->ipo);  // XXX: deprecated: old anim sys
  BLO_read_id_address(reader, me->id.lib, &me->key);
  BLO_read_id_address(reader, me->id.lib, &me->texcomesh);
}

static void mesh_read_expand(BlendExpander *expander, ID *id)
{
  Mesh *me = (Mesh *)id;
  for (int a = 0; a < me->totcol; a++) {
    BLO_expand(expander, me->mat[a]);
  }

  BLO_expand(expander, me->key);
  BLO_expand(expander, me->texcomesh);
}

IDTypeInfo IDType_ID_ME = {
    /* id_code */ ID_ME,
    /* id_filter */ FILTER_ID_ME,
    /* main_listbase_index */ INDEX_ID_ME,
    /* struct_size */ sizeof(Mesh),
    /* name */ "Mesh",
    /* name_plural */ "meshes",
    /* translation_context */ BLT_I18NCONTEXT_ID_MESH,
    /* flags */ IDTYPE_FLAGS_APPEND_IS_REUSABLE,
    /* asset_type_info */ nullptr,

    /* init_data */ mesh_init_data,
    /* copy_data */ mesh_copy_data,
    /* free_data */ mesh_free_data,
    /* make_local */ nullptr,
    /* foreach_id */ mesh_foreach_id,
    /* foreach_cache */ nullptr,
    /* foreach_path */ mesh_foreach_path,
    /* owner_get */ nullptr,

    /* blend_write */ mesh_blend_write,
    /* blend_read_data */ mesh_blend_read_data,
    /* blend_read_lib */ mesh_blend_read_lib,
    /* blend_read_expand */ mesh_read_expand,

    /* blend_read_undo_preserve */ nullptr,

    /* lib_override_apply_post */ nullptr,
};

enum {
  MESHCMP_DVERT_WEIGHTMISMATCH = 1,
  MESHCMP_DVERT_GROUPMISMATCH,
  MESHCMP_DVERT_TOTGROUPMISMATCH,
  MESHCMP_LOOPCOLMISMATCH,
  MESHCMP_LOOPUVMISMATCH,
  MESHCMP_LOOPMISMATCH,
  MESHCMP_POLYVERTMISMATCH,
  MESHCMP_POLYMISMATCH,
  MESHCMP_EDGEUNKNOWN,
  MESHCMP_VERTCOMISMATCH,
  MESHCMP_CDLAYERS_MISMATCH,
  MESHCMP_ATTRIBUTE_VALUE_MISMATCH,
};

static const char *cmpcode_to_str(int code)
{
  switch (code) {
    case MESHCMP_DVERT_WEIGHTMISMATCH:
      return "Vertex Weight Mismatch";
    case MESHCMP_DVERT_GROUPMISMATCH:
      return "Vertex Group Mismatch";
    case MESHCMP_DVERT_TOTGROUPMISMATCH:
      return "Vertex Doesn't Belong To Same Number Of Groups";
    case MESHCMP_LOOPCOLMISMATCH:
      return "Vertex Color Mismatch";
    case MESHCMP_LOOPUVMISMATCH:
      return "UV Mismatch";
    case MESHCMP_LOOPMISMATCH:
      return "Loop Mismatch";
    case MESHCMP_POLYVERTMISMATCH:
      return "Loop Vert Mismatch In Poly Test";
    case MESHCMP_POLYMISMATCH:
      return "Loop Vert Mismatch";
    case MESHCMP_EDGEUNKNOWN:
      return "Edge Mismatch";
    case MESHCMP_VERTCOMISMATCH:
      return "Vertex Coordinate Mismatch";
    case MESHCMP_CDLAYERS_MISMATCH:
      return "CustomData Layer Count Mismatch";
    case MESHCMP_ATTRIBUTE_VALUE_MISMATCH:
      return "Attribute Value Mismatch";
    default:
      return "Mesh Comparison Code Unknown";
  }
}

/** Thresh is threshold for comparing vertices, UV's, vertex colors, weights, etc. */
static int customdata_compare(
    CustomData *c1, CustomData *c2, const int total_length, Mesh *m1, Mesh *m2, const float thresh)
{
  const float thresh_sq = thresh * thresh;
  CustomDataLayer *l1, *l2;
  int layer_count1 = 0, layer_count2 = 0, j;
  const uint64_t cd_mask_non_generic = CD_MASK_MVERT | CD_MASK_MEDGE | CD_MASK_MPOLY |
                                       CD_MASK_MLOOPUV | CD_MASK_MLOOPCOL | CD_MASK_MDEFORMVERT;
  const uint64_t cd_mask_all_attr = CD_MASK_PROP_ALL | cd_mask_non_generic;

  for (int i = 0; i < c1->totlayer; i++) {
    l1 = &c1->layers[i];
    if ((CD_TYPE_AS_MASK(l1->type) & cd_mask_all_attr) && l1->anonymous_id == nullptr) {
      layer_count1++;
    }
  }

  for (int i = 0; i < c2->totlayer; i++) {
    l2 = &c2->layers[i];
    if ((CD_TYPE_AS_MASK(l2->type) & cd_mask_all_attr) && l2->anonymous_id == nullptr) {
      layer_count2++;
    }
  }

  if (layer_count1 != layer_count2) {
    return MESHCMP_CDLAYERS_MISMATCH;
  }

  l1 = c1->layers;
  l2 = c2->layers;

  for (int i1 = 0; i1 < c1->totlayer; i1++) {
    l1 = c1->layers + i1;
    for (int i2 = 0; i2 < c2->totlayer; i2++) {
      l2 = c2->layers + i2;
      if (l1->type != l2->type || !STREQ(l1->name, l2->name) || l1->anonymous_id != nullptr ||
          l2->anonymous_id != nullptr) {
        continue;
      }
      /* At this point `l1` and `l2` have the same name and type, so they should be compared. */

      switch (l1->type) {

        case CD_MVERT: {
          MVert *v1 = (MVert *)l1->data;
          MVert *v2 = (MVert *)l2->data;
          int vtot = m1->totvert;

          for (j = 0; j < vtot; j++, v1++, v2++) {
            for (int k = 0; k < 3; k++) {
              if (compare_threshold_relative(v1->co[k], v2->co[k], thresh)) {
                return MESHCMP_VERTCOMISMATCH;
              }
            }
            /* I don't care about normals, let's just do coordinates. */
          }
          break;
        }

        /* We're order-agnostic for edges here. */
        case CD_MEDGE: {
          MEdge *e1 = (MEdge *)l1->data;
          MEdge *e2 = (MEdge *)l2->data;
          int etot = m1->totedge;
          EdgeHash *eh = BLI_edgehash_new_ex(__func__, etot);

          for (j = 0; j < etot; j++, e1++) {
            BLI_edgehash_insert(eh, e1->v1, e1->v2, e1);
          }

          for (j = 0; j < etot; j++, e2++) {
            if (!BLI_edgehash_lookup(eh, e2->v1, e2->v2)) {
              return MESHCMP_EDGEUNKNOWN;
            }
          }
          BLI_edgehash_free(eh, nullptr);
          break;
        }
        case CD_MPOLY: {
          MPoly *p1 = (MPoly *)l1->data;
          MPoly *p2 = (MPoly *)l2->data;
          int ptot = m1->totpoly;

          for (j = 0; j < ptot; j++, p1++, p2++) {
            MLoop *lp1, *lp2;
            int k;

            if (p1->totloop != p2->totloop) {
              return MESHCMP_POLYMISMATCH;
            }

            lp1 = m1->mloop + p1->loopstart;
            lp2 = m2->mloop + p2->loopstart;

            for (k = 0; k < p1->totloop; k++, lp1++, lp2++) {
              if (lp1->v != lp2->v) {
                return MESHCMP_POLYVERTMISMATCH;
              }
            }
          }
          break;
        }
        case CD_MLOOP: {
          MLoop *lp1 = (MLoop *)l1->data;
          MLoop *lp2 = (MLoop *)l2->data;
          int ltot = m1->totloop;

          for (j = 0; j < ltot; j++, lp1++, lp2++) {
            if (lp1->v != lp2->v) {
              return MESHCMP_LOOPMISMATCH;
            }
          }
          break;
        }
        case CD_MLOOPUV: {
          MLoopUV *lp1 = (MLoopUV *)l1->data;
          MLoopUV *lp2 = (MLoopUV *)l2->data;
          int ltot = m1->totloop;

          for (j = 0; j < ltot; j++, lp1++, lp2++) {
            if (len_squared_v2v2(lp1->uv, lp2->uv) > thresh_sq) {
              return MESHCMP_LOOPUVMISMATCH;
            }
          }
          break;
        }
        case CD_MLOOPCOL: {
          MLoopCol *lp1 = (MLoopCol *)l1->data;
          MLoopCol *lp2 = (MLoopCol *)l2->data;
          int ltot = m1->totloop;

          for (j = 0; j < ltot; j++, lp1++, lp2++) {
            if (lp1->r != lp2->r || lp1->g != lp2->g || lp1->b != lp2->b || lp1->a != lp2->a) {
              return MESHCMP_LOOPCOLMISMATCH;
            }
          }
          break;
        }
        case CD_MDEFORMVERT: {
          MDeformVert *dv1 = (MDeformVert *)l1->data;
          MDeformVert *dv2 = (MDeformVert *)l2->data;
          int dvtot = m1->totvert;

          for (j = 0; j < dvtot; j++, dv1++, dv2++) {
            int k;
            MDeformWeight *dw1 = dv1->dw, *dw2 = dv2->dw;

            if (dv1->totweight != dv2->totweight) {
              return MESHCMP_DVERT_TOTGROUPMISMATCH;
            }

            for (k = 0; k < dv1->totweight; k++, dw1++, dw2++) {
              if (dw1->def_nr != dw2->def_nr) {
                return MESHCMP_DVERT_GROUPMISMATCH;
              }
              if (fabsf(dw1->weight - dw2->weight) > thresh) {
                return MESHCMP_DVERT_WEIGHTMISMATCH;
              }
            }
          }
          break;
        }
        case CD_PROP_FLOAT: {
          const float *l1_data = (float *)l1->data;
          const float *l2_data = (float *)l2->data;

          for (int i = 0; i < total_length; i++) {
            if (compare_threshold_relative(l1_data[i], l2_data[i], thresh)) {
              return MESHCMP_ATTRIBUTE_VALUE_MISMATCH;
            }
          }
          break;
        }
        case CD_PROP_FLOAT2: {
          const float(*l1_data)[2] = (float(*)[2])l1->data;
          const float(*l2_data)[2] = (float(*)[2])l2->data;

          for (int i = 0; i < total_length; i++) {
            if (compare_threshold_relative(l1_data[i][0], l2_data[i][0], thresh)) {
              return MESHCMP_ATTRIBUTE_VALUE_MISMATCH;
            }
            if (compare_threshold_relative(l1_data[i][1], l2_data[i][1], thresh)) {
              return MESHCMP_ATTRIBUTE_VALUE_MISMATCH;
            }
          }
          break;
        }
        case CD_PROP_FLOAT3: {
          const float(*l1_data)[3] = (float(*)[3])l1->data;
          const float(*l2_data)[3] = (float(*)[3])l2->data;

          for (int i = 0; i < total_length; i++) {
            if (compare_threshold_relative(l1_data[i][0], l2_data[i][0], thresh)) {
              return MESHCMP_ATTRIBUTE_VALUE_MISMATCH;
            }
            if (compare_threshold_relative(l1_data[i][1], l2_data[i][1], thresh)) {
              return MESHCMP_ATTRIBUTE_VALUE_MISMATCH;
            }
            if (compare_threshold_relative(l1_data[i][2], l2_data[i][2], thresh)) {
              return MESHCMP_ATTRIBUTE_VALUE_MISMATCH;
            }
          }
          break;
        }
        case CD_PROP_INT32: {
          const int *l1_data = (int *)l1->data;
          const int *l2_data = (int *)l2->data;

          for (int i = 0; i < total_length; i++) {
            if (l1_data[i] != l2_data[i]) {
              return MESHCMP_ATTRIBUTE_VALUE_MISMATCH;
            }
          }
          break;
        }
        case CD_PROP_BOOL: {
          const bool *l1_data = (bool *)l1->data;
          const bool *l2_data = (bool *)l2->data;

          for (int i = 0; i < total_length; i++) {
            if (l1_data[i] != l2_data[i]) {
              return MESHCMP_ATTRIBUTE_VALUE_MISMATCH;
            }
          }
          break;
        }
        case CD_PROP_COLOR: {
          const MPropCol *l1_data = (MPropCol *)l1->data;
          const MPropCol *l2_data = (MPropCol *)l2->data;

          for (int i = 0; i < total_length; i++) {
            for (j = 0; j < 4; j++) {
              if (compare_threshold_relative(l1_data[i].color[j], l2_data[i].color[j], thresh)) {
                return MESHCMP_ATTRIBUTE_VALUE_MISMATCH;
              }
            }
          }
          break;
        }
        default: {
          break;
        }
      }
    }
  }

  return 0;
}

const char *BKE_mesh_cmp(Mesh *me1, Mesh *me2, float thresh)
{
  int c;

  if (!me1 || !me2) {
    return "Requires two input meshes";
  }

  if (me1->totvert != me2->totvert) {
    return "Number of verts don't match";
  }

  if (me1->totedge != me2->totedge) {
    return "Number of edges don't match";
  }

  if (me1->totpoly != me2->totpoly) {
    return "Number of faces don't match";
  }

  if (me1->totloop != me2->totloop) {
    return "Number of loops don't match";
  }

  if ((c = customdata_compare(&me1->vdata, &me2->vdata, me1->totvert, me1, me2, thresh))) {
    return cmpcode_to_str(c);
  }

  if ((c = customdata_compare(&me1->edata, &me2->edata, me1->totedge, me1, me2, thresh))) {
    return cmpcode_to_str(c);
  }

  if ((c = customdata_compare(&me1->ldata, &me2->ldata, me1->totloop, me1, me2, thresh))) {
    return cmpcode_to_str(c);
  }

  if ((c = customdata_compare(&me1->pdata, &me2->pdata, me1->totpoly, me1, me2, thresh))) {
    return cmpcode_to_str(c);
  }

  return nullptr;
}

static void mesh_ensure_tessellation_customdata(Mesh *me)
{
  if (UNLIKELY((me->totface != 0) && (me->totpoly == 0))) {
    /* Pass, otherwise this function  clears 'mface' before
     * versioning 'mface -> mpoly' code kicks in T30583.
     *
     * Callers could also check but safer to do here - campbell */
  }
  else {
    const int tottex_original = CustomData_number_of_layers(&me->ldata, CD_MLOOPUV);
    const int totcol_original = CustomData_number_of_layers(&me->ldata, CD_MLOOPCOL);

    const int tottex_tessface = CustomData_number_of_layers(&me->fdata, CD_MTFACE);
    const int totcol_tessface = CustomData_number_of_layers(&me->fdata, CD_MCOL);

    if (tottex_tessface != tottex_original || totcol_tessface != totcol_original) {
      BKE_mesh_tessface_clear(me);

      CustomData_from_bmeshpoly(&me->fdata, &me->ldata, me->totface);

      /* TODO: add some `--debug-mesh` option. */
      if (G.debug & G_DEBUG) {
        /* NOTE(campbell): this warning may be un-called for if we are initializing the mesh for
         * the first time from #BMesh, rather than giving a warning about this we could be smarter
         * and check if there was any data to begin with, for now just print the warning with
         * some info to help troubleshoot what's going on. */
        printf(
            "%s: warning! Tessellation uvs or vcol data got out of sync, "
            "had to reset!\n    CD_MTFACE: %d != CD_MLOOPUV: %d || CD_MCOL: %d != CD_MLOOPCOL: "
            "%d\n",
            __func__,
            tottex_tessface,
            tottex_original,
            totcol_tessface,
            totcol_original);
      }
    }
  }
}

void BKE_mesh_ensure_skin_customdata(Mesh *me)
{
  BMesh *bm = me->edit_mesh ? me->edit_mesh->bm : nullptr;
  MVertSkin *vs;

  if (bm) {
    if (!CustomData_has_layer(&bm->vdata, CD_MVERT_SKIN)) {
      BMVert *v;
      BMIter iter;

      BM_data_layer_add(bm, &bm->vdata, CD_MVERT_SKIN);

      /* Mark an arbitrary vertex as root */
      BM_ITER_MESH (v, &iter, bm, BM_VERTS_OF_MESH) {
        vs = (MVertSkin *)CustomData_bmesh_get(&bm->vdata, v->head.data, CD_MVERT_SKIN);
        vs->flag |= MVERT_SKIN_ROOT;
        break;
      }
    }
  }
  else {
    if (!CustomData_has_layer(&me->vdata, CD_MVERT_SKIN)) {
      vs = (MVertSkin *)CustomData_add_layer(
          &me->vdata, CD_MVERT_SKIN, CD_DEFAULT, nullptr, me->totvert);

      /* Mark an arbitrary vertex as root */
      if (vs) {
        vs->flag |= MVERT_SKIN_ROOT;
      }
    }
  }
}

bool BKE_mesh_ensure_facemap_customdata(struct Mesh *me)
{
  BMesh *bm = me->edit_mesh ? me->edit_mesh->bm : nullptr;
  bool changed = false;
  if (bm) {
    if (!CustomData_has_layer(&bm->pdata, CD_FACEMAP)) {
      BM_data_layer_add(bm, &bm->pdata, CD_FACEMAP);
      changed = true;
    }
  }
  else {
    if (!CustomData_has_layer(&me->pdata, CD_FACEMAP)) {
      CustomData_add_layer(&me->pdata, CD_FACEMAP, CD_DEFAULT, nullptr, me->totpoly);
      changed = true;
    }
  }
  return changed;
}

bool BKE_mesh_clear_facemap_customdata(struct Mesh *me)
{
  BMesh *bm = me->edit_mesh ? me->edit_mesh->bm : nullptr;
  bool changed = false;
  if (bm) {
    if (CustomData_has_layer(&bm->pdata, CD_FACEMAP)) {
      BM_data_layer_free(bm, &bm->pdata, CD_FACEMAP);
      changed = true;
    }
  }
  else {
    if (CustomData_has_layer(&me->pdata, CD_FACEMAP)) {
      CustomData_free_layers(&me->pdata, CD_FACEMAP, me->totpoly);
      changed = true;
    }
  }
  return changed;
}

/**
 * This ensures grouped custom-data (e.g. #CD_MLOOPUV and #CD_MTFACE, or
 * #CD_MLOOPCOL and #CD_MCOL) have the same relative active/render/clone/mask indices.
 *
 * NOTE(@campbellbarton): that for undo mesh data we want to skip 'ensure_tess_cd' call since
 * we don't want to store memory for #MFace data when its only used for older
 * versions of the mesh.
 */
static void mesh_update_linked_customdata(Mesh *me, const bool do_ensure_tess_cd)
{
  if (do_ensure_tess_cd) {
    mesh_ensure_tessellation_customdata(me);
  }

  CustomData_bmesh_update_active_layers(&me->fdata, &me->ldata);
}

void BKE_mesh_update_customdata_pointers(Mesh *me, const bool do_ensure_tess_cd)
{
  mesh_update_linked_customdata(me, do_ensure_tess_cd);

  me->mvert = (MVert *)CustomData_get_layer(&me->vdata, CD_MVERT);
  me->dvert = (MDeformVert *)CustomData_get_layer(&me->vdata, CD_MDEFORMVERT);

  me->medge = (MEdge *)CustomData_get_layer(&me->edata, CD_MEDGE);

  me->mface = (MFace *)CustomData_get_layer(&me->fdata, CD_MFACE);
  me->mcol = (MCol *)CustomData_get_layer(&me->fdata, CD_MCOL);
  me->mtface = (MTFace *)CustomData_get_layer(&me->fdata, CD_MTFACE);

  me->mpoly = (MPoly *)CustomData_get_layer(&me->pdata, CD_MPOLY);
  me->mloop = (MLoop *)CustomData_get_layer(&me->ldata, CD_MLOOP);

  me->mloopcol = (MLoopCol *)CustomData_get_layer(&me->ldata, CD_MLOOPCOL);
  me->mloopuv = (MLoopUV *)CustomData_get_layer(&me->ldata, CD_MLOOPUV);
}

bool BKE_mesh_has_custom_loop_normals(Mesh *me)
{
  if (me->edit_mesh) {
    return CustomData_has_layer(&me->edit_mesh->bm->ldata, CD_CUSTOMLOOPNORMAL);
  }

  return CustomData_has_layer(&me->ldata, CD_CUSTOMLOOPNORMAL);
}

void BKE_mesh_free_data_for_undo(Mesh *me)
{
  mesh_free_data(&me->id);
}

/**
 * \note on data that this function intentionally doesn't free:
 *
 * - Materials and shape keys are not freed here (#Mesh.mat & #Mesh.key).
 *   As freeing shape keys requires tagging the depsgraph for updated relations,
 *   which is expensive.
 *   Material slots should be kept in sync with the object.
 *
 * - Edit-Mesh (#Mesh.edit_mesh)
 *   Since edit-mesh is tied to the objects mode,
 *   which crashes when called in edit-mode, see: T90972.
 */
static void mesh_clear_geometry(Mesh *mesh)
{
  CustomData_free(&mesh->vdata, mesh->totvert);
  CustomData_free(&mesh->edata, mesh->totedge);
  CustomData_free(&mesh->fdata, mesh->totface);
  CustomData_free(&mesh->ldata, mesh->totloop);
  CustomData_free(&mesh->pdata, mesh->totpoly);

  MEM_SAFE_FREE(mesh->mselect);

  mesh->totvert = 0;
  mesh->totedge = 0;
  mesh->totface = 0;
  mesh->totloop = 0;
  mesh->totpoly = 0;
  mesh->act_face = -1;
  mesh->totselect = 0;

  BKE_mesh_update_customdata_pointers(mesh, false);
}

void BKE_mesh_clear_geometry(Mesh *mesh)
{
  BKE_animdata_free(&mesh->id, false);
  BKE_mesh_runtime_clear_cache(mesh);
  mesh_clear_geometry(mesh);
}

static void mesh_tessface_clear_intern(Mesh *mesh, int free_customdata)
{
  if (free_customdata) {
    CustomData_free(&mesh->fdata, mesh->totface);
  }
  else {
    CustomData_reset(&mesh->fdata);
  }

  mesh->mface = nullptr;
  mesh->mtface = nullptr;
  mesh->mcol = nullptr;
  mesh->totface = 0;
}

Mesh *BKE_mesh_add(Main *bmain, const char *name)
{
  Mesh *me = (Mesh *)BKE_id_new(bmain, ID_ME, name);

  return me;
}

/* Custom data layer functions; those assume that totXXX are set correctly. */
static void mesh_ensure_cdlayers_primary(Mesh *mesh, bool do_tessface)
{
  if (!CustomData_get_layer(&mesh->vdata, CD_MVERT)) {
    CustomData_add_layer(&mesh->vdata, CD_MVERT, CD_CALLOC, nullptr, mesh->totvert);
  }
  if (!CustomData_get_layer(&mesh->edata, CD_MEDGE)) {
    CustomData_add_layer(&mesh->edata, CD_MEDGE, CD_CALLOC, nullptr, mesh->totedge);
  }
  if (!CustomData_get_layer(&mesh->ldata, CD_MLOOP)) {
    CustomData_add_layer(&mesh->ldata, CD_MLOOP, CD_CALLOC, nullptr, mesh->totloop);
  }
  if (!CustomData_get_layer(&mesh->pdata, CD_MPOLY)) {
    CustomData_add_layer(&mesh->pdata, CD_MPOLY, CD_CALLOC, nullptr, mesh->totpoly);
  }

  if (do_tessface && !CustomData_get_layer(&mesh->fdata, CD_MFACE)) {
    CustomData_add_layer(&mesh->fdata, CD_MFACE, CD_CALLOC, nullptr, mesh->totface);
  }
}

Mesh *BKE_mesh_new_nomain(
    int verts_len, int edges_len, int tessface_len, int loops_len, int polys_len)
{
  Mesh *mesh = (Mesh *)BKE_libblock_alloc(
      nullptr, ID_ME, BKE_idtype_idcode_to_name(ID_ME), LIB_ID_CREATE_LOCALIZE);
  BKE_libblock_init_empty(&mesh->id);

  /* Don't use #CustomData_reset because we don't want to touch custom-data. */
  copy_vn_i(mesh->vdata.typemap, CD_NUMTYPES, -1);
  copy_vn_i(mesh->edata.typemap, CD_NUMTYPES, -1);
  copy_vn_i(mesh->fdata.typemap, CD_NUMTYPES, -1);
  copy_vn_i(mesh->ldata.typemap, CD_NUMTYPES, -1);
  copy_vn_i(mesh->pdata.typemap, CD_NUMTYPES, -1);

  mesh->totvert = verts_len;
  mesh->totedge = edges_len;
  mesh->totface = tessface_len;
  mesh->totloop = loops_len;
  mesh->totpoly = polys_len;

  mesh_ensure_cdlayers_primary(mesh, true);
  BKE_mesh_update_customdata_pointers(mesh, false);

  return mesh;
}

void BKE_mesh_copy_parameters(Mesh *me_dst, const Mesh *me_src)
{
  /* Copy general settings. */
  me_dst->editflag = me_src->editflag;
  me_dst->flag = me_src->flag;
  me_dst->smoothresh = me_src->smoothresh;
  me_dst->remesh_voxel_size = me_src->remesh_voxel_size;
  me_dst->remesh_voxel_adaptivity = me_src->remesh_voxel_adaptivity;
  me_dst->remesh_mode = me_src->remesh_mode;
  me_dst->symmetry = me_src->symmetry;

  me_dst->face_sets_color_seed = me_src->face_sets_color_seed;
  me_dst->face_sets_color_default = me_src->face_sets_color_default;

  me_dst->attr_color_active = me_src->attr_color_active;
  me_dst->attr_color_render = me_src->attr_color_render;

  /* Copy texture space. */
  me_dst->texflag = me_src->texflag;
  copy_v3_v3(me_dst->loc, me_src->loc);
  copy_v3_v3(me_dst->size, me_src->size);

  me_dst->vertex_group_active_index = me_src->vertex_group_active_index;
}

void BKE_mesh_copy_parameters_for_eval(Mesh *me_dst, const Mesh *me_src)
{
  /* User counts aren't handled, don't copy into a mesh from #G_MAIN. */
  BLI_assert(me_dst->id.tag & (LIB_TAG_NO_MAIN | LIB_TAG_COPIED_ON_WRITE));

  BKE_mesh_copy_parameters(me_dst, me_src);

  BKE_mesh_assert_normals_dirty_or_calculated(me_dst);

  /* Copy vertex group names. */
  BLI_assert(BLI_listbase_is_empty(&me_dst->vertex_group_names));
  BKE_defgroup_copy_list(&me_dst->vertex_group_names, &me_src->vertex_group_names);

  /* Copy materials. */
  if (me_dst->mat != nullptr) {
    MEM_freeN(me_dst->mat);
  }
  me_dst->mat = (Material **)MEM_dupallocN(me_src->mat);
  me_dst->totcol = me_src->totcol;
}

Mesh *BKE_mesh_new_nomain_from_template_ex(const Mesh *me_src,
                                           int verts_len,
                                           int edges_len,
                                           int tessface_len,
                                           int loops_len,
                                           int polys_len,
                                           CustomData_MeshMasks mask)
{
  /* Only do tessface if we are creating tessfaces or copying from mesh with only tessfaces. */
  const bool do_tessface = (tessface_len || ((me_src->totface != 0) && (me_src->totpoly == 0)));

  Mesh *me_dst = (Mesh *)BKE_id_new_nomain(ID_ME, nullptr);

  me_dst->mselect = (MSelect *)MEM_dupallocN(me_src->mselect);

  me_dst->totvert = verts_len;
  me_dst->totedge = edges_len;
  me_dst->totface = tessface_len;
  me_dst->totloop = loops_len;
  me_dst->totpoly = polys_len;

  me_dst->cd_flag = me_src->cd_flag;
  BKE_mesh_copy_parameters_for_eval(me_dst, me_src);

  CustomData_copy(&me_src->vdata, &me_dst->vdata, mask.vmask, CD_CALLOC, verts_len);
  CustomData_copy(&me_src->edata, &me_dst->edata, mask.emask, CD_CALLOC, edges_len);
  CustomData_copy(&me_src->ldata, &me_dst->ldata, mask.lmask, CD_CALLOC, loops_len);
  CustomData_copy(&me_src->pdata, &me_dst->pdata, mask.pmask, CD_CALLOC, polys_len);
  if (do_tessface) {
    CustomData_copy(&me_src->fdata, &me_dst->fdata, mask.fmask, CD_CALLOC, tessface_len);
  }
  else {
    mesh_tessface_clear_intern(me_dst, false);
  }

  me_dst->runtime.cd_dirty_poly = me_src->runtime.cd_dirty_poly;
  me_dst->runtime.cd_dirty_vert = me_src->runtime.cd_dirty_vert;

  /* Ensure that when no normal layers exist, they are marked dirty, because
   * normals might not have been included in the mask of copied layers. */
  if (!CustomData_has_layer(&me_dst->vdata, CD_NORMAL)) {
    me_dst->runtime.cd_dirty_vert |= CD_MASK_NORMAL;
  }
  if (!CustomData_has_layer(&me_dst->pdata, CD_NORMAL)) {
    me_dst->runtime.cd_dirty_poly |= CD_MASK_NORMAL;
  }

  /* The destination mesh should at least have valid primary CD layers,
   * even in cases where the source mesh does not. */
  mesh_ensure_cdlayers_primary(me_dst, do_tessface);
  BKE_mesh_update_customdata_pointers(me_dst, false);

  return me_dst;
}

Mesh *BKE_mesh_new_nomain_from_template(const Mesh *me_src,
                                        int verts_len,
                                        int edges_len,
                                        int tessface_len,
                                        int loops_len,
                                        int polys_len)
{
  return BKE_mesh_new_nomain_from_template_ex(
      me_src, verts_len, edges_len, tessface_len, loops_len, polys_len, CD_MASK_EVERYTHING);
}

void BKE_mesh_eval_delete(struct Mesh *mesh_eval)
{
  /* Evaluated mesh may point to edit mesh, but never owns it. */
  mesh_eval->edit_mesh = nullptr;
  mesh_free_data(&mesh_eval->id);
  BKE_libblock_free_data(&mesh_eval->id, false);
  MEM_freeN(mesh_eval);
}

Mesh *BKE_mesh_copy_for_eval(const Mesh *source, bool reference)
{
  int flags = LIB_ID_COPY_LOCALIZE;

  if (reference) {
    flags |= LIB_ID_COPY_CD_REFERENCE;
  }

  Mesh *result = (Mesh *)BKE_id_copy_ex(nullptr, &source->id, nullptr, flags);
  return result;
}

BMesh *BKE_mesh_to_bmesh_ex(const Object *ob,
                            const Mesh *me,
                            const struct BMeshCreateParams *create_params,
                            const struct BMeshFromMeshParams *convert_params)
{
  const BMAllocTemplate allocsize = BMALLOC_TEMPLATE_FROM_ME(me);

  BMesh *bm = BM_mesh_create(&allocsize, create_params);
  BM_mesh_bm_from_me((Object *)ob, bm, me, convert_params);

  return bm;
}

BMesh *BKE_mesh_to_bmesh(Mesh *me,
                         Object *ob,
                         const bool add_key_index,
                         const struct BMeshCreateParams *params)
{
  BMeshFromMeshParams bmesh_from_mesh_params{};
  bmesh_from_mesh_params.calc_face_normal = false;
  bmesh_from_mesh_params.add_key_index = add_key_index;
  bmesh_from_mesh_params.use_shapekey = true;
  bmesh_from_mesh_params.active_shapekey = ob->shapenr;
  return BKE_mesh_to_bmesh_ex(ob, me, params, &bmesh_from_mesh_params);
}

Mesh *BKE_mesh_from_bmesh_nomain(BMesh *bm,
                                 const struct BMeshToMeshParams *params,
                                 const Mesh *me_settings)
{
  BLI_assert(params->calc_object_remap == false);

  Mesh *mesh = (Mesh *)BKE_id_new_nomain(ID_ME, nullptr);
  BM_mesh_bm_to_me(nullptr, nullptr, bm, mesh, params);

  if (me_settings) {
    BKE_mesh_copy_parameters_for_eval(mesh, me_settings);
  }

  return mesh;
}

Mesh *BKE_mesh_from_bmesh_for_eval_nomain(BMesh *bm,
                                          const CustomData_MeshMasks *cd_mask_extra,
                                          const Mesh *me_settings)
{
  Mesh *mesh = (Mesh *)BKE_id_new_nomain(ID_ME, nullptr);
  BM_mesh_bm_to_me_for_eval(bm, mesh, cd_mask_extra);

  if (me_settings) {
    BKE_mesh_copy_parameters_for_eval(mesh, me_settings);
  }

  return mesh;
}

BoundBox *BKE_mesh_boundbox_get(Object *ob)
{
  /* This is Object-level data access,
   * DO NOT touch to Mesh's bb, would be totally thread-unsafe. */
  if (ob->runtime.bb == nullptr || ob->runtime.bb->flag & BOUNDBOX_DIRTY) {
    Mesh *me = (Mesh *)ob->data;
    float min[3], max[3];

    INIT_MINMAX(min, max);
    if (!BKE_mesh_wrapper_minmax(me, min, max)) {
      min[0] = min[1] = min[2] = -1.0f;
      max[0] = max[1] = max[2] = 1.0f;
    }

    if (ob->runtime.bb == nullptr) {
      ob->runtime.bb = (BoundBox *)MEM_mallocN(sizeof(*ob->runtime.bb), __func__);
    }
    BKE_boundbox_init_from_minmax(ob->runtime.bb, min, max);
    ob->runtime.bb->flag &= ~BOUNDBOX_DIRTY;
  }

  return ob->runtime.bb;
}

void BKE_mesh_texspace_calc(Mesh *me)
{
  if (me->texflag & ME_AUTOSPACE) {
    float min[3], max[3];

    INIT_MINMAX(min, max);
    if (!BKE_mesh_wrapper_minmax(me, min, max)) {
      min[0] = min[1] = min[2] = -1.0f;
      max[0] = max[1] = max[2] = 1.0f;
    }

    float loc[3], size[3];
    mid_v3_v3v3(loc, min, max);

    size[0] = (max[0] - min[0]) / 2.0f;
    size[1] = (max[1] - min[1]) / 2.0f;
    size[2] = (max[2] - min[2]) / 2.0f;

    for (int a = 0; a < 3; a++) {
      if (size[a] == 0.0f) {
        size[a] = 1.0f;
      }
      else if (size[a] > 0.0f && size[a] < 0.00001f) {
        size[a] = 0.00001f;
      }
      else if (size[a] < 0.0f && size[a] > -0.00001f) {
        size[a] = -0.00001f;
      }
    }

    copy_v3_v3(me->loc, loc);
    copy_v3_v3(me->size, size);

    me->texflag |= ME_AUTOSPACE_EVALUATED;
  }
}

void BKE_mesh_texspace_ensure(Mesh *me)
{
  if ((me->texflag & ME_AUTOSPACE) && !(me->texflag & ME_AUTOSPACE_EVALUATED)) {
    BKE_mesh_texspace_calc(me);
  }
}

void BKE_mesh_texspace_get(Mesh *me, float r_loc[3], float r_size[3])
{
  BKE_mesh_texspace_ensure(me);

  if (r_loc) {
    copy_v3_v3(r_loc, me->loc);
  }
  if (r_size) {
    copy_v3_v3(r_size, me->size);
  }
}

void BKE_mesh_texspace_get_reference(Mesh *me, char **r_texflag, float **r_loc, float **r_size)
{
  BKE_mesh_texspace_ensure(me);

  if (r_texflag != nullptr) {
    *r_texflag = &me->texflag;
  }
  if (r_loc != nullptr) {
    *r_loc = me->loc;
  }
  if (r_size != nullptr) {
    *r_size = me->size;
  }
}

void BKE_mesh_texspace_copy_from_object(Mesh *me, Object *ob)
{
  float *texloc, *texsize;
  char *texflag;

  if (BKE_object_obdata_texspace_get(ob, &texflag, &texloc, &texsize)) {
    me->texflag = *texflag;
    copy_v3_v3(me->loc, texloc);
    copy_v3_v3(me->size, texsize);
  }
}

float (*BKE_mesh_orco_verts_get(Object *ob))[3]
{
  Mesh *me = (Mesh *)ob->data;
  Mesh *tme = me->texcomesh ? me->texcomesh : me;

  /* Get appropriate vertex coordinates */
  float(*vcos)[3] = (float(*)[3])MEM_calloc_arrayN(me->totvert, sizeof(*vcos), "orco mesh");
  MVert *mvert = tme->mvert;
  int totvert = min_ii(tme->totvert, me->totvert);

  for (int a = 0; a < totvert; a++, mvert++) {
    copy_v3_v3(vcos[a], mvert->co);
  }

  return vcos;
}

void BKE_mesh_orco_verts_transform(Mesh *me, float (*orco)[3], int totvert, int invert)
{
  float loc[3], size[3];

  BKE_mesh_texspace_get(me->texcomesh ? me->texcomesh : me, loc, size);

  if (invert) {
    for (int a = 0; a < totvert; a++) {
      float *co = orco[a];
      madd_v3_v3v3v3(co, loc, co, size);
    }
  }
  else {
    for (int a = 0; a < totvert; a++) {
      float *co = orco[a];
      co[0] = (co[0] - loc[0]) / size[0];
      co[1] = (co[1] - loc[1]) / size[1];
      co[2] = (co[2] - loc[2]) / size[2];
    }
  }
}

void BKE_mesh_orco_ensure(Object *ob, Mesh *mesh)
{
  if (CustomData_has_layer(&mesh->vdata, CD_ORCO)) {
    return;
  }

  /* Orcos are stored in normalized 0..1 range by convention. */
  float(*orcodata)[3] = BKE_mesh_orco_verts_get(ob);
  BKE_mesh_orco_verts_transform(mesh, orcodata, mesh->totvert, false);
  CustomData_add_layer(&mesh->vdata, CD_ORCO, CD_ASSIGN, orcodata, mesh->totvert);
}

int BKE_mesh_mface_index_validate(MFace *mface, CustomData *fdata, int mfindex, int nr)
{
  /* first test if the face is legal */
  if ((mface->v3 || nr == 4) && mface->v3 == mface->v4) {
    mface->v4 = 0;
    nr--;
  }
  if ((mface->v2 || mface->v4) && mface->v2 == mface->v3) {
    mface->v3 = mface->v4;
    mface->v4 = 0;
    nr--;
  }
  if (mface->v1 == mface->v2) {
    mface->v2 = mface->v3;
    mface->v3 = mface->v4;
    mface->v4 = 0;
    nr--;
  }

  /* Check corrupt cases, bow-tie geometry,
   * can't handle these because edge data won't exist so just return 0. */
  if (nr == 3) {
    if (
        /* real edges */
        mface->v1 == mface->v2 || mface->v2 == mface->v3 || mface->v3 == mface->v1) {
      return 0;
    }
  }
  else if (nr == 4) {
    if (
        /* real edges */
        mface->v1 == mface->v2 || mface->v2 == mface->v3 || mface->v3 == mface->v4 ||
        mface->v4 == mface->v1 ||
        /* across the face */
        mface->v1 == mface->v3 || mface->v2 == mface->v4) {
      return 0;
    }
  }

  /* prevent a zero at wrong index location */
  if (nr == 3) {
    if (mface->v3 == 0) {
      static int corner_indices[4] = {1, 2, 0, 3};

      SWAP(uint, mface->v1, mface->v2);
      SWAP(uint, mface->v2, mface->v3);

      if (fdata) {
        CustomData_swap_corners(fdata, mfindex, corner_indices);
      }
    }
  }
  else if (nr == 4) {
    if (mface->v3 == 0 || mface->v4 == 0) {
      static int corner_indices[4] = {2, 3, 0, 1};

      SWAP(uint, mface->v1, mface->v3);
      SWAP(uint, mface->v2, mface->v4);

      if (fdata) {
        CustomData_swap_corners(fdata, mfindex, corner_indices);
      }
    }
  }

  return nr;
}

Mesh *BKE_mesh_from_object(Object *ob)
{
  if (ob == nullptr) {
    return nullptr;
  }
  if (ob->type == OB_MESH) {
    return (Mesh *)ob->data;
  }

  return nullptr;
}

void BKE_mesh_assign_object(Main *bmain, Object *ob, Mesh *me)
{
  Mesh *old = nullptr;

  if (ob == nullptr) {
    return;
  }

  multires_force_sculpt_rebuild(ob);

  if (ob->type == OB_MESH) {
    old = (Mesh *)ob->data;
    if (old) {
      id_us_min(&old->id);
    }
    ob->data = me;
    id_us_plus((ID *)me);
  }

  BKE_object_materials_test(bmain, ob, (ID *)me);

  BKE_modifiers_test_object(ob);
}

void BKE_mesh_material_index_remove(Mesh *me, short index)
{
  MPoly *mp;
  MFace *mf;
  int i;

  for (mp = me->mpoly, i = 0; i < me->totpoly; i++, mp++) {
    if (mp->mat_nr && mp->mat_nr >= index) {
      mp->mat_nr--;
    }
  }

  for (mf = me->mface, i = 0; i < me->totface; i++, mf++) {
    if (mf->mat_nr && mf->mat_nr >= index) {
      mf->mat_nr--;
    }
  }
}

bool BKE_mesh_material_index_used(Mesh *me, short index)
{
  MPoly *mp;
  MFace *mf;
  int i;

  for (mp = me->mpoly, i = 0; i < me->totpoly; i++, mp++) {
    if (mp->mat_nr == index) {
      return true;
    }
  }

  for (mf = me->mface, i = 0; i < me->totface; i++, mf++) {
    if (mf->mat_nr == index) {
      return true;
    }
  }

  return false;
}

void BKE_mesh_material_index_clear(Mesh *me)
{
  MPoly *mp;
  MFace *mf;
  int i;

  for (mp = me->mpoly, i = 0; i < me->totpoly; i++, mp++) {
    mp->mat_nr = 0;
  }

  for (mf = me->mface, i = 0; i < me->totface; i++, mf++) {
    mf->mat_nr = 0;
  }
}

void BKE_mesh_material_remap(Mesh *me, const uint *remap, uint remap_len)
{
  const short remap_len_short = (short)remap_len;

#define MAT_NR_REMAP(n) \
  if (n < remap_len_short) { \
    BLI_assert(n >= 0 && remap[n] < remap_len_short); \
    n = remap[n]; \
  } \
  ((void)0)

  if (me->edit_mesh) {
    BMEditMesh *em = me->edit_mesh;
    BMIter iter;
    BMFace *efa;

    BM_ITER_MESH (efa, &iter, em->bm, BM_FACES_OF_MESH) {
      MAT_NR_REMAP(efa->mat_nr);
    }
  }
  else {
    int i;
    for (i = 0; i < me->totpoly; i++) {
      MAT_NR_REMAP(me->mpoly[i].mat_nr);
    }
  }

#undef MAT_NR_REMAP
}

void BKE_mesh_smooth_flag_set(Mesh *me, const bool use_smooth)
{
  if (use_smooth) {
    for (int i = 0; i < me->totpoly; i++) {
      me->mpoly[i].flag |= ME_SMOOTH;
    }
  }
  else {
    for (int i = 0; i < me->totpoly; i++) {
      me->mpoly[i].flag &= ~ME_SMOOTH;
    }
  }
}

int poly_find_loop_from_vert(const MPoly *poly, const MLoop *loopstart, uint vert)
{
  for (int j = 0; j < poly->totloop; j++, loopstart++) {
    if (loopstart->v == vert) {
      return j;
    }
  }

  return -1;
}

int poly_get_adj_loops_from_vert(const MPoly *poly, const MLoop *mloop, uint vert, uint r_adj[2])
{
  int corner = poly_find_loop_from_vert(poly, &mloop[poly->loopstart], vert);

  if (corner != -1) {
    /* vertex was found */
    r_adj[0] = ME_POLY_LOOP_PREV(mloop, poly, corner)->v;
    r_adj[1] = ME_POLY_LOOP_NEXT(mloop, poly, corner)->v;
  }

  return corner;
}

int BKE_mesh_edge_other_vert(const MEdge *e, int v)
{
  if (e->v1 == v) {
    return e->v2;
  }
  if (e->v2 == v) {
    return e->v1;
  }

  return -1;
}

void BKE_mesh_looptri_get_real_edges(const Mesh *mesh, const MLoopTri *looptri, int r_edges[3])
{
  for (int i = 2, i_next = 0; i_next < 3; i = i_next++) {
    const MLoop *l1 = &mesh->mloop[looptri->tri[i]], *l2 = &mesh->mloop[looptri->tri[i_next]];
    const MEdge *e = &mesh->medge[l1->e];

    bool is_real = (l1->v == e->v1 && l2->v == e->v2) || (l1->v == e->v2 && l2->v == e->v1);

    r_edges[i] = is_real ? l1->e : -1;
  }
}

bool BKE_mesh_minmax(const Mesh *me, float r_min[3], float r_max[3])
{
  using namespace blender;
  if (me->totvert == 0) {
    return false;
  }

  struct Result {
    float3 min;
    float3 max;
  };

  const Result minmax = threading::parallel_reduce(
      IndexRange(me->totvert),
      1024,
      Result{float3(FLT_MAX), float3(-FLT_MAX)},
      [&](IndexRange range, const Result &init) {
        Result result = init;
        for (const int i : range) {
          math::min_max(float3(me->mvert[i].co), result.min, result.max);
        }
        return result;
      },
      [](const Result &a, const Result &b) {
        return Result{math::min(a.min, b.min), math::max(a.max, b.max)};
      });

  copy_v3_v3(r_min, math::min(minmax.min, float3(r_min)));
  copy_v3_v3(r_max, math::max(minmax.max, float3(r_max)));

  return true;
}

void BKE_mesh_transform(Mesh *me, const float mat[4][4], bool do_keys)
{
  int i;
  MVert *mvert = (MVert *)CustomData_duplicate_referenced_layer(&me->vdata, CD_MVERT, me->totvert);
  float(*lnors)[3] = (float(*)[3])CustomData_duplicate_referenced_layer(
      &me->ldata, CD_NORMAL, me->totloop);

  /* If the referenced layer has been re-allocated need to update pointers stored in the mesh. */
  BKE_mesh_update_customdata_pointers(me, false);

  for (i = 0; i < me->totvert; i++, mvert++) {
    mul_m4_v3(mat, mvert->co);
  }

  if (do_keys && me->key) {
    LISTBASE_FOREACH (KeyBlock *, kb, &me->key->block) {
      float *fp = (float *)kb->data;
      for (i = kb->totelem; i--; fp += 3) {
        mul_m4_v3(mat, fp);
      }
    }
  }

  /* don't update normals, caller can do this explicitly.
   * We do update loop normals though, those may not be auto-generated
   * (see e.g. STL import script)! */
  if (lnors) {
    float m3[3][3];

    copy_m3_m4(m3, mat);
    normalize_m3(m3);
    for (i = 0; i < me->totloop; i++, lnors++) {
      mul_m3_v3(m3, *lnors);
    }
  }
}

void BKE_mesh_translate(Mesh *me, const float offset[3], const bool do_keys)
{
  CustomData_duplicate_referenced_layer(&me->vdata, CD_MVERT, me->totvert);
  /* If the referenced layer has been re-allocated need to update pointers stored in the mesh. */
  BKE_mesh_update_customdata_pointers(me, false);

  int i = me->totvert;
  for (MVert *mvert = me->mvert; i--; mvert++) {
    add_v3_v3(mvert->co, offset);
  }

  if (do_keys && me->key) {
    LISTBASE_FOREACH (KeyBlock *, kb, &me->key->block) {
      float *fp = (float *)kb->data;
      for (i = kb->totelem; i--; fp += 3) {
        add_v3_v3(fp, offset);
      }
    }
  }
}

void BKE_mesh_tessface_ensure(Mesh *mesh)
{
  if (mesh->totpoly && mesh->totface == 0) {
    BKE_mesh_tessface_calc(mesh);
  }
}

void BKE_mesh_tessface_clear(Mesh *mesh)
{
  mesh_tessface_clear_intern(mesh, true);
}

void BKE_mesh_do_versions_cd_flag_init(Mesh *mesh)
{
  if (UNLIKELY(mesh->cd_flag)) {
    return;
  }

  MVert *mv;
  MEdge *med;
  int i;

  for (mv = mesh->mvert, i = 0; i < mesh->totvert; mv++, i++) {
    if (mv->bweight != 0) {
      mesh->cd_flag |= ME_CDFLAG_VERT_BWEIGHT;
      break;
    }
  }

  for (med = mesh->medge, i = 0; i < mesh->totedge; med++, i++) {
    if (med->bweight != 0) {
      mesh->cd_flag |= ME_CDFLAG_EDGE_BWEIGHT;
      if (mesh->cd_flag & ME_CDFLAG_EDGE_CREASE) {
        break;
      }
    }
    if (med->crease != 0) {
      mesh->cd_flag |= ME_CDFLAG_EDGE_CREASE;
      if (mesh->cd_flag & ME_CDFLAG_EDGE_BWEIGHT) {
        break;
      }
    }
  }
}

/* -------------------------------------------------------------------- */
/* MSelect functions (currently used in weight paint mode) */

void BKE_mesh_mselect_clear(Mesh *me)
{
  MEM_SAFE_FREE(me->mselect);
  me->totselect = 0;
}

void BKE_mesh_mselect_validate(Mesh *me)
{
  MSelect *mselect_src, *mselect_dst;
  int i_src, i_dst;

  if (me->totselect == 0) {
    return;
  }

  mselect_src = me->mselect;
  mselect_dst = (MSelect *)MEM_malloc_arrayN(
      (me->totselect), sizeof(MSelect), "Mesh selection history");

  for (i_src = 0, i_dst = 0; i_src < me->totselect; i_src++) {
    int index = mselect_src[i_src].index;
    switch (mselect_src[i_src].type) {
      case ME_VSEL: {
        if (me->mvert[index].flag & SELECT) {
          mselect_dst[i_dst] = mselect_src[i_src];
          i_dst++;
        }
        break;
      }
      case ME_ESEL: {
        if (me->medge[index].flag & SELECT) {
          mselect_dst[i_dst] = mselect_src[i_src];
          i_dst++;
        }
        break;
      }
      case ME_FSEL: {
        if (me->mpoly[index].flag & SELECT) {
          mselect_dst[i_dst] = mselect_src[i_src];
          i_dst++;
        }
        break;
      }
      default: {
        BLI_assert(0);
        break;
      }
    }
  }

  MEM_freeN(mselect_src);

  if (i_dst == 0) {
    MEM_freeN(mselect_dst);
    mselect_dst = nullptr;
  }
  else if (i_dst != me->totselect) {
    mselect_dst = (MSelect *)MEM_reallocN(mselect_dst, sizeof(MSelect) * i_dst);
  }

  me->totselect = i_dst;
  me->mselect = mselect_dst;
}

int BKE_mesh_mselect_find(Mesh *me, int index, int type)
{
  BLI_assert(ELEM(type, ME_VSEL, ME_ESEL, ME_FSEL));

  for (int i = 0; i < me->totselect; i++) {
    if ((me->mselect[i].index == index) && (me->mselect[i].type == type)) {
      return i;
    }
  }

  return -1;
}

int BKE_mesh_mselect_active_get(Mesh *me, int type)
{
  BLI_assert(ELEM(type, ME_VSEL, ME_ESEL, ME_FSEL));

  if (me->totselect) {
    if (me->mselect[me->totselect - 1].type == type) {
      return me->mselect[me->totselect - 1].index;
    }
  }
  return -1;
}

void BKE_mesh_mselect_active_set(Mesh *me, int index, int type)
{
  const int msel_index = BKE_mesh_mselect_find(me, index, type);

  if (msel_index == -1) {
    /* add to the end */
    me->mselect = (MSelect *)MEM_reallocN(me->mselect, sizeof(MSelect) * (me->totselect + 1));
    me->mselect[me->totselect].index = index;
    me->mselect[me->totselect].type = type;
    me->totselect++;
  }
  else if (msel_index != me->totselect - 1) {
    /* move to the end */
    SWAP(MSelect, me->mselect[msel_index], me->mselect[me->totselect - 1]);
  }

  BLI_assert((me->mselect[me->totselect - 1].index == index) &&
             (me->mselect[me->totselect - 1].type == type));
}

void BKE_mesh_count_selected_items(const Mesh *mesh, int r_count[3])
{
  r_count[0] = r_count[1] = r_count[2] = 0;
  if (mesh->edit_mesh) {
    BMesh *bm = mesh->edit_mesh->bm;
    r_count[0] = bm->totvertsel;
    r_count[1] = bm->totedgesel;
    r_count[2] = bm->totfacesel;
  }
  /* We could support faces in paint modes. */
}

void BKE_mesh_vert_coords_get(const Mesh *mesh, float (*vert_coords)[3])
{
  const MVert *mv = mesh->mvert;
  for (int i = 0; i < mesh->totvert; i++, mv++) {
    copy_v3_v3(vert_coords[i], mv->co);
  }
}

float (*BKE_mesh_vert_coords_alloc(const Mesh *mesh, int *r_vert_len))[3]
{
  float(*vert_coords)[3] = (float(*)[3])MEM_mallocN(sizeof(float[3]) * mesh->totvert, __func__);
  BKE_mesh_vert_coords_get(mesh, vert_coords);
  if (r_vert_len) {
    *r_vert_len = mesh->totvert;
  }
  return vert_coords;
}

void BKE_mesh_vert_coords_apply(Mesh *mesh, const float (*vert_coords)[3])
{
  /* This will just return the pointer if it wasn't a referenced layer. */
  MVert *mv = (MVert *)CustomData_duplicate_referenced_layer(
      &mesh->vdata, CD_MVERT, mesh->totvert);
  mesh->mvert = mv;
  for (int i = 0; i < mesh->totvert; i++, mv++) {
    copy_v3_v3(mv->co, vert_coords[i]);
  }
  BKE_mesh_normals_tag_dirty(mesh);
}

void BKE_mesh_vert_coords_apply_with_mat4(Mesh *mesh,
                                          const float (*vert_coords)[3],
                                          const float mat[4][4])
{
  /* This will just return the pointer if it wasn't a referenced layer. */
  MVert *mv = (MVert *)CustomData_duplicate_referenced_layer(
      &mesh->vdata, CD_MVERT, mesh->totvert);
  mesh->mvert = mv;
  for (int i = 0; i < mesh->totvert; i++, mv++) {
    mul_v3_m4v3(mv->co, mat, vert_coords[i]);
  }
  BKE_mesh_normals_tag_dirty(mesh);
}

void BKE_mesh_calc_normals_split_ex(Mesh *mesh, MLoopNorSpaceArray *r_lnors_spacearr)
{
  float(*r_loopnors)[3];
  short(*clnors)[2] = nullptr;

  /* Note that we enforce computing clnors when the clnor space array is requested by caller here.
   * However, we obviously only use the auto-smooth angle threshold
   * only in case auto-smooth is enabled. */
  const bool use_split_normals = (r_lnors_spacearr != nullptr) ||
                                 ((mesh->flag & ME_AUTOSMOOTH) != 0);
  const float split_angle = (mesh->flag & ME_AUTOSMOOTH) != 0 ? mesh->smoothresh : (float)M_PI;

  if (CustomData_has_layer(&mesh->ldata, CD_NORMAL)) {
    r_loopnors = (float(*)[3])CustomData_get_layer(&mesh->ldata, CD_NORMAL);
    memset(r_loopnors, 0, sizeof(float[3]) * mesh->totloop);
  }
  else {
    r_loopnors = (float(*)[3])CustomData_add_layer(
        &mesh->ldata, CD_NORMAL, CD_CALLOC, nullptr, mesh->totloop);
    CustomData_set_layer_flag(&mesh->ldata, CD_NORMAL, CD_FLAG_TEMPORARY);
  }

  /* may be nullptr */
  clnors = (short(*)[2])CustomData_get_layer(&mesh->ldata, CD_CUSTOMLOOPNORMAL);

  BKE_mesh_normals_loop_split(mesh->mvert,
                              BKE_mesh_vertex_normals_ensure(mesh),
                              mesh->totvert,
                              mesh->medge,
                              mesh->totedge,
                              mesh->mloop,
                              r_loopnors,
                              mesh->totloop,
                              mesh->mpoly,
                              BKE_mesh_poly_normals_ensure(mesh),
                              mesh->totpoly,
                              use_split_normals,
                              split_angle,
                              r_lnors_spacearr,
                              clnors,
                              nullptr);

  BKE_mesh_assert_normals_dirty_or_calculated(mesh);

  mesh->runtime.cd_dirty_loop &= ~CD_MASK_NORMAL;
}

void BKE_mesh_calc_normals_split(Mesh *mesh)
{
  BKE_mesh_calc_normals_split_ex(mesh, nullptr);
}

/* Split faces helper functions. */

struct SplitFaceNewVert {
  struct SplitFaceNewVert *next;
  int new_index;
  int orig_index;
  float *vnor;
};

struct SplitFaceNewEdge {
  struct SplitFaceNewEdge *next;
  int new_index;
  int orig_index;
  int v1;
  int v2;
};

/* Detect needed new vertices, and update accordingly loops' vertex indices.
 * WARNING! Leaves mesh in invalid state. */
static int split_faces_prepare_new_verts(Mesh *mesh,
                                         MLoopNorSpaceArray *lnors_spacearr,
                                         SplitFaceNewVert **new_verts,
                                         MemArena *memarena)
{
  /* This is now mandatory, trying to do the job in simple way without that data is doomed to fail,
   * even when only dealing with smooth/flat faces one can find cases that no simple algorithm
   * can handle properly. */
  BLI_assert(lnors_spacearr != nullptr);

  const int loops_len = mesh->totloop;
  int verts_len = mesh->totvert;
  MLoop *mloop = mesh->mloop;
  BKE_mesh_vertex_normals_ensure(mesh);
  float(*vert_normals)[3] = BKE_mesh_vertex_normals_for_write(mesh);

  BLI_bitmap *verts_used = BLI_BITMAP_NEW(verts_len, __func__);
  BLI_bitmap *done_loops = BLI_BITMAP_NEW(loops_len, __func__);

  MLoop *ml = mloop;
  MLoopNorSpace **lnor_space = lnors_spacearr->lspacearr;

  BLI_assert(lnors_spacearr->data_type == MLNOR_SPACEARR_LOOP_INDEX);

  for (int loop_idx = 0; loop_idx < loops_len; loop_idx++, ml++, lnor_space++) {
    if (!BLI_BITMAP_TEST(done_loops, loop_idx)) {
      const int vert_idx = ml->v;
      const bool vert_used = BLI_BITMAP_TEST_BOOL(verts_used, vert_idx);
      /* If vert is already used by another smooth fan, we need a new vert for this one. */
      const int new_vert_idx = vert_used ? verts_len++ : vert_idx;

      BLI_assert(*lnor_space);

      if ((*lnor_space)->flags & MLNOR_SPACE_IS_SINGLE) {
        /* Single loop in this fan... */
        BLI_assert(POINTER_AS_INT((*lnor_space)->loops) == loop_idx);
        BLI_BITMAP_ENABLE(done_loops, loop_idx);
        if (vert_used) {
          ml->v = new_vert_idx;
        }
      }
      else {
        for (LinkNode *lnode = (*lnor_space)->loops; lnode; lnode = lnode->next) {
          const int ml_fan_idx = POINTER_AS_INT(lnode->link);
          BLI_BITMAP_ENABLE(done_loops, ml_fan_idx);
          if (vert_used) {
            mloop[ml_fan_idx].v = new_vert_idx;
          }
        }
      }

      if (!vert_used) {
        BLI_BITMAP_ENABLE(verts_used, vert_idx);
        /* We need to update that vertex's normal here, we won't go over it again. */
        /* This is important! *DO NOT* set vnor to final computed lnor,
         * vnor should always be defined to 'automatic normal' value computed from its polys,
         * not some custom normal.
         * Fortunately, that's the loop normal space's 'lnor' reference vector. ;) */
        copy_v3_v3(vert_normals[vert_idx], (*lnor_space)->vec_lnor);
      }
      else {
        /* Add new vert to list. */
        SplitFaceNewVert *new_vert = (SplitFaceNewVert *)BLI_memarena_alloc(memarena,
                                                                            sizeof(*new_vert));
        new_vert->orig_index = vert_idx;
        new_vert->new_index = new_vert_idx;
        new_vert->vnor = (*lnor_space)->vec_lnor; /* See note above. */
        new_vert->next = *new_verts;
        *new_verts = new_vert;
      }
    }
  }

  MEM_freeN(done_loops);
  MEM_freeN(verts_used);

  return verts_len - mesh->totvert;
}

/* Detect needed new edges, and update accordingly loops' edge indices.
 * WARNING! Leaves mesh in invalid state. */
static int split_faces_prepare_new_edges(const Mesh *mesh,
                                         SplitFaceNewEdge **new_edges,
                                         MemArena *memarena)
{
  const int num_polys = mesh->totpoly;
  int num_edges = mesh->totedge;
  MEdge *medge = mesh->medge;
  MLoop *mloop = mesh->mloop;
  const MPoly *mpoly = mesh->mpoly;

  BLI_bitmap *edges_used = BLI_BITMAP_NEW(num_edges, __func__);
  EdgeHash *edges_hash = BLI_edgehash_new_ex(__func__, num_edges);

  const MPoly *mp = mpoly;
  for (int poly_idx = 0; poly_idx < num_polys; poly_idx++, mp++) {
    MLoop *ml_prev = &mloop[mp->loopstart + mp->totloop - 1];
    MLoop *ml = &mloop[mp->loopstart];
    for (int loop_idx = 0; loop_idx < mp->totloop; loop_idx++, ml++) {
      void **eval;
      if (!BLI_edgehash_ensure_p(edges_hash, ml_prev->v, ml->v, &eval)) {
        const int edge_idx = ml_prev->e;

        /* That edge has not been encountered yet, define it. */
        if (BLI_BITMAP_TEST(edges_used, edge_idx)) {
          /* Original edge has already been used, we need to define a new one. */
          const int new_edge_idx = num_edges++;
          *eval = POINTER_FROM_INT(new_edge_idx);
          ml_prev->e = new_edge_idx;

          SplitFaceNewEdge *new_edge = (SplitFaceNewEdge *)BLI_memarena_alloc(memarena,
                                                                              sizeof(*new_edge));
          new_edge->orig_index = edge_idx;
          new_edge->new_index = new_edge_idx;
          new_edge->v1 = ml_prev->v;
          new_edge->v2 = ml->v;
          new_edge->next = *new_edges;
          *new_edges = new_edge;
        }
        else {
          /* We can re-use original edge. */
          medge[edge_idx].v1 = ml_prev->v;
          medge[edge_idx].v2 = ml->v;
          *eval = POINTER_FROM_INT(edge_idx);
          BLI_BITMAP_ENABLE(edges_used, edge_idx);
        }
      }
      else {
        /* Edge already known, just update loop's edge index. */
        ml_prev->e = POINTER_AS_INT(*eval);
      }

      ml_prev = ml;
    }
  }

  MEM_freeN(edges_used);
  BLI_edgehash_free(edges_hash, nullptr);

  return num_edges - mesh->totedge;
}

/* Perform actual split of vertices. */
static void split_faces_split_new_verts(Mesh *mesh,
                                        SplitFaceNewVert *new_verts,
                                        const int num_new_verts)
{
  const int verts_len = mesh->totvert - num_new_verts;
  MVert *mvert = mesh->mvert;
  float(*vert_normals)[3] = BKE_mesh_vertex_normals_for_write(mesh);

  /* Remember new_verts is a single linklist, so its items are in reversed order... */
  MVert *new_mv = &mvert[mesh->totvert - 1];
  for (int i = mesh->totvert - 1; i >= verts_len; i--, new_mv--, new_verts = new_verts->next) {
    BLI_assert(new_verts->new_index == i);
    BLI_assert(new_verts->new_index != new_verts->orig_index);
    CustomData_copy_data(&mesh->vdata, &mesh->vdata, new_verts->orig_index, i, 1);
    if (new_verts->vnor) {
      copy_v3_v3(vert_normals[i], new_verts->vnor);
    }
  }
  BKE_mesh_vertex_normals_clear_dirty(mesh);
}

/* Perform actual split of edges. */
static void split_faces_split_new_edges(Mesh *mesh,
                                        SplitFaceNewEdge *new_edges,
                                        const int num_new_edges)
{
  const int num_edges = mesh->totedge - num_new_edges;
  MEdge *medge = mesh->medge;

  /* Remember new_edges is a single linklist, so its items are in reversed order... */
  MEdge *new_med = &medge[mesh->totedge - 1];
  for (int i = mesh->totedge - 1; i >= num_edges; i--, new_med--, new_edges = new_edges->next) {
    BLI_assert(new_edges->new_index == i);
    BLI_assert(new_edges->new_index != new_edges->orig_index);
    CustomData_copy_data(&mesh->edata, &mesh->edata, new_edges->orig_index, i, 1);
    new_med->v1 = new_edges->v1;
    new_med->v2 = new_edges->v2;
  }
}

void BKE_mesh_split_faces(Mesh *mesh, bool free_loop_normals)
{
  const int num_polys = mesh->totpoly;

  if (num_polys == 0) {
    return;
  }
  BKE_mesh_tessface_clear(mesh);

  MLoopNorSpaceArray lnors_spacearr = {nullptr};
  /* Compute loop normals and loop normal spaces (a.k.a. smooth fans of faces around vertices). */
  BKE_mesh_calc_normals_split_ex(mesh, &lnors_spacearr);
  /* Stealing memarena from loop normals space array. */
  MemArena *memarena = lnors_spacearr.mem;

  SplitFaceNewVert *new_verts = nullptr;
  SplitFaceNewEdge *new_edges = nullptr;

  /* Ensure we own the layers, we need to do this before split_faces_prepare_new_verts as it will
   * directly assign new indices to existing edges and loops. */
  CustomData_duplicate_referenced_layers(&mesh->vdata, mesh->totvert);
  CustomData_duplicate_referenced_layers(&mesh->edata, mesh->totedge);
  CustomData_duplicate_referenced_layers(&mesh->ldata, mesh->totloop);
  /* Update pointers in case we duplicated referenced layers. */
  BKE_mesh_update_customdata_pointers(mesh, false);

  /* Detect loop normal spaces (a.k.a. smooth fans) that will need a new vert. */
  const int num_new_verts = split_faces_prepare_new_verts(
      mesh, &lnors_spacearr, &new_verts, memarena);

  if (num_new_verts > 0) {
    /* Reminder: beyond this point, there is no way out, mesh is in invalid state
     * (due to early-reassignment of loops' vertex and edge indices to new,
     * to-be-created split ones). */

    const int num_new_edges = split_faces_prepare_new_edges(mesh, &new_edges, memarena);
    /* We can have to split a vertex without having to add a single new edge... */
    const bool do_edges = (num_new_edges > 0);

    /* Reallocate all vert and edge related data. */
    mesh->totvert += num_new_verts;
    CustomData_realloc(&mesh->vdata, mesh->totvert);
    if (do_edges) {
      mesh->totedge += num_new_edges;
      CustomData_realloc(&mesh->edata, mesh->totedge);
    }
    /* Update pointers to a newly allocated memory. */
    BKE_mesh_update_customdata_pointers(mesh, false);

    /* Perform actual split of vertices and edges. */
    split_faces_split_new_verts(mesh, new_verts, num_new_verts);
    if (do_edges) {
      split_faces_split_new_edges(mesh, new_edges, num_new_edges);
    }
  }

  /* NOTE: after this point mesh is expected to be valid again. */

  /* CD_NORMAL is expected to be temporary only. */
  if (free_loop_normals) {
    CustomData_free_layers(&mesh->ldata, CD_NORMAL, mesh->totloop);
  }

  /* Also frees new_verts/edges temp data, since we used its memarena to allocate them. */
  BKE_lnor_spacearr_free(&lnors_spacearr);

  BKE_mesh_assert_normals_dirty_or_calculated(mesh);
#ifdef VALIDATE_MESH
  BKE_mesh_validate(mesh, true, true);
#endif
}

/* **** Depsgraph evaluation **** */

void BKE_mesh_eval_geometry(Depsgraph *depsgraph, Mesh *mesh)
{
  DEG_debug_print_eval(depsgraph, __func__, mesh->id.name, mesh);
  BKE_mesh_texspace_calc(mesh);
  /* We are here because something did change in the mesh. This means we can not trust the existing
   * evaluated mesh, and we don't know what parts of the mesh did change. So we simply delete the
   * evaluated mesh and let objects to re-create it with updated settings. */
  if (mesh->runtime.mesh_eval != nullptr) {
    mesh->runtime.mesh_eval->edit_mesh = nullptr;
    BKE_id_free(nullptr, mesh->runtime.mesh_eval);
    mesh->runtime.mesh_eval = nullptr;
  }
  if (DEG_is_active(depsgraph)) {
    Mesh *mesh_orig = (Mesh *)DEG_get_original_id(&mesh->id);
    if (mesh->texflag & ME_AUTOSPACE_EVALUATED) {
      mesh_orig->texflag |= ME_AUTOSPACE_EVALUATED;
      copy_v3_v3(mesh_orig->loc, mesh->loc);
      copy_v3_v3(mesh_orig->size, mesh->size);
    }
  }
}<|MERGE_RESOLUTION|>--- conflicted
+++ resolved
@@ -169,12 +169,9 @@
     mesh_dst->key->from = &mesh_dst->id;
   }
 
-<<<<<<< HEAD
   mesh_dst->attr_color_active = mesh_src->attr_color_active;
   mesh_dst->attr_color_render = mesh_src->attr_color_render;
-=======
   BKE_mesh_assert_normals_dirty_or_calculated(mesh_dst);
->>>>>>> cea588b9
 }
 
 static void mesh_free_data(ID *id)
