/*  implicit.c      
* 
*
* ***** BEGIN GPL LICENSE BLOCK *****
*
* This program is free software; you can redistribute it and/or
* modify it under the terms of the GNU General Public License
* as published by the Free Software Foundation; either version 2
* of the License, or (at your option) any later version.
*
* This program is distributed in the hope that it will be useful,
* but WITHOUT ANY WARRANTY; without even the implied warranty of
* MERCHANTABILITY or FITNESS FOR A PARTICULAR PURPOSE.  See the
* GNU General Public License for more details.
*
* You should have received a copy of the GNU General Public License
* along with this program; if not, write to the Free Software Foundation,
* Inc., 59 Temple Place - Suite 330, Boston, MA  02111-1307, USA.
*
* The Original Code is Copyright (C) Blender Foundation
* All rights reserved.
*
* The Original Code is: all of this file.
*
* Contributor(s): none yet.
*
* ***** END GPL LICENSE BLOCK *****
*/

#include "MEM_guardedalloc.h"

#include "BKE_cloth.h"

#include "DNA_cloth_types.h"	
#include "DNA_scene_types.h"
#include "DNA_object_force.h"

#include "BKE_effect.h"
#include "BKE_global.h"
#include "BKE_cloth.h"
#include "BKE_utildefines.h"

#ifdef _WIN32
#include <windows.h>
static LARGE_INTEGER _itstart, _itend;
static LARGE_INTEGER ifreq;
static void itstart(void)
{
	static int first = 1;
	if(first) {
		QueryPerformanceFrequency(&ifreq);
		first = 0;
	}
	QueryPerformanceCounter(&_itstart);
}
static void itend(void)
{
	QueryPerformanceCounter(&_itend);
}
double itval()
{
	return ((double)_itend.QuadPart -
			(double)_itstart.QuadPart)/((double)ifreq.QuadPart);
}
#else
#include <sys/time.h>
// intrinsics need better compile flag checking
// #include <xmmintrin.h>
// #include <pmmintrin.h>
// #include <pthread.h>

			 static struct timeval _itstart, _itend;
	 static struct timezone itz;
	 void itstart(void)
{
	gettimeofday(&_itstart, &itz);
}
static void itend(void)
{
	gettimeofday(&_itend,&itz);
}
double itval()
{
	double t1, t2;
	t1 =  (double)_itstart.tv_sec + (double)_itstart.tv_usec/(1000*1000);
	t2 =  (double)_itend.tv_sec + (double)_itend.tv_usec/(1000*1000);
	return t2-t1;
}
#endif

static float I[3][3] = {{1,0,0},{0,1,0},{0,0,1}};
static float ZERO[3][3] = {{0,0,0}, {0,0,0}, {0,0,0}};

/*
#define C99
#ifdef C99
#defineDO_INLINE inline 
#else 
#defineDO_INLINE static 
#endif
*/
struct Cloth;

//////////////////////////////////////////
/* fast vector / matrix library, enhancements are welcome :) -dg */
/////////////////////////////////////////

/* DEFINITIONS */
typedef float lfVector[3];
typedef struct fmatrix3x3 {
	float m[3][3]; /* 3x3 matrix */
	unsigned int c,r; /* column and row number */
	int pinned; /* is this vertex allowed to move? */
	float n1,n2,n3; /* three normal vectors for collision constrains */
	unsigned int vcount; /* vertex count */
	unsigned int scount; /* spring count */ 
} fmatrix3x3;

///////////////////////////
// float[3] vector
///////////////////////////
/* simple vector code */
/* STATUS: verified */
DO_INLINE void mul_fvector_S(float to[3], float from[3], float scalar)
{
	to[0] = from[0] * scalar;
	to[1] = from[1] * scalar;
	to[2] = from[2] * scalar;
}
/* simple cross product */
/* STATUS: verified */
DO_INLINE void cross_fvector(float to[3], float vectorA[3], float vectorB[3])
{
	to[0] = vectorA[1] * vectorB[2] - vectorA[2] * vectorB[1];
	to[1] = vectorA[2] * vectorB[0] - vectorA[0] * vectorB[2];
	to[2] = vectorA[0] * vectorB[1] - vectorA[1] * vectorB[0];
}
/* simple v^T * v product ("outer product") */
/* STATUS: HAS TO BE verified (*should* work) */
DO_INLINE void mul_fvectorT_fvector(float to[3][3], float vectorA[3], float vectorB[3])
{
	mul_fvector_S(to[0], vectorB, vectorA[0]);
	mul_fvector_S(to[1], vectorB, vectorA[1]);
	mul_fvector_S(to[2], vectorB, vectorA[2]);
}
/* simple v^T * v product with scalar ("outer product") */
/* STATUS: HAS TO BE verified (*should* work) */
DO_INLINE void mul_fvectorT_fvectorS(float to[3][3], float vectorA[3], float vectorB[3], float aS)
{	
	mul_fvectorT_fvector(to, vectorA, vectorB);
	
	mul_fvector_S(to[0], to[0], aS);
	mul_fvector_S(to[1], to[1], aS);
	mul_fvector_S(to[2], to[2], aS);
}


/* printf vector[3] on console: for debug output */
static void print_fvector(float m3[3])
{
	printf("%f\n%f\n%f\n\n",m3[0],m3[1],m3[2]);
}

///////////////////////////
// long float vector float (*)[3]
///////////////////////////
/* print long vector on console: for debug output */
DO_INLINE void print_lfvector(float (*fLongVector)[3], unsigned int verts)
{
	unsigned int i = 0;
	for(i = 0; i < verts; i++)
	{
		print_fvector(fLongVector[i]);
	}
}
/* create long vector */
DO_INLINE lfVector *create_lfvector(unsigned int verts)
{
	// TODO: check if memory allocation was successfull */
	return  (lfVector *)MEM_callocN (verts * sizeof(lfVector), "cloth_implicit_alloc_vector");
	// return (lfVector *)cloth_aligned_malloc(&MEMORY_BASE, verts * sizeof(lfVector));
}
/* delete long vector */
DO_INLINE void del_lfvector(float (*fLongVector)[3])
{
	if (fLongVector != NULL)
	{
		MEM_freeN (fLongVector);
		// cloth_aligned_free(&MEMORY_BASE, fLongVector);
	}
}
/* copy long vector */
DO_INLINE void cp_lfvector(float (*to)[3], float (*from)[3], unsigned int verts)
{
	memcpy(to, from, verts * sizeof(lfVector));
}
/* init long vector with float[3] */
DO_INLINE void init_lfvector(float (*fLongVector)[3], float vector[3], unsigned int verts)
{
	unsigned int i = 0;
	for(i = 0; i < verts; i++)
	{
		VECCOPY(fLongVector[i], vector);
	}
}
/* zero long vector with float[3] */
DO_INLINE void zero_lfvector(float (*to)[3], unsigned int verts)
{
	memset(to, 0.0f, verts * sizeof(lfVector));
}
/* multiply long vector with scalar*/
DO_INLINE void mul_lfvectorS(float (*to)[3], float (*fLongVector)[3], float scalar, unsigned int verts)
{
	unsigned int i = 0;

	for(i = 0; i < verts; i++)
	{
		mul_fvector_S(to[i], fLongVector[i], scalar);
	}
}
/* multiply long vector with scalar*/
/* A -= B * float */
DO_INLINE void submul_lfvectorS(float (*to)[3], float (*fLongVector)[3], float scalar, unsigned int verts)
{
	unsigned int i = 0;
	for(i = 0; i < verts; i++)
	{
		VECSUBMUL(to[i], fLongVector[i], scalar);
	}
}
/* dot product for big vector */
DO_INLINE float dot_lfvector(float (*fLongVectorA)[3], float (*fLongVectorB)[3], unsigned int verts)
{
	long i = 0;
	float temp = 0.0;
// schedule(guided, 2)
#pragma omp parallel for reduction(+: temp)
	for(i = 0; i < (long)verts; i++)
	{
		temp += INPR(fLongVectorA[i], fLongVectorB[i]);
	}
	return temp;
}
/* A = B + C  --> for big vector */
DO_INLINE void add_lfvector_lfvector(float (*to)[3], float (*fLongVectorA)[3], float (*fLongVectorB)[3], unsigned int verts)
{
	unsigned int i = 0;

	for(i = 0; i < verts; i++)
	{
		VECADD(to[i], fLongVectorA[i], fLongVectorB[i]);
	}

}
/* A = B + C * float --> for big vector */
DO_INLINE void add_lfvector_lfvectorS(float (*to)[3], float (*fLongVectorA)[3], float (*fLongVectorB)[3], float bS, unsigned int verts)
{
	unsigned int i = 0;

	for(i = 0; i < verts; i++)
	{
		VECADDS(to[i], fLongVectorA[i], fLongVectorB[i], bS);

	}
}
/* A = B * float + C * float --> for big vector */
DO_INLINE void add_lfvectorS_lfvectorS(float (*to)[3], float (*fLongVectorA)[3], float aS, float (*fLongVectorB)[3], float bS, unsigned int verts)
{
	unsigned int i = 0;

	for(i = 0; i < verts; i++)
	{
		VECADDSS(to[i], fLongVectorA[i], aS, fLongVectorB[i], bS);
	}
}
/* A = B - C * float --> for big vector */
DO_INLINE void sub_lfvector_lfvectorS(float (*to)[3], float (*fLongVectorA)[3], float (*fLongVectorB)[3], float bS, unsigned int verts)
{
	unsigned int i = 0;
	for(i = 0; i < verts; i++)
	{
		VECSUBS(to[i], fLongVectorA[i], fLongVectorB[i], bS);
	}

}
/* A = B - C --> for big vector */
DO_INLINE void sub_lfvector_lfvector(float (*to)[3], float (*fLongVectorA)[3], float (*fLongVectorB)[3], unsigned int verts)
{
	unsigned int i = 0;

	for(i = 0; i < verts; i++)
	{
		VECSUB(to[i], fLongVectorA[i], fLongVectorB[i]);
	}

}
///////////////////////////
// 3x3 matrix
///////////////////////////
/* printf 3x3 matrix on console: for debug output */
static void print_fmatrix(float m3[3][3])
{
	printf("%f\t%f\t%f\n",m3[0][0],m3[0][1],m3[0][2]);
	printf("%f\t%f\t%f\n",m3[1][0],m3[1][1],m3[1][2]);
	printf("%f\t%f\t%f\n\n",m3[2][0],m3[2][1],m3[2][2]);
}

/* copy 3x3 matrix */
DO_INLINE void cp_fmatrix(float to[3][3], float from[3][3])
{
	// memcpy(to, from, sizeof (float) * 9);
	VECCOPY(to[0], from[0]);
	VECCOPY(to[1], from[1]);
	VECCOPY(to[2], from[2]);
}

/* copy 3x3 matrix */
DO_INLINE void initdiag_fmatrixS(float to[3][3], float aS)
{
	cp_fmatrix(to, ZERO);
	
	to[0][0] = aS;
	to[1][1] = aS;
	to[2][2] = aS;
}

/* calculate determinant of 3x3 matrix */
DO_INLINE float det_fmatrix(float m[3][3])
{
	return  m[0][0]*m[1][1]*m[2][2] + m[1][0]*m[2][1]*m[0][2] + m[0][1]*m[1][2]*m[2][0] 
			-m[0][0]*m[1][2]*m[2][1] - m[0][1]*m[1][0]*m[2][2] - m[2][0]*m[1][1]*m[0][2];
}

DO_INLINE void inverse_fmatrix(float to[3][3], float from[3][3])
{
	unsigned int i, j;
	float d;

	if((d=det_fmatrix(from))==0)
	{
		printf("can't build inverse");
		exit(0);
	}
	for(i=0;i<3;i++) 
	{
		for(j=0;j<3;j++) 
		{
			int i1=(i+1)%3;
			int i2=(i+2)%3;
			int j1=(j+1)%3;
			int j2=(j+2)%3;
			// reverse indexs i&j to take transpose
			to[j][i] = (from[i1][j1]*from[i2][j2]-from[i1][j2]*from[i2][j1])/d;
			/*
			if(i==j)
			to[i][j] = 1.0f / from[i][j];
			else
			to[i][j] = 0;
			*/
		}
	}

}

/* 3x3 matrix multiplied by a scalar */
/* STATUS: verified */
DO_INLINE void mul_fmatrix_S(float matrix[3][3], float scalar)
{
	mul_fvector_S(matrix[0], matrix[0],scalar);
	mul_fvector_S(matrix[1], matrix[1],scalar);
	mul_fvector_S(matrix[2], matrix[2],scalar);
}

/* a vector multiplied by a 3x3 matrix */
/* STATUS: verified */
DO_INLINE void mul_fvector_fmatrix(float *to, float *from, float matrix[3][3])
{
	to[0] = matrix[0][0]*from[0] + matrix[1][0]*from[1] + matrix[2][0]*from[2];
	to[1] = matrix[0][1]*from[0] + matrix[1][1]*from[1] + matrix[2][1]*from[2];
	to[2] = matrix[0][2]*from[0] + matrix[1][2]*from[1] + matrix[2][2]*from[2];
}

/* 3x3 matrix multiplied by a vector */
/* STATUS: verified */
DO_INLINE void mul_fmatrix_fvector(float *to, float matrix[3][3], float *from)
{
	to[0] = INPR(matrix[0],from);
	to[1] = INPR(matrix[1],from);
	to[2] = INPR(matrix[2],from);
}
/* 3x3 matrix multiplied by a 3x3 matrix */
/* STATUS: verified */
DO_INLINE void mul_fmatrix_fmatrix(float to[3][3], float matrixA[3][3], float matrixB[3][3])
{
	mul_fvector_fmatrix(to[0], matrixA[0],matrixB);
	mul_fvector_fmatrix(to[1], matrixA[1],matrixB);
	mul_fvector_fmatrix(to[2], matrixA[2],matrixB);
}
/* 3x3 matrix addition with 3x3 matrix */
DO_INLINE void add_fmatrix_fmatrix(float to[3][3], float matrixA[3][3], float matrixB[3][3])
{
	VECADD(to[0], matrixA[0], matrixB[0]);
	VECADD(to[1], matrixA[1], matrixB[1]);
	VECADD(to[2], matrixA[2], matrixB[2]);
}
/* 3x3 matrix add-addition with 3x3 matrix */
DO_INLINE void addadd_fmatrix_fmatrix(float to[3][3], float matrixA[3][3], float matrixB[3][3])
{
	VECADDADD(to[0], matrixA[0], matrixB[0]);
	VECADDADD(to[1], matrixA[1], matrixB[1]);
	VECADDADD(to[2], matrixA[2], matrixB[2]);
}
/* 3x3 matrix sub-addition with 3x3 matrix */
DO_INLINE void addsub_fmatrixS_fmatrixS(float to[3][3], float matrixA[3][3], float aS, float matrixB[3][3], float bS)
{
	VECADDSUBSS(to[0], matrixA[0], aS, matrixB[0], bS);
	VECADDSUBSS(to[1], matrixA[1], aS, matrixB[1], bS);
	VECADDSUBSS(to[2], matrixA[2], aS, matrixB[2], bS);
}
/* A -= B + C (3x3 matrix sub-addition with 3x3 matrix) */
DO_INLINE void subadd_fmatrix_fmatrix(float to[3][3], float matrixA[3][3], float matrixB[3][3])
{
	VECSUBADD(to[0], matrixA[0], matrixB[0]);
	VECSUBADD(to[1], matrixA[1], matrixB[1]);
	VECSUBADD(to[2], matrixA[2], matrixB[2]);
}
/* A -= B*x + C*y (3x3 matrix sub-addition with 3x3 matrix) */
DO_INLINE void subadd_fmatrixS_fmatrixS(float to[3][3], float matrixA[3][3], float aS, float matrixB[3][3], float bS)
{
	VECSUBADDSS(to[0], matrixA[0], aS, matrixB[0], bS);
	VECSUBADDSS(to[1], matrixA[1], aS, matrixB[1], bS);
	VECSUBADDSS(to[2], matrixA[2], aS, matrixB[2], bS);
}
/* A = B - C (3x3 matrix subtraction with 3x3 matrix) */
DO_INLINE void sub_fmatrix_fmatrix(float to[3][3], float matrixA[3][3], float matrixB[3][3])
{
	VECSUB(to[0], matrixA[0], matrixB[0]);
	VECSUB(to[1], matrixA[1], matrixB[1]);
	VECSUB(to[2], matrixA[2], matrixB[2]);
}
/* A += B - C (3x3 matrix add-subtraction with 3x3 matrix) */
DO_INLINE void addsub_fmatrix_fmatrix(float to[3][3], float matrixA[3][3], float matrixB[3][3])
{
	VECADDSUB(to[0], matrixA[0], matrixB[0]);
	VECADDSUB(to[1], matrixA[1], matrixB[1]);
	VECADDSUB(to[2], matrixA[2], matrixB[2]);
}
/////////////////////////////////////////////////////////////////
// special functions
/////////////////////////////////////////////////////////////////
/* a vector multiplied and added to/by a 3x3 matrix */
DO_INLINE void muladd_fvector_fmatrix(float to[3], float from[3], float matrix[3][3])
{
	to[0] += matrix[0][0]*from[0] + matrix[1][0]*from[1] + matrix[2][0]*from[2];
	to[1] += matrix[0][1]*from[0] + matrix[1][1]*from[1] + matrix[2][1]*from[2];
	to[2] += matrix[0][2]*from[0] + matrix[1][2]*from[1] + matrix[2][2]*from[2];
}
/* 3x3 matrix multiplied and added  to/by a 3x3 matrix  and added to another 3x3 matrix */
DO_INLINE void muladd_fmatrix_fmatrix(float to[3][3], float matrixA[3][3], float matrixB[3][3])
{
	muladd_fvector_fmatrix(to[0], matrixA[0],matrixB);
	muladd_fvector_fmatrix(to[1], matrixA[1],matrixB);
	muladd_fvector_fmatrix(to[2], matrixA[2],matrixB);
}
/* a vector multiplied and sub'd to/by a 3x3 matrix */
DO_INLINE void mulsub_fvector_fmatrix(float to[3], float from[3], float matrix[3][3])
{
	to[0] -= matrix[0][0]*from[0] + matrix[1][0]*from[1] + matrix[2][0]*from[2];
	to[1] -= matrix[0][1]*from[0] + matrix[1][1]*from[1] + matrix[2][1]*from[2];
	to[2] -= matrix[0][2]*from[0] + matrix[1][2]*from[1] + matrix[2][2]*from[2];
}
/* 3x3 matrix multiplied and sub'd  to/by a 3x3 matrix  and added to another 3x3 matrix */
DO_INLINE void mulsub_fmatrix_fmatrix(float to[3][3], float matrixA[3][3], float matrixB[3][3])
{
	mulsub_fvector_fmatrix(to[0], matrixA[0],matrixB);
	mulsub_fvector_fmatrix(to[1], matrixA[1],matrixB);
	mulsub_fvector_fmatrix(to[2], matrixA[2],matrixB);
}
/* 3x3 matrix multiplied+added by a vector */
/* STATUS: verified */
DO_INLINE void muladd_fmatrix_fvector(float to[3], float matrix[3][3], float from[3])
{
	to[0] += INPR(matrix[0],from);
	to[1] += INPR(matrix[1],from);
	to[2] += INPR(matrix[2],from);	
}
/* 3x3 matrix multiplied+sub'ed by a vector */
DO_INLINE void mulsub_fmatrix_fvector(float to[3], float matrix[3][3], float from[3])
{
	to[0] -= INPR(matrix[0],from);
	to[1] -= INPR(matrix[1],from);
	to[2] -= INPR(matrix[2],from);
}
/////////////////////////////////////////////////////////////////

///////////////////////////
// SPARSE SYMMETRIC big matrix with 3x3 matrix entries
///////////////////////////
/* printf a big matrix on console: for debug output */
#if 0
static void print_bfmatrix(fmatrix3x3 *m3)
{
	unsigned int i = 0;

	for(i = 0; i < m3[0].vcount + m3[0].scount; i++)
	{
		print_fmatrix(m3[i].m);
	}
}
#endif

/* create big matrix */
DO_INLINE fmatrix3x3 *create_bfmatrix(unsigned int verts, unsigned int springs)
{
	// TODO: check if memory allocation was successfull */
	fmatrix3x3 *temp = (fmatrix3x3 *)MEM_callocN (sizeof (fmatrix3x3) * (verts + springs), "cloth_implicit_alloc_matrix");
	temp[0].vcount = verts;
	temp[0].scount = springs;
	return temp;
}
/* delete big matrix */
DO_INLINE void del_bfmatrix(fmatrix3x3 *matrix)
{
	if (matrix != NULL)
	{
		MEM_freeN (matrix);
	}
}

/* copy big matrix */
DO_INLINE void cp_bfmatrix(fmatrix3x3 *to, fmatrix3x3 *from)
{	
	// TODO bounds checking	
	memcpy(to, from, sizeof(fmatrix3x3) * (from[0].vcount+from[0].scount) );
}

/* init big matrix */
// slow in parallel
DO_INLINE void init_bfmatrix(fmatrix3x3 *matrix, float m3[3][3])
{
	unsigned int i;

	for(i = 0; i < matrix[0].vcount+matrix[0].scount; i++)
	{		
		cp_fmatrix(matrix[i].m, m3); 
	}
}

/* init the diagonal of big matrix */
// slow in parallel
DO_INLINE void initdiag_bfmatrix(fmatrix3x3 *matrix, float m3[3][3])
{
	unsigned int i,j;
	float tmatrix[3][3] = {{0,0,0},{0,0,0},{0,0,0}};

	for(i = 0; i < matrix[0].vcount; i++)
	{		
		cp_fmatrix(matrix[i].m, m3); 
	}
	for(j = matrix[0].vcount; j < matrix[0].vcount+matrix[0].scount; j++)
	{
		cp_fmatrix(matrix[j].m, tmatrix); 
	}
}

/* multiply big matrix with scalar*/
DO_INLINE void mul_bfmatrix_S(fmatrix3x3 *matrix, float scalar)
{
	unsigned int i = 0;
	for(i = 0; i < matrix[0].vcount+matrix[0].scount; i++)
	{
		mul_fmatrix_S(matrix[i].m, scalar);
	}
}

/* SPARSE SYMMETRIC multiply big matrix with long vector*/
/* STATUS: verified */
DO_INLINE void mul_bfmatrix_lfvector( float (*to)[3], fmatrix3x3 *from, lfVector *fLongVector)
{
	unsigned int i = 0;
	lfVector *temp = create_lfvector(from[0].vcount);
	
	zero_lfvector(to, from[0].vcount);

#pragma omp parallel sections private(i)
	{
#pragma omp section
		{
			for(i = from[0].vcount; i < from[0].vcount+from[0].scount; i++)
			{
				muladd_fmatrix_fvector(to[from[i].c], from[i].m, fLongVector[from[i].r]);
			}
		}	
#pragma omp section
		{
			for(i = 0; i < from[0].vcount+from[0].scount; i++)
			{
				muladd_fmatrix_fvector(temp[from[i].r], from[i].m, fLongVector[from[i].c]);
			}
		}
	}
	add_lfvector_lfvector(to, to, temp, from[0].vcount);
	
	del_lfvector(temp);
	
	
}

/* SPARSE SYMMETRIC multiply big matrix with long vector (for diagonal preconditioner) */
/* STATUS: verified */
DO_INLINE void mul_prevfmatrix_lfvector( float (*to)[3], fmatrix3x3 *from, lfVector *fLongVector)
{
	unsigned int i = 0;
	
	for(i = 0; i < from[0].vcount; i++)
	{
		mul_fmatrix_fvector(to[from[i].r], from[i].m, fLongVector[from[i].c]);
	}
}

/* SPARSE SYMMETRIC add big matrix with big matrix: A = B + C*/
DO_INLINE void add_bfmatrix_bfmatrix( fmatrix3x3 *to, fmatrix3x3 *from,  fmatrix3x3 *matrix)
{
	unsigned int i = 0;

	/* process diagonal elements */
	for(i = 0; i < matrix[0].vcount+matrix[0].scount; i++)
	{
		add_fmatrix_fmatrix(to[i].m, from[i].m, matrix[i].m);	
	}

}
/* SPARSE SYMMETRIC add big matrix with big matrix: A += B + C */
DO_INLINE void addadd_bfmatrix_bfmatrix( fmatrix3x3 *to, fmatrix3x3 *from,  fmatrix3x3 *matrix)
{
	unsigned int i = 0;

	/* process diagonal elements */
	for(i = 0; i < matrix[0].vcount+matrix[0].scount; i++)
	{
		addadd_fmatrix_fmatrix(to[i].m, from[i].m, matrix[i].m);	
	}

}
/* SPARSE SYMMETRIC subadd big matrix with big matrix: A -= B + C */
DO_INLINE void subadd_bfmatrix_bfmatrix( fmatrix3x3 *to, fmatrix3x3 *from,  fmatrix3x3 *matrix)
{
	unsigned int i = 0;

	/* process diagonal elements */
	for(i = 0; i < matrix[0].vcount+matrix[0].scount; i++)
	{
		subadd_fmatrix_fmatrix(to[i].m, from[i].m, matrix[i].m);	
	}

}
/*  A = B - C (SPARSE SYMMETRIC sub big matrix with big matrix) */
DO_INLINE void sub_bfmatrix_bfmatrix( fmatrix3x3 *to, fmatrix3x3 *from,  fmatrix3x3 *matrix)
{
	unsigned int i = 0;

	/* process diagonal elements */
	for(i = 0; i < matrix[0].vcount+matrix[0].scount; i++)
	{
		sub_fmatrix_fmatrix(to[i].m, from[i].m, matrix[i].m);	
	}

}
/* SPARSE SYMMETRIC sub big matrix with big matrix S (special constraint matrix with limited entries) */
DO_INLINE void sub_bfmatrix_Smatrix( fmatrix3x3 *to, fmatrix3x3 *from,  fmatrix3x3 *matrix)
{
	unsigned int i = 0;

	/* process diagonal elements */
	for(i = 0; i < matrix[0].vcount; i++)
	{
		sub_fmatrix_fmatrix(to[matrix[i].c].m, from[matrix[i].c].m, matrix[i].m);	
	}

}
/* A += B - C (SPARSE SYMMETRIC addsub big matrix with big matrix) */
DO_INLINE void addsub_bfmatrix_bfmatrix( fmatrix3x3 *to, fmatrix3x3 *from,  fmatrix3x3 *matrix)
{
	unsigned int i = 0;

	/* process diagonal elements */
	for(i = 0; i < matrix[0].vcount+matrix[0].scount; i++)
	{
		addsub_fmatrix_fmatrix(to[i].m, from[i].m, matrix[i].m);	
	}

}
/* SPARSE SYMMETRIC sub big matrix with big matrix*/
/* A -= B * float + C * float --> for big matrix */
/* VERIFIED */
DO_INLINE void subadd_bfmatrixS_bfmatrixS( fmatrix3x3 *to, fmatrix3x3 *from, float aS,  fmatrix3x3 *matrix, float bS)
{
	unsigned int i = 0;

	/* process diagonal elements */
	for(i = 0; i < matrix[0].vcount+matrix[0].scount; i++)
	{
		subadd_fmatrixS_fmatrixS(to[i].m, from[i].m, aS, matrix[i].m, bS);	
	}

}

///////////////////////////////////////////////////////////////////
// simulator start
///////////////////////////////////////////////////////////////////
typedef struct Implicit_Data 
{
	lfVector *X, *V, *Xnew, *Vnew, *olddV, *F, *B, *dV, *z;
	fmatrix3x3 *A, *dFdV, *dFdX, *S, *P, *Pinv, *bigI, *M; 
} Implicit_Data;

int implicit_init (Object *ob, ClothModifierData *clmd)
{
	unsigned int i = 0;
	unsigned int pinned = 0;
	Cloth *cloth = NULL;
	ClothVertex *verts = NULL;
	ClothSpring *spring = NULL;
	Implicit_Data *id = NULL;
	LinkNode *search = NULL;
	
	if(G.rt > 0)
		printf("implicit_init\n");

	// init memory guard
	// MEMORY_BASE.first = MEMORY_BASE.last = NULL;

	cloth = (Cloth *)clmd->clothObject;
	verts = cloth->verts;

	// create implicit base
	id = (Implicit_Data *)MEM_callocN (sizeof(Implicit_Data), "implicit vecmat");
	cloth->implicit = id;

	/* process diagonal elements */		
	id->A = create_bfmatrix(cloth->numverts, cloth->numsprings);
	id->dFdV = create_bfmatrix(cloth->numverts, cloth->numsprings);
	id->dFdX = create_bfmatrix(cloth->numverts, cloth->numsprings);
	id->S = create_bfmatrix(cloth->numverts, 0);
	id->Pinv = create_bfmatrix(cloth->numverts, cloth->numsprings);
	id->P = create_bfmatrix(cloth->numverts, cloth->numsprings);
	id->bigI = create_bfmatrix(cloth->numverts, cloth->numsprings); // TODO 0 springs
	id->M = create_bfmatrix(cloth->numverts, cloth->numsprings);
	id->X = create_lfvector(cloth->numverts);
	id->Xnew = create_lfvector(cloth->numverts);
	id->V = create_lfvector(cloth->numverts);
	id->Vnew = create_lfvector(cloth->numverts);
	id->olddV = create_lfvector(cloth->numverts);
	zero_lfvector(id->olddV, cloth->numverts);
	id->F = create_lfvector(cloth->numverts);
	id->B = create_lfvector(cloth->numverts);
	id->dV = create_lfvector(cloth->numverts);
	id->z = create_lfvector(cloth->numverts);
	
	for(i=0;i<cloth->numverts;i++) 
	{
		id->A[i].r = id->A[i].c = id->dFdV[i].r = id->dFdV[i].c = id->dFdX[i].r = id->dFdX[i].c = id->P[i].c = id->P[i].r = id->Pinv[i].c = id->Pinv[i].r = id->bigI[i].c = id->bigI[i].r = id->M[i].r = id->M[i].c = i;

		if(verts [i].flags & CLOTH_VERT_FLAG_PINNED)
		{
			id->S[pinned].pinned = 1;
			id->S[pinned].c = id->S[pinned].r = i;
			pinned++;
		}
		
		initdiag_fmatrixS(id->M[i].m, verts[i].mass);
	}

	// S is special and needs specific vcount and scount
	id->S[0].vcount = pinned; id->S[0].scount = 0;

	// init springs 
	search = cloth->springs;
	for(i=0;i<cloth->numsprings;i++) 
	{
		spring = search->link;
		
		// dFdV_start[i].r = big_I[i].r = big_zero[i].r = 
		id->A[i+cloth->numverts].r = id->dFdV[i+cloth->numverts].r = id->dFdX[i+cloth->numverts].r = 
				id->P[i+cloth->numverts].r = id->Pinv[i+cloth->numverts].r = id->bigI[i+cloth->numverts].r = id->M[i+cloth->numverts].r = spring->ij;

		// dFdV_start[i].c = big_I[i].c = big_zero[i].c = 
		id->A[i+cloth->numverts].c = id->dFdV[i+cloth->numverts].c = id->dFdX[i+cloth->numverts].c = 
				id->P[i+cloth->numverts].c = id->Pinv[i+cloth->numverts].c = id->bigI[i+cloth->numverts].c = id->M[i+cloth->numverts].c = spring->kl;

		spring->matrix_index = i + cloth->numverts;
		
		search = search->next;
	}
	
	initdiag_bfmatrix(id->bigI, I);

	for(i = 0; i < cloth->numverts; i++)
	{		
		VECCOPY(id->X[i], verts[i].x);
	}

	return 1;
}
int	implicit_free (ClothModifierData *clmd)
{
	Implicit_Data *id;
	Cloth *cloth;
	cloth = (Cloth *)clmd->clothObject;

	if(cloth)
	{
		id = cloth->implicit;

		if(id)
		{
			del_bfmatrix(id->A);
			del_bfmatrix(id->dFdV);
			del_bfmatrix(id->dFdX);
			del_bfmatrix(id->S);
			del_bfmatrix(id->P);
			del_bfmatrix(id->Pinv);
			del_bfmatrix(id->bigI);
			del_bfmatrix(id->M);

			del_lfvector(id->X);
			del_lfvector(id->Xnew);
			del_lfvector(id->V);
			del_lfvector(id->Vnew);
			del_lfvector(id->olddV);
			del_lfvector(id->F);
			del_lfvector(id->B);
			del_lfvector(id->dV);
			del_lfvector(id->z);

			MEM_freeN(id);
		}
	}

	return 1;
}

DO_INLINE float fb(float length, float L)
{
	float x = length/L;
	return (-11.541f*pow(x,4)+34.193f*pow(x,3)-39.083f*pow(x,2)+23.116f*x-9.713f);
}

DO_INLINE float fbderiv(float length, float L)
{
	float x = length/L;

	return (-46.164f*pow(x,3)+102.579f*pow(x,2)-78.166f*x+23.116f);
}

DO_INLINE float fbstar(float length, float L, float kb, float cb)
{
	float tempfb = kb * fb(length, L);

	float fbstar = cb * (length - L);
	
	if(tempfb < fbstar)
		return fbstar;
	else
		return tempfb;		
}

// function to calculae bending spring force (taken from Choi & Co)
DO_INLINE float fbstar_jacobi(float length, float L, float kb, float cb)
{
	float tempfb = kb * fb(length, L);
	float fbstar = cb * (length - L);

	if(tempfb < fbstar)
	{		
		return cb;
	}
	else
	{
		return kb * fbderiv(length, L);	
	}	
}

DO_INLINE void filter(lfVector *V, fmatrix3x3 *S)
{
	unsigned int i=0;

	for(i=0;i<S[0].vcount;i++)
	{
		mul_fvector_fmatrix(V[S[i].r], V[S[i].r], S[i].m);
	}
}

static int  cg_filtered(lfVector *ldV, fmatrix3x3 *lA, lfVector *lB, lfVector *z, fmatrix3x3 *S)
{
	// Solves for unknown X in equation AX=B
	unsigned int conjgrad_loopcount=0, conjgrad_looplimit=100;
	float conjgrad_epsilon=0.0001f, conjgrad_lasterror=0;
	lfVector *q, *d, *tmp, *r; 
	float s, starget, a, s_prev;
	unsigned int numverts = lA[0].vcount;
	q = create_lfvector(numverts);
	d = create_lfvector(numverts);
	tmp = create_lfvector(numverts);
	r = create_lfvector(numverts);

	// zero_lfvector(ldV, CLOTHPARTICLES);
	filter(ldV, S);

	add_lfvector_lfvector(ldV, ldV, z, numverts);

	// r = B - Mul(tmp,A,X);    // just use B if X known to be zero
	cp_lfvector(r, lB, numverts);
	mul_bfmatrix_lfvector(tmp, lA, ldV);
	sub_lfvector_lfvector(r, r, tmp, numverts);

	filter(r,S);

	cp_lfvector(d, r, numverts);

	s = dot_lfvector(r, r, numverts);
	starget = s * sqrt(conjgrad_epsilon);

	while((s>starget && conjgrad_loopcount < conjgrad_looplimit))
	{	
		// Mul(q,A,d); // q = A*d;
		mul_bfmatrix_lfvector(q, lA, d);

		filter(q,S);

		a = s/dot_lfvector(d, q, numverts);

		// X = X + d*a;
		add_lfvector_lfvectorS(ldV, ldV, d, a, numverts);

		// r = r - q*a;
		sub_lfvector_lfvectorS(r, r, q, a, numverts);

		s_prev = s;
		s = dot_lfvector(r, r, numverts);

		//d = r+d*(s/s_prev);
		add_lfvector_lfvectorS(d, r, d, (s/s_prev), numverts);

		filter(d,S);

		conjgrad_loopcount++;
	}
	conjgrad_lasterror = s;

	del_lfvector(q);
	del_lfvector(d);
	del_lfvector(tmp);
	del_lfvector(r);
	// printf("W/O conjgrad_loopcount: %d\n", conjgrad_loopcount);

	return conjgrad_loopcount<conjgrad_looplimit;  // true means we reached desired accuracy in given time - ie stable
}

// block diagonalizer
DO_INLINE void BuildPPinv(fmatrix3x3 *lA, fmatrix3x3 *P, fmatrix3x3 *Pinv)
{
	unsigned int i = 0;
	
	// Take only the diagonal blocks of A
// #pragma omp parallel for private(i)
	for(i = 0; i<lA[0].vcount; i++)
	{
		// block diagonalizer
		cp_fmatrix(P[i].m, lA[i].m);
		inverse_fmatrix(Pinv[i].m, P[i].m);
		
	}
}
/*
// version 1.3
static int cg_filtered_pre(lfVector *dv, fmatrix3x3 *lA, lfVector *lB, lfVector *z, fmatrix3x3 *S, fmatrix3x3 *P, fmatrix3x3 *Pinv)
{
	unsigned int numverts = lA[0].vcount, iterations = 0, conjgrad_looplimit=100;
	float delta0 = 0, deltaNew = 0, deltaOld = 0, alpha = 0;
	float conjgrad_epsilon=0.0001; // 0.2 is dt for steps=5
	lfVector *r = create_lfvector(numverts);
	lfVector *p = create_lfvector(numverts);
	lfVector *s = create_lfvector(numverts);
	lfVector *h = create_lfvector(numverts);
	
	BuildPPinv(lA, P, Pinv);
	
	filter(dv, S);
	add_lfvector_lfvector(dv, dv, z, numverts);
	
	mul_bfmatrix_lfvector(r, lA, dv);
	sub_lfvector_lfvector(r, lB, r, numverts);
	filter(r, S);
	
	mul_prevfmatrix_lfvector(p, Pinv, r);
	filter(p, S);
	
	deltaNew = dot_lfvector(r, p, numverts);
	
	delta0 = deltaNew * sqrt(conjgrad_epsilon);
	
	// itstart();
	
	while ((deltaNew > delta0) && (iterations < conjgrad_looplimit))
	{
		iterations++;
		
		mul_bfmatrix_lfvector(s, lA, p);
		filter(s, S);
		
		alpha = deltaNew / dot_lfvector(p, s, numverts);
		
		add_lfvector_lfvectorS(dv, dv, p, alpha, numverts);
		
		add_lfvector_lfvectorS(r, r, s, -alpha, numverts);
		
		mul_prevfmatrix_lfvector(h, Pinv, r);
		filter(h, S);
		
		deltaOld = deltaNew;
		
		deltaNew = dot_lfvector(r, h, numverts);
		
		add_lfvector_lfvectorS(p, h, p, deltaNew / deltaOld, numverts);
		
		filter(p, S);
		
	}
	
	// itend();
	// printf("cg_filtered_pre time: %f\n", (float)itval());
	
	del_lfvector(h);
	del_lfvector(s);
	del_lfvector(p);
	del_lfvector(r);
	
	printf("iterations: %d\n", iterations);
	
	return iterations<conjgrad_looplimit;
}
*/
// version 1.4
static int cg_filtered_pre(lfVector *dv, fmatrix3x3 *lA, lfVector *lB, lfVector *z, fmatrix3x3 *S, fmatrix3x3 *P, fmatrix3x3 *Pinv, fmatrix3x3 *bigI)
{
	unsigned int numverts = lA[0].vcount, iterations = 0, conjgrad_looplimit=100;
	float delta0 = 0, deltaNew = 0, deltaOld = 0, alpha = 0, tol = 0;
	lfVector *r = create_lfvector(numverts);
	lfVector *p = create_lfvector(numverts);
	lfVector *s = create_lfvector(numverts);
	lfVector *h = create_lfvector(numverts);
	lfVector *bhat = create_lfvector(numverts);
	lfVector *btemp = create_lfvector(numverts);
	
	BuildPPinv(lA, P, Pinv);
	
	initdiag_bfmatrix(bigI, I);
	sub_bfmatrix_Smatrix(bigI, bigI, S);
	
	// x = Sx_0+(I-S)z
	filter(dv, S);
	add_lfvector_lfvector(dv, dv, z, numverts);
	
	// b_hat = S(b-A(I-S)z)
	mul_bfmatrix_lfvector(r, lA, z);
	mul_bfmatrix_lfvector(bhat, bigI, r);
	sub_lfvector_lfvector(bhat, lB, bhat, numverts);
	
	// r = S(b-Ax)
	mul_bfmatrix_lfvector(r, lA, dv);
	sub_lfvector_lfvector(r, lB, r, numverts);
	filter(r, S);
	
	// p = SP^-1r
	mul_prevfmatrix_lfvector(p, Pinv, r);
	filter(p, S);
	
	// delta0 = bhat^TP^-1bhat
	mul_prevfmatrix_lfvector(btemp, Pinv, bhat);
	delta0 = dot_lfvector(bhat, btemp, numverts);
	
	// deltaNew = r^TP
	deltaNew = dot_lfvector(r, p, numverts);
	
	/*
	filter(dv, S);
	add_lfvector_lfvector(dv, dv, z, numverts);
	
	mul_bfmatrix_lfvector(r, lA, dv);
	sub_lfvector_lfvector(r, lB, r, numverts);
	filter(r, S);
	
	mul_prevfmatrix_lfvector(p, Pinv, r);
	filter(p, S);
	
	deltaNew = dot_lfvector(r, p, numverts);
	
	delta0 = deltaNew * sqrt(conjgrad_epsilon);
	*/
	
	// itstart();
	
	tol = (0.01*0.2);
	
	while ((deltaNew > delta0*tol*tol) && (iterations < conjgrad_looplimit))
	{
		iterations++;
		
		mul_bfmatrix_lfvector(s, lA, p);
		filter(s, S);
		
		alpha = deltaNew / dot_lfvector(p, s, numverts);
		
		add_lfvector_lfvectorS(dv, dv, p, alpha, numverts);
		
		add_lfvector_lfvectorS(r, r, s, -alpha, numverts);
		
		mul_prevfmatrix_lfvector(h, Pinv, r);
		filter(h, S);
		
		deltaOld = deltaNew;
		
		deltaNew = dot_lfvector(r, h, numverts);
		
		add_lfvector_lfvectorS(p, h, p, deltaNew / deltaOld, numverts);
		
		filter(p, S);
		
	}
	
	// itend();
	// printf("cg_filtered_pre time: %f\n", (float)itval());
	
	del_lfvector(btemp);
	del_lfvector(bhat);
	del_lfvector(h);
	del_lfvector(s);
	del_lfvector(p);
	del_lfvector(r);
	
	// printf("iterations: %d\n", iterations);
	
	return iterations<conjgrad_looplimit;
}

// outer product is NOT cross product!!!
DO_INLINE void dfdx_spring_type1(float to[3][3], float extent[3], float length, float L, float dot, float k)
{
	// dir is unit length direction, rest is spring's restlength, k is spring constant.
	// return  (outerprod(dir,dir)*k + (I - outerprod(dir,dir))*(k - ((k*L)/length)));
	float temp[3][3];
	float temp1 = k*(1.0 - (L/length));	
	
	mul_fvectorT_fvectorS(temp, extent, extent, 1.0 / dot);
	sub_fmatrix_fmatrix(to, I, temp);
	mul_fmatrix_S(to, temp1);
	
	mul_fvectorT_fvectorS(temp, extent, extent, k/ dot);
	add_fmatrix_fmatrix(to, to, temp);
	
	/*
	mul_fvectorT_fvector(temp, dir, dir);
	sub_fmatrix_fmatrix(to, I, temp);
	mul_fmatrix_S(to, k* (1.0f-(L/length)));
	mul_fmatrix_S(temp, k);
	add_fmatrix_fmatrix(to, temp, to);
	*/
}

DO_INLINE void dfdx_spring_type2(float to[3][3], float dir[3], float length, float L, float k, float cb)
{
	// return  outerprod(dir,dir)*fbstar_jacobi(length, L, k, cb);
	mul_fvectorT_fvectorS(to, dir, dir, fbstar_jacobi(length, L, k, cb));
}

DO_INLINE void dfdv_damp(float to[3][3], float dir[3], float damping)
{
	// derivative of force wrt velocity.  
	mul_fvectorT_fvectorS(to, dir, dir, damping);
	
}

DO_INLINE void dfdx_spring(float to[3][3],  float dir[3],float length,float L,float k)
{
	// dir is unit length direction, rest is spring's restlength, k is spring constant.
	//return  ( (I-outerprod(dir,dir))*Min(1.0f,rest/length) - I) * -k;
	mul_fvectorT_fvector(to, dir, dir);
	sub_fmatrix_fmatrix(to, I, to);

	mul_fmatrix_S(to, (L/length)); 
	sub_fmatrix_fmatrix(to, to, I);
	mul_fmatrix_S(to, -k);
}

// unused atm
DO_INLINE void dfdx_damp(float to[3][3],  float dir[3],float length,const float vel[3],float rest,float damping)
{
	// inner spring damping   vel is the relative velocity  of the endpoints.  
	// 	return (I-outerprod(dir,dir)) * (-damping * -(dot(dir,vel)/Max(length,rest)));
	mul_fvectorT_fvector(to, dir, dir);
	sub_fmatrix_fmatrix(to, I, to);
	mul_fmatrix_S(to,  (-damping * -(INPR(dir,vel)/MAX2(length,rest)))); 

}

DO_INLINE void cloth_calc_spring_force(ClothModifierData *clmd, ClothSpring *s, lfVector *lF, lfVector *X, lfVector *V, fmatrix3x3 *dFdV, fmatrix3x3 *dFdX, float time)
{
	Cloth *cloth = clmd->clothObject;
	ClothVertex *verts = cloth->verts;
	float extent[3];
	float length = 0, dot = 0;
	float dir[3] = {0,0,0};
	float vel[3];
	float k = 0.0f;
	float L = s->restlen;
	float cb = clmd->sim_parms->structural;

	float nullf[3] = {0,0,0};
	float stretch_force[3] = {0,0,0};
	float bending_force[3] = {0,0,0};
	float damping_force[3] = {0,0,0};
	float nulldfdx[3][3]={ {0,0,0}, {0,0,0}, {0,0,0}};
	
	float scaling = 0.0;

	int no_compress = clmd->sim_parms->flags & CLOTH_SIMSETTINGS_FLAG_NO_SPRING_COMPRESS;
	
	VECCOPY(s->f, nullf);
	cp_fmatrix(s->dfdx, nulldfdx);
	cp_fmatrix(s->dfdv, nulldfdx);

	// calculate elonglation
	VECSUB(extent, X[s->kl], X[s->ij]);
	VECSUB(vel, V[s->kl], V[s->ij]);
	dot = INPR(extent, extent);
	length = sqrt(dot);
	
	s->flags &= ~CLOTH_SPRING_FLAG_NEEDED;
	
	if(length > ALMOST_ZERO)
	{
		/*
		if(length>L)
		{
		if((clmd->sim_parms->flags & CSIMSETT_FLAG_TEARING_ENABLED) 
		&& ((((length-L)*100.0f/L) > clmd->sim_parms->maxspringlen))) // cut spring!
		{
		s->flags |= CSPRING_FLAG_DEACTIVATE;
		return;
	}
	} 
		*/
		mul_fvector_S(dir, extent, 1.0f/length);
	}
	else	
	{
		mul_fvector_S(dir, extent, 0.0f);
	}
	
	// calculate force of structural + shear springs
	if((s->type & CLOTH_SPRING_TYPE_STRUCTURAL) || (s->type & CLOTH_SPRING_TYPE_SHEAR))
	{
		if(length > L || no_compress)
		{
			s->flags |= CLOTH_SPRING_FLAG_NEEDED;
			
			k = clmd->sim_parms->structural;
				
			scaling = k + s->stiffness * ABS(clmd->sim_parms->max_struct-k);
			
			k = scaling / (clmd->sim_parms->avg_spring_len + FLT_EPSILON);
			
			// TODO: verify, half verified (couldn't see error)
			mul_fvector_S(stretch_force, dir, k*(length-L)); 

			VECADD(s->f, s->f, stretch_force);

			// Ascher & Boxman, p.21: Damping only during elonglation
			// something wrong with it...
			mul_fvector_S(damping_force, dir, clmd->sim_parms->Cdis * INPR(vel,dir));
			VECADD(s->f, s->f, damping_force);
			
			/* VERIFIED */
			dfdx_spring(s->dfdx, dir, length, L, k);
			
			/* VERIFIED */
			dfdv_damp(s->dfdv, dir, clmd->sim_parms->Cdis);
			
		}
	}
	else if(s->type & CLOTH_SPRING_TYPE_GOAL)
	{
		float tvect[3];
		
		s->flags |= CLOTH_SPRING_FLAG_NEEDED;
		
		// current_position = xold + t * (newposition - xold)
		VECSUB(tvect, verts[s->ij].xconst, verts[s->ij].xold);
		mul_fvector_S(tvect, tvect, time);
		VECADD(tvect, tvect, verts[s->ij].xold);

		VECSUB(extent, X[s->ij], tvect);
		
		dot = INPR(extent, extent);
		length = sqrt(dot);
		
		k = clmd->sim_parms->goalspring;
		
		scaling = k + s->stiffness * ABS(clmd->sim_parms->max_struct-k);
			
		k = verts [s->ij].goal * scaling / (clmd->sim_parms->avg_spring_len + FLT_EPSILON);
		
		VECADDS(s->f, s->f, extent, -k);
		
		mul_fvector_S(damping_force, dir, clmd->sim_parms->goalfrict * 0.01 * INPR(vel,dir));
		VECADD(s->f, s->f, damping_force);
		
		// HERE IS THE PROBLEM!!!!
		// dfdx_spring(s->dfdx, dir, length, 0.0, k);
		// dfdv_damp(s->dfdv, dir, MIN2(1.0, (clmd->sim_parms->goalfrict/100.0)));
	}
	else // calculate force of bending springs
	{
		if(length < L)
		{
			s->flags |= CLOTH_SPRING_FLAG_NEEDED;
			
			k = clmd->sim_parms->bending;	
			
			scaling = k + s->stiffness * ABS(clmd->sim_parms->max_bend-k);			
			cb = k = scaling / (20.0*(clmd->sim_parms->avg_spring_len + FLT_EPSILON));

			mul_fvector_S(bending_force, dir, fbstar(length, L, k, cb));
			VECADD(s->f, s->f, bending_force);

			dfdx_spring_type2(s->dfdx, dir, length,L, k, cb);
		}
	}
}

DO_INLINE void cloth_apply_spring_force(ClothModifierData *clmd, ClothSpring *s, lfVector *lF, lfVector *X, lfVector *V, fmatrix3x3 *dFdV, fmatrix3x3 *dFdX)
{
	if(s->flags & CLOTH_SPRING_FLAG_NEEDED)
	{
		if(!(s->type & CLOTH_SPRING_TYPE_BENDING))
		{
			sub_fmatrix_fmatrix(dFdV[s->ij].m, dFdV[s->ij].m, s->dfdv);
			sub_fmatrix_fmatrix(dFdV[s->kl].m, dFdV[s->kl].m, s->dfdv);
			add_fmatrix_fmatrix(dFdV[s->matrix_index].m, dFdV[s->matrix_index].m, s->dfdv);	
		}

		VECADD(lF[s->ij], lF[s->ij], s->f);
		
		if(!(s->type & CLOTH_SPRING_TYPE_GOAL))
			VECSUB(lF[s->kl], lF[s->kl], s->f);
		
		sub_fmatrix_fmatrix(dFdX[s->kl].m, dFdX[s->kl].m, s->dfdx);
		sub_fmatrix_fmatrix(dFdX[s->ij].m, dFdX[s->ij].m, s->dfdx);
		add_fmatrix_fmatrix(dFdX[s->matrix_index].m, dFdX[s->matrix_index].m, s->dfdx);
	}	
}


static void CalcFloat( float *v1, float *v2, float *v3, float *n)
{
	float n1[3],n2[3];

	n1[0]= v1[0]-v2[0];
	n2[0]= v2[0]-v3[0];
	n1[1]= v1[1]-v2[1];
	n2[1]= v2[1]-v3[1];
	n1[2]= v1[2]-v2[2];
	n2[2]= v2[2]-v3[2];
	n[0]= n1[1]*n2[2]-n1[2]*n2[1];
	n[1]= n1[2]*n2[0]-n1[0]*n2[2];
	n[2]= n1[0]*n2[1]-n1[1]*n2[0];
}

static void CalcFloat4( float *v1, float *v2, float *v3, float *v4, float *n)
{
	/* real cross! */
	float n1[3],n2[3];

	n1[0]= v1[0]-v3[0];
	n1[1]= v1[1]-v3[1];
	n1[2]= v1[2]-v3[2];

	n2[0]= v2[0]-v4[0];
	n2[1]= v2[1]-v4[1];
	n2[2]= v2[2]-v4[2];

	n[0]= n1[1]*n2[2]-n1[2]*n2[1];
	n[1]= n1[2]*n2[0]-n1[0]*n2[2];
	n[2]= n1[0]*n2[1]-n1[1]*n2[0];
}

static float calculateVertexWindForce(float wind[3], float vertexnormal[3])  
{
	return (INPR(wind, vertexnormal));
}

<<<<<<< HEAD
=======
typedef struct HairGridVert {
	float velocity[3];
	float density;
} HairGridVert;
/* Smoothing of hair velocities:
 * adapted from
		Volumetric Methods for Simulation and Rendering of Hair
		by Lena Petrovic, Mark Henne and John Anderson
 *		Pixar Technical Memo #06-08, Pixar Animation Studios
 */
static void hair_velocity_smoothing(float smoothfac, lfVector *lF, lfVector *lX, lfVector *lV, int numverts)
{
	/* TODO: this is an initial implementation and should be made much better in due time */

	/* 10x10x10 grid gives nice initial results */
	HairGridVert grid[10][10][10];
	float gmin[3], gmax[3], density;
	int	v = 0;
	int	i = 0;
	int	j = 0;
	int	k = 0;

	INIT_MINMAX(gmin, gmax);

	for(i = 0; i < numverts; i++)
		DO_MINMAX(lX[i], gmin, gmax);

	/* initialize grid */
	for(i = 0; i < 10; i++) {
		for(j = 0; j < 10; j++) {
			for(k = 0; k < 10; k++) {
				grid[i][j][k].velocity[0] = 0.0f;
				grid[i][j][k].velocity[1] = 0.0f;
				grid[i][j][k].velocity[2] = 0.0f;
				grid[i][j][k].density = 0.0f;
			}
		}
	}

	/* gather velocities & density */
	for(v = 0; v < numverts; v++) {
		i = (int)( (lX[v][0] - gmin[0]) / (gmax[0] - gmin[0]) * 9.99f );
		j = (int)( (lX[v][1] - gmin[1]) / (gmax[1] - gmin[1]) * 9.99f );
		k = (int)( (lX[v][2] - gmin[2]) / (gmax[2] - gmin[2]) * 9.99f );

		grid[i][j][k].velocity[0] += lV[v][0];
		grid[i][j][k].velocity[1] += lV[v][1];
		grid[i][j][k].velocity[2] += lV[v][2];
		grid[i][j][k].density += 1.0f;
	}

	/* divide velocity with density */
	for(i = 0; i < 10; i++) {
		for(j = 0; j < 10; j++) {
			for(k = 0; k < 10; k++) {
				density = grid[i][j][k].density;
				if(density > 0.0f) {
					grid[i][j][k].velocity[0] /= density;
					grid[i][j][k].velocity[1] /= density;
					grid[i][j][k].velocity[2] /= density;
				}
			}
		}
	}

	/* calculate forces */
	for(v = 0; v < numverts; v++) {
		i = (int)( (lX[v][0] - gmin[0]) / (gmax[0] - gmin[0]) * 9.99f );
		j = (int)( (lX[v][1] - gmin[1]) / (gmax[1] - gmin[1]) * 9.99f );
		k = (int)( (lX[v][2] - gmin[2]) / (gmax[2] - gmin[2]) * 9.99f );

		/* 2.0f is an experimental value that seems to give good results */
		lF[v][0] += 2.0f * smoothfac * (grid[i][j][k].velocity[0] - lV[v][0]);
		lF[v][1] += 2.0f * smoothfac * (grid[i][j][k].velocity[1] - lV[v][1]);
		lF[v][2] += 2.0f * smoothfac * (grid[i][j][k].velocity[2] - lV[v][2]);
	}
}
>>>>>>> 16c1a294
static void cloth_calc_force(ClothModifierData *clmd, float frame, lfVector *lF, lfVector *lX, lfVector *lV, fmatrix3x3 *dFdV, fmatrix3x3 *dFdX, ListBase *effectors, float time, fmatrix3x3 *M)
{
	/* Collect forces and derivatives:  F,dFdX,dFdV */
	Cloth 		*cloth 		= clmd->clothObject;
	int		i 		= 0;
	float 		spring_air 	= clmd->sim_parms->Cvi * 0.01f; /* viscosity of air scaled in percent */
	float 		gravity[3] = {0.0f, 0.0f, 0.0f};
	float 		tm2[3][3] 	= {{-spring_air,0,0}, {0,-spring_air,0},{0,0,-spring_air}};
	MFace 		*mfaces 	= cloth->mfaces;
	unsigned int numverts = cloth->numverts;
	LinkNode *search = cloth->springs;
	lfVector *winvec;
	EffectedPoint epoint;

	/* global acceleration (gravitation) */
	if(clmd->scene->physics_settings.flag & PHYS_GLOBAL_GRAVITY) {
		VECCOPY(gravity, clmd->scene->physics_settings.gravity);
		mul_fvector_S(gravity, gravity, 0.001f * clmd->sim_parms->effector_weights->global_gravity); /* scale gravity force */
	}

	/* set dFdX jacobi matrix to zero */
	init_bfmatrix(dFdX, ZERO);
	/* set dFdX jacobi matrix diagonal entries to -spring_air */ 
	initdiag_bfmatrix(dFdV, tm2);

	init_lfvector(lF, gravity, numverts);
	
	if(clmd->sim_parms->velocity_smooth > 0.0f)
		hair_velocity_smoothing(clmd->sim_parms->velocity_smooth, lF, lX, lV, numverts);

	/* multiply lF with mass matrix
	// force = mass * acceleration (in this case: gravity)
	*/
	for(i = 0; i < numverts; i++)
	{
		float temp[3];
		VECCOPY(temp, lF[i]);
		mul_fmatrix_fvector(lF[i], M[i].m, temp);
	}

	submul_lfvectorS(lF, lV, spring_air, numverts);
	
	/* handle external forces like wind */
	if(effectors)
	{	
		// 0 = force, 1 = normalized force
		winvec = create_lfvector(cloth->numverts);
		
		if(!winvec)
			printf("winvec: out of memory in implicit.c\n");
		
		// precalculate wind forces
		for(i = 0; i < cloth->numverts; i++)
<<<<<<< HEAD
		{
			float speed[3] = {0.0f, 0.0f,0.0f};
			
			pdDoEffectors(clmd->scene, effectors, lX[i], winvec[i], speed, frame, 0.0f, 0);
=======
		{	
			pd_point_from_loc(clmd->scene, (float*)lX[i], (float*)lV[i], i, &epoint);
			pdDoEffectors(effectors, NULL, clmd->sim_parms->effector_weights, &epoint, winvec[i], NULL);
>>>>>>> 16c1a294
		}
		
		for(i = 0; i < cloth->numfaces; i++)
		{
			float trinormal[3]={0,0,0}; // normalized triangle normal
			float triunnormal[3]={0,0,0}; // not-normalized-triangle normal
			float tmp[3]={0,0,0};
			float factor = (mfaces[i].v4) ? 0.25 : 1.0 / 3.0;
			factor *= 0.02;
			
			// calculate face normal
			if(mfaces[i].v4)
				CalcFloat4(lX[mfaces[i].v1],lX[mfaces[i].v2],lX[mfaces[i].v3],lX[mfaces[i].v4],triunnormal);
			else
				CalcFloat(lX[mfaces[i].v1],lX[mfaces[i].v2],lX[mfaces[i].v3],triunnormal);
			
			VECCOPY(trinormal, triunnormal);
			Normalize(trinormal);
			
			// add wind from v1
			VECCOPY(tmp, trinormal);
			VecMulf(tmp, calculateVertexWindForce(winvec[mfaces[i].v1], triunnormal));
			VECADDS(lF[mfaces[i].v1], lF[mfaces[i].v1], tmp, factor);
			
			// add wind from v2
			VECCOPY(tmp, trinormal);
			VecMulf(tmp, calculateVertexWindForce(winvec[mfaces[i].v2], triunnormal));
			VECADDS(lF[mfaces[i].v2], lF[mfaces[i].v2], tmp, factor);
			
			// add wind from v3
			VECCOPY(tmp, trinormal);
			VecMulf(tmp, calculateVertexWindForce(winvec[mfaces[i].v3], triunnormal));
			VECADDS(lF[mfaces[i].v3], lF[mfaces[i].v3], tmp, factor);
			
			// add wind from v4
			if(mfaces[i].v4)
			{
				VECCOPY(tmp, trinormal);
				VecMulf(tmp, calculateVertexWindForce(winvec[mfaces[i].v4], triunnormal));
				VECADDS(lF[mfaces[i].v4], lF[mfaces[i].v4], tmp, factor);
			}
		}
		del_lfvector(winvec);
	}
		
	// calculate spring forces
	search = cloth->springs;
	while(search)
	{
		// only handle active springs
		// if(((clmd->sim_parms->flags & CSIMSETT_FLAG_TEARING_ENABLED) && !(springs[i].flags & CSPRING_FLAG_DEACTIVATE))|| !(clmd->sim_parms->flags & CSIMSETT_FLAG_TEARING_ENABLED)){}
		cloth_calc_spring_force(clmd, search->link, lF, lX, lV, dFdV, dFdX, time);

		search = search->next;
	}
	
	// apply spring forces
	search = cloth->springs;
	while(search)
	{
		// only handle active springs
		// if(((clmd->sim_parms->flags & CSIMSETT_FLAG_TEARING_ENABLED) && !(springs[i].flags & CSPRING_FLAG_DEACTIVATE))|| !(clmd->sim_parms->flags & CSIMSETT_FLAG_TEARING_ENABLED))	
		cloth_apply_spring_force(clmd, search->link, lF, lX, lV, dFdV, dFdX);
		search = search->next;
	}
	// printf("\n");
}

static void simulate_implicit_euler(lfVector *Vnew, lfVector *lX, lfVector *lV, lfVector *lF, fmatrix3x3 *dFdV, fmatrix3x3 *dFdX, float dt, fmatrix3x3 *A, lfVector *B, lfVector *dV, fmatrix3x3 *S, lfVector *z, lfVector *olddV, fmatrix3x3 *P, fmatrix3x3 *Pinv, fmatrix3x3 *M, fmatrix3x3 *bigI)
{
	unsigned int numverts = dFdV[0].vcount;

	lfVector *dFdXmV = create_lfvector(numverts);
	zero_lfvector(dV, numverts);
	
	cp_bfmatrix(A, M);
	
	subadd_bfmatrixS_bfmatrixS(A, dFdV, dt, dFdX, (dt*dt));

	mul_bfmatrix_lfvector(dFdXmV, dFdX, lV);

	add_lfvectorS_lfvectorS(B, lF, dt, dFdXmV, (dt*dt), numverts);
	
	itstart();
	
	cg_filtered(dV, A, B, z, S); /* conjugate gradient algorithm to solve Ax=b */
	// cg_filtered_pre(dV, A, B, z, S, P, Pinv, bigI);
	
	itend();
	// printf("cg_filtered calc time: %f\n", (float)itval());
	
	cp_lfvector(olddV, dV, numverts);

	// advance velocities
	add_lfvector_lfvector(Vnew, lV, dV, numverts);
	

	del_lfvector(dFdXmV);
}

int implicit_solver (Object *ob, float frame, ClothModifierData *clmd, ListBase *effectors)
{ 	 	
	unsigned int i=0;
	float step=0.0f, tf=clmd->sim_parms->timescale;
	Cloth *cloth = clmd->clothObject;
	ClothVertex *verts = cloth->verts;
	unsigned int numverts = cloth->numverts;
	float dt = clmd->sim_parms->timescale / clmd->sim_parms->stepsPerFrame;
	Implicit_Data *id = cloth->implicit;
	int result = 0;
	
	if(clmd->sim_parms->flags & CLOTH_SIMSETTINGS_FLAG_GOAL) /* do goal stuff */
	{
		for(i = 0; i < numverts; i++)
		{			
			// update velocities with constrained velocities from pinned verts
			if(verts [i].flags & CLOTH_VERT_FLAG_PINNED)
			{			
				VECSUB(id->V[i], verts[i].xconst, verts[i].xold);
				// VecMulf(id->V[i], clmd->sim_parms->stepsPerFrame);
			}
		}	
	}
	
	while(step < tf)
	{	
		// calculate forces
<<<<<<< HEAD
		effectors= pdInitEffectors(clmd->scene, ob, NULL);
		cloth_calc_force(clmd, frame, id->F, id->X, id->V, id->dFdV, id->dFdX, effectors, step, id->M);
		if(effectors) pdEndEffectors(effectors);
=======
		cloth_calc_force(clmd, frame, id->F, id->X, id->V, id->dFdV, id->dFdX, effectors, step, id->M);
>>>>>>> 16c1a294
		
		// calculate new velocity
		simulate_implicit_euler(id->Vnew, id->X, id->V, id->F, id->dFdV, id->dFdX, dt, id->A, id->B, id->dV, id->S, id->z, id->olddV, id->P, id->Pinv, id->M, id->bigI);
		
		// advance positions
		add_lfvector_lfvectorS(id->Xnew, id->X, id->Vnew, dt, numverts);
		
		/* move pinned verts to correct position */
		for(i = 0; i < numverts; i++)
		{	
			if(clmd->sim_parms->flags & CLOTH_SIMSETTINGS_FLAG_GOAL) 
			{			
				if(verts [i].flags & CLOTH_VERT_FLAG_PINNED)
				{			
					float tvect[3] = {.0,.0,.0};
					VECSUB(tvect, verts[i].xconst, verts[i].xold);
					mul_fvector_S(tvect, tvect, step+dt);
					VECADD(tvect, tvect, verts[i].xold);
					VECCOPY(id->Xnew[i], tvect);
				}	
			}
			
			VECCOPY(verts[i].txold, id->X[i]);
		}
		
		if(clmd->coll_parms->flags & CLOTH_COLLSETTINGS_FLAG_ENABLED)
		{
			float temp = clmd->sim_parms->stepsPerFrame;
			/* not too nice hack, but collisions need this correction -jahka */
			clmd->sim_parms->stepsPerFrame /= clmd->sim_parms->timescale;

			// collisions 
			// itstart();
			
			// update verts to current positions
			for(i = 0; i < numverts; i++)
			{	
				VECCOPY(verts[i].tx, id->Xnew[i]);
				
				VECSUB(verts[i].tv, verts[i].tx, verts[i].txold);
				VECCOPY(verts[i].v, verts[i].tv);
			}
			
			// call collision function
			// TODO: check if "step" or "step+dt" is correct - dg
			result = cloth_bvh_objcollision(ob, clmd, step/clmd->sim_parms->timescale, dt/clmd->sim_parms->timescale);
			
			// correct velocity again, just to be sure we had to change it due to adaptive collisions
			for(i = 0; i < numverts; i++)
			{
				VECSUB(verts[i].tv, verts[i].tx, id->X[i]);
			}
			
			// copy corrected positions back to simulation
			for(i = 0; i < numverts; i++)
			{		
				if(result)
				{
					
					if((clmd->sim_parms->flags & CLOTH_SIMSETTINGS_FLAG_GOAL) && (verts [i].flags & CLOTH_VERT_FLAG_PINNED))
						continue;
					
					VECCOPY(id->Xnew[i], verts[i].tx);
					VECCOPY(id->Vnew[i], verts[i].tv);
					VecMulf(id->Vnew[i], clmd->sim_parms->stepsPerFrame);
				}
			}
			
			/* restore original stepsPerFrame */
			clmd->sim_parms->stepsPerFrame = temp;
			
			// X = Xnew;
			cp_lfvector(id->X, id->Xnew, numverts);
			
			// if there were collisions, advance the velocity from v_n+1/2 to v_n+1
			
			if(result)
			{
				// V = Vnew;
				cp_lfvector(id->V, id->Vnew, numverts);
				
				// calculate 
<<<<<<< HEAD
				effectors= pdInitEffectors(clmd->scene, ob, NULL);
				cloth_calc_force(clmd, frame, id->F, id->X, id->V, id->dFdV, id->dFdX, effectors, step+dt, id->M);	
				if(effectors) pdEndEffectors(effectors);
=======
				cloth_calc_force(clmd, frame, id->F, id->X, id->V, id->dFdV, id->dFdX, effectors, step+dt, id->M);	
>>>>>>> 16c1a294
				
				simulate_implicit_euler(id->Vnew, id->X, id->V, id->F, id->dFdV, id->dFdX, dt / 2.0f, id->A, id->B, id->dV, id->S, id->z, id->olddV, id->P, id->Pinv, id->M, id->bigI);
			}
		}
		else
		{
			// X = Xnew;
			cp_lfvector(id->X, id->Xnew, numverts);
		}
		
		// itend();
		// printf("collision time: %f\n", (float)itval());
		
		// V = Vnew;
		cp_lfvector(id->V, id->Vnew, numverts);
		
		step += dt;
		
	}

	for(i = 0; i < numverts; i++)
	{				
		if((clmd->sim_parms->flags & CLOTH_SIMSETTINGS_FLAG_GOAL) && (verts [i].flags & CLOTH_VERT_FLAG_PINNED))
		{
			VECCOPY(verts[i].txold, verts[i].xconst); // TODO: test --> should be .x 
			VECCOPY(verts[i].x, verts[i].xconst);
			VECCOPY(verts[i].v, id->V[i]);
		}
		else
		{
			VECCOPY(verts[i].txold, id->X[i]);
			VECCOPY(verts[i].x, id->X[i]);
			VECCOPY(verts[i].v, id->V[i]);
		}
	}
	
	return 1;
}

void implicit_set_positions (ClothModifierData *clmd)
{ 	 	
	Cloth *cloth = clmd->clothObject;
	ClothVertex *verts = cloth->verts;
	unsigned int numverts = cloth->numverts, i;
	Implicit_Data *id = cloth->implicit;
	
	for(i = 0; i < numverts; i++)
	{				
		VECCOPY(id->X[i], verts[i].x);
		VECCOPY(id->V[i], verts[i].v);
	}
	if(G.rt > 0)
		printf("implicit_set_positions\n");	
}
<|MERGE_RESOLUTION|>--- conflicted
+++ resolved
@@ -1400,8 +1400,6 @@
 	return (INPR(wind, vertexnormal));
 }
 
-<<<<<<< HEAD
-=======
 typedef struct HairGridVert {
 	float velocity[3];
 	float density;
@@ -1479,7 +1477,6 @@
 		lF[v][2] += 2.0f * smoothfac * (grid[i][j][k].velocity[2] - lV[v][2]);
 	}
 }
->>>>>>> 16c1a294
 static void cloth_calc_force(ClothModifierData *clmd, float frame, lfVector *lF, lfVector *lX, lfVector *lV, fmatrix3x3 *dFdV, fmatrix3x3 *dFdX, ListBase *effectors, float time, fmatrix3x3 *M)
 {
 	/* Collect forces and derivatives:  F,dFdX,dFdV */
@@ -1533,16 +1530,9 @@
 		
 		// precalculate wind forces
 		for(i = 0; i < cloth->numverts; i++)
-<<<<<<< HEAD
-		{
-			float speed[3] = {0.0f, 0.0f,0.0f};
-			
-			pdDoEffectors(clmd->scene, effectors, lX[i], winvec[i], speed, frame, 0.0f, 0);
-=======
 		{	
 			pd_point_from_loc(clmd->scene, (float*)lX[i], (float*)lV[i], i, &epoint);
 			pdDoEffectors(effectors, NULL, clmd->sim_parms->effector_weights, &epoint, winvec[i], NULL);
->>>>>>> 16c1a294
 		}
 		
 		for(i = 0; i < cloth->numfaces; i++)
@@ -1670,13 +1660,7 @@
 	while(step < tf)
 	{	
 		// calculate forces
-<<<<<<< HEAD
-		effectors= pdInitEffectors(clmd->scene, ob, NULL);
 		cloth_calc_force(clmd, frame, id->F, id->X, id->V, id->dFdV, id->dFdX, effectors, step, id->M);
-		if(effectors) pdEndEffectors(effectors);
-=======
-		cloth_calc_force(clmd, frame, id->F, id->X, id->V, id->dFdV, id->dFdX, effectors, step, id->M);
->>>>>>> 16c1a294
 		
 		// calculate new velocity
 		simulate_implicit_euler(id->Vnew, id->X, id->V, id->F, id->dFdV, id->dFdX, dt, id->A, id->B, id->dV, id->S, id->z, id->olddV, id->P, id->Pinv, id->M, id->bigI);
@@ -1759,13 +1743,7 @@
 				cp_lfvector(id->V, id->Vnew, numverts);
 				
 				// calculate 
-<<<<<<< HEAD
-				effectors= pdInitEffectors(clmd->scene, ob, NULL);
 				cloth_calc_force(clmd, frame, id->F, id->X, id->V, id->dFdV, id->dFdX, effectors, step+dt, id->M);	
-				if(effectors) pdEndEffectors(effectors);
-=======
-				cloth_calc_force(clmd, frame, id->F, id->X, id->V, id->dFdV, id->dFdX, effectors, step+dt, id->M);	
->>>>>>> 16c1a294
 				
 				simulate_implicit_euler(id->Vnew, id->X, id->V, id->F, id->dFdV, id->dFdX, dt / 2.0f, id->A, id->B, id->dV, id->S, id->z, id->olddV, id->P, id->Pinv, id->M, id->bigI);
 			}
