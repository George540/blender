--- conflicted
+++ resolved
@@ -4353,7 +4353,6 @@
 
 /* **** Depsgraph evaluation **** */
 
-<<<<<<< HEAD
 void BKE_particle_system_settings_eval(struct EvaluationContext *UNUSED(eval_ctx),
                                        ParticleSystem *psys)
 {
@@ -4372,21 +4371,12 @@
 	particle_settings->recalc = 0;
 }
 
-void BKE_particle_system_eval(struct EvaluationContext *UNUSED(eval_ctx),
-                              Scene *scene,
-                              Object *ob,
-                              ParticleSystem *psys)
-{
-	if (G.debug & G_DEBUG_DEPSGRAPH) {
-		printf("%s on %s:%s (%p)\n", __func__, ob->id.name, psys->name, psys);
-=======
-void BKE_particle_system_eval_init(EvaluationContext *UNUSED(eval_ctx),
+void BKE_particle_system_eval_init(struct EvaluationContext *UNUSED(eval_ctx),
                                    Scene *scene,
                                    Object *ob)
 {
 	if (G.debug & G_DEBUG_DEPSGRAPH) {
-		printf("%s on %s\n", __func__, ob->id.name);
->>>>>>> 4d670340
+		printf("%s on %s (%p)\n", __func__, ob->id.name, ob);
 	}
 	BKE_ptcache_object_reset(scene, ob, PTCACHE_RESET_DEPSGRAPH);
 }