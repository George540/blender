/* SPDX-License-Identifier: GPL-2.0-or-later
 * Copyright 2020 Blender Foundation. All rights reserved. */

/** \file
 * \ingroup bke
 */

#include "multires_reshape.h"

#include "MEM_guardedalloc.h"

#include "DNA_mesh_types.h"
#include "DNA_meshdata_types.h"
#include "DNA_modifier_types.h"
#include "DNA_object_types.h"

#include "BLI_listbase.h"
#include "BLI_math_vector.h"

#include "BKE_customdata.h"
#include "BKE_lib_id.h"
#include "BKE_mesh.h"
#include "BKE_mesh_mapping.h"
#include "BKE_mesh_runtime.h"
#include "BKE_multires.h"
#include "BKE_subdiv_eval.h"

#include "DEG_depsgraph_query.h"

void multires_reshape_apply_base_update_mesh_coords(MultiresReshapeContext *reshape_context)
{
  Mesh *base_mesh = reshape_context->base_mesh;
  MVert *base_verts = BKE_mesh_verts_for_write(base_mesh);
  /* Update the context in case the vertices were duplicated. */
  reshape_context->base_verts = base_verts;

  const MLoop *mloop = reshape_context->base_loops;
  for (int loop_index = 0; loop_index < base_mesh->totloop; ++loop_index) {
    const MLoop *loop = &mloop[loop_index];
    MVert *vert = &base_verts[loop->v];

    GridCoord grid_coord;
    grid_coord.grid_index = loop_index;
    grid_coord.u = 1.0f;
    grid_coord.v = 1.0f;

    float P[3];
    float tangent_matrix[3][3];
    multires_reshape_evaluate_limit_at_grid(reshape_context, &grid_coord, P, tangent_matrix);

    ReshapeConstGridElement grid_element = multires_reshape_orig_grid_element_for_grid_coord(
        reshape_context, &grid_coord);
    float D[3];
    mul_v3_m3v3(D, tangent_matrix, grid_element.displacement);

    add_v3_v3v3(vert->co, P, D);
  }
}

/* Assumes no is normalized; return value's sign is negative if v is on the other side of the
 * plane. */
static float v3_dist_from_plane(const float v[3], const float center[3], const float no[3])
{
  float s[3];
  sub_v3_v3v3(s, v, center);
  return dot_v3v3(s, no);
}

void multires_reshape_apply_base_refit_base_mesh(MultiresReshapeContext *reshape_context)
{
  Mesh *base_mesh = reshape_context->base_mesh;
  MVert *base_verts = BKE_mesh_verts_for_write(base_mesh);
  /* Update the context in case the vertices were duplicated. */
  reshape_context->base_verts = base_verts;
  MeshElemMap *pmap;
  int *pmap_mem;
  BKE_mesh_vert_poly_map_create(&pmap,
                                &pmap_mem,
<<<<<<< HEAD
                                base_mesh->mvert,
                                base_mesh->medge,
                                base_mesh->mpoly,
                                base_mesh->mloop,
=======
                                reshape_context->base_polys,
                                reshape_context->base_loops,
>>>>>>> b37954d0
                                base_mesh->totvert,
                                base_mesh->totpoly,
                                base_mesh->totloop,
                                false);

  float(*origco)[3] = MEM_calloc_arrayN(
      base_mesh->totvert, sizeof(float[3]), "multires apply base origco");
  for (int i = 0; i < base_mesh->totvert; i++) {
    copy_v3_v3(origco[i], base_verts[i].co);
  }

  for (int i = 0; i < base_mesh->totvert; i++) {
    float avg_no[3] = {0, 0, 0}, center[3] = {0, 0, 0}, push[3];

    /* Don't adjust vertices not used by at least one poly. */
    if (!pmap[i].count) {
      continue;
    }

    /* Find center. */
    int tot = 0;
    for (int j = 0; j < pmap[i].count; j++) {
      const MPoly *p = &reshape_context->base_polys[pmap[i].indices[j]];

      /* This double counts, not sure if that's bad or good. */
      for (int k = 0; k < p->totloop; k++) {
        const int vndx = reshape_context->base_loops[p->loopstart + k].v;
        if (vndx != i) {
          add_v3_v3(center, origco[vndx]);
          tot++;
        }
      }
    }
    mul_v3_fl(center, 1.0f / tot);

    /* Find normal. */
    for (int j = 0; j < pmap[i].count; j++) {
      const MPoly *p = &reshape_context->base_polys[pmap[i].indices[j]];
      MPoly fake_poly;
      MLoop *fake_loops;
      float(*fake_co)[3];
      float no[3];

      /* Set up poly, loops, and coords in order to call BKE_mesh_calc_poly_normal_coords(). */
      fake_poly.totloop = p->totloop;
      fake_poly.loopstart = 0;
      fake_loops = MEM_malloc_arrayN(p->totloop, sizeof(MLoop), "fake_loops");
      fake_co = MEM_malloc_arrayN(p->totloop, sizeof(float[3]), "fake_co");

      for (int k = 0; k < p->totloop; k++) {
        const int vndx = reshape_context->base_loops[p->loopstart + k].v;

        fake_loops[k].v = k;

        if (vndx == i) {
          copy_v3_v3(fake_co[k], center);
        }
        else {
          copy_v3_v3(fake_co[k], origco[vndx]);
        }
      }

      BKE_mesh_calc_poly_normal_coords(&fake_poly, fake_loops, (const float(*)[3])fake_co, no);
      MEM_freeN(fake_loops);
      MEM_freeN(fake_co);

      add_v3_v3(avg_no, no);
    }
    normalize_v3(avg_no);

    /* Push vertex away from the plane. */
    const float dist = v3_dist_from_plane(base_verts[i].co, center, avg_no);
    copy_v3_v3(push, avg_no);
    mul_v3_fl(push, dist);
    add_v3_v3(base_verts[i].co, push);
  }

  MEM_freeN(origco);
  MEM_freeN(pmap);
  MEM_freeN(pmap_mem);

  /* Vertices were moved around, need to update normals after all the vertices are updated
   * Probably this is possible to do in the loop above, but this is rather tricky because
   * we don't know all needed vertices' coordinates there yet. */
  BKE_mesh_tag_coords_changed(base_mesh);
}

void multires_reshape_apply_base_refine_from_base(MultiresReshapeContext *reshape_context)
{
  BKE_subdiv_eval_refine_from_mesh(reshape_context->subdiv, reshape_context->base_mesh, NULL);
}

void multires_reshape_apply_base_refine_from_deform(MultiresReshapeContext *reshape_context)
{
  struct Depsgraph *depsgraph = reshape_context->depsgraph;
  Object *object = reshape_context->object;
  MultiresModifierData *mmd = reshape_context->mmd;
  BLI_assert(depsgraph != NULL);
  BLI_assert(object != NULL);
  BLI_assert(mmd != NULL);

  float(*deformed_verts)[3] = BKE_multires_create_deformed_base_mesh_vert_coords(
      depsgraph, object, mmd, NULL);

  BKE_subdiv_eval_refine_from_mesh(
      reshape_context->subdiv, reshape_context->base_mesh, deformed_verts);

  MEM_freeN(deformed_verts);
}<|MERGE_RESOLUTION|>--- conflicted
+++ resolved
@@ -76,15 +76,10 @@
   int *pmap_mem;
   BKE_mesh_vert_poly_map_create(&pmap,
                                 &pmap_mem,
-<<<<<<< HEAD
-                                base_mesh->mvert,
-                                base_mesh->medge,
-                                base_mesh->mpoly,
-                                base_mesh->mloop,
-=======
+                                reshape_context->base_verts,
+                                reshape_context->base_edges,
                                 reshape_context->base_polys,
                                 reshape_context->base_loops,
->>>>>>> b37954d0
                                 base_mesh->totvert,
                                 base_mesh->totpoly,
                                 base_mesh->totloop,
