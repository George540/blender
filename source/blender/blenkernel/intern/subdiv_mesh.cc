/* SPDX-License-Identifier: GPL-2.0-or-later
 * Copyright 2018 Blender Foundation. All rights reserved. */

/** \file
 * \ingroup bke
 */

#include <mutex>

#include "atomic_ops.h"

#include "DNA_key_types.h"
#include "DNA_mesh_types.h"
#include "DNA_meshdata_types.h"

#include "BLI_array.hh"
#include "BLI_bitmap.h"
#include "BLI_math_vector.h"
#include "BLI_math_vector_types.hh"

#include "BKE_customdata.h"
#include "BKE_key.h"
#include "BKE_mesh.h"
#include "BKE_mesh_mapping.h"
#include "BKE_subdiv.h"
#include "BKE_subdiv_eval.h"
#include "BKE_subdiv_foreach.hh"
#include "BKE_subdiv_mesh.hh"

#include "MEM_guardedalloc.h"

using blender::float2;
using blender::float3;
using blender::Span;

/* -------------------------------------------------------------------- */
/** \name Subdivision Context
 * \{ */

struct SubdivMeshContext {
  const SubdivToMeshSettings *settings;
  const Mesh *coarse_mesh;
  const float (*coarse_positions)[3];
  blender::Span<MEdge> coarse_edges;
  blender::Span<MPoly> coarse_polys;
  blender::Span<MLoop> coarse_loops;

  Subdiv *subdiv;
  Mesh *subdiv_mesh;
  blender::MutableSpan<float3> subdiv_positions;
  blender::MutableSpan<MEdge> subdiv_edges;
  blender::MutableSpan<MPoly> subdiv_polys;
  blender::MutableSpan<MLoop> subdiv_loops;

  /* Cached custom data arrays for faster access. */
  int *vert_origindex;
  int *edge_origindex;
  int *loop_origindex;
  int *poly_origindex;
  /* UV layers interpolation. */
  int num_uv_layers;
  float2 *uv_layers[MAX_MTFACE];

  /* Original coordinates (ORCO) interpolation. */
  float (*orco)[3];
  float (*cloth_orco)[3];
  /* Per-subdivided vertex counter of averaged values. */
  int *accumulated_counters;
  bool have_displacement;

  /* Lazily initialize a map from vertices to connected edges. */
  std::mutex vert_to_edge_map_mutex;
  int *vert_to_edge_buffer;
  MeshElemMap *vert_to_edge_map;
};

static void subdiv_mesh_ctx_cache_uv_layers(SubdivMeshContext *ctx)
{
  Mesh *subdiv_mesh = ctx->subdiv_mesh;
  ctx->num_uv_layers = CustomData_number_of_layers(&subdiv_mesh->ldata, CD_PROP_FLOAT2);
  for (int layer_index = 0; layer_index < ctx->num_uv_layers; layer_index++) {
    ctx->uv_layers[layer_index] = static_cast<float2 *>(CustomData_get_layer_n_for_write(
        &subdiv_mesh->ldata, CD_PROP_FLOAT2, layer_index, subdiv_mesh->totloop));
  }
}

static void subdiv_mesh_ctx_cache_custom_data_layers(SubdivMeshContext *ctx)
{
  Mesh *subdiv_mesh = ctx->subdiv_mesh;
  ctx->subdiv_positions = subdiv_mesh->vert_positions_for_write();
  ctx->subdiv_edges = subdiv_mesh->edges_for_write();
  ctx->subdiv_polys = subdiv_mesh->polys_for_write();
  ctx->subdiv_loops = subdiv_mesh->loops_for_write();
  /* Pointers to original indices layers. */
  ctx->vert_origindex = static_cast<int *>(
      CustomData_get_layer_for_write(&subdiv_mesh->vdata, CD_ORIGINDEX, subdiv_mesh->totvert));
  ctx->edge_origindex = static_cast<int *>(
      CustomData_get_layer_for_write(&subdiv_mesh->edata, CD_ORIGINDEX, subdiv_mesh->totedge));
  ctx->loop_origindex = static_cast<int *>(
      CustomData_get_layer_for_write(&subdiv_mesh->ldata, CD_ORIGINDEX, subdiv_mesh->totloop));
  ctx->poly_origindex = static_cast<int *>(
      CustomData_get_layer_for_write(&subdiv_mesh->pdata, CD_ORIGINDEX, subdiv_mesh->totpoly));
  /* UV layers interpolation. */
  subdiv_mesh_ctx_cache_uv_layers(ctx);
  /* Orco interpolation. */
  ctx->orco = static_cast<float(*)[3]>(
      CustomData_get_layer_for_write(&subdiv_mesh->vdata, CD_ORCO, subdiv_mesh->totvert));
  ctx->cloth_orco = static_cast<float(*)[3]>(
      CustomData_get_layer_for_write(&subdiv_mesh->vdata, CD_CLOTH_ORCO, subdiv_mesh->totvert));
}

static void subdiv_mesh_prepare_accumulator(SubdivMeshContext *ctx, int num_vertices)
{
  if (!ctx->have_displacement) {
    return;
  }
  ctx->accumulated_counters = static_cast<int *>(
      MEM_calloc_arrayN(num_vertices, sizeof(*ctx->accumulated_counters), __func__));
}

static void subdiv_mesh_context_free(SubdivMeshContext *ctx)
{
  MEM_SAFE_FREE(ctx->accumulated_counters);
  MEM_SAFE_FREE(ctx->vert_to_edge_buffer);
  MEM_SAFE_FREE(ctx->vert_to_edge_map);
}

/** \} */

/* -------------------------------------------------------------------- */
/** \name Loop custom data copy helpers
 * \{ */

struct LoopsOfPtex {
  /* First loop of the ptex, starts at ptex (0, 0) and goes in u direction. */
  const MLoop *first_loop;
  /* Last loop of the ptex, starts at ptex (0, 0) and goes in v direction. */
  const MLoop *last_loop;
  /* For quad coarse faces only. */
  const MLoop *second_loop;
  const MLoop *third_loop;
};

static void loops_of_ptex_get(const SubdivMeshContext *ctx,
                              LoopsOfPtex *loops_of_ptex,
                              const MPoly *coarse_poly,
                              const int ptex_of_poly_index)
{
  const int first_ptex_loop_index = coarse_poly->loopstart + ptex_of_poly_index;
  /* Loop which look in the (opposite) V direction of the current
   * ptex face.
   *
   * TODO(sergey): Get rid of using module on every iteration. */
  const int last_ptex_loop_index = coarse_poly->loopstart +
                                   (ptex_of_poly_index + coarse_poly->totloop - 1) %
                                       coarse_poly->totloop;
  loops_of_ptex->first_loop = &ctx->coarse_loops[first_ptex_loop_index];
  loops_of_ptex->last_loop = &ctx->coarse_loops[last_ptex_loop_index];
  if (coarse_poly->totloop == 4) {
    loops_of_ptex->second_loop = loops_of_ptex->first_loop + 1;
    loops_of_ptex->third_loop = loops_of_ptex->first_loop + 2;
  }
  else {
    loops_of_ptex->second_loop = nullptr;
    loops_of_ptex->third_loop = nullptr;
  }
}

/** \} */

/* -------------------------------------------------------------------- */
/** \name Vertex custom data interpolation helpers
 * \{ */

/* TODO(sergey): Somehow de-duplicate with loops storage, without too much
 * exception cases all over the code. */

struct VerticesForInterpolation {
  /* This field points to a vertex data which is to be used for interpolation.
   * The idea is to avoid unnecessary allocations for regular faces, where
   * we can simply use corner vertices. */
  const CustomData *vertex_data;
  /* Vertices data calculated for ptex corners. There are always 4 elements
   * in this custom data, aligned the following way:
   *
   *   index 0 -> uv (0, 0)
   *   index 1 -> uv (0, 1)
   *   index 2 -> uv (1, 1)
   *   index 3 -> uv (1, 0)
   *
   * Is allocated for non-regular faces (triangles and n-gons). */
  CustomData vertex_data_storage;
  bool vertex_data_storage_allocated;
  /* Indices within vertex_data to interpolate for. The indices are aligned
   * with uv coordinates in a similar way as indices in loop_data_storage. */
  int vertex_indices[4];
};

static void vertex_interpolation_init(const SubdivMeshContext *ctx,
                                      VerticesForInterpolation *vertex_interpolation,
                                      const MPoly *coarse_poly)
{
  const Mesh *coarse_mesh = ctx->coarse_mesh;
  const blender::Span<MLoop> coarse_loops = ctx->coarse_loops;
  if (coarse_poly->totloop == 4) {
    vertex_interpolation->vertex_data = &coarse_mesh->vdata;
    vertex_interpolation->vertex_indices[0] = coarse_loops[coarse_poly->loopstart + 0].v;
    vertex_interpolation->vertex_indices[1] = coarse_loops[coarse_poly->loopstart + 1].v;
    vertex_interpolation->vertex_indices[2] = coarse_loops[coarse_poly->loopstart + 2].v;
    vertex_interpolation->vertex_indices[3] = coarse_loops[coarse_poly->loopstart + 3].v;
    vertex_interpolation->vertex_data_storage_allocated = false;
  }
  else {
    vertex_interpolation->vertex_data = &vertex_interpolation->vertex_data_storage;
    /* Allocate storage for loops corresponding to ptex corners. */
    CustomData_copy(&ctx->coarse_mesh->vdata,
                    &vertex_interpolation->vertex_data_storage,
                    CD_MASK_EVERYTHING.vmask,
                    CD_SET_DEFAULT,
                    4);
    /* Initialize indices. */
    vertex_interpolation->vertex_indices[0] = 0;
    vertex_interpolation->vertex_indices[1] = 1;
    vertex_interpolation->vertex_indices[2] = 2;
    vertex_interpolation->vertex_indices[3] = 3;
    vertex_interpolation->vertex_data_storage_allocated = true;
    /* Interpolate center of poly right away, it stays unchanged for all
     * ptex faces. */
    const float weight = 1.0f / float(coarse_poly->totloop);
    blender::Array<float, 32> weights(coarse_poly->totloop);
    blender::Array<int, 32> indices(coarse_poly->totloop);
    for (int i = 0; i < coarse_poly->totloop; i++) {
      weights[i] = weight;
      indices[i] = coarse_loops[coarse_poly->loopstart + i].v;
    }
    CustomData_interp(&coarse_mesh->vdata,
                      &vertex_interpolation->vertex_data_storage,
                      indices.data(),
                      weights.data(),
                      nullptr,
                      coarse_poly->totloop,
                      2);
  }
}

static void vertex_interpolation_from_corner(const SubdivMeshContext *ctx,
                                             VerticesForInterpolation *vertex_interpolation,
                                             const MPoly *coarse_poly,
                                             const int corner)
{
  if (coarse_poly->totloop == 4) {
    /* Nothing to do, all indices and data is already assigned. */
  }
  else {
    const CustomData *vertex_data = &ctx->coarse_mesh->vdata;
    const blender::Span<MLoop> coarse_loops = ctx->coarse_loops;
    LoopsOfPtex loops_of_ptex;
    loops_of_ptex_get(ctx, &loops_of_ptex, coarse_poly, corner);
    /* Ptex face corner corresponds to a poly loop with same index. */
    CustomData_copy_data(vertex_data,
                         &vertex_interpolation->vertex_data_storage,
                         coarse_loops[coarse_poly->loopstart + corner].v,
                         0,
                         1);
    /* Interpolate remaining ptex face corners, which hits loops
     * middle points.
     *
     * TODO(sergey): Re-use one of interpolation results from previous
     * iteration. */
    const float weights[2] = {0.5f, 0.5f};
    const int first_loop_index = loops_of_ptex.first_loop - coarse_loops.data();
    const int last_loop_index = loops_of_ptex.last_loop - coarse_loops.data();
    const int first_indices[2] = {
        int(coarse_loops[first_loop_index].v),
        int(coarse_loops[coarse_poly->loopstart +
                         (first_loop_index - coarse_poly->loopstart + 1) % coarse_poly->totloop]
                .v)};
    const int last_indices[2] = {
        int(coarse_loops[first_loop_index].v),
        int(coarse_loops[last_loop_index].v),
    };
    CustomData_interp(vertex_data,
                      &vertex_interpolation->vertex_data_storage,
                      first_indices,
                      weights,
                      nullptr,
                      2,
                      1);
    CustomData_interp(vertex_data,
                      &vertex_interpolation->vertex_data_storage,
                      last_indices,
                      weights,
                      nullptr,
                      2,
                      3);
  }
}

static void vertex_interpolation_end(VerticesForInterpolation *vertex_interpolation)
{
  if (vertex_interpolation->vertex_data_storage_allocated) {
    CustomData_free(&vertex_interpolation->vertex_data_storage, 4);
  }
}

/** \} */

/* -------------------------------------------------------------------- */
/** \name Loop custom data interpolation helpers
 * \{ */

struct LoopsForInterpolation {
  /* This field points to a loop data which is to be used for interpolation.
   * The idea is to avoid unnecessary allocations for regular faces, where
   * we can simply interpolate corner vertices. */
  const CustomData *loop_data;
  /* Loops data calculated for ptex corners. There are always 4 elements
   * in this custom data, aligned the following way:
   *
   *   index 0 -> uv (0, 0)
   *   index 1 -> uv (0, 1)
   *   index 2 -> uv (1, 1)
   *   index 3 -> uv (1, 0)
   *
   * Is allocated for non-regular faces (triangles and n-gons). */
  CustomData loop_data_storage;
  bool loop_data_storage_allocated;
  /* Indices within loop_data to interpolate for. The indices are aligned with
   * uv coordinates in a similar way as indices in loop_data_storage. */
  int loop_indices[4];
};

static void loop_interpolation_init(const SubdivMeshContext *ctx,
                                    LoopsForInterpolation *loop_interpolation,
                                    const MPoly *coarse_poly)
{
  const Mesh *coarse_mesh = ctx->coarse_mesh;
  if (coarse_poly->totloop == 4) {
    loop_interpolation->loop_data = &coarse_mesh->ldata;
    loop_interpolation->loop_indices[0] = coarse_poly->loopstart + 0;
    loop_interpolation->loop_indices[1] = coarse_poly->loopstart + 1;
    loop_interpolation->loop_indices[2] = coarse_poly->loopstart + 2;
    loop_interpolation->loop_indices[3] = coarse_poly->loopstart + 3;
    loop_interpolation->loop_data_storage_allocated = false;
  }
  else {
    loop_interpolation->loop_data = &loop_interpolation->loop_data_storage;
    /* Allocate storage for loops corresponding to ptex corners. */
    CustomData_copy(&ctx->coarse_mesh->ldata,
                    &loop_interpolation->loop_data_storage,
                    CD_MASK_EVERYTHING.lmask,
                    CD_SET_DEFAULT,
                    4);
    /* Initialize indices. */
    loop_interpolation->loop_indices[0] = 0;
    loop_interpolation->loop_indices[1] = 1;
    loop_interpolation->loop_indices[2] = 2;
    loop_interpolation->loop_indices[3] = 3;
    loop_interpolation->loop_data_storage_allocated = true;
    /* Interpolate center of poly right away, it stays unchanged for all
     * ptex faces. */
    const float weight = 1.0f / float(coarse_poly->totloop);
    blender::Array<float, 32> weights(coarse_poly->totloop);
    blender::Array<int, 32> indices(coarse_poly->totloop);
    for (int i = 0; i < coarse_poly->totloop; i++) {
      weights[i] = weight;
      indices[i] = coarse_poly->loopstart + i;
    }
    CustomData_interp(&coarse_mesh->ldata,
                      &loop_interpolation->loop_data_storage,
                      indices.data(),
                      weights.data(),
                      nullptr,
                      coarse_poly->totloop,
                      2);
  }
}

static void loop_interpolation_from_corner(const SubdivMeshContext *ctx,
                                           LoopsForInterpolation *loop_interpolation,
                                           const MPoly *coarse_poly,
                                           const int corner)
{
  if (coarse_poly->totloop == 4) {
    /* Nothing to do, all indices and data is already assigned. */
  }
  else {
    const CustomData *loop_data = &ctx->coarse_mesh->ldata;
    const blender::Span<MLoop> coarse_loops = ctx->coarse_loops;
    LoopsOfPtex loops_of_ptex;
    loops_of_ptex_get(ctx, &loops_of_ptex, coarse_poly, corner);
    /* Ptex face corner corresponds to a poly loop with same index. */
    CustomData_free_elem(&loop_interpolation->loop_data_storage, 0, 1);
    CustomData_copy_data(
        loop_data, &loop_interpolation->loop_data_storage, coarse_poly->loopstart + corner, 0, 1);
    /* Interpolate remaining ptex face corners, which hits loops
     * middle points.
     *
     * TODO(sergey): Re-use one of interpolation results from previous
     * iteration. */
    const float weights[2] = {0.5f, 0.5f};
    const int base_loop_index = coarse_poly->loopstart;
    const int first_loop_index = loops_of_ptex.first_loop - coarse_loops.data();
    const int second_loop_index = base_loop_index +
                                  (first_loop_index - base_loop_index + 1) % coarse_poly->totloop;
    const int first_indices[2] = {first_loop_index, second_loop_index};
    const int last_indices[2] = {
        int(loops_of_ptex.last_loop - coarse_loops.data()),
        int(loops_of_ptex.first_loop - coarse_loops.data()),
    };
    CustomData_interp(
        loop_data, &loop_interpolation->loop_data_storage, first_indices, weights, nullptr, 2, 1);
    CustomData_interp(
        loop_data, &loop_interpolation->loop_data_storage, last_indices, weights, nullptr, 2, 3);
  }
}

static void loop_interpolation_end(LoopsForInterpolation *loop_interpolation)
{
  if (loop_interpolation->loop_data_storage_allocated) {
    CustomData_free(&loop_interpolation->loop_data_storage, 4);
  }
}

/** \} */

/* -------------------------------------------------------------------- */
/** \name TLS
 * \{ */

struct SubdivMeshTLS {
  bool vertex_interpolation_initialized;
  VerticesForInterpolation vertex_interpolation;
  const MPoly *vertex_interpolation_coarse_poly;
  int vertex_interpolation_coarse_corner;

  bool loop_interpolation_initialized;
  LoopsForInterpolation loop_interpolation;
  const MPoly *loop_interpolation_coarse_poly;
  int loop_interpolation_coarse_corner;
};

static void subdiv_mesh_tls_free(void *tls_v)
{
  SubdivMeshTLS *tls = static_cast<SubdivMeshTLS *>(tls_v);
  if (tls->vertex_interpolation_initialized) {
    vertex_interpolation_end(&tls->vertex_interpolation);
  }
  if (tls->loop_interpolation_initialized) {
    loop_interpolation_end(&tls->loop_interpolation);
  }
}

/** \} */

/* -------------------------------------------------------------------- */
/** \name Evaluation helper functions
 * \{ */

static void subdiv_vertex_orco_evaluate(const SubdivMeshContext *ctx,
                                        const int ptex_face_index,
                                        const float u,
                                        const float v,
                                        const int subdiv_vertex_index)
{
  if (ctx->orco || ctx->cloth_orco) {
    float vertex_data[6];
    BKE_subdiv_eval_vertex_data(ctx->subdiv, ptex_face_index, u, v, vertex_data);

    if (ctx->orco) {
      copy_v3_v3(ctx->orco[subdiv_vertex_index], vertex_data);
      if (ctx->cloth_orco) {
        copy_v3_v3(ctx->cloth_orco[subdiv_vertex_index], vertex_data + 3);
      }
    }
    else if (ctx->cloth_orco) {
      copy_v3_v3(ctx->cloth_orco[subdiv_vertex_index], vertex_data);
    }
  }
}

/** \} */

/* -------------------------------------------------------------------- */
/** \name Accumulation helpers
 * \{ */

static void subdiv_accumulate_vertex_displacement(SubdivMeshContext *ctx,
                                                  const int ptex_face_index,
                                                  const float u,
                                                  const float v,
                                                  const int subdiv_vertex_index)
{
  /* Accumulate displacement. */
  Subdiv *subdiv = ctx->subdiv;
  float dummy_P[3], dPdu[3], dPdv[3], D[3];
  BKE_subdiv_eval_limit_point_and_derivatives(subdiv, ptex_face_index, u, v, dummy_P, dPdu, dPdv);

  /* NOTE: The subdivided mesh is allocated in this module, and its vertices are kept at zero
   * locations as a default calloc(). */
  BKE_subdiv_eval_displacement(subdiv, ptex_face_index, u, v, dPdu, dPdv, D);
  ctx->subdiv_positions[subdiv_vertex_index] += D;

  if (ctx->accumulated_counters) {
    ++ctx->accumulated_counters[subdiv_vertex_index];
  }
}

/** \} */

/* -------------------------------------------------------------------- */
/** \name Callbacks
 * \{ */

static bool subdiv_mesh_topology_info(const SubdivForeachContext *foreach_context,
                                      const int num_vertices,
                                      const int num_edges,
                                      const int num_loops,
                                      const int num_polygons,
                                      const int * /*subdiv_polygon_offset*/)
{
  /* Multi-resolution grid data will be applied or become invalid after subdivision,
   * so don't try to preserve it and use memory. Crease values should also not be interpolated. */
  CustomData_MeshMasks mask = CD_MASK_EVERYTHING;
  mask.lmask &= ~CD_MASK_MULTIRES_GRIDS;
  /* Propagate edge creases so they can be used in another subdivision modifier (maintaining
   * existing behavior), but don't propagate vertex creases to avoid extra work when the result
   * isn't useful anyway. */
  mask.vmask &= ~CD_MASK_CREASE;

  SubdivMeshContext *subdiv_context = static_cast<SubdivMeshContext *>(foreach_context->user_data);
  subdiv_context->subdiv_mesh = BKE_mesh_new_nomain_from_template_ex(
      subdiv_context->coarse_mesh, num_vertices, num_edges, 0, num_loops, num_polygons, mask);
  subdiv_mesh_ctx_cache_custom_data_layers(subdiv_context);
  subdiv_mesh_prepare_accumulator(subdiv_context, num_vertices);
  subdiv_context->subdiv_mesh->runtime->subsurf_face_dot_tags.clear();
  subdiv_context->subdiv_mesh->runtime->subsurf_face_dot_tags.resize(num_vertices);
  if (subdiv_context->settings->use_optimal_display) {
    subdiv_context->subdiv_mesh->runtime->subsurf_optimal_display_edges.clear();
    subdiv_context->subdiv_mesh->runtime->subsurf_optimal_display_edges.resize(num_edges);
  }
  return true;
}

/** \} */

/* -------------------------------------------------------------------- */
/** \name Vertex subdivision process
 * \{ */

static void subdiv_vertex_data_copy(const SubdivMeshContext *ctx,
                                    const int coarse_vertex_index,
                                    const int subdiv_vertex_index)
{
  const Mesh *coarse_mesh = ctx->coarse_mesh;
  CustomData_copy_data(
      &coarse_mesh->vdata, &ctx->subdiv_mesh->vdata, coarse_vertex_index, subdiv_vertex_index, 1);
}

static void subdiv_vertex_data_interpolate(const SubdivMeshContext *ctx,
                                           const int subdiv_vertex_index,
                                           const VerticesForInterpolation *vertex_interpolation,
                                           const float u,
                                           const float v)
{
  const float weights[4] = {(1.0f - u) * (1.0f - v), u * (1.0f - v), u * v, (1.0f - u) * v};
  CustomData_interp(vertex_interpolation->vertex_data,
                    &ctx->subdiv_mesh->vdata,
                    vertex_interpolation->vertex_indices,
                    weights,
                    nullptr,
                    4,
                    subdiv_vertex_index);
  if (ctx->vert_origindex != nullptr) {
    ctx->vert_origindex[subdiv_vertex_index] = ORIGINDEX_NONE;
  }
}

static void evaluate_vertex_and_apply_displacement_copy(const SubdivMeshContext *ctx,
                                                        const int ptex_face_index,
                                                        const float u,
                                                        const float v,
                                                        const int coarse_vertex_index,
                                                        const int subdiv_vertex_index)
{
  float3 &subdiv_position = ctx->subdiv_positions[subdiv_vertex_index];
  /* Displacement is accumulated in subdiv vertex position.
   * Needs to be backed up before copying data from original vertex. */
  float D[3] = {0.0f, 0.0f, 0.0f};
  if (ctx->have_displacement) {
    const float inv_num_accumulated = 1.0f / ctx->accumulated_counters[subdiv_vertex_index];
    copy_v3_v3(D, subdiv_position);
    mul_v3_fl(D, inv_num_accumulated);
  }
  /* Copy custom data and evaluate position. */
  subdiv_vertex_data_copy(ctx, coarse_vertex_index, subdiv_vertex_index);
  BKE_subdiv_eval_limit_point(ctx->subdiv, ptex_face_index, u, v, subdiv_position);
  /* Apply displacement. */
  subdiv_position += D;
  /* Evaluate undeformed texture coordinate. */
  subdiv_vertex_orco_evaluate(ctx, ptex_face_index, u, v, subdiv_vertex_index);
  /* Remove face-dot flag. This can happen if there is more than one subsurf modifier. */
  ctx->subdiv_mesh->runtime->subsurf_face_dot_tags[subdiv_vertex_index].reset();
}

static void evaluate_vertex_and_apply_displacement_interpolate(
    const SubdivMeshContext *ctx,
    const int ptex_face_index,
    const float u,
    const float v,
    VerticesForInterpolation *vertex_interpolation,
    const int subdiv_vertex_index)
{
  float3 &subdiv_position = ctx->subdiv_positions[subdiv_vertex_index];
  /* Displacement is accumulated in subdiv vertex position.
   * Needs to be backed up before copying data from original vertex. */
  float D[3] = {0.0f, 0.0f, 0.0f};
  if (ctx->have_displacement) {
    const float inv_num_accumulated = 1.0f / ctx->accumulated_counters[subdiv_vertex_index];
    copy_v3_v3(D, subdiv_position);
    mul_v3_fl(D, inv_num_accumulated);
  }
  /* Interpolate custom data and evaluate position. */
  subdiv_vertex_data_interpolate(ctx, subdiv_vertex_index, vertex_interpolation, u, v);
  BKE_subdiv_eval_limit_point(ctx->subdiv, ptex_face_index, u, v, subdiv_position);
  /* Apply displacement. */
  add_v3_v3(subdiv_position, D);
  /* Evaluate undeformed texture coordinate. */
  subdiv_vertex_orco_evaluate(ctx, ptex_face_index, u, v, subdiv_vertex_index);
}

static void subdiv_mesh_vertex_displacement_every_corner_or_edge(
    const SubdivForeachContext *foreach_context,
    void * /*tls*/,
    const int ptex_face_index,
    const float u,
    const float v,
    const int subdiv_vertex_index)
{
  SubdivMeshContext *ctx = static_cast<SubdivMeshContext *>(foreach_context->user_data);
  subdiv_accumulate_vertex_displacement(ctx, ptex_face_index, u, v, subdiv_vertex_index);
}

static void subdiv_mesh_vertex_displacement_every_corner(
    const SubdivForeachContext *foreach_context,
    void *tls,
    const int ptex_face_index,
    const float u,
    const float v,
    const int /*coarse_vertex_index*/,
    const int /*coarse_poly_index*/,
    const int /*coarse_corner*/,
    const int subdiv_vertex_index)
{
  subdiv_mesh_vertex_displacement_every_corner_or_edge(
      foreach_context, tls, ptex_face_index, u, v, subdiv_vertex_index);
}

static void subdiv_mesh_vertex_displacement_every_edge(const SubdivForeachContext *foreach_context,
                                                       void *tls,
                                                       const int ptex_face_index,
                                                       const float u,
                                                       const float v,
                                                       const int /*coarse_edge_index*/,
                                                       const int /*coarse_poly_index*/,
                                                       const int /*coarse_corner*/,
                                                       const int subdiv_vertex_index)
{
  subdiv_mesh_vertex_displacement_every_corner_or_edge(
      foreach_context, tls, ptex_face_index, u, v, subdiv_vertex_index);
}

static void subdiv_mesh_vertex_corner(const SubdivForeachContext *foreach_context,
                                      void * /*tls*/,
                                      const int ptex_face_index,
                                      const float u,
                                      const float v,
                                      const int coarse_vertex_index,
                                      const int /*coarse_poly_index*/,
                                      const int /*coarse_corner*/,
                                      const int subdiv_vertex_index)
{
  BLI_assert(coarse_vertex_index != ORIGINDEX_NONE);
  SubdivMeshContext *ctx = static_cast<SubdivMeshContext *>(foreach_context->user_data);
  evaluate_vertex_and_apply_displacement_copy(
      ctx, ptex_face_index, u, v, coarse_vertex_index, subdiv_vertex_index);
}

static void subdiv_mesh_ensure_vertex_interpolation(SubdivMeshContext *ctx,
                                                    SubdivMeshTLS *tls,
                                                    const MPoly *coarse_poly,
                                                    const int coarse_corner)
{
  /* Check whether we've moved to another corner or polygon. */
  if (tls->vertex_interpolation_initialized) {
    if (tls->vertex_interpolation_coarse_poly != coarse_poly ||
        tls->vertex_interpolation_coarse_corner != coarse_corner) {
      vertex_interpolation_end(&tls->vertex_interpolation);
      tls->vertex_interpolation_initialized = false;
    }
  }
  /* Initialize the interpolation. */
  if (!tls->vertex_interpolation_initialized) {
    vertex_interpolation_init(ctx, &tls->vertex_interpolation, coarse_poly);
  }
  /* Update it for a new corner if needed. */
  if (!tls->vertex_interpolation_initialized ||
      tls->vertex_interpolation_coarse_corner != coarse_corner) {
    vertex_interpolation_from_corner(ctx, &tls->vertex_interpolation, coarse_poly, coarse_corner);
  }
  /* Store settings used for the current state of interpolator. */
  tls->vertex_interpolation_initialized = true;
  tls->vertex_interpolation_coarse_poly = coarse_poly;
  tls->vertex_interpolation_coarse_corner = coarse_corner;
}

static void subdiv_mesh_vertex_edge(const SubdivForeachContext *foreach_context,
                                    void *tls_v,
                                    const int ptex_face_index,
                                    const float u,
                                    const float v,
                                    const int /*coarse_edge_index*/,
                                    const int coarse_poly_index,
                                    const int coarse_corner,
                                    const int subdiv_vertex_index)
{
  SubdivMeshContext *ctx = static_cast<SubdivMeshContext *>(foreach_context->user_data);
  SubdivMeshTLS *tls = static_cast<SubdivMeshTLS *>(tls_v);
  const MPoly *coarse_poly = &ctx->coarse_polys[coarse_poly_index];
  subdiv_mesh_ensure_vertex_interpolation(ctx, tls, coarse_poly, coarse_corner);
  evaluate_vertex_and_apply_displacement_interpolate(
      ctx, ptex_face_index, u, v, &tls->vertex_interpolation, subdiv_vertex_index);
}

static bool subdiv_mesh_is_center_vertex(const MPoly *coarse_poly, const float u, const float v)
{
  if (coarse_poly->totloop == 4) {
    if (u == 0.5f && v == 0.5f) {
      return true;
    }
  }
  else {
    if (u == 1.0f && v == 1.0f) {
      return true;
    }
  }
  return false;
}

static void subdiv_mesh_tag_center_vertex(const MPoly *coarse_poly,
                                          const int subdiv_vertex_index,
                                          const float u,
                                          const float v,
                                          Mesh *subdiv_mesh)
{
  if (subdiv_mesh_is_center_vertex(coarse_poly, u, v)) {
    subdiv_mesh->runtime->subsurf_face_dot_tags[subdiv_vertex_index].set();
  }
}

static void subdiv_mesh_vertex_inner(const SubdivForeachContext *foreach_context,
                                     void *tls_v,
                                     const int ptex_face_index,
                                     const float u,
                                     const float v,
                                     const int coarse_poly_index,
                                     const int coarse_corner,
                                     const int subdiv_vertex_index)
{
  SubdivMeshContext *ctx = static_cast<SubdivMeshContext *>(foreach_context->user_data);
  SubdivMeshTLS *tls = static_cast<SubdivMeshTLS *>(tls_v);
  Subdiv *subdiv = ctx->subdiv;
  const MPoly *coarse_poly = &ctx->coarse_polys[coarse_poly_index];
  Mesh *subdiv_mesh = ctx->subdiv_mesh;
  float3 &subdiv_position = ctx->subdiv_positions[subdiv_vertex_index];
  subdiv_mesh_ensure_vertex_interpolation(ctx, tls, coarse_poly, coarse_corner);
  subdiv_vertex_data_interpolate(ctx, subdiv_vertex_index, &tls->vertex_interpolation, u, v);
  BKE_subdiv_eval_final_point(subdiv, ptex_face_index, u, v, subdiv_position);
  subdiv_mesh_tag_center_vertex(coarse_poly, subdiv_vertex_index, u, v, subdiv_mesh);
  subdiv_vertex_orco_evaluate(ctx, ptex_face_index, u, v, subdiv_vertex_index);
}

/** \} */

/* -------------------------------------------------------------------- */
/** \name Edge subdivision process
 * \{ */

static void subdiv_copy_edge_data(SubdivMeshContext *ctx,
                                  const int subdiv_edge_index,
                                  const int coarse_edge_index)
{
  if (coarse_edge_index == ORIGINDEX_NONE) {
    if (ctx->edge_origindex != nullptr) {
      ctx->edge_origindex[subdiv_edge_index] = ORIGINDEX_NONE;
    }
    return;
  }
  CustomData_copy_data(
      &ctx->coarse_mesh->edata, &ctx->subdiv_mesh->edata, coarse_edge_index, subdiv_edge_index, 1);
  if (ctx->settings->use_optimal_display) {
    ctx->subdiv_mesh->runtime->subsurf_optimal_display_edges[subdiv_edge_index].set();
  }
}

static void subdiv_mesh_edge(const SubdivForeachContext *foreach_context,
                             void * /*tls*/,
                             const int coarse_edge_index,
                             const int subdiv_edge_index,
                             const bool /*is_loose*/,
                             const int subdiv_v1,
                             const int subdiv_v2)
{
  SubdivMeshContext *ctx = static_cast<SubdivMeshContext *>(foreach_context->user_data);
  subdiv_copy_edge_data(ctx, subdiv_edge_index, coarse_edge_index);
  ctx->subdiv_edges[subdiv_edge_index].v1 = subdiv_v1;
  ctx->subdiv_edges[subdiv_edge_index].v2 = subdiv_v2;
}

/** \} */

/* -------------------------------------------------------------------- */
/** \name Loops creation/interpolation
 * \{ */

static void subdiv_interpolate_loop_data(const SubdivMeshContext *ctx,
                                         MLoop *subdiv_loop,
                                         const LoopsForInterpolation *loop_interpolation,
                                         const float u,
                                         const float v)
{
  const int subdiv_loop_index = subdiv_loop - ctx->subdiv_loops.data();
  const float weights[4] = {(1.0f - u) * (1.0f - v), u * (1.0f - v), u * v, (1.0f - u) * v};
  CustomData_interp(loop_interpolation->loop_data,
                    &ctx->subdiv_mesh->ldata,
                    loop_interpolation->loop_indices,
                    weights,
                    nullptr,
                    4,
                    subdiv_loop_index);
  /* TODO(sergey): Set ORIGINDEX. */
}

static void subdiv_eval_uv_layer(SubdivMeshContext *ctx,
                                 MLoop *subdiv_loop,
                                 const int ptex_face_index,
                                 const float u,
                                 const float v)
{
  if (ctx->num_uv_layers == 0) {
    return;
  }
  Subdiv *subdiv = ctx->subdiv;
  const int mloop_index = subdiv_loop - ctx->subdiv_loops.data();
  for (int layer_index = 0; layer_index < ctx->num_uv_layers; layer_index++) {
    BKE_subdiv_eval_face_varying(
        subdiv, layer_index, ptex_face_index, u, v, ctx->uv_layers[layer_index][mloop_index]);
  }
}

static void subdiv_mesh_ensure_loop_interpolation(SubdivMeshContext *ctx,
                                                  SubdivMeshTLS *tls,
                                                  const MPoly *coarse_poly,
                                                  const int coarse_corner)
{
  /* Check whether we've moved to another corner or polygon. */
  if (tls->loop_interpolation_initialized) {
    if (tls->loop_interpolation_coarse_poly != coarse_poly ||
        tls->loop_interpolation_coarse_corner != coarse_corner) {
      loop_interpolation_end(&tls->loop_interpolation);
      tls->loop_interpolation_initialized = false;
    }
  }
  /* Initialize the interpolation. */
  if (!tls->loop_interpolation_initialized) {
    loop_interpolation_init(ctx, &tls->loop_interpolation, coarse_poly);
  }
  /* Update it for a new corner if needed. */
  if (!tls->loop_interpolation_initialized ||
      tls->loop_interpolation_coarse_corner != coarse_corner) {
    loop_interpolation_from_corner(ctx, &tls->loop_interpolation, coarse_poly, coarse_corner);
  }
  /* Store settings used for the current state of interpolator. */
  tls->loop_interpolation_initialized = true;
  tls->loop_interpolation_coarse_poly = coarse_poly;
  tls->loop_interpolation_coarse_corner = coarse_corner;
}

static void subdiv_mesh_loop(const SubdivForeachContext *foreach_context,
                             void *tls_v,
                             const int ptex_face_index,
                             const float u,
                             const float v,
                             const int /*coarse_loop_index*/,
                             const int coarse_poly_index,
                             const int coarse_corner,
                             const int subdiv_loop_index,
                             const int subdiv_vertex_index,
                             const int subdiv_edge_index)
{
  SubdivMeshContext *ctx = static_cast<SubdivMeshContext *>(foreach_context->user_data);
  SubdivMeshTLS *tls = static_cast<SubdivMeshTLS *>(tls_v);
  const MPoly *coarse_poly = &ctx->coarse_polys[coarse_poly_index];
  MLoop *subdiv_loop = &ctx->subdiv_loops[subdiv_loop_index];
  subdiv_mesh_ensure_loop_interpolation(ctx, tls, coarse_poly, coarse_corner);
  subdiv_interpolate_loop_data(ctx, subdiv_loop, &tls->loop_interpolation, u, v);
  subdiv_eval_uv_layer(ctx, subdiv_loop, ptex_face_index, u, v);
  subdiv_loop->v = subdiv_vertex_index;
  subdiv_loop->e = subdiv_edge_index;
}

/** \} */

/* -------------------------------------------------------------------- */
/** \name Polygons subdivision process
 * \{ */

static void subdiv_copy_poly_data(const SubdivMeshContext *ctx,
                                  MPoly *subdiv_poly,
                                  const MPoly *coarse_poly)
{
  const int coarse_poly_index = coarse_poly - ctx->coarse_polys.data();
  const int subdiv_poly_index = subdiv_poly - ctx->subdiv_polys.data();
  CustomData_copy_data(
      &ctx->coarse_mesh->pdata, &ctx->subdiv_mesh->pdata, coarse_poly_index, subdiv_poly_index, 1);
}

static void subdiv_mesh_poly(const SubdivForeachContext *foreach_context,
                             void * /*tls*/,
                             const int coarse_poly_index,
                             const int subdiv_poly_index,
                             const int start_loop_index,
                             const int num_loops)
{
  BLI_assert(coarse_poly_index != ORIGINDEX_NONE);
  SubdivMeshContext *ctx = static_cast<SubdivMeshContext *>(foreach_context->user_data);
  const MPoly *coarse_poly = &ctx->coarse_polys[coarse_poly_index];
  MPoly *subdiv_poly = &ctx->subdiv_polys[subdiv_poly_index];
  subdiv_copy_poly_data(ctx, subdiv_poly, coarse_poly);
  subdiv_poly->loopstart = start_loop_index;
  subdiv_poly->totloop = num_loops;
}

/** \} */

/* -------------------------------------------------------------------- */
/** \name Loose elements subdivision process
 * \{ */

static void subdiv_mesh_vertex_loose(const SubdivForeachContext *foreach_context,
                                     void * /*tls*/,
                                     const int coarse_vertex_index,
                                     const int subdiv_vertex_index)
{
  SubdivMeshContext *ctx = static_cast<SubdivMeshContext *>(foreach_context->user_data);
  subdiv_vertex_data_copy(ctx, coarse_vertex_index, subdiv_vertex_index);
}

/* Get neighbor edges of the given one.
 * - neighbors[0] is an edge adjacent to edge->v1.
 * - neighbors[1] is an edge adjacent to edge->v2. */
static void find_edge_neighbors(const MEdge *coarse_edges,
                                const MeshElemMap *vert_to_edge_map,
                                const int edge_index,
                                const MEdge *neighbors[2])
{
  const MEdge *edge = &coarse_edges[edge_index];
  neighbors[0] = nullptr;
  neighbors[1] = nullptr;
  int neighbor_counters[2] = {0, 0};
  for (const int i : Span(vert_to_edge_map[edge->v1].indices, vert_to_edge_map[edge->v1].count)) {
    if (i == edge_index) {
      continue;
    }
    if (ELEM(edge->v1, coarse_edges[i].v1, coarse_edges[i].v2)) {
      neighbors[0] = &coarse_edges[i];
      ++neighbor_counters[0];
    }
  }
  for (const int i : Span(vert_to_edge_map[edge->v2].indices, vert_to_edge_map[edge->v2].count)) {
    if (i == edge_index) {
      continue;
    }
    if (ELEM(edge->v2, coarse_edges[i].v1, coarse_edges[i].v2)) {
      neighbors[1] = &coarse_edges[i];
      ++neighbor_counters[1];
    }
  }
  /* Vertices which has more than one neighbor are considered infinitely
   * sharp. This is also how topology factory treats vertices of a surface
   * which are adjacent to a loose edge. */
  if (neighbor_counters[0] > 1) {
    neighbors[0] = nullptr;
  }
  if (neighbor_counters[1] > 1) {
    neighbors[1] = nullptr;
  }
}

static void points_for_loose_edges_interpolation_get(const float (*coarse_positions)[3],
                                                     const MEdge *coarse_edge,
                                                     const MEdge *neighbors[2],
                                                     float points_r[4][3])
{
  /* Middle points corresponds to the edge. */
  copy_v3_v3(points_r[1], coarse_positions[coarse_edge->v1]);
  copy_v3_v3(points_r[2], coarse_positions[coarse_edge->v2]);
  /* Start point, duplicate from edge start if no neighbor. */
  if (neighbors[0] != nullptr) {
    if (neighbors[0]->v1 == coarse_edge->v1) {
      copy_v3_v3(points_r[0], coarse_positions[neighbors[0]->v2]);
    }
    else {
      copy_v3_v3(points_r[0], coarse_positions[neighbors[0]->v1]);
    }
  }
  else {
    sub_v3_v3v3(points_r[0], points_r[1], points_r[2]);
    add_v3_v3(points_r[0], points_r[1]);
  }
  /* End point, duplicate from edge end if no neighbor. */
  if (neighbors[1] != nullptr) {
    if (neighbors[1]->v1 == coarse_edge->v2) {
      copy_v3_v3(points_r[3], coarse_positions[neighbors[1]->v2]);
    }
    else {
      copy_v3_v3(points_r[3], coarse_positions[neighbors[1]->v1]);
    }
  }
  else {
    sub_v3_v3v3(points_r[3], points_r[2], points_r[1]);
    add_v3_v3(points_r[3], points_r[2]);
  }
}

void BKE_subdiv_mesh_interpolate_position_on_edge(const float (*coarse_positions)[3],
                                                  const MEdge *coarse_edges,
                                                  const MeshElemMap *vert_to_edge_map,
                                                  const int coarse_edge_index,
                                                  const bool is_simple,
                                                  const float u,
                                                  float pos_r[3])
{
  const MEdge *coarse_edge = &coarse_edges[coarse_edge_index];
  if (is_simple) {
    interp_v3_v3v3(pos_r, coarse_positions[coarse_edge->v1], coarse_positions[coarse_edge->v2], u);
  }
  else {
    /* Find neighbors of the coarse edge. */
    const MEdge *neighbors[2];
    find_edge_neighbors(coarse_edges, vert_to_edge_map, coarse_edge_index, neighbors);
    float points[4][3];
    points_for_loose_edges_interpolation_get(coarse_positions, coarse_edge, neighbors, points);
    float weights[4];
    key_curve_position_weights(u, weights, KEY_BSPLINE);
    interp_v3_v3v3v3v3(pos_r, points[0], points[1], points[2], points[3], weights);
  }
}

static void subdiv_mesh_vertex_of_loose_edge_interpolate(SubdivMeshContext *ctx,
                                                         const MEdge *coarse_edge,
                                                         const float u,
                                                         const int subdiv_vertex_index)
{
  const Mesh *coarse_mesh = ctx->coarse_mesh;
  Mesh *subdiv_mesh = ctx->subdiv_mesh;
  /* This is never used for end-points (which are copied from the original). */
  BLI_assert(u > 0.0f);
  BLI_assert(u < 1.0f);
  const float interpolation_weights[2] = {1.0f - u, u};
  const int coarse_vertex_indices[2] = {int(coarse_edge->v1), int(coarse_edge->v2)};
  CustomData_interp(&coarse_mesh->vdata,
                    &subdiv_mesh->vdata,
                    coarse_vertex_indices,
                    interpolation_weights,
                    nullptr,
                    2,
                    subdiv_vertex_index);
  if (ctx->vert_origindex != nullptr) {
    ctx->vert_origindex[subdiv_vertex_index] = ORIGINDEX_NONE;
  }
}

static void subdiv_mesh_vertex_of_loose_edge(const SubdivForeachContext *foreach_context,
                                             void * /*tls*/,
                                             const int coarse_edge_index,
                                             const float u,
                                             const int subdiv_vertex_index)
{
  SubdivMeshContext *ctx = static_cast<SubdivMeshContext *>(foreach_context->user_data);
  const Mesh *coarse_mesh = ctx->coarse_mesh;
  const MEdge *coarse_edge = &ctx->coarse_edges[coarse_edge_index];
  const bool is_simple = ctx->subdiv->settings.is_simple;

  /* Lazily initialize a vertex to edge map to avoid quadratic runtime when subdividing loose
   * edges. Do this here to avoid the cost in common cases when there are no loose edges at all. */
  if (ctx->vert_to_edge_map == nullptr) {
    std::lock_guard lock{ctx->vert_to_edge_map_mutex};
    if (ctx->vert_to_edge_map == nullptr) {
      BKE_mesh_vert_edge_map_create(&ctx->vert_to_edge_map,
                                    &ctx->vert_to_edge_buffer,
<<<<<<< HEAD
                                    ctx->coarse_positions,
                                    ctx->coarse_edges,
=======
                                    ctx->coarse_edges.data(),
>>>>>>> 2491cd5e
                                    coarse_mesh->totvert,
                                    ctx->coarse_mesh->totedge,
                                    false);
    }
  }

  /* Interpolate custom data when not an end point.
   * This data has already been copied from the original vertex by #subdiv_mesh_vertex_loose. */
  if (!ELEM(u, 0.0, 1.0)) {
    subdiv_mesh_vertex_of_loose_edge_interpolate(ctx, coarse_edge, u, subdiv_vertex_index);
  }
  /* Interpolate coordinate. */
  BKE_subdiv_mesh_interpolate_position_on_edge(ctx->coarse_positions,
                                               ctx->coarse_edges.data(),
                                               ctx->vert_to_edge_map,
                                               coarse_edge_index,
                                               is_simple,
                                               u,
                                               ctx->subdiv_positions[subdiv_vertex_index]);
}

/** \} */

/* -------------------------------------------------------------------- */
/** \name Initialization
 * \{ */

static void setup_foreach_callbacks(const SubdivMeshContext *subdiv_context,
                                    SubdivForeachContext *foreach_context)
{
  memset(foreach_context, 0, sizeof(*foreach_context));
  /* General information. */
  foreach_context->topology_info = subdiv_mesh_topology_info;
  /* Every boundary geometry. Used for displacement averaging. */
  if (subdiv_context->have_displacement) {
    foreach_context->vertex_every_corner = subdiv_mesh_vertex_displacement_every_corner;
    foreach_context->vertex_every_edge = subdiv_mesh_vertex_displacement_every_edge;
  }
  foreach_context->vertex_corner = subdiv_mesh_vertex_corner;
  foreach_context->vertex_edge = subdiv_mesh_vertex_edge;
  foreach_context->vertex_inner = subdiv_mesh_vertex_inner;
  foreach_context->edge = subdiv_mesh_edge;
  foreach_context->loop = subdiv_mesh_loop;
  foreach_context->poly = subdiv_mesh_poly;
  foreach_context->vertex_loose = subdiv_mesh_vertex_loose;
  foreach_context->vertex_of_loose_edge = subdiv_mesh_vertex_of_loose_edge;
  foreach_context->user_data_tls_free = subdiv_mesh_tls_free;
}

/** \} */

/* -------------------------------------------------------------------- */
/** \name Public entry point
 * \{ */

Mesh *BKE_subdiv_to_mesh(Subdiv *subdiv,
                         const SubdivToMeshSettings *settings,
                         const Mesh *coarse_mesh)
{
  BKE_subdiv_stats_begin(&subdiv->stats, SUBDIV_STATS_SUBDIV_TO_MESH);
  /* Make sure evaluator is up to date with possible new topology, and that
   * it is refined for the new positions of coarse vertices. */
  if (!BKE_subdiv_eval_begin_from_mesh(
          subdiv, coarse_mesh, nullptr, SUBDIV_EVALUATOR_TYPE_CPU, nullptr)) {
    /* This could happen in two situations:
     * - OpenSubdiv is disabled.
     * - Something totally bad happened, and OpenSubdiv rejected our
     *   topology.
     * In either way, we can't safely continue. */
    if (coarse_mesh->totpoly) {
      BKE_subdiv_stats_end(&subdiv->stats, SUBDIV_STATS_SUBDIV_TO_MESH);
      return nullptr;
    }
  }
  /* Initialize subdivision mesh creation context. */
  SubdivMeshContext subdiv_context{};
  subdiv_context.settings = settings;

  subdiv_context.coarse_mesh = coarse_mesh;
  subdiv_context.coarse_positions = BKE_mesh_vert_positions(coarse_mesh);
  subdiv_context.coarse_edges = coarse_mesh->edges();
  subdiv_context.coarse_polys = coarse_mesh->polys();
  subdiv_context.coarse_loops = coarse_mesh->loops();

  subdiv_context.subdiv = subdiv;
  subdiv_context.have_displacement = (subdiv->displacement_evaluator != nullptr);
  /* Multi-threaded traversal/evaluation. */
  BKE_subdiv_stats_begin(&subdiv->stats, SUBDIV_STATS_SUBDIV_TO_MESH_GEOMETRY);
  SubdivForeachContext foreach_context;
  setup_foreach_callbacks(&subdiv_context, &foreach_context);
  SubdivMeshTLS tls{};
  foreach_context.user_data = &subdiv_context;
  foreach_context.user_data_tls_size = sizeof(SubdivMeshTLS);
  foreach_context.user_data_tls = &tls;
  BKE_subdiv_foreach_subdiv_geometry(subdiv, &foreach_context, settings, coarse_mesh);
  BKE_subdiv_stats_end(&subdiv->stats, SUBDIV_STATS_SUBDIV_TO_MESH_GEOMETRY);
  Mesh *result = subdiv_context.subdiv_mesh;
  // BKE_mesh_validate(result, true, true);
  BKE_subdiv_stats_end(&subdiv->stats, SUBDIV_STATS_SUBDIV_TO_MESH);
  /* Using normals from the limit surface gives different results than Blender's vertex normal
   * calculation. Since vertex normals are supposed to be a consistent cache, don't bother
   * calculating them here. The work may have been pointless anyway if the mesh is deformed or
   * changed afterwards. */
  BLI_assert(BKE_mesh_vertex_normals_are_dirty(result) || BKE_mesh_poly_normals_are_dirty(result));
  /* Free used memory. */
  subdiv_mesh_context_free(&subdiv_context);
  return result;
}

/** \} */<|MERGE_RESOLUTION|>--- conflicted
+++ resolved
@@ -1099,12 +1099,8 @@
     if (ctx->vert_to_edge_map == nullptr) {
       BKE_mesh_vert_edge_map_create(&ctx->vert_to_edge_map,
                                     &ctx->vert_to_edge_buffer,
-<<<<<<< HEAD
                                     ctx->coarse_positions,
-                                    ctx->coarse_edges,
-=======
                                     ctx->coarse_edges.data(),
->>>>>>> 2491cd5e
                                     coarse_mesh->totvert,
                                     ctx->coarse_mesh->totedge,
                                     false);
