--- conflicted
+++ resolved
@@ -983,16 +983,10 @@
     pbvh->vert_positions = mesh->vert_positions_for_write();
   }
 
-<<<<<<< HEAD
-  pbvh->hide_poly = static_cast<bool *>(CustomData_get_layer_named_for_write(
-      &mesh->face_data, CD_PROP_BOOL, ".hide_poly", mesh->faces_num));
-  pbvh->hide_vert = static_cast<bool *>(CustomData_get_layer_named_for_write(
-      &mesh->vert_data, CD_PROP_BOOL, ".hide_vert", mesh->totvert));
   pbvh->face_areas = static_cast<float *>(CustomData_get_layer_named_for_write(
       &mesh->face_data, CD_PROP_FLOAT2, SCULPT_ATTRIBUTE_NAME(face_areas), mesh->faces_num));
-=======
+
   BKE_pbvh_update_hide_attributes_from_mesh(pbvh);
->>>>>>> 67843e18
 
   /* Make sure cached normals start out calculated. */
   pbvh->vert_normals = mesh->vert_normals();
@@ -1340,7 +1334,6 @@
       return nullptr;
     }
 
-<<<<<<< HEAD
     float ff = dot_v3v3(node->vb.bmin, node->vb.bmax);
     if (isnan(ff) || !isfinite(ff)) {
       printf("%s: nan! totf: %d totv: %d\n",
@@ -1349,10 +1342,7 @@
              node->bm_unique_verts ? node->bm_unique_verts->size() : 0);
     }
 
-    if (iter->scb && !iter->scb(node, iter->search_data)) {
-=======
     if (iter->scb && !iter->scb(*node)) {
->>>>>>> 67843e18
       continue; /* don't traverse, outside of search zone */
     }
 
@@ -1503,7 +1493,6 @@
   return true;
 }
 
-<<<<<<< HEAD
 struct PBVHUpdateData {
   PBVH *pbvh;
   Mesh *mesh;
@@ -1517,10 +1506,7 @@
   PBVHUpdateData(PBVH *pbvh_, Span<PBVHNode *> nodes_) : pbvh(pbvh_), nodes(nodes_) {}
 };
 
-static void pbvh_faces_update_normals(PBVH *pbvh, Span<PBVHNode *> nodes)
-=======
 static void pbvh_faces_update_normals(PBVH *pbvh, Span<PBVHNode *> nodes, Mesh &mesh)
->>>>>>> 67843e18
 {
   using namespace blender;
   using namespace blender::bke;
@@ -1750,7 +1736,10 @@
   }
 }
 
-static void pbvh_update_draw_buffers(PBVH *pbvh, Mesh *me, Span<PBVHNode *> nodes, int update_flag)
+static void pbvh_update_draw_buffers(PBVH *pbvh,
+                                     Mesh * /*me*/,
+                                     Span<PBVHNode *> nodes,
+                                     int update_flag)
 {
   using namespace blender;
   if (pbvh->header.type == PBVH_BMESH && !pbvh->header.bm) {
@@ -2434,10 +2423,6 @@
 
 static bool ray_aabb_intersect(PBVHNode *node, RaycastData *rcd)
 {
-<<<<<<< HEAD
-  RaycastData *rcd = (RaycastData *)data_v;
-=======
->>>>>>> 67843e18
   const float *bb_min, *bb_max;
 
   if (rcd->original) {
@@ -2995,10 +2980,6 @@
 
 static bool nearest_to_ray_aabb_dist_sq(PBVHNode *node, FindNearestRayData *rcd)
 {
-<<<<<<< HEAD
-  FindNearestRayData *rcd = (FindNearestRayData *)data_v;
-=======
->>>>>>> 67843e18
   const float *bb_min, *bb_max;
 
   if (rcd->original) {
@@ -3228,11 +3209,7 @@
   bb_min = node->vb.bmin;
   bb_max = node->vb.bmax;
 
-<<<<<<< HEAD
-  return test_frustum_aabb(bb_min, bb_max, (PBVHFrustumPlanes *)data) != ISECT_OUTSIDE;
-=======
   return test_frustum_aabb(bb_min, bb_max, data) != ISECT_OUTSIDE;
->>>>>>> 67843e18
 }
 
 bool BKE_pbvh_node_frustum_exclude_AABB(PBVHNode *node, PBVHFrustumPlanes *data)
@@ -3242,11 +3219,7 @@
   bb_min = node->vb.bmin;
   bb_max = node->vb.bmax;
 
-<<<<<<< HEAD
-  return test_frustum_aabb(bb_min, bb_max, (PBVHFrustumPlanes *)data) != ISECT_INSIDE;
-=======
   return test_frustum_aabb(bb_min, bb_max, data) != ISECT_INSIDE;
->>>>>>> 67843e18
 }
 
 void BKE_pbvh_update_normals(PBVH *pbvh, struct SubdivCCG *subdiv_ccg)
@@ -3300,10 +3273,6 @@
 
 static bool pbvh_draw_search(PBVHNode *node, PBVHDrawSearchData *data)
 {
-<<<<<<< HEAD
-  PBVHDrawSearchData *data = (PBVHDrawSearchData *)data_v;
-=======
->>>>>>> 67843e18
   if (data->frustum && !BKE_pbvh_node_frustum_contain_AABB(node, data->frustum)) {
     return false;
   }
@@ -3359,13 +3328,8 @@
   PBVHDrawSearchData draw_data = {};
   draw_data.frustum = draw_frustum;
   draw_data.accum_update_flag = 0;
-<<<<<<< HEAD
-
-  nodes = blender::bke::pbvh::search_gather(pbvh, pbvh_draw_search_cb, &draw_data);
-=======
   nodes = blender::bke::pbvh::search_gather(
       pbvh, [&](PBVHNode &node) { return pbvh_draw_search(&node, &draw_data); });
->>>>>>> 67843e18
 
   PBVH_GPU_Args args;
 
@@ -3520,28 +3484,6 @@
   node->proxy_count = 0;
 }
 
-<<<<<<< HEAD
-=======
-PBVHColorBufferNode *BKE_pbvh_node_color_buffer_get(PBVHNode *node)
-{
-
-  if (!node->color_buffer.color) {
-    node->color_buffer.color = static_cast<float(*)[4]>(
-        MEM_callocN(sizeof(float[4]) * node->uniq_verts, "Color buffer"));
-  }
-  return &node->color_buffer;
-}
-
-void BKE_pbvh_node_color_buffer_free(PBVH *pbvh)
-{
-  Vector<PBVHNode *> nodes = blender::bke::pbvh::search_gather(pbvh, {});
-
-  for (PBVHNode *node : nodes) {
-    MEM_SAFE_FREE(node->color_buffer.color);
-  }
-}
-
->>>>>>> 67843e18
 void pbvh_vertex_iter_init(PBVH *pbvh, PBVHNode *node, PBVHVertexIter *vi, int mode)
 {
   CCGElem **grids;
@@ -4235,7 +4177,7 @@
     }
   }
   else {
-    int v1 = edges[edge][0], v2 = edges[edge][1];
+    int v1 = edges[edge][0];
 
     for (int poly : pmap[v1]) {
       for (int loop : polys[poly]) {
@@ -4254,7 +4196,7 @@
 
 void update_edge_boundary_faces(int edge,
                                 Span<float3> vertex_positions,
-                                Span<float3> vertex_normals,
+                                Span<float3> /*vertex_normals*/,
                                 Span<blender::int2> edges,
                                 OffsetIndices<int> polys,
                                 Span<float3> poly_normals,
@@ -4321,7 +4263,6 @@
     int v1 = edges[edge][0];
     int v2 = edges[edge][1];
 
-    int boundary_mask = ((1 << int(SCULPT_CORNER_BIT_SHIFT)) - 1);
     int a = vert_boundary_flags[v1] &
             ~(SCULPT_BOUNDARY_UPDATE_UV | SCULPT_BOUNDARY_UPDATE_SHARP_ANGLE);
     int b = vert_boundary_flags[v2] &
@@ -5013,7 +4954,8 @@
 
 Vector<PBVHNode *> get_flagged_nodes(PBVH *pbvh, int flag)
 {
-  return blender::bke::pbvh::search_gather(pbvh, update_search_cb, POINTER_FROM_INT(flag));
+  return blender::bke::pbvh::search_gather(
+      pbvh, [&](PBVHNode &node) { return update_search(&node, flag); });
 }
 
 struct GroupedSpan<int> get_pmap(PBVH *pbvh) {
