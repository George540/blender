--- conflicted
+++ resolved
@@ -340,21 +340,16 @@
 
     /* Can we optimize by reusing an old `pmap`? How do we know an old `pmap` is stale? */
     /* When called by `MOD_array.c` the `cddm` has just been created, so it has no valid `pmap`. */
-<<<<<<< HEAD
     BKE_mesh_vert_poly_map_create(&poly_map,
                                   &poly_map_mem,
-                                  mesh->mvert,
-                                  mesh->medge,
-                                  mesh->mpoly,
-                                  mesh->mloop,
+                                  src_verts,
+                                  src_edges,
+                                  src_polys,
+                                  src_loops,
                                   totvert,
                                   totpoly,
                                   totloop,
                                   false);
-=======
-    BKE_mesh_vert_poly_map_create(
-        &poly_map, &poly_map_mem, src_polys, src_loops, totvert, totpoly, totloop);
->>>>>>> b37954d0
   } /* done preparing for fast poly compare */
 
   BLI_bitmap *vert_tag = BLI_BITMAP_NEW(mesh->totvert, __func__);
