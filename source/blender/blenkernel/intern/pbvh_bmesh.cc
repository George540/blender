--- conflicted
+++ resolved
@@ -1447,7 +1447,7 @@
       }
     }
 
-    if (ray_face_intersection_depth_tri(
+    if (blender::bke::pbvh::ray_face_intersection_depth_tri(
             ray_start, isect_precalc, cos[0], cos[1], cos[2], depth, hit_count))
     {
       hit = true;
@@ -1461,7 +1461,8 @@
         madd_v3_v3v3fl(location, ray_start, ray_normal, *depth);
         for (int j = 0; j < 3; j++) {
           if (j == 0 ||
-              len_squared_v3v3(location, cos[j]) < len_squared_v3v3(location, nearest_vertex_co)) {
+              len_squared_v3v3(location, cos[j]) < len_squared_v3v3(location, nearest_vertex_co))
+          {
             copy_v3_v3(nearest_vertex_co, cos[j]);
             r_active_vertex->i = (intptr_t)verts[j];
           }
@@ -1560,7 +1561,8 @@
       co3 = v3->co;
     }
 
-    hit |= ray_face_nearest_tri(ray_start, ray_normal, co1, co2, co3, depth, dist_sq);
+    hit |= blender::bke::pbvh::ray_face_nearest_tri(
+        ray_start, ray_normal, co1, co2, co3, depth, dist_sq);
   }
 
   return hit;
@@ -2114,7 +2116,8 @@
       float2 uv2b = *BM_ELEM_CD_PTR<float2 *>(l->v == v ? l->next : l, cd_uv);
 
       if (len_squared_v2v2(uv1a, uv2a) > snap_limit_sqr ||
-          len_squared_v2v2(uv1b, uv2b) > snap_limit_sqr) {
+          len_squared_v2v2(uv1b, uv2b) > snap_limit_sqr)
+      {
         *boundflag |= SCULPT_BOUNDARY_UV;
       }
 
@@ -2240,7 +2243,8 @@
 
     if (e->l) {
       if ((e->l->f->head.hflag & BM_ELEM_HIDDEN) ||
-          (e->l->radial_next->f->head.hflag & BM_ELEM_HIDDEN)) {
+          (e->l->radial_next->f->head.hflag & BM_ELEM_HIDDEN))
+      {
         newflag |= SCULPTFLAG_VERT_FSET_HIDDEN;
       }
 
@@ -2396,20 +2400,20 @@
 namespace blender::bke::pbvh {
 
 /* Build a PBVH from a BMesh */
-ATTR_NO_OPT void build_bmesh(PBVH *pbvh,
-                             Mesh *me,
-                             BMesh *bm,
-                             BMLog *log,
-                             BMIdMap *idmap,
-                             const int cd_vert_node_offset,
-                             const int cd_face_node_offset,
-                             const int cd_face_areas,
-                             const int cd_boundary_flag,
-                             const int cd_edge_boundary,
-                             const int cd_flag_offset,
-                             const int cd_valence_offset,
-                             const int cd_origco,
-                             const int cd_origno)
+void build_bmesh(PBVH *pbvh,
+                 Mesh *me,
+                 BMesh *bm,
+                 BMLog *log,
+                 BMIdMap *idmap,
+                 const int cd_vert_node_offset,
+                 const int cd_face_node_offset,
+                 const int cd_face_areas,
+                 const int cd_boundary_flag,
+                 const int cd_edge_boundary,
+                 const int cd_flag_offset,
+                 const int cd_valence_offset,
+                 const int cd_origco,
+                 const int cd_origno)
 {
   pbvh->bm_idmap = idmap;
   pbvh->header.bm = bm;
@@ -3019,22 +3023,8 @@
 {
   BMVert *v = (BMVert *)vertex.i;
 
-<<<<<<< HEAD
   bool ret = (*BM_ELEM_CD_PTR<uint8_t *>(v, pbvh->cd_flag)) & SCULPTFLAG_NEED_VALENCE;
   dyntopo_add_flag(pbvh, v, SCULPTFLAG_NEED_VALENCE);
-=======
-  BMIter bm_iter;
-  BMVert *vert;
-  BM_ITER_ELEM (vert, &bm_iter, &face, BM_VERTS_OF_FACE) {
-    if (BM_vert_face_count_at_most(vert, 2) == 1) {
-      if (flap_vert) {
-        /* There are multiple vertices which become loose on removing the face and its edges. */
-        return nullptr;
-      }
-      flap_vert = vert;
-    }
-  }
->>>>>>> 5b9dcbdb
 
   return ret;
 }
@@ -3310,23 +3300,7 @@
       bvh->nodes[j] = bvh->nodes[i];
       bvh->nodes[j].children_offset = i1;
 
-<<<<<<< HEAD
       j++;
-=======
-        if (r_active_vertex) {
-          float location[3] = {0.0f};
-          madd_v3_v3v3fl(location, ray_start, ray_normal, *depth);
-          for (const int j : IndexRange(3)) {
-            if (j == 0 ||
-                len_squared_v3v3(location, cos[j]) < len_squared_v3v3(location, nearest_vertex_co))
-            {
-              copy_v3_v3(nearest_vertex_co, cos[j]);
-              r_active_vertex->i = intptr_t(node->bm_orvert[node->bm_ortri[i][j]]);
-            }
-          }
-        }
-      }
->>>>>>> 5b9dcbdb
     }
   }
 
@@ -3414,21 +3388,9 @@
   PBVHNode **parentmap = MEM_cnew_array<PBVHNode *>(pbvh->nodes.size(), "parentmap");
   int *depthmap = MEM_cnew_array<int>(pbvh->nodes.size(), "depthmap");
 
-<<<<<<< HEAD
   Vector<PBVHNode *> stack;
   Vector<BMFace *> faces;
   Vector<PBVHNode *> substack;
-=======
-      for (; i_iter > i; i_iter--) {
-        BMFace *f_iter = nodeinfo[i_iter];
-        const int face_iter_i = BM_elem_index_get(f_iter);
-        if (math::midpoint(face_bounds[face_iter_i].min[axis],
-                           face_bounds[face_iter_i].max[axis]) <= mid)
-        {
-          candidate = i_iter;
-          break;
-        }
->>>>>>> 5b9dcbdb
 
   for (int i = 0; i < pbvh->nodes.size(); i++) {
     PBVHNode *node = &pbvh->nodes[i];
