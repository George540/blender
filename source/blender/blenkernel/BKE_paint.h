--- conflicted
+++ resolved
@@ -753,12 +753,8 @@
   int temp_vdata_elems, temp_pdata_elems;
 
   float (*vert_positions)[3];
-<<<<<<< HEAD
   blender::Span<MEdge> edges;
-  blender::Span<MPoly> polys;
-=======
   blender::OffsetIndices<int> polys;
->>>>>>> 11ba8c6a
   blender::Span<int> corner_verts;
   blender::Span<int> corner_edges;
 
