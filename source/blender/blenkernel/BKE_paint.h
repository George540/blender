/* SPDX-License-Identifier: GPL-2.0-or-later
 * Copyright 2009 by Nicholas Bishop. All rights reserved. */

#pragma once

/** \file
 * \ingroup bke
 */

#include "BKE_attribute.h"
#include "BKE_brush_engine.h"
#include "BKE_pbvh.h"

#include "BLI_bitmap.h"
#include "BLI_compiler_compat.h"
#include "BLI_utildefines.h"

#include "DNA_brush_enums.h"
#include "DNA_customdata_types.h"
#include "DNA_object_enums.h"

#include "BKE_attribute.h"
#include "BKE_pbvh.h"

#ifdef __cplusplus
extern "C" {
#endif

struct SculptAttribute;
struct MSculptVert;
struct BMFace;
struct BMesh;
struct BlendDataReader;
struct BlendLibReader;
struct BlendWriter;
struct Brush;
struct CurveMapping;
struct Depsgraph;
struct EdgeSet;
struct EnumPropertyItem;
struct GHash;
struct GridPaintMask;
struct Image;
struct ImagePool;
struct ImageUser;
struct ListBase;
struct MLoop;
struct MLoopTri;
struct MVert;
struct Main;
struct Mesh;
struct MeshElemMap;
struct Object;
struct PBVH;
struct Paint;
struct PaintCurve;
struct PaintModeSettings;
struct Palette;
struct PaletteColor;
struct Scene;
struct StrokeCache;
struct Sculpt;
struct SubdivCCG;
struct Tex;
struct ToolSettings;
struct UnifiedPaintSettings;
struct View3D;
struct ViewLayer;
struct bContext;
struct bToolRef;
struct tPaletteColorHSV;

extern const uchar PAINT_CURSOR_SCULPT[3];
extern const uchar PAINT_CURSOR_VERTEX_PAINT[3];
extern const uchar PAINT_CURSOR_WEIGHT_PAINT[3];
extern const uchar PAINT_CURSOR_TEXTURE_PAINT[3];

typedef enum ePaintMode {
  PAINT_MODE_SCULPT = 0,
  /** Vertex color. */
  PAINT_MODE_VERTEX = 1,
  PAINT_MODE_WEIGHT = 2,
  /** 3D view (projection painting). */
  PAINT_MODE_TEXTURE_3D = 3,
  /** Image space (2D painting). */
  PAINT_MODE_TEXTURE_2D = 4,
  PAINT_MODE_SCULPT_UV = 5,
  PAINT_MODE_GPENCIL = 6,
  /* Grease Pencil Vertex Paint */
  PAINT_MODE_VERTEX_GPENCIL = 7,
  PAINT_MODE_SCULPT_GPENCIL = 8,
  PAINT_MODE_WEIGHT_GPENCIL = 9,
  /** Curves. */
  PAINT_MODE_SCULPT_CURVES = 10,

  /** Keep last. */
  PAINT_MODE_INVALID = 11,
} ePaintMode;

#define PAINT_MODE_HAS_BRUSH(mode) !ELEM(mode, PAINT_MODE_SCULPT_UV)

/* overlay invalidation */
typedef enum ePaintOverlayControlFlags {
  PAINT_OVERLAY_INVALID_TEXTURE_PRIMARY = 1,
  PAINT_OVERLAY_INVALID_TEXTURE_SECONDARY = (1 << 2),
  PAINT_OVERLAY_INVALID_CURVE = (1 << 3),
  PAINT_OVERLAY_OVERRIDE_CURSOR = (1 << 4),
  PAINT_OVERLAY_OVERRIDE_PRIMARY = (1 << 5),
  PAINT_OVERLAY_OVERRIDE_SECONDARY = (1 << 6),
} ePaintOverlayControlFlags;
ENUM_OPERATORS(ePaintOverlayControlFlags, PAINT_OVERLAY_OVERRIDE_SECONDARY);

#define PAINT_OVERRIDE_MASK \
  (PAINT_OVERLAY_OVERRIDE_SECONDARY | PAINT_OVERLAY_OVERRIDE_PRIMARY | \
   PAINT_OVERLAY_OVERRIDE_CURSOR)

/**
 * Defines 8 areas resulting of splitting the object space by the XYZ axis planes. This is used to
 * flip or mirror transform values depending on where the vertex is and where the transform
 * operation started to support XYZ symmetry on those operations in a predictable way.
 */
#define PAINT_SYMM_AREA_DEFAULT 0

typedef enum ePaintSymmetryAreas {
  PAINT_SYMM_AREA_X = (1 << 0),
  PAINT_SYMM_AREA_Y = (1 << 1),
  PAINT_SYMM_AREA_Z = (1 << 2),
} ePaintSymmetryAreas;

#define PAINT_SYMM_AREAS 8

void BKE_paint_invalidate_overlay_tex(struct Scene *scene,
                                      struct ViewLayer *view_layer,
                                      const struct Tex *tex);
void BKE_paint_invalidate_cursor_overlay(struct Scene *scene,
                                         struct ViewLayer *view_layer,
                                         struct CurveMapping *curve);
void BKE_paint_invalidate_overlay_all(void);
ePaintOverlayControlFlags BKE_paint_get_overlay_flags(void);
void BKE_paint_reset_overlay_invalid(ePaintOverlayControlFlags flag);
void BKE_paint_set_overlay_override(enum eOverlayFlags flag);

/* Palettes. */

struct Palette *BKE_palette_add(struct Main *bmain, const char *name);
struct PaletteColor *BKE_palette_color_add(struct Palette *palette);
bool BKE_palette_is_empty(const struct Palette *palette);
/**
 * Remove color from palette. Must be certain color is inside the palette!
 */
void BKE_palette_color_remove(struct Palette *palette, struct PaletteColor *color);
void BKE_palette_clear(struct Palette *palette);

void BKE_palette_sort_hsv(struct tPaletteColorHSV *color_array, int totcol);
void BKE_palette_sort_svh(struct tPaletteColorHSV *color_array, int totcol);
void BKE_palette_sort_vhs(struct tPaletteColorHSV *color_array, int totcol);
void BKE_palette_sort_luminance(struct tPaletteColorHSV *color_array, int totcol);
bool BKE_palette_from_hash(struct Main *bmain,
                           struct GHash *color_table,
                           const char *name,
                           bool linear);

/* Paint curves. */

struct PaintCurve *BKE_paint_curve_add(struct Main *bmain, const char *name);

/**
 * Call when entering each respective paint mode.
 */
bool BKE_paint_ensure(struct ToolSettings *ts, struct Paint **r_paint);
void BKE_paint_init(struct Main *bmain, struct Scene *sce, ePaintMode mode, const uchar col[3]);
void BKE_paint_free(struct Paint *p);
/**
 * Called when copying scene settings, so even if 'src' and 'tar' are the same still do a
 * #id_us_plus(), rather than if we were copying between 2 existing scenes where a matching
 * value should decrease the existing user count as with #paint_brush_set()
 */
void BKE_paint_copy(struct Paint *src, struct Paint *tar, int flag);

void BKE_paint_runtime_init(const struct ToolSettings *ts, struct Paint *paint);

void BKE_paint_cavity_curve_preset(struct Paint *p, int preset);

eObjectMode BKE_paint_object_mode_from_paintmode(ePaintMode mode);
bool BKE_paint_ensure_from_paintmode(struct Scene *sce, ePaintMode mode);
struct Paint *BKE_paint_get_active_from_paintmode(struct Scene *sce, ePaintMode mode);
const struct EnumPropertyItem *BKE_paint_get_tool_enum_from_paintmode(ePaintMode mode);
const char *BKE_paint_get_tool_prop_id_from_paintmode(ePaintMode mode);
uint BKE_paint_get_brush_tool_offset_from_paintmode(ePaintMode mode);
struct Paint *BKE_paint_get_active(struct Scene *sce, struct ViewLayer *view_layer);
struct Paint *BKE_paint_get_active_from_context(const struct bContext *C);
ePaintMode BKE_paintmode_get_active_from_context(const struct bContext *C);
ePaintMode BKE_paintmode_get_from_tool(const struct bToolRef *tref);
struct Brush *BKE_paint_brush(struct Paint *paint);
const struct Brush *BKE_paint_brush_for_read(const struct Paint *p);
void BKE_paint_brush_set(struct Paint *paint, struct Brush *br);
struct Palette *BKE_paint_palette(struct Paint *paint);
void BKE_paint_palette_set(struct Paint *p, struct Palette *palette);
void BKE_paint_curve_set(struct Brush *br, struct PaintCurve *pc);
void BKE_paint_curve_clamp_endpoint_add_index(struct PaintCurve *pc, int add_index);

/**
 * Return true when in vertex/weight/texture paint + face-select mode?
 */
bool BKE_paint_select_face_test(struct Object *ob);
/**
 * Return true when in vertex/weight paint + vertex-select mode?
 */
bool BKE_paint_select_vert_test(struct Object *ob);
/**
 * used to check if selection is possible
 * (when we don't care if its face or vert)
 */
bool BKE_paint_select_elem_test(struct Object *ob);
/**
 * Checks if face/vertex hiding is always applied in the current mode.
 * Returns true in vertex/weight paint.
 */
bool BKE_paint_always_hide_test(struct Object *ob);

/* Partial visibility. */

/**
 * Returns non-zero if any of the face's vertices are hidden, zero otherwise.
 */
bool paint_is_face_hidden(const struct MLoopTri *lt, const bool *hide_poly);
/**
 * Returns non-zero if any of the corners of the grid
 * face whose inner corner is at (x, y) are hidden, zero otherwise.
 */
bool paint_is_grid_face_hidden(const unsigned int *grid_hidden, int gridsize, int x, int y);
/**
 * Return true if all vertices in the face are visible, false otherwise.
 */
bool paint_is_bmesh_face_hidden(struct BMFace *f);

/* Paint masks. */

float paint_grid_paint_mask(const struct GridPaintMask *gpm, uint level, uint x, uint y);

void BKE_paint_face_set_overlay_color_get(int face_set, int seed, uchar r_color[4]);

/* Stroke related. */

bool paint_calculate_rake_rotation(struct UnifiedPaintSettings *ups,
                                   struct Brush *brush,
                                   const float mouse_pos[2],
                                   const float initial_mouse_pos[2]);
void paint_update_brush_rake_rotation(struct UnifiedPaintSettings *ups,
                                      struct Brush *brush,
                                      float rotation);

void BKE_paint_stroke_get_average(struct Scene *scene, struct Object *ob, float stroke[3]);
bool BKE_paint_uses_channels(ePaintMode mode);

/* Tool slot API. */

void BKE_paint_toolslots_init_from_main(struct Main *bmain);
void BKE_paint_toolslots_len_ensure(struct Paint *paint, int len);
void BKE_paint_toolslots_brush_update_ex(struct Paint *paint, struct Brush *brush);
void BKE_paint_toolslots_brush_update(struct Paint *paint);
/**
 * Run this to ensure brush types are set for each slot on entering modes
 * (for new scenes for example).
 */
void BKE_paint_toolslots_brush_validate(struct Main *bmain, struct Paint *paint);
struct Brush *BKE_paint_toolslots_brush_get(struct Paint *paint, int slot_index);

/* .blend I/O */

void BKE_paint_blend_write(struct BlendWriter *writer, struct Paint *paint);
void BKE_paint_blend_read_data(struct BlendDataReader *reader,
                               const struct Scene *scene,
                               struct Paint *paint);
void BKE_paint_blend_read_lib(struct BlendLibReader *reader,
                              struct Scene *scene,
                              struct Paint *paint);

#define SCULPT_FACE_SET_NONE 0

/** Used for both vertex color and weight paint. */
struct SculptVertexPaintGeomMap {
  int *vert_map_mem;
  struct MeshElemMap *vert_to_loop;
  int *poly_map_mem;
  struct MeshElemMap *vert_to_poly;
};

/** Pose Brush IK Chain. */
typedef struct SculptPoseIKChainSegment {
  float orig[3];
  float head[3];

  float initial_orig[3];
  float initial_head[3];
  float len;
  float scale[3];
  float rot[4];
  float *weights;

  /* Store a 4x4 transform matrix for each of the possible combinations of enabled XYZ symmetry
   * axis. */
  float trans_mat[PAINT_SYMM_AREAS][4][4];
  float pivot_mat[PAINT_SYMM_AREAS][4][4];
  float pivot_mat_inv[PAINT_SYMM_AREAS][4][4];
} SculptPoseIKChainSegment;

typedef struct SculptPoseIKChain {
  SculptPoseIKChainSegment *segments;
  int tot_segments;
  float grab_delta_offset[3];
  float bend_mat[4][4];
  float bend_mat_inv[4][4];
  float bend_factor;
  float bend_limit;
  float bend_upper_limit;
} SculptPoseIKChain;

/* Cloth Brush */

/* Cloth Simulation. */
typedef enum eSculptClothNodeSimState {
  /* Constraints were not built for this node, so it can't be simulated. */
  SCULPT_CLOTH_NODE_UNINITIALIZED,

  /* There are constraints for the geometry in this node, but it should not be simulated. */
  SCULPT_CLOTH_NODE_INACTIVE,

  /* There are constraints for this node and they should be used by the solver. */
  SCULPT_CLOTH_NODE_ACTIVE,
} eSculptClothNodeSimState;

typedef enum eSculptClothConstraintType {
  /* Constraint that creates the structure of the cloth. */
  SCULPT_CLOTH_CONSTRAINT_STRUCTURAL = 0,
  /* Constraint that references the position of a vertex and a position in deformation_pos which
   * can be deformed by the tools. */
  SCULPT_CLOTH_CONSTRAINT_DEFORMATION = 1,
  /* Constraint that references the vertex position and a editable soft-body position for
   * plasticity. */
  SCULPT_CLOTH_CONSTRAINT_SOFTBODY = 2,
  /* Constraint that references the vertex position and its initial position. */
  SCULPT_CLOTH_CONSTRAINT_PIN = 3,
} eSculptClothConstraintType;

#define CLOTH_NO_POS_PTR

typedef struct SculptClothConstraint {
  signed char ctype, thread_nr;

  /* Index in #SculptClothSimulation.node_state of the node from where this constraint was
   * created. This constraints will only be used by the solver if the state is active. */
  short node;

  float strength;

  /* Elements that are affected by the constraint. */
  /* Element a should always be a mesh vertex
   * with the index stored in elem_index_a as
   * it is \
   * always deformed. Element b could be
   * another vertex of the same mesh or any
   * other position \
   * (arbitrary point, position for a previous
   * state). In that case, elem_index_a and \
   * elem_index_b should be the same to avoid
   * affecting two different vertices when
   * solving the \
   * constraints. *elem_position points to the
   * position which is owned by the element. */

  struct {
    int index;
#ifndef CLOTH_NO_POS_PTR
    float *position;
#endif
  } elems[];
} SculptClothConstraint;

#ifndef CLOTH_NO_POS_PTR
#  define MAKE_CONSTRAINT_STRUCT(totelem) \
    signed char ctype, thread_nr; \
    short node; \
    float strength; \
    struct { \
      int index; \
      float *position; \
    } elems[totelem]
#else
#  define MAKE_CONSTRAINT_STRUCT(totelem) \
    signed char ctype, thread_nr; \
    short node; \
    float strength; \
    struct { \
      int index; \
    } elems[totelem]
#endif

typedef struct SculptClothLengthConstraint {
  MAKE_CONSTRAINT_STRUCT(2);

  float length;
  eSculptClothConstraintType type;
} SculptClothLengthConstraint;

typedef struct SculptClothBendConstraint {
  MAKE_CONSTRAINT_STRUCT(4);

  float rest_angle, stiffness;
} SculptClothBendConstraint;

struct SculptClothTaskData;

typedef struct SculptClothSimulation {
  SculptClothConstraint *constraints[2];
  int tot_constraints[2];
  int capacity_constraints[2];

  struct EdgeSet *created_length_constraints;
  struct EdgeSet *created_bend_constraints;
  float *length_constraint_tweak;

  SculptClothBendConstraint *bend_constraints;
  int tot_bend_constraints, capacity_bend_constraints;

  struct SculptClothTaskData *constraint_tasks;

  /* final task always run in main thread, after all the others
   * have completed
   */
  int tot_constraint_tasks;

  float mass;
  float damping;
  float softbody_strength;

  // cache some values here to avoid
  // brush channel lookups inside of inner loops
  float sim_limit;
  int simulation_area_type;
  float sim_falloff;

  float (*acceleration)[3];

  float (*pos)[3];
  float (*init_pos)[3];
  float (*softbody_pos)[3];

  /* Position anchors for deformation brushes. These positions are modified by the brush and the
   * final positions of the simulated vertices are updated with constraints that use these points
   * as targets. */
  float (*deformation_pos)[3];
  float *deformation_strength;

  float (*prev_pos)[3];
  float (*last_iteration_pos)[3];
  float (*init_normal)[3];

  struct ListBase *collider_list;

  int totnode;
  /** #PBVHNode pointer as a key, index in #SculptClothSimulation.node_state as value. */
  struct GHash *node_state_index;
  eSculptClothNodeSimState *node_state;

  // persistent base customdata layer offsets
  int cd_pers_co;
  int cd_pers_no;
  int cd_pers_disp;

  bool use_bending;
  float bend_stiffness;
} SculptClothSimulation;

typedef struct SculptVertexInfo {
  /* Indexed by vertex, stores and ID of its topologically connected component. */
  int *connected_component;

  /* Indexed by base mesh vertex index, stores if that vertex is a boundary. */
  BLI_bitmap *boundary;

  /* Indexed by vertex, stores the symmetrical topology vertex index found by symmetrize. */
  int *symmetrize_map;
} SculptVertexInfo;

typedef struct SculptBoundaryEditInfo {
  /* Vertex index from where the topology propagation reached this vertex. */
  PBVHVertRef original_vertex;
  int original_vertex_i;

  /* How many steps were needed to reach this vertex from the boundary. */
  int propagation_steps_num;

  /* Strength that is used to deform this vertex. */
  float strength_factor;
} SculptBoundaryEditInfo;

/* Edge for drawing the boundary preview in the cursor. */
typedef struct SculptBoundaryPreviewEdge {
  PBVHVertRef v1;
  PBVHVertRef v2;
} SculptBoundaryPreviewEdge;

#define MAX_STORED_COTANGENTW_EDGES 7

typedef struct StoredCotangentW {
  float static_weights[MAX_STORED_COTANGENTW_EDGES];
  float *weights;
  int length;
} StoredCotangentW;

typedef struct SculptBoundary {
  /* Vertex indices of the active boundary. */
  PBVHVertRef *verts;
  int verts_capacity;
  int verts_num;

  /* Distance from a vertex in the boundary to initial vertex indexed by vertex index, taking into
   * account the length of all edges between them. Any vertex that is not in the boundary will have
   * a distance of 0. */
  float *distance;

  float (*smoothco)[3];
  float *boundary_dist;  // distances from verts to boundary
  float (*boundary_tangents)[3];

  StoredCotangentW *boundary_cotangents;
  PBVHVertRef *boundary_closest;
  int sculpt_totvert;

  /* Data for drawing the preview. */
  SculptBoundaryPreviewEdge *edges;
  int edges_capacity;
  int edges_num;

  /* True if the boundary loops into itself. */
  bool forms_loop;

  /* Initial vertex in the boundary which is closest to the current sculpt active vertex. */
  PBVHVertRef initial_vertex;
  int initial_vertex_i;

  /* Vertex that at max_propagation_steps from the boundary and closest to the original active
   * vertex that was used to initialize the boundary. This is used as a reference to check how much
   * the deformation will go into the mesh and to calculate the strength of the brushes. */
  PBVHVertRef pivot_vertex;

  /* Stores the initial positions of the pivot and boundary initial vertex as they may be deformed
   * during the brush action. This allows to use them as a reference positions and vectors for some
   * brush effects. */
  float initial_vertex_position[3];
  float initial_pivot_position[3];

  /* Maximum number of topology steps that were calculated from the boundary. */
  int max_propagation_steps;

  /* Indexed by vertex index, contains the topology information needed for boundary deformations.
   */
  struct SculptBoundaryEditInfo *edit_info;

  /* Bend Deform type. */
  struct {
    float (*pivot_rotation_axis)[3];
    float (*pivot_positions)[4];
  } bend;

  /* Slide Deform type. */
  struct {
    float (*directions)[3];
  } slide;

  /* Twist Deform type. */
  struct {
    float rotation_axis[3];
    float pivot_position[3];
  } twist;

  /* Cicrle Deform type. */
  struct {
    float (*origin)[3];
    float *radius;
  } circle;

  int deform_target;
} SculptBoundary;

/* Array Brush. */
typedef struct SculptArrayCopy {
  int index;
  int symm_pass;
  float mat[4][4];
  float imat[4][4];
  float origin[3];
} SculptArrayCopy;

typedef struct ScultpArrayPathPoint {
  float length;
  float strength;
  float co[3];
  float orco[3];
  float direction[3];
} ScultpArrayPathPoint;

typedef struct SculptArray {
  SculptArrayCopy *copies[PAINT_SYMM_AREAS];
  int num_copies;

  struct {
    ScultpArrayPathPoint *points;
    int tot_points;
    int capacity;
    float total_length;
  } path;

  int mode;
  float normal[3];
  float direction[3];
  float radial_angle;
  float initial_radial_angle;

  bool source_mat_valid;
  float source_origin[3];
  float source_mat[4][4];
  float source_imat[4][4];
  float (*orco)[3];

  int *copy_index;
  int *symmetry_pass;

  float *smooth_strength;
  struct SculptAttribute *scl_inst, *scl_sym;
} SculptArray;

typedef struct SculptFakeNeighbors {
  bool use_fake_neighbors;

  /* Max distance used to calculate neighborhood information. */
  float current_max_distance;

  /* Indexed by vertex, stores the vertex index of its fake neighbor if available. */
  PBVHVertRef *fake_neighbor_index;

} SculptFakeNeighbors;

/* Session data (mode-specific) */

/* Custom Temporary Attributes */

typedef struct SculptAttributeParams {
  /* Allocate a flat array outside the CustomData system.  Cannot be combined with permanent. */
  int simple_array : 1;

  /* Do not mark CustomData layer as temporary.  Cannot be combined with simple_array.  Doesn't
   * work with PBVH_GRIDS.
   */
  int permanent : 1;   /* Cannot be combined with simple_array. */
  int stroke_only : 1; /* Release layer at end of struct */
  int nointerp : 1;
  int nocopy : 1;
} SculptAttributeParams;

typedef struct SculptAttribute {
  /* Domain, data type and name */
  eAttrDomain domain;
  eCustomDataType proptype;
  char name[MAX_CUSTOMDATA_LAYER_NAME];

  /* Source layer on mesh/bmesh, if any. */
  struct CustomDataLayer *layer;

  /* Data stored as flat array. */
  void *data;
  int elem_size, elem_num;
  bool data_for_bmesh; /* Temporary data store as array outside of bmesh. */

  /* Data stored per BMesh element. */
  int bmesh_cd_offset;

  /* Sculpt usage */
  SculptAttributeParams params;

  /* Used to keep track of which preallocated SculptAttribute instances
   * inside of SculptSession.temp_attribute are used.
   */
  bool used;
} SculptAttribute;

#define SCULPT_MAX_ATTRIBUTES 64

/* Get a standard attribute name.  Key must match up with a member
 * of SculptAttributePointers.
 */

#define SCULPT_ATTRIBUTE_NAME(key) \
  (offsetof(SculptAttributePointers, key) >= 0 ? /* Spellcheck name. */ \
       (".sculpt_" #key)                         /* Make name. */ \
       : \
       "You misspelled the layer name key")

/* Convenience pointers for standard sculpt attributes. */

typedef struct SculptAttributePointers {
  /* Persistent base. */
  SculptAttribute *persistent_co;
  SculptAttribute *persistent_no;
  SculptAttribute *persistent_disp;

  /* Precomputed auto-mask factor indexed by vertex, owned by the auto-masking system and
   * initialized in #SCULPT_automasking_cache_init when needed. */
  SculptAttribute *automasking_factor;
  SculptAttribute *automasking_occlusion; /* CD_PROP_INT8. */
  SculptAttribute *automasking_stroke_id;
  SculptAttribute *automasking_cavity;

  /* BMesh */
  SculptAttribute *dyntopo_node_id_vertex;
  SculptAttribute *dyntopo_node_id_face;
  SculptAttribute *rake_temp;

  SculptAttribute *face_areas;

  SculptAttribute *smooth_bdist;
  SculptAttribute *smooth_vel;

  SculptAttribute *sculpt_vert;
  SculptAttribute *stroke_id;

  SculptAttribute *smear_previous;
  SculptAttribute *hide_poly;
  SculptAttribute *limit_surface;

  SculptAttribute *orig_fsets;

  SculptAttribute *layer_disp;
  SculptAttribute *layer_id;

  SculptAttribute *prefairing_co;
  SculptAttribute *fairing_fade;
  SculptAttribute *fairing_mask;
} SculptAttributePointers;

typedef struct SculptSession {
  /* Mesh data (not copied) can come either directly from a Mesh, or from a MultiresDM */
  struct { /* Special handling for multires meshes */
    bool active;
    struct MultiresModifierData *modifier;
    int level;
  } multires;

  /* Depsgraph for the Cloth Brush solver to get the colliders. */
  struct Depsgraph *depsgraph;

  CustomData temp_vdata, temp_pdata;
  int temp_vdata_elems, temp_pdata_elems;

  /* These are always assigned to base mesh data when using PBVH_FACES and PBVH_GRIDS. */
  struct MVert *mvert;
  const struct MEdge *medge;
  const struct MPoly *mpoly;
  const struct MLoop *mloop;

  const int *material_index;

  CustomData *vdata, *edata, *ldata, *pdata;

  /* These contain the vertex and poly counts of the final mesh. */
  int totvert, totpoly;

  struct KeyBlock *shapekey_active;
  struct MPropCol *vcol;
  struct MLoopCol *mcol;

  eAttrDomain vcol_domain;
  eCustomDataType vcol_type;

  float *vmask;

  /* Mesh connectivity maps. */
  /* Vertices to adjacent polys. */
  SculptPMap *pmap;

  /* Edges to adjacent polys. */
  struct MeshElemMap *epmap;
  int *epmap_mem;

  /* Vertices to adjacent edges. */
  struct MeshElemMap *vemap;
  int *vemap_mem;

  /* Mesh Face Sets */
  /* Total number of polys of the base mesh. */
  int totedges, totloops, totfaces;

  /* The 0 ID is not used by the tools or the visibility system, it is just used when creating new
   * geometry (the trim tool, for example) to detect which geometry was just added, so it can be
   * assigned a valid Face Set after creation. Tools are not intended to run with Face Sets IDs set
   * to 0. */
  int *face_sets;
  /**
   * A reference to the ".hide_poly" attribute, to store whether (base) polygons are hidden.
   * May be null.
   */
  bool *hide_poly;

  /* BMesh for dynamic topology sculpting */
  struct BMesh *bm;

  int cd_sculpt_vert;
  int cd_vert_node_offset;
  int cd_face_node_offset;
  int cd_vcol_offset;
  int cd_vert_mask_offset;
  int cd_faceset_offset;
  int cd_face_areas;

  int totuv;

  bool bm_smooth_shading;
  bool ignore_uvs;

  /* Undo/redo log for dynamic topology sculpting */
  struct BMLog *bm_log;

  /* Limit surface/grids. */
  struct SubdivCCG *subdiv_ccg;

  /* PBVH acceleration structure */
  struct PBVH *pbvh;
  struct PBVH *last_pbvh;

  bool show_mask;
  bool show_face_sets;

  /* Setting this to true allows a PBVH rebuild when evaluating the object even if the stroke or
   * filter caches are active. */
  bool needs_pbvh_rebuild;

  /* Painting on deformed mesh */
  bool deform_modifiers_active; /* Object is deformed with some modifiers. */
  float (*orig_cos)[3];         /* Coords of un-deformed mesh. */
  float (*deform_cos)[3];       /* Coords of deformed mesh but without stroke displacement. */
  float (*deform_imats)[3][3];  /* Crazy-space deformation matrices. */
  float *face_areas;            /* cached face areas for PBVH_FACES and PBVH_GRIDS */

  /* Pool for texture evaluations. */
  struct ImagePool *tex_pool;

  struct StrokeCache *cache;
  struct FilterCache *filter_cache;
  struct ExpandCache *expand_cache;

  /* Cursor data and active vertex for tools */
  PBVHVertRef active_vertex;
  PBVHFaceRef active_face;

  int active_grid_index;

  /* When active, the cursor draws with faded colors, indicating that there is an action
   * enabled.
   */
  bool draw_faded_cursor;
  float cursor_radius;
  float cursor_location[3];
  float cursor_normal[3];
  float cursor_sampled_normal[3];
  float cursor_view_normal[3];

  /* For Sculpt trimming gesture tools, initial ray-cast data from the position of the mouse
   * when
   * the gesture starts (intersection with the surface and if they ray hit the surface or not).
   */
  float gesture_initial_back_location[3];
  float gesture_initial_location[3];
  float gesture_initial_normal[3];
  bool gesture_initial_hit;

  /* TODO(jbakker): Replace rv3d and v3d with ViewContext */
  struct RegionView3D *rv3d;
  struct View3D *v3d;
  struct Scene *scene;
  int cd_origvcol_offset;
  int cd_origco_offset;
  int cd_origno_offset;

  /* Face Sets by topology. */
  int face_set_last_created;
  PBVHFaceRef face_set_last_poly;
  PBVHEdgeRef face_set_last_edge;

  /* Dynamic mesh preview */
  PBVHVertRef *preview_vert_list;
  int preview_vert_count;

  /* Pose Brush Preview */
  float pose_origin[3];
  SculptPoseIKChain *pose_ik_chain_preview;

  /* Boundary Brush Preview */
  SculptBoundary *boundary_preview;

  SculptVertexInfo vertex_info;
  SculptFakeNeighbors fake_neighbors;

  /* Array. */
  SculptArray *array;

  /* Transform operator */
  float pivot_pos[3];
  float pivot_rot[4];
  float pivot_scale[3];

  float prev_pivot_pos[3];
  float prev_pivot_rot[4];
  float prev_pivot_scale[3];

  float init_pivot_pos[3];
  float init_pivot_rot[4];
  float init_pivot_scale[3];

  union {
    struct {
      struct SculptVertexPaintGeomMap gmap;
    } vpaint;

    struct {
      struct SculptVertexPaintGeomMap gmap;
      /* Keep track of how much each vertex has been painted (non-airbrush only). */
      float *alpha_weight;

      /* Needed to continuously re-apply over the same weights (BRUSH_ACCUMULATE disabled).
       * Lazy initialize as needed (flag is set to 1 to tag it as uninitialized). */
      struct MDeformVert *dvert_prev;
    } wpaint;

    /* TODO: identify sculpt-only fields */
    // struct { ... } sculpt;
  } mode;
  eObjectMode mode_type;

  /* This flag prevents PBVH from being freed when creating the vp_handle for texture paint. */
  bool building_vp_handle;

  /**
   * ID data is older than sculpt-mode data.
   * Set #Main.is_memfile_undo_flush_needed when enabling.
   */
  char needs_flush_to_id;

  // id of current stroke, used to detect
  // if vertex original data needs to be updated
  int stroke_id, boundary_symmetry;

  bool fast_draw;  // hides facesets/masks and forces smooth to save GPU bandwidth
  struct MSculptVert *msculptverts;  // for non-bmesh
  int msculptverts_size;

  /* This is a fixed-size array so we can pass pointers to its elements
   * to client code. This is important to keep bmesh offsets up to date.
   */
  struct SculptAttribute temp_attributes[SCULPT_MAX_ATTRIBUTES];

  /* Convenience #SculptAttribute pointers. */
  SculptAttributePointers attrs;

  /**
   * Some tools follows the shading chosen by the last used tool canvas.
   * When not set the viewport shading color would be used.
   *
   * NOTE: This setting is temporarily until paint mode is added.
   */
  bool sticky_shading_color;

  uchar stroke_id;

  /**
   * Last used painting canvas key.
   */
  char *last_paint_canvas_key;
  float last_normal[3];

<<<<<<< HEAD
  /* Used to derive initial tip rotation. */
  float last_grab_delta[3];

  bool save_temp_layers;
  const float (*vert_normals)[3];
=======
  int last_automasking_settings_hash;
  uchar last_automask_stroke_id;
>>>>>>> 46076e48
} SculptSession;

void BKE_sculptsession_free(struct Object *ob);
void BKE_sculptsession_free_deformMats(struct SculptSession *ss);
void BKE_sculptsession_free_vwpaint_data(struct SculptSession *ss);

void BKE_sculptsession_bm_to_me(struct Object *ob, bool reorder);
void BKE_sculptsession_bm_to_me_for_render(struct Object *object);
int BKE_sculptsession_vertex_count(const SculptSession *ss);

/* Ensure an attribute layer exists. */
SculptAttribute *BKE_sculpt_attribute_ensure(struct Object *ob,
                                             eAttrDomain domain,
                                             eCustomDataType proptype,
                                             const char *name,
                                             const SculptAttributeParams *params);

/* Returns nullptr if attribute does not exist. */
SculptAttribute *BKE_sculpt_attribute_get(struct Object *ob,
                                          eAttrDomain domain,
                                          eCustomDataType proptype,
                                          const char *name);

bool BKE_sculpt_attribute_exists(struct Object *ob,
                                 eAttrDomain domain,
                                 eCustomDataType proptype,
                                 const char *name);

bool BKE_sculpt_attribute_destroy(struct Object *ob, SculptAttribute *attr);

/* Destroy all attributes and pseudo-attributes created by sculpt mode. */
void BKE_sculpt_attribute_destroy_temporary_all(struct Object *ob);

/* Destroy attributes that were marked as stroke only in SculptAttributeParams. */
void BKE_sculpt_attributes_destroy_temporary_stroke(struct Object *ob);

BLI_INLINE void *BKE_sculpt_vertex_attr_get(const PBVHVertRef vertex, const SculptAttribute *attr)
{
  if (attr->data) {
    char *p = (char *)attr->data;
    int idx = (int)vertex.i;

    if (attr->data_for_bmesh) {
      BMElem *v = (BMElem *)vertex.i;
      idx = v->head.index;
    }

    return p + attr->elem_size * (int)idx;
  }
  else {
    BMElem *v = (BMElem *)vertex.i;
    return BM_ELEM_CD_GET_VOID_P(v, attr->bmesh_cd_offset);
  }

  return NULL;
}

BLI_INLINE void *BKE_sculpt_face_attr_get(const PBVHFaceRef vertex, const SculptAttribute *attr)
{
  if (attr->data) {
    char *p = (char *)attr->data;
    int idx = (int)vertex.i;

    if (attr->data_for_bmesh) {
      BMElem *v = (BMElem *)vertex.i;
      idx = v->head.index;
    }

    return p + attr->elem_size * (int)idx;
  }
  else {
    BMElem *v = (BMElem *)vertex.i;
    return BM_ELEM_CD_GET_VOID_P(v, attr->bmesh_cd_offset);
  }

  return NULL;
}

bool BKE_sculptsession_check_sculptverts(SculptSession *ss, struct PBVH *pbvh, int totvert);

struct BMesh *BKE_sculptsession_empty_bmesh_create(void);
void BKE_sculptsession_bmesh_attr_update_internal(struct Object *ob);

void BKE_sculptsession_sync_attributes(struct Object *ob, struct Mesh *me);

void BKE_sculptsession_bmesh_add_layers(struct Object *ob);
SculptAttribute *BKE_sculptsession_attr_layer_get(struct Object *ob,
                                                  eAttrDomain domain,
                                                  int proptype,
                                                  const char *name,
                                                  SculptAttributeParams *params,
                                                  bool *r_is_new);
bool BKE_sculptsession_attr_release_layer(struct Object *ob, SculptAttribute *scl);
void BKE_sculptsession_update_attr_refs(struct Object *ob);

int BKE_sculptsession_get_totvert(const SculptSession *ss);

void BKE_sculptsession_ignore_uvs_set(struct Object *ob, bool value);
void BKE_sculptsession_free_attribute_refs(struct Object *ob);

/**
 * Create new color layer on object if it doesn't have one and if experimental feature set has
 * sculpt vertex color enabled. Returns truth if new layer has been added, false otherwise.
 */

void BKE_sculpt_color_layer_create_if_needed(struct Object *object);

/**
 * \warning Expects a fully evaluated depsgraph.
 */
void BKE_sculpt_update_object_for_edit(struct Depsgraph *depsgraph,
                                       struct Object *ob_orig,
                                       bool need_pmap,
                                       bool need_mask,
                                       bool is_paint_tool);
void BKE_sculpt_update_object_before_eval(struct Object *ob_eval);
void BKE_sculpt_update_object_after_eval(struct Depsgraph *depsgraph, struct Object *ob_eval);

/**
 * Sculpt mode handles multi-res differently from regular meshes, but only if
 * it's the last modifier on the stack and it is not on the first level.
 */
struct MultiresModifierData *BKE_sculpt_multires_active(const struct Scene *scene,
                                                        struct Object *ob);
int *BKE_sculpt_face_sets_ensure(struct Object *ob);
/**
 * Create the attribute used to store face visibility and retrieve its data.
 * Note that changes to the face visibility have to be propagated to other domains
 * (see #SCULPT_visibility_sync_all_from_faces).
 */
bool *BKE_sculpt_hide_poly_ensure(struct Mesh *mesh);
int BKE_sculpt_mask_layers_ensure(struct Object *ob, struct MultiresModifierData *mmd);
void BKE_sculpt_toolsettings_data_ensure(struct Scene *scene);

struct PBVH *BKE_sculpt_object_pbvh_ensure(struct Depsgraph *depsgraph, struct Object *ob);

void BKE_sculpt_bvh_update_from_ccg(struct PBVH *pbvh, struct SubdivCCG *subdiv_ccg);

void BKE_sculpt_ensure_orig_mesh_data(struct Scene *scene, struct Object *object);
void BKE_sculpt_sync_face_visibility_to_grids(struct Mesh *mesh, struct SubdivCCG *subdiv_ccg);

/**
 * Test if PBVH can be used directly for drawing, which is faster than
 * drawing the mesh and all updates that come with it.
 */
bool BKE_sculptsession_use_pbvh_draw(const struct Object *ob, const struct View3D *v3d);

char BKE_get_fset_boundary_symflag(struct Object *object);

enum {
  SCULPT_MASK_LAYER_CALC_VERT = (1 << 0),
  SCULPT_MASK_LAYER_CALC_LOOP = (1 << 1),
};

/* paint_vertex.cc */

/**
 * Fills the object's active color attribute layer with the fill color.
 *
 * \param[in] ob: The object.
 * \param[in] fill_color: The fill color.
 * \param[in] only_selected: Limit the fill to selected faces or vertices.
 *
 * \return #true if successful.
 */
bool BKE_object_attributes_active_color_fill(struct Object *ob,
                                             const float fill_color[4],
                                             bool only_selected);

/* paint_canvas.cc */

/**
 * Create a key that can be used to compare with previous ones to identify changes.
 * The resulting 'string' is owned by the caller.
 */
char *BKE_paint_canvas_key_get(struct PaintModeSettings *settings, struct Object *ob);

bool BKE_paint_canvas_image_get(struct PaintModeSettings *settings,
                                struct Object *ob,
                                struct Image **r_image,
                                struct ImageUser **r_image_user);
int BKE_paint_canvas_uvmap_layer_index_get(const struct PaintModeSettings *settings,
                                           struct Object *ob);
void BKE_sculpt_check_cavity_curves(struct Sculpt *sd);
struct CurveMapping *BKE_sculpt_default_cavity_curve(void);

#ifdef __cplusplus
}
#endif<|MERGE_RESOLUTION|>--- conflicted
+++ resolved
@@ -802,6 +802,8 @@
    */
   bool *hide_poly;
 
+  bool *select_poly;
+
   /* BMesh for dynamic topology sculpting */
   struct BMesh *bm;
 
@@ -948,7 +950,7 @@
 
   // id of current stroke, used to detect
   // if vertex original data needs to be updated
-  int stroke_id, boundary_symmetry;
+  int boundary_symmetry;
 
   bool fast_draw;  // hides facesets/masks and forces smooth to save GPU bandwidth
   struct MSculptVert *msculptverts;  // for non-bmesh
@@ -978,16 +980,14 @@
   char *last_paint_canvas_key;
   float last_normal[3];
 
-<<<<<<< HEAD
   /* Used to derive initial tip rotation. */
   float last_grab_delta[3];
 
   bool save_temp_layers;
   const float (*vert_normals)[3];
-=======
+
   int last_automasking_settings_hash;
   uchar last_automask_stroke_id;
->>>>>>> 46076e48
 } SculptSession;
 
 void BKE_sculptsession_free(struct Object *ob);
