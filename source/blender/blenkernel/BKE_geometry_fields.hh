--- conflicted
+++ resolved
@@ -104,11 +104,7 @@
 VArray<float3> mesh_normals_varray(const MeshComponent &mesh_component,
                                    const Mesh &mesh,
                                    const IndexMask mask,
-<<<<<<< HEAD
-                                   const eAttrDomain domain);
-=======
                                    eAttrDomain domain);
->>>>>>> 1fb36e9a
 
 class NormalFieldInput : public GeometryFieldInput {
  public:
