--- conflicted
+++ resolved
@@ -72,10 +72,7 @@
 #include <ffmpeg/avcodec.h>
 #include <ffmpeg/avformat.h>
 //#include <ffmpeg/avdevice.h>
-<<<<<<< HEAD
-=======
 #include <ffmpeg/log.h>
->>>>>>> 8916f846
 
 #if LIBAVFORMAT_VERSION_INT < (49 << 16)
 #define FFMPEG_OLD_FRAME_RATE 1
@@ -262,14 +259,11 @@
 		ffmpeg_init = 1;
 		av_register_all();
 		//avdevice_register_all();
-<<<<<<< HEAD
-=======
 		
 		if ((G.f & G_DEBUG) == 0)
 		{
 			silence_log_ffmpeg(1);
 		}
->>>>>>> 8916f846
 	}
 }
 
