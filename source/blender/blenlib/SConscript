#!/usr/bin/python
Import ('env')

sources = env.Glob('intern/*.c')

cflags=''
<<<<<<< HEAD
incs = '. ../makesdna ../blenkernel #/intern/guardedalloc ../editors/include ../gpu '
incs += ' ../windowmanager #/extern/glew/include'
=======
incs = '. ../makesdna ../blenkernel #/intern/guardedalloc #/intern/ghost ../editors/include ../gpu'
>>>>>>> 790d6ca2
incs += ' ' + env['BF_FREETYPE_INC']
incs += ' ' + env['BF_ZLIB_INC']
defs = 'GLEW_STATIC'

if env['OURPLATFORM'] == 'linux2':
    cflags='-pthread'
    incs += ' ../../../extern/binreloc/include'

if env['OURPLATFORM'] in ('win32-vc', 'win32-mingw', 'linuxcross', 'win64-vc'):
    incs += ' ' + env['BF_PTHREADS_INC']

if env['OURPLATFORM'] == 'linuxcross':
    if env['WITH_BF_OPENMP']:
        incs += ' ' + env['BF_OPENMP_INC']

env.BlenderLib ( 'bf_blenlib', sources, Split(incs), Split(defs), libtype=['core','player'], priority = [363,170], compileflags =cflags )<|MERGE_RESOLUTION|>--- conflicted
+++ resolved
@@ -4,12 +4,9 @@
 sources = env.Glob('intern/*.c')
 
 cflags=''
-<<<<<<< HEAD
-incs = '. ../makesdna ../blenkernel #/intern/guardedalloc ../editors/include ../gpu '
+incs = '. ../makesdna ../blenkernel #/intern/guardedalloc #/intern/ghost ../editors/include ../gpu'
 incs += ' ../windowmanager #/extern/glew/include'
-=======
-incs = '. ../makesdna ../blenkernel #/intern/guardedalloc #/intern/ghost ../editors/include ../gpu'
->>>>>>> 790d6ca2
+
 incs += ' ' + env['BF_FREETYPE_INC']
 incs += ' ' + env['BF_ZLIB_INC']
 defs = 'GLEW_STATIC'
