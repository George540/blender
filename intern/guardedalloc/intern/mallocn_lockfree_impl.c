--- conflicted
+++ resolved
@@ -83,8 +83,7 @@
 
 size_t MEM_lockfree_allocN_len(const void *vmemh)
 {
-<<<<<<< HEAD
-  if (vmemh) {
+  if (LIKELY(vmemh)) {
     size_t ret;
 
     MEM_UNPOISON_MEMHEAD(vmemh);
@@ -92,10 +91,6 @@
     MEM_POISON_MEMHEAD(vmemh);
 
     return ret;
-=======
-  if (LIKELY(vmemh)) {
-    return MEMHEAD_LEN(MEMHEAD_FROM_PTR(vmemh));
->>>>>>> e6b1e97d
   }
 
   return 0;
