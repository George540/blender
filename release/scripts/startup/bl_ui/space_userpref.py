--- conflicted
+++ resolved
@@ -22,7 +22,6 @@
     Header,
     Menu,
     Panel,
-    Operator,
 )
 from bpy.app.translations import pgettext_iface as iface_
 from bpy.app.translations import contexts as i18n_contexts
@@ -1352,11 +1351,7 @@
                     (filter == info["category"]) or
                     (filter == "Enabled" and is_enabled) or
                     (filter == "Disabled" and not is_enabled) or
-<<<<<<< HEAD
-                    (filter == "User" and (mod.__file__.startswith((scripts_addons_folder, userpref_addons_folder))))
-=======
                     (filter == "User" and (mod.__file__.startswith(addon_user_dirs)))
->>>>>>> 9ccb70f2
             ):
                 if search and search not in info["name"].lower():
                     if info["author"]:
