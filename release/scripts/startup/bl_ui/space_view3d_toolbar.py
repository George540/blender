# ##### BEGIN GPL LICENSE BLOCK #####
#
#  This program is free software; you can redistribute it and/or
#  modify it under the terms of the GNU General Public License
#  as published by the Free Software Foundation; either version 2
#  of the License, or (at your option) any later version.
#
#  This program is distributed in the hope that it will be useful,
#  but WITHOUT ANY WARRANTY; without even the implied warranty of
#  MERCHANTABILITY or FITNESS FOR A PARTICULAR PURPOSE.  See the
#  GNU General Public License for more details.
#
#  You should have received a copy of the GNU General Public License
#  along with this program; if not, write to the Free Software Foundation,
#  Inc., 51 Franklin Street, Fifth Floor, Boston, MA 02110-1301, USA.
#
# ##### END GPL LICENSE BLOCK #####

# <pep8 compliant>
from bpy.props import EnumProperty
from bpy.types import Operator
from bpy.types import Menu, Panel, UIList, WindowManager, SpaceProperties
from bl_ui.properties_grease_pencil_common import (
    GreasePencilSculptOptionsPanel,
    GreasePencilDisplayPanel,
    GreasePencilBrushFalloff,
)
from bl_ui.properties_paint_common import (
    UnifiedPaintPanel,
    BrushSelectPanel,
    ClonePanel,
    TextureMaskPanel,
    ColorPalettePanel,
    StrokePanel,
    SmoothStrokePanel,
    FalloffPanel,
    DisplayPanel,
    brush_texture_settings,
    brush_mask_texture_settings,
    brush_settings,
    brush_settings_advanced,
    brush_settings_channels,
    draw_color_settings,
)
from bl_ui.utils import PresetPanel


class VIEW3D_MT_brush_context_menu(Menu):
    bl_label = "Brush Specials"

    def draw(self, context):
        layout = self.layout

        settings = UnifiedPaintPanel.paint_settings(context)
        brush = getattr(settings, "brush", None)

        # skip if no active brush
        if not brush:
            layout.label(text="No Brushes currently available", icon='INFO')
            return

        # brush paint modes
        layout.menu("VIEW3D_MT_brush_paint_modes")

        # brush tool

        if context.image_paint_object:
            layout.prop_menu_enum(brush, "image_tool")
        elif context.vertex_paint_object:
            layout.prop_menu_enum(brush, "vertex_tool")
        elif context.weight_paint_object:
            layout.prop_menu_enum(brush, "weight_tool")
        elif context.sculpt_object:
            layout.prop_menu_enum(brush, "sculpt_tool")
            layout.operator("brush.reset")


class VIEW3D_MT_brush_gpencil_context_menu(Menu):
    bl_label = "Brush Specials"

    def draw(self, context):
        layout = self.layout
        ts = context.tool_settings

        settings = None
        if context.mode == 'PAINT_GPENCIL':
            settings = ts.gpencil_paint
        if context.mode == 'SCULPT_GPENCIL':
            settings = ts.gpencil_sculpt_paint
        elif context.mode == 'WEIGHT_GPENCIL':
            settings = ts.gpencil_weight_paint
        elif context.mode == 'VERTEX_GPENCIL':
            settings = ts.gpencil_vertex_paint

        brush = getattr(settings, "brush", None)
        # skip if no active brush
        if not brush:
            layout.label(text="No Brushes currently available", icon='INFO')
            return

        layout.operator("gpencil.brush_reset")
        layout.operator("gpencil.brush_reset_all")


class VIEW3D_MT_brush_context_menu_paint_modes(Menu):
    bl_label = "Enabled Modes"

    def draw(self, context):
        layout = self.layout

        settings = UnifiedPaintPanel.paint_settings(context)
        brush = settings.brush

        layout.prop(brush, "use_paint_sculpt", text="Sculpt")
        layout.prop(brush, "use_paint_uv_sculpt", text="UV Sculpt")
        layout.prop(brush, "use_paint_vertex", text="Vertex Paint")
        layout.prop(brush, "use_paint_weight", text="Weight Paint")
        layout.prop(brush, "use_paint_image", text="Texture Paint")


class View3DPanel:
    bl_space_type = 'VIEW_3D'
    bl_region_type = 'UI'


# **************** standard tool clusters ******************

# Used by vertex & weight paint
def draw_vpaint_symmetry(layout, vpaint, obj):
    col = layout.column()
    row = col.row(heading="Mirror", align=True)
    row.prop(obj, "use_mesh_mirror_x", text="X", toggle=True)
    row.prop(obj, "use_mesh_mirror_y", text="Y", toggle=True)
    row.prop(obj, "use_mesh_mirror_z", text="Z", toggle=True)

    col = layout.column()
    col.active = not obj.data.use_mirror_vertex_groups
    col.prop(vpaint, "radial_symmetry", text="Radial")


# Most of these panels should not be visible in GP edit modes
def is_not_gpencil_edit_mode(context):
    is_gpmode = (context.active_object and context.active_object.mode in {'EDIT_GPENCIL', 'PAINT_GPENCIL', 'SCULPT_GPENCIL', 'WEIGHT_GPENCIL'})
    return not is_gpmode


# ********** default tools for object mode ****************
class VIEW3D_PT_tools_object_options(View3DPanel, Panel):
    bl_category = "Tool"
    bl_context = ".objectmode"  # dot on purpose (access from topbar)
    bl_label = "Options"

    def draw(self, context):
        # layout = self.layout
        pass


class VIEW3D_PT_tools_object_options_transform(View3DPanel, Panel):
    bl_category = "Tool"
    bl_context = ".objectmode"  # dot on purpose (access from topbar)
    bl_label = "Transform"
    bl_parent_id = "VIEW3D_PT_tools_object_options"

    def draw(self, context):
        layout = self.layout

        layout.use_property_split = True
        layout.use_property_decorate = False

        tool_settings = context.tool_settings

        col = layout.column(heading="Affect Only", align=True)
        col.prop(tool_settings, "use_transform_data_origin", text="Origins")
        col.prop(tool_settings, "use_transform_pivot_point_align", text="Locations")
        col.prop(tool_settings, "use_transform_skip_children", text="Parents")


# ********** default tools for editmode_mesh ****************
class VIEW3D_PT_tools_meshedit_options(View3DPanel, Panel):
    bl_category = "Tool"
    bl_context = ".mesh_edit"  # dot on purpose (access from topbar)
    bl_label = "Options"
    bl_options = {'DEFAULT_CLOSED'}
    bl_ui_units_x = 12

    @classmethod
    def poll(cls, context):
        return context.active_object

    def draw(self, context):
        layout = self.layout

        layout.use_property_split = True
        layout.use_property_decorate = False

        tool_settings = context.tool_settings
        ob = context.active_object
        mesh = ob.data

        row = layout.row(align=True, heading="Transform")
        row.prop(tool_settings, "use_transform_correct_face_attributes")

        row = layout.row(align=True)
        row.active = tool_settings.use_transform_correct_face_attributes
        row.prop(tool_settings, "use_transform_correct_keep_connected")

        row = layout.row(align=True, heading="UVs")
        row.prop(tool_settings, "use_edge_path_live_unwrap")

        row = layout.row(heading="Mirror")
        sub = row.row(align=True)
        sub.prop(mesh, "use_mirror_x", text="X", toggle=True)
        sub.prop(mesh, "use_mirror_y", text="Y", toggle=True)
        sub.prop(mesh, "use_mirror_z", text="Z", toggle=True)

        row = layout.row(align=True)
        row.active = ob.data.use_mirror_x or ob.data.use_mirror_y or ob.data.use_mirror_z
        row.prop(mesh, "use_mirror_topology")


class VIEW3D_PT_tools_meshedit_options_automerge(View3DPanel, Panel):
    bl_category = "Tool"
    bl_context = ".mesh_edit"  # dot on purpose (access from topbar)
    bl_label = "Auto Merge"
    bl_parent_id = "VIEW3D_PT_tools_meshedit_options"
    bl_options = {'DEFAULT_CLOSED'}

    @classmethod
    def poll(cls, context):
        return context.active_object

    def draw_header(self, context):
        tool_settings = context.tool_settings

        self.layout.prop(tool_settings, "use_mesh_automerge", text="", toggle=False)

    def draw(self, context):
        layout = self.layout

        tool_settings = context.tool_settings

        layout.use_property_split = True
        layout.use_property_decorate = False

        col = layout.column(align=True)
        col.active = tool_settings.use_mesh_automerge
        col.prop(tool_settings, "use_mesh_automerge_and_split", toggle=False)
        col.prop(tool_settings, "double_threshold", text="Threshold")


# ********** default tools for editmode_armature ****************
class VIEW3D_PT_tools_armatureedit_options(View3DPanel, Panel):
    bl_category = "Tool"
    bl_context = ".armature_edit"  # dot on purpose (access from topbar)
    bl_label = "Options"

    def draw(self, context):
        arm = context.active_object.data

        self.layout.prop(arm, "use_mirror_x")


# ********** default tools for pose-mode ****************
class VIEW3D_PT_tools_posemode_options(View3DPanel, Panel):
    bl_category = "Tool"
    bl_context = ".posemode"  # dot on purpose (access from topbar)
    bl_label = "Pose Options"

    def draw(self, context):
        pose = context.active_object.pose
        layout = self.layout

        tool_settings = context.tool_settings

        layout.prop(pose, "use_auto_ik")
        layout.prop(pose, "use_mirror_x")
        col = layout.column()
        col.active = pose.use_mirror_x and not pose.use_auto_ik
        col.prop(pose, "use_mirror_relative")

        layout.label(text="Affect Only")
        layout.prop(tool_settings, "use_transform_pivot_point_align", text="Locations")

# ********** default tools for paint modes ****************
class TEXTURE_UL_texpaintslots(UIList):
    def draw_item(self, _context, layout, _data, item, icon, _active_data, _active_propname, _index):
        # mat = data

        if self.layout_type in {'DEFAULT', 'COMPACT'}:
            layout.prop(item, "name", text="", emboss=False, icon_value=icon)
        elif self.layout_type == 'GRID':
            layout.alignment = 'CENTER'
            layout.label(text="")


class View3DPaintPanel(View3DPanel, UnifiedPaintPanel):
    bl_category = "Tool"


class View3DPaintBrushPanel(View3DPaintPanel):
    @classmethod
    def poll(cls, context):
        mode = cls.get_brush_mode(context)
        return mode is not None


class VIEW3D_PT_tools_particlemode(Panel, View3DPaintPanel):
    bl_context = ".paint_common"  # dot on purpose (access from topbar)
    bl_label = "Particle Tool"
    bl_options = {'HIDE_HEADER'}

    @classmethod
    def poll(cls, context):
        settings = context.tool_settings.particle_edit
        return (settings and settings.brush and context.particle_edit_object)

    def draw(self, context):
        layout = self.layout

        settings = context.tool_settings.particle_edit
        brush = settings.brush
        tool = settings.tool

        layout.use_property_split = True
        layout.use_property_decorate = False  # No animation.

        from bl_ui.space_toolsystem_common import ToolSelectPanelHelper
        tool_context = ToolSelectPanelHelper.tool_active_from_context(context)

        if not tool_context:
            # If there is no active tool, then there can't be an active brush.
            tool = None

        if not tool_context.has_datablock:
            # tool.has_datablock is always true for tools that use brushes.
            tool = None

        if tool is not None:
            col = layout.column()
            col.prop(brush, "size", slider=True)
            if tool == 'ADD':
                col.prop(brush, "count")

                col = layout.column()
                col.prop(settings, "use_default_interpolate")
                col.prop(brush, "steps", slider=True)
                col.prop(settings, "default_key_count", slider=True)
            else:
                col.prop(brush, "strength", slider=True)

                if tool == 'LENGTH':
                    layout.row().prop(brush, "length_mode", expand=True)
                elif tool == 'PUFF':
                    layout.row().prop(brush, "puff_mode", expand=True)
                    layout.prop(brush, "use_puff_volume")
                elif tool == 'COMB':
                    col = layout.column(align=False, heading="Deflect Emitter")
                    row = col.row(align=True)
                    sub = row.row(align=True)
                    sub.prop(settings, "use_emitter_deflect", text="")
                    sub = sub.row(align=True)
                    sub.active = settings.use_emitter_deflect
                    sub.prop(settings, "emitter_distance", text="")


# TODO, move to space_view3d.py
class VIEW3D_PT_tools_brush_select(Panel, View3DPaintBrushPanel, BrushSelectPanel):
    bl_context = ".paint_common"
    bl_label = "Brushes"


def is_brush_editor(context):
    return type(context.space_data) == SpaceProperties and context.space_data.context == "BRUSH_EDITOR"


class VIEW3D_PT_tools_brush_settings(Panel, View3DPaintBrushPanel):
    bl_context = ".paint_common"
    bl_label = "Brush Settings"

    @classmethod
    def poll(cls, context):
        settings = cls.paint_settings(context)

        ok = settings and settings.brush is not None
        ok = ok and not (context.mode == "SCULPT" and not is_brush_editor(context))

        return ok

    def draw(self, context):
        layout = self.layout

        layout.use_property_split = True
        layout.use_property_decorate = False  # No animation.

        settings = self.paint_settings(context)
        brush = settings.brush

        brush_settings(layout.column(), context, brush, popover=self.is_popover)


class VIEW3D_PT_tools_brush_settings_channels(Panel, View3DPaintBrushPanel):
    bl_context = ".paint_common"
    bl_label = "Brush Settings"

    @classmethod
    def poll(cls, context):
        settings = cls.paint_settings(context)

        ok = settings and settings.brush is not None
        ok = ok and context.mode == "SCULPT" and not is_brush_editor(context)

        return ok

    def draw(self, context):
        layout = self.layout

        layout.use_property_split = True
        layout.use_property_decorate = False  # No animation.

        settings = self.paint_settings(context)
        brush = settings.brush

        brush_settings_channels(layout.column(), context, brush, popover=self.is_popover)


class VIEW3D_PT_tools_brush_settings_channels_preview(Panel, View3DPaintBrushPanel):
    bl_context = ".paint_common"
    #bl_parent_id = "VIEW3D_PT_tools_brush_settings"
    bl_label = "Workspace Settings Preview"

    @classmethod
    def poll(cls, context):
        settings = cls.paint_settings(context)

        ok = settings and settings.brush is not None
        ok = ok and context.mode == "SCULPT" and is_brush_editor(context)

        return ok

    def draw(self, context):
        layout = self.layout

        layout.use_property_split = True
        layout.use_property_decorate = False  # No animation.

        settings = self.paint_settings(context)
        brush = settings.brush

        brush_settings_channels(layout.column(), context, brush, show_reorder=True, ui_editing=False,
                                popover=self.is_popover,
                                prefix="VIEW3D_PT_brush_category_edit_",
                                parent="VIEW3D_PT_tools_brush_settings_channels_preview")


class VIEW3D_PT_tools_brush_settings_advanced(Panel, View3DPaintBrushPanel):
    bl_context = ".brush_editor"
    #bl_parent_id = "VIEW3D_PT_tools_brush_settings"
    bl_label = "Advanced"
    bl_options = {'DEFAULT_CLOSED'}
    bl_ui_units_x = 14

    def draw(self, context):
        layout = self.layout

        layout.use_property_split = True
        layout.use_property_decorate = False  # No animation.

        settings = UnifiedPaintPanel.paint_settings(context)
        brush = settings.brush

        brush_settings_advanced(layout.column(), context, brush, self.is_popover)


class VIEW3D_PT_tools_brush_color(Panel, View3DPaintPanel):
    bl_context = ".paint_common"  # dot on purpose (access from topbar)
    #bl_parent_id = "VIEW3D_PT_tools_brush_settings"
    bl_label = "Color Picker"

    @classmethod
    def poll(cls, context):
        settings = cls.paint_settings(context)

        if not settings:
            return False

        brush = settings.brush

        if context.image_paint_object:
            capabilities = brush.image_paint_capabilities
            return capabilities.has_color
        elif context.vertex_paint_object:
            capabilities = brush.vertex_paint_capabilities
            return capabilities.has_color

        return False

    def draw(self, context):
        layout = self.layout
        settings = self.paint_settings(context)

        if not settings:
            return

        brush = settings.brush

        draw_color_settings(context, layout, brush, color_type=not context.vertex_paint_object)


class VIEW3D_PT_tools_persistent_base_channels(Panel, View3DPaintPanel):
    bl_context = ".paint_common"
    #bl_parent_id = "VIEW3D_PT_tools_brush_settings_channels"
    bl_label = "Persistent Base"
    bl_options = {'DEFAULT_CLOSED'}

    @classmethod
    def poll(cls, context):
        settings = cls.paint_settings(context)
        if not settings:
            return False

        brush = settings.brush

        ch = UnifiedPaintPanel.get_channel(context, brush, "use_persistent")

        capabilities = brush.sculpt_capabilities

        ok = context.mode == "SCULPT"
        ok = ok and ch and ch.show_in_workspace
        ok = ok or capabilities.has_persistence

        return ok

    def draw(self, context):
        layout = self.layout
        settings = self.paint_settings(context)
        brush = settings.brush
        sculpt = context.tool_settings.sculpt

        UnifiedPaintPanel.channel_unified(layout,
            context,
            brush,
            "use_persistent",
            #text="Weight By Face Area",
            ui_editing=False)

        layout.operator("sculpt.set_persistent_base")

        if sculpt.has_persistent_base():
            layout.label(text="Persistent base exists")
        else:
            layout.label(text="No persisent base data")


class VIEW3D_PT_tools_brush_swatches_channels(Panel, View3DPaintPanel, ColorPalettePanel):
    bl_context = ".paint_common"
    bl_parent_id = "VIEW3D_PT_tools_brush_settings_channels"
    bl_label = "Color Palette"
    bl_options = {'DEFAULT_CLOSED'}


class VIEW3D_PT_tools_brush_swatches(Panel, View3DPaintPanel, ColorPalettePanel):
    bl_context = ".brush_editor"
    bl_parent_id = "VIEW3D_PT_tools_brush_settings"
    bl_label = "Color Palette"
    bl_options = {'DEFAULT_CLOSED'}


class VIEW3D_PT_tools_brush_clone(Panel, View3DPaintPanel, ClonePanel):
    bl_context = ".paint_common"
    bl_parent_id = "VIEW3D_PT_tools_brush_settings"
    bl_label = "Clone from Paint Slot"
    bl_options = {'DEFAULT_CLOSED'}


class VIEW3D_MT_tools_projectpaint_uvlayer(Menu):
    bl_label = "Clone Layer"

    def draw(self, context):
        layout = self.layout

        for i, uv_layer in enumerate(context.active_object.data.uv_layers):
            props = layout.operator("wm.context_set_int", text=uv_layer.name, translate=False)
            props.data_path = "active_object.data.uv_layers.active_index"
            props.value = i


class VIEW3D_PT_slots_projectpaint(View3DPanel, Panel):
    bl_category = "Tool"
    bl_context = ".imagepaint"  # dot on purpose (access from topbar)
    bl_label = "Texture Slots"

    @classmethod
    def poll(cls, context):
        brush = context.tool_settings.image_paint.brush
        return (brush is not None and context.active_object is not None)

    def draw(self, context):
        layout = self.layout
        layout.use_property_split = True
        layout.use_property_decorate = False

        settings = context.tool_settings.image_paint

        ob = context.active_object

        layout.prop(settings, "mode", text="Mode")
        layout.separator()

        if settings.mode == 'MATERIAL':
            if len(ob.material_slots) > 1:
                layout.template_list("MATERIAL_UL_matslots", "layers",
                                     ob, "material_slots",
                                     ob, "active_material_index", rows=2)
            mat = ob.active_material
            if mat and mat.texture_paint_images:
                row = layout.row()
                row.template_list("TEXTURE_UL_texpaintslots", "",
                                  mat, "texture_paint_images",
                                  mat, "paint_active_slot", rows=2)

                if mat.texture_paint_slots:
                    slot = mat.texture_paint_slots[mat.paint_active_slot]
                else:
                    slot = None

                have_image = slot is not None
            else:
                row = layout.row()

                box = row.box()
                box.label(text="No Textures")
                have_image = False

            sub = row.column(align=True)
            sub.operator_menu_enum("paint.add_texture_paint_slot", "type", icon='ADD', text="")

        elif settings.mode == 'IMAGE':
            mesh = ob.data
            uv_text = mesh.uv_layers.active.name if mesh.uv_layers.active else ""
            layout.template_ID(settings, "canvas", new="image.new", open="image.open")
            if settings.missing_uvs:
                layout.operator("paint.add_simple_uvs", icon='ADD', text="Add UVs")
            else:
                layout.menu("VIEW3D_MT_tools_projectpaint_uvlayer", text=uv_text, translate=False)
            have_image = settings.canvas is not None

            layout.prop(settings, "interpolation", text="")

        if settings.missing_uvs:
            layout.separator()
            split = layout.split()
            split.label(text="UV Map Needed", icon='INFO')
            split.operator("paint.add_simple_uvs", icon='ADD', text="Add Simple UVs")
        elif have_image:
            layout.separator()
            layout.operator("image.save_all_modified", text="Save All Images", icon='FILE_TICK')


class VIEW3D_PT_mask(View3DPanel, Panel):
    bl_category = "Tool"
    bl_context = ".imagepaint"  # dot on purpose (access from topbar)
    bl_label = "Masking"
    bl_options = {'DEFAULT_CLOSED'}

    def draw(self, context):
        pass


# TODO, move to space_view3d.py
class VIEW3D_PT_stencil_projectpaint(View3DPanel, Panel):
    bl_category = "Tool"
    bl_context = ".imagepaint"  # dot on purpose (access from topbar)
    bl_label = "Stencil Mask"
    bl_options = {'DEFAULT_CLOSED'}
    bl_parent_id = "VIEW3D_PT_mask"
    bl_ui_units_x = 14

    @classmethod
    def poll(cls, context):
        brush = context.tool_settings.image_paint.brush
        ob = context.active_object
        return (brush is not None and ob is not None)

    def draw_header(self, context):
        ipaint = context.tool_settings.image_paint
        self.layout.prop(ipaint, "use_stencil_layer", text="")

    def draw(self, context):
        layout = self.layout
        layout.use_property_split = True
        layout.use_property_decorate = False

        tool_settings = context.tool_settings
        ipaint = tool_settings.image_paint
        ob = context.active_object
        mesh = ob.data

        col = layout.column()
        col.active = ipaint.use_stencil_layer

        col.label(text="Stencil Image")
        col.template_ID(ipaint, "stencil_image", new="image.new", open="image.open")

        stencil_text = mesh.uv_layer_stencil.name if mesh.uv_layer_stencil else ""

        col.separator()

        split = col.split()
        colsub = split.column()
        colsub.alignment = 'RIGHT'
        colsub.label(text="UV Layer")
        split.column().menu("VIEW3D_MT_tools_projectpaint_stencil", text=stencil_text, translate=False)

        col.separator()

        row = col.row(align=True)
        row.prop(ipaint, "stencil_color", text="Display Color")
        row.prop(ipaint, "invert_stencil", text="", icon='IMAGE_ALPHA')


# TODO, move to space_view3d.py
class VIEW3D_PT_tools_brush_display(Panel, View3DPaintBrushPanel, DisplayPanel):
    bl_context = ".paint_common"
    #bl_parent_id = "VIEW3D_PT_tools_brush_settings"
    bl_label = "Cursor"
    bl_options = {'DEFAULT_CLOSED'}
    bl_ui_units_x = 12


# TODO, move to space_view3d.py
class VIEW3D_PT_tools_brush_texture(Panel, View3DPaintPanel):
    bl_context = ".brush_editor"
    #bl_parent_id = "VIEW3D_PT_tools_brush_settings"
    bl_label = "Texture"
    bl_options = {'DEFAULT_CLOSED'}

    @classmethod
    def poll(cls, context):
        settings = cls.paint_settings(context)

        if settings and settings.brush:
            brush = settings.brush

            if context.sculpt_object or context.vertex_paint_object:
                return True
            elif context.image_paint_object:
                return (brush.image_tool == 'DRAW')
        return False

    def draw(self, context):
        layout = self.layout

        settings = self.paint_settings(context)
        brush = settings.brush
        tex_slot = brush.texture_slot

        col = layout.column()
        col.template_ID_preview(tex_slot, "texture", new="texture.new", rows=3, cols=8)

        brush_texture_settings(col, brush, context.sculpt_object)


# TODO, move to space_view3d.py
class VIEW3D_PT_tools_mask_texture(Panel, View3DPaintPanel, TextureMaskPanel):
    bl_category = "Tool"
    bl_context = ".imagepaint"  # dot on purpose (access from topbar)
    #bl_parent_id = "VIEW3D_PT_tools_brush_settings"
    bl_label = "Texture Mask"
    bl_options = {'DEFAULT_CLOSED'}

    @classmethod
    def poll(cls, context):
        settings = cls.paint_settings(context)
        return (settings and settings.brush and context.image_paint_object)

    def draw(self, context):
        layout = self.layout

        brush = context.tool_settings.image_paint.brush

        col = layout.column()
        mask_tex_slot = brush.mask_texture_slot

        col.template_ID_preview(mask_tex_slot, "texture", new="texture.new", rows=3, cols=8)

        brush_mask_texture_settings(col, brush)


# TODO, move to space_view3d.py
class VIEW3D_PT_tools_brush_stroke(Panel, View3DPaintPanel, StrokePanel):
    bl_context = ".brush_editor"  # dot on purpose (access from topbar)
    bl_label = "Stroke"
    #bl_parent_id = "VIEW3D_PT_tools_brush_settings"
    bl_options = {'DEFAULT_CLOSED'}


class VIEW3D_PT_tools_brush_stroke_smooth_stroke(Panel, View3DPaintPanel, SmoothStrokePanel):
    bl_context = ".brush_editor"  # dot on purpose (access from topbar)
    bl_label = "Stabilize Stroke"
    bl_parent_id = "VIEW3D_PT_tools_brush_stroke"
    bl_options = {'DEFAULT_CLOSED'}


class VIEW3D_PT_tools_weight_gradient(Panel, View3DPaintPanel):
    # dont give context on purpose to not show this in the generic header toolsettings
    # this is added only in the gradient tool's ToolDef
    #bl_context = ".weightpaint" # dot on purpose (access from topbar)
    bl_label = "Falloff"
    bl_options = {'DEFAULT_CLOSED'}

    @classmethod
    def poll(cls, context):
        if context.mode != "PAINT_WEIGHT":
            return False

        settings = context.tool_settings.weight_paint
<<<<<<< HEAD
        if not settings:
            return False

=======
        if settings is None:
            return False
>>>>>>> 180b66ae
        brush = settings.brush
        return brush is not None

    def draw(self, context):
        layout = self.layout
        settings = context.tool_settings.weight_paint
        brush = settings.brush

        col = layout.column(align=True)
        row = col.row(align=True)
        row.prop(brush, "curve_preset", text="")

        if brush.curve_preset == 'CUSTOM':
            layout.template_curve_mapping(brush, "curve", brush=True)

            col = layout.column(align=True)
            row = col.row(align=True)
            row.operator("brush.curve_preset", icon='SMOOTHCURVE', text="").shape = 'SMOOTH'
            row.operator("brush.curve_preset", icon='SPHERECURVE', text="").shape = 'ROUND'
            row.operator("brush.curve_preset", icon='ROOTCURVE', text="").shape = 'ROOT'
            row.operator("brush.curve_preset", icon='SHARPCURVE', text="").shape = 'SHARP'
            row.operator("brush.curve_preset", icon='LINCURVE', text="").shape = 'LINE'
            row.operator("brush.curve_preset", icon='NOCURVE', text="").shape = 'MAX'


# TODO, move to space_view3d.py
class VIEW3D_PT_tools_brush_falloff(Panel, View3DPaintPanel, FalloffPanel):
    bl_context = ".brush_editor"  # dot on purpose (access from topbar)
    #bl_parent_id = "VIEW3D_PT_tools_brush_settings"
    bl_label = ""
    bl_options = {'DEFAULT_CLOSED'}

class VIEW3D_PT_tools_brush_falloff_popover(Panel, View3DPaintPanel, FalloffPanel):
    bl_context = ".brush_editor"  # dot on purpose (access from topbar)
    bl_space_type = "TOPBAR"
    bl_region_type = "HEADER"

    #bl_parent_id = "VIEW3D_PT_tools_brush_settings"
    bl_label = ""
    bl_options = {'DEFAULT_CLOSED'}

    def draw_header(self, context):
        layout = self.layout
        settings = self.paint_settings(context)
        mode = self.get_brush_mode(context)
        brush = settings.brush

        if mode == "SCULPT" and "falloff_curve" in brush.channels:
            #layout.label(text="Falloff")
            ch = UnifiedPaintPanel.get_channel(context, brush, "falloff_curve")
            layout.prop(ch.curve, "curve_preset", text="")
        else:
            layout.label(text="Falloff")
            layout.prop(brush, "curve_preset", text="")

class VIEW3D_PT_tools_brush_falloff_frontface(View3DPaintPanel, Panel):
    bl_context = ".imagepaint"  # dot on purpose (access from topbar)
    bl_label = "Front-Face Falloff"
    #bl_parent_id = "VIEW3D_PT_tools_brush_falloff"
    bl_options = {'DEFAULT_CLOSED'}

    @classmethod
    def poll(cls, context):
        return (context.weight_paint_object or context.vertex_paint_object)

    def draw_header(self, context):
        settings = self.paint_settings(context)
        brush = settings.brush

        self.layout.prop(brush, "use_frontface_falloff", text="")

    def draw(self, context):
        settings = self.paint_settings(context)
        brush = settings.brush

        layout = self.layout

        layout.use_property_split = True
        layout.use_property_decorate = False

        layout.active = brush.use_frontface_falloff
        layout.prop(brush, "falloff_angle", text="Angle")


class VIEW3D_PT_tools_brush_falloff_normal(View3DPaintPanel, Panel):
    bl_context = ".imagepaint"  # dot on purpose (access from topbar)
    bl_label = "Normal Falloff"
    bl_parent_id = "VIEW3D_PT_tools_brush_falloff"
    bl_options = {'DEFAULT_CLOSED'}

    @classmethod
    def poll(cls, context):
        return context.image_paint_object

    def draw_header(self, context):
        tool_settings = context.tool_settings
        ipaint = tool_settings.image_paint

        self.layout.prop(ipaint, "use_normal_falloff", text="")

    def draw(self, context):
        tool_settings = context.tool_settings
        ipaint = tool_settings.image_paint

        layout = self.layout

        layout.use_property_split = True
        layout.use_property_decorate = False

        layout.active = ipaint.use_normal_falloff
        layout.prop(ipaint, "normal_angle", text="Angle")


# TODO, move to space_view3d.py
class VIEW3D_PT_sculpt_dyntopo_advanced(Panel, View3DPaintPanel):
    bl_context = ".brush_editor"
    bl_label = "Dyntopo (Advanced)"
    #bl_options = {'DEFAULT_CLOSED'}
    bl_ui_units_x = 12

    @classmethod
    def poll(cls, context):
        paint_settings = cls.paint_settings(context)

        ok = is_brush_editor(context)
        ok = ok and (context.sculpt_object and context.tool_settings.sculpt and paint_settings)

        return ok

    def draw_header(self, context):
        pass

    def draw(self, context):
        layout = self.layout

        brush = context.tool_settings.sculpt.brush

        ch = brush.channels["dyntopo_mode"]

        if ch.inherit:
            row = layout.row()
            row.prop(ch, "show_in_workspace", text="", icon="HIDE_OFF")
            row.label(text="Remesher Options")
            row.prop(ch, "inherit", text="", icon="BRUSHES_ALL")
        else:
            UnifiedPaintPanel.channel_unified(layout,
                context,
                brush,
                "dyntopo_mode",
                text="Remesher Options",
                expand=True)

        UnifiedPaintPanel.channel_unified(layout,
            context,
            brush,
            "dyntopo_detail_mode",
            text="Detail Mode",
            expand=False)

        keys = ["dyntopo_spacing", "dyntopo_detail_size", "dyntopo_detail_range", "dyntopo_detail_percent",
                "dyntopo_constant_detail", "dyntopo_radius_scale", "dyntopo_disabled"]
        for k in keys:
            UnifiedPaintPanel.channel_unified(layout,
                context,
                brush,
                k,
                slider=True)

        return
        layout.use_property_split = True
        layout.use_property_decorate = False

        tool_settings = context.tool_settings
        sculpt = tool_settings.sculpt
        settings = self.paint_settings(context)
        brush = settings.brush

        col = layout.column()
        col.label(text="Local Brush Settings")

        row = col.row()
        row.prop(brush.dyntopo, "disabled", text="Disable Dyntopo locally for this brush")

        col.label(text="Overrides")
        inherit_all = "ALL" in brush.dyntopo.inherit

        col.prop_enum(brush.dyntopo, "inherit", value="ALL", text="Use All Defaults", icon="LOCKED" if inherit_all else "UNLOCKED")

        def do_prop(key):
            row = col.row()
            if key.upper() in brush.dyntopo.inherit:
                icon = "UNLOCKED"
            else:
                icon = "LOCKED"

            row.prop_enum(brush.dyntopo, "inherit", value=key.upper(), icon=icon, text="")

            row2 = row.row()
            row2.prop(brush.dyntopo, key)

            if icon == "UNLOCKED":
                row2.enabled = False

            if inherit_all:
                row.enabled = False

        col = layout.column()
        do_prop("subdivide")
        do_prop("collapse")
        do_prop("cleanup")
        do_prop("spacing")
        do_prop("local_subdivide")
        do_prop("local_collapse")
        do_prop("detail_size")
        do_prop("detail_range")
        do_prop("detail_percent")
        do_prop("constant_detail")
        do_prop("mode")
        do_prop("radius_scale")


class SCULPT_OT_set_dyntopo_mode(Operator):
    """Set refine mode"""

    bl_label = "Set Detail Mode"
    bl_idname = "sculpt.set_dyntopo_mode"

    mode : EnumProperty(items=[("SC", "Subdivide Collapse", "", 1),
        ("S", "Subdivide Edges", "", 2),
        ("C", "Collapse Edges", "", 3)])

    def execute(self, context):
        brush = context.tool_settings.sculpt.brush
        ch = UnifiedPaintPanel.get_channel(context, brush, "dyntopo_mode")

        finalch = ch

        if not brush.channels["dyntopo_mode"].inherit and ch.inherit_if_unset:
            finalch = context.tool_settings.sculpt.channels["dyntopo_mode"]
            pass

        oldf = set()
        for f in finalch.flags_value:
            if f not in ["SUBDIVIDE", "COLLAPSE"]:
                oldf.add(f)

        print("OLDF", oldf)
        if self.mode == "SC":
            finalch.flags_value = oldf.union({"SUBDIVIDE", "COLLAPSE"})
        elif self.mode == "S":
            finalch.flags_value = oldf.union({"SUBDIVIDE"})
        elif self.mode == "C":
            finalch.flags_value = oldf.union({"COLLAPSE"})

        return {'FINISHED'}


def set_dyntopo_mode_button(layout, context):
    brush = context.tool_settings.sculpt.brush

    ch = brush.channels["dyntopo_mode"]
    finalch = UnifiedPaintPanel.get_channel(context, brush, "dyntopo_mode")
    val = finalch.flags_value

    if finalch.inherit_if_unset:
        val = val.union(context.tool_settings.sculpt.channels["dyntopo_mode"].flags_value)

    if "SUBDIVIDE" in val and "COLLAPSE" in val:
        text = "Subdivide Collapse"
    elif "SUBDIVIDE" in val:
        text = "Subdivide Edges"
    elif "COLLAPSE" in val:
        text = "Collapse Edges"
    else:
        text = ""

    row = layout.row(heading="Refine Method")
    row.use_property_split = False
    row.operator_menu_enum("sculpt.set_dyntopo_mode", "mode", text=text)
    row.prop(ch, "inherit", text="", icon="BRUSHES_ALL")


class VIEW3D_PT_sculpt_dyntopo(Panel, View3DPaintPanel):
    bl_context = ".sculpt_mode"  # dot on purpose (access from topbar)
    bl_label = "Dynamic Mode"
    bl_options = {'DEFAULT_CLOSED'}
    bl_ui_units_x = 12

    @classmethod
    def poll(cls, context):
        paint_settings = cls.paint_settings(context)
        return (context.sculpt_object and context.tool_settings.sculpt and paint_settings)

    def draw_header(self, context):
        is_popover = self.is_popover
        layout = self.layout
        layout.operator("sculpt.dynamic_topology_toggle",
            icon='CHECKBOX_HLT' if context.sculpt_object.use_dynamic_topology_sculpting else 'CHECKBOX_DEHLT',
            text="",
            emboss=is_popover,)

    def draw(self, context):
        layout = self.layout
        layout.use_property_split = True
        layout.use_property_decorate = False

        tool_settings = context.tool_settings
        sculpt = tool_settings.sculpt
        settings = self.paint_settings(context)
        brush = settings.brush

        col = layout.column()
        col.active = context.sculpt_object.use_dynamic_topology_sculpting

        col.prop(sculpt, "use_dyntopo")

        sub = col.column()
        sub.active = (brush and brush.sculpt_tool != 'MASK')

        detail_mode = UnifiedPaintPanel.get_channel_value(context, brush, "dyntopo_detail_mode")

        if detail_mode in {'CONSTANT', 'MANUAL'}:
            row = sub.row(align=True)
            #row.prop(sculpt, "constant_detail_resolution")
            UnifiedPaintPanel.channel_unified(row,
                context,
                brush,
                "dyntopo_constant_detail",
                text="Constant Resolution",
                # slider=True,
                ui_editing=False,
                pressure=False)
            props = row.operator("sculpt.sample_detail_size", text="", icon='EYEDROPPER')
            props.mode = 'DYNTOPO'
        elif detail_mode == 'BRUSH':
            UnifiedPaintPanel.channel_unified(sub,
                context,
                brush,
                "dyntopo_detail_percent",
                text="Detail Percent",
                # slider=True,
                ui_editing=False,
                pressure=False)
        else:
            UnifiedPaintPanel.channel_unified(sub,
                context,
                brush,
                "dyntopo_detail_size",
                text="Detail Size",
                # slider=True,
                ui_editing=False,
                pressure=False)

        # """
        UnifiedPaintPanel.channel_unified(sub,
            context,
            brush,
            "dyntopo_detail_mode",
            text="Detailing",
            expand=False,
            ui_editing=False)

        set_dyntopo_mode_button(sub, context)

        col2 = col.row()  # sub.column()
        ch = UnifiedPaintPanel.get_channel(context, brush, "dyntopo_mode")

        col2.use_property_split = True
        row2 = col2.row()
        row2.prop_enum(ch, "flags_value", "CLEANUP")

        row3 = row2.row()
        row3.enabled = "COLLAPSE" not in ch.flags_value
        row3.prop_enum(ch, "flags_value", "LOCAL_COLLAPSE")

        """
        UnifiedPaintPanel.channel_unified(
            sub,
            context,
            brush,
            "dyntopo_mode",
            text="Refine Method",
            expand=True,
            ui_editing=False
        )
        #"""

        if detail_mode in {'CONSTANT', 'MANUAL'}:
            col.operator("sculpt.detail_flood_fill")

        #col.prop(sculpt, "use_dyntopo_cleanup")
        col.prop(sculpt, "use_smooth_shading")
        col.prop(sculpt, "use_flat_vcol_shading")
        col.prop(context.object.data, "sculpt_ignore_uvs")

        UnifiedPaintPanel.channel_unified(layout, context, brush, "dyntopo_spacing", slider=True, ui_editing=False)
        UnifiedPaintPanel.channel_unified(layout, context, brush, "dyntopo_radius_scale", slider=True, ui_editing=False)

        UnifiedPaintPanel.channel_unified(sub,
            context,
            brush,
            "dyntopo_disable_smooth",
            expand=False,
            text="No Dyntopo Smooth",
            ui_editing=False)

        #col.prop(sculpt, "dyntopo_spacing")
        #col.prop(sculpt, "dyntopo_radius_scale")
class VIEW3D_PT_sculpt_voxel_remesh(Panel, View3DPaintPanel):
    bl_context = ".sculpt_mode"  # dot on purpose (access from topbar)
    bl_label = "Remesh"
    bl_options = {'DEFAULT_CLOSED'}
    bl_ui_units_x = 12

    @classmethod
    def poll(cls, context):
        return (context.sculpt_object and context.tool_settings.sculpt)

    def draw(self, context):
        layout = self.layout
        layout.use_property_split = True
        layout.use_property_decorate = False

        col = layout.column()
        mesh = context.active_object.data
        row = col.row(align=True)
        row.prop(mesh, "remesh_voxel_size")
        props = row.operator("sculpt.sample_detail_size", text="", icon='EYEDROPPER')
        props.mode = 'VOXEL'
        col.prop(mesh, "remesh_voxel_adaptivity")
        col.prop(mesh, "use_remesh_fix_poles")

        col = layout.column(heading="Preserve", align=True)
        col.prop(mesh, "use_remesh_preserve_volume", text="Volume")
        col.prop(mesh, "use_remesh_preserve_paint_mask", text="Paint Mask")
        col.prop(mesh, "use_remesh_preserve_sculpt_face_sets", text="Face Sets")
        col.prop(mesh, "use_remesh_preserve_materials", text="Materials")
        col.prop(mesh, "use_remesh_preserve_vertex_colors", text="Vertex Colors")

        layout.operator("object.voxel_remesh", text="Remesh")


# TODO, move to space_view3d.py
class VIEW3D_PT_sculpt_options(Panel, View3DPaintPanel):
    bl_context = ".sculpt_mode"  # dot on purpose (access from topbar)
    bl_label = "Options"
    bl_options = {'DEFAULT_CLOSED'}
    bl_ui_units_x = 12

    @classmethod
    def poll(cls, context):
        return (context.sculpt_object and context.tool_settings.sculpt)

    def draw(self, context):
        layout = self.layout
        layout.use_property_split = True
        layout.use_property_decorate = False

        tool_settings = context.tool_settings
        sculpt = tool_settings.sculpt
        brush = sculpt.brush

        col = layout.column(heading="Display", align=True)
        col.prop(sculpt, "show_low_resolution")
        col.prop(sculpt, "use_sculpt_delay_updates")
        col.prop(sculpt, "use_fast_draw")
        col.prop(sculpt, "use_deform_only")
        col.prop(sculpt, "show_sculpt_pivot")
        col.prop(context.object.data, "sculpt_ignore_uvs")

        UnifiedPaintPanel.channel_unified(layout.column(),
            context,
            brush,
            "smooth_strength_factor", ui_editing=False, slider=True, show_mappings=True)

        UnifiedPaintPanel.channel_unified(layout.column(),
            context,
            brush,
            "smooth_strength_projection", ui_editing=False, slider=True, show_mappings=True)

        """
        smoothbrush = None

        for ts in sculpt.tool_slots:
            if ts.brush and ts.brush.sculpt_tool == "SMOOTH":
                smoothbrush = ts.brush
                break

        if smoothbrush:
            UnifiedPaintPanel.channel_unified(layout.column(),
                context,
                smoothbrush,
                "dyntopo_disabled", ui_editing=False, text="Disable Dyntopo For Smooth")
        """
        
        col.separator()

        UnifiedPaintPanel.channel_unified(layout.column(),
            context,
            brush,
            "show_origco",
            toolsettings_only=True, ui_editing=False)

        UnifiedPaintPanel.channel_unified(layout.column(),
            context,
            brush,
            "save_temp_layers",
            toolsettings_only=True, ui_editing=False)

        col.separator()

        col.operator("sculpt.set_limit_surface")


# TODO, move to space_view3d.py
class VIEW3D_PT_sculpt_automasking(Panel, View3DPaintPanel):
    bl_context = ".sculpt_mode"  # dot on purpose (access from topbar)
    bl_label = "Automasking"
    bl_options = {'DEFAULT_CLOSED'}
    bl_ui_units_x = 12

    @classmethod
    def poll(cls, context):
        return (context.sculpt_object and context.tool_settings.sculpt)

    def draw(self, context):
        layout = self.layout
        layout.use_property_split = True
        layout.use_property_decorate = False

        tool_settings = context.tool_settings
        sculpt = tool_settings.sculpt
        brush = sculpt.brush
        
        UnifiedPaintPanel.channel_unified(layout.column(),
            context,
            brush,
            "automasking", toolsettings_only=True, expand=True,
            ui_editing=False, text="Automasking (global)")
        UnifiedPaintPanel.channel_unified(layout.column(),
            context,
            brush,
            "automasking_boundary_edges_propagation_steps",
            ui_editing=False)
        UnifiedPaintPanel.channel_unified(layout.column(),
            context,
            brush,
            "concave_mask_factor",
            ui_editing=False, slider=True, show_mappings=True)


class VIEW3D_PT_sculpt_options_gravity(Panel, View3DPaintPanel):
    bl_context = ".sculpt_mode"  # dot on purpose (access from topbar)
    bl_parent_id = "VIEW3D_PT_sculpt_options"
    bl_label = "Gravity"

    @classmethod
    def poll(cls, context):
        return (context.sculpt_object and context.tool_settings.sculpt)

    def draw(self, context):
        layout = self.layout
        layout.use_property_split = True
        layout.use_property_decorate = False

        tool_settings = context.tool_settings
        sculpt = tool_settings.sculpt
        capabilities = sculpt.brush.sculpt_capabilities

        col = layout.column()
        col.active = capabilities.has_gravity
        col.prop(sculpt, "gravity", slider=True, text="Factor")
        col.prop(sculpt, "gravity_object")


# TODO, move to space_view3d.py
class VIEW3D_PT_sculpt_symmetry(Panel, View3DPaintPanel):
    bl_context = ".sculpt_mode"  # dot on purpose (access from topbar)
    bl_label = "Symmetry"
    bl_options = {'DEFAULT_CLOSED'}

    @classmethod
    def poll(cls, context):
        return ((context.sculpt_object and context.tool_settings.sculpt) and # When used in the tool header, this is explicitly included next to
            # the XYZ symmetry buttons.
            (context.region.type != 'TOOL_HEADER'))

    def draw(self, context):
        layout = self.layout
        layout.use_property_split = True
        layout.use_property_decorate = False

        sculpt = context.tool_settings.sculpt

        row = layout.row(align=True, heading="Mirror")
        mesh = context.object.data
        row.prop(mesh, "use_mirror_x", text="X", toggle=True)
        row.prop(mesh, "use_mirror_y", text="Y", toggle=True)
        row.prop(mesh, "use_mirror_z", text="Z", toggle=True)

        row = layout.row(align=True, heading="Lock")
        row.prop(sculpt, "lock_x", text="X", toggle=True)
        row.prop(sculpt, "lock_y", text="Y", toggle=True)
        row.prop(sculpt, "lock_z", text="Z", toggle=True)

        row = layout.row(align=True, heading="Tiling")
        row.prop(sculpt, "tile_x", text="X", toggle=True)
        row.prop(sculpt, "tile_y", text="Y", toggle=True)
        row.prop(sculpt, "tile_z", text="Z", toggle=True)

        layout.prop(sculpt, "use_symmetry_feather", text="Feather")
        layout.prop(mesh, "use_fset_boundary_mirror")
        layout.prop(sculpt, "radial_symmetry", text="Radial")
        layout.prop(sculpt, "tile_offset", text="Tile Offset")

        layout.separator()

        layout.prop(sculpt, "symmetrize_direction")
        layout.prop(WindowManager.operator_properties_last("sculpt.symmetrize"), "merge_tolerance")
        layout.operator("sculpt.symmetrize")


class VIEW3D_PT_sculpt_symmetry_for_topbar(Panel):
    bl_space_type = 'TOPBAR'
    bl_region_type = 'HEADER'
    bl_label = "Symmetry"

    draw = VIEW3D_PT_sculpt_symmetry.draw

# ********** default tools for weight-paint ****************


# TODO, move to space_view3d.py
class VIEW3D_PT_tools_weightpaint_symmetry(Panel, View3DPaintPanel):
    bl_context = ".weightpaint"
    bl_options = {'DEFAULT_CLOSED'}
    bl_label = "Symmetry"

    @classmethod
    def poll(cls, context):
        # When used in the tool header, this is explicitly included next to the
        # XYZ symmetry buttons.
        return (context.region.type != 'TOOL_HEADER')

    def draw(self, context):
        layout = self.layout
        layout.use_property_split = True
        layout.use_property_decorate = False

        tool_settings = context.tool_settings
        wpaint = tool_settings.weight_paint
        mesh = context.object.data

        layout.prop(mesh, 'use_mirror_vertex_groups')

        draw_vpaint_symmetry(layout, wpaint, context.object)

        row = layout.row()
        row.active = mesh.use_mirror_vertex_groups
        row.prop(mesh, "use_mirror_topology")


class VIEW3D_PT_tools_weightpaint_symmetry_for_topbar(Panel):
    bl_space_type = 'TOPBAR'
    bl_region_type = 'HEADER'
    bl_label = "Symmetry"

    draw = VIEW3D_PT_tools_weightpaint_symmetry.draw


# TODO, move to space_view3d.py
class VIEW3D_PT_tools_weightpaint_options(Panel, View3DPaintPanel):
    bl_context = ".weightpaint"
    bl_label = "Options"
    bl_options = {'DEFAULT_CLOSED'}

    def draw(self, context):
        layout = self.layout

        layout.use_property_split = True
        layout.use_property_decorate = False

        tool_settings = context.tool_settings
        wpaint = tool_settings.weight_paint

        col = layout.column()

        col.prop(tool_settings, "use_auto_normalize", text="Auto Normalize")
        col.prop(tool_settings, "use_lock_relative", text="Lock-Relative")
        col.prop(tool_settings, "use_multipaint", text="Multi-Paint")

        col.prop(wpaint, "use_group_restrict")


# ********** default tools for vertex-paint ****************


# TODO, move to space_view3d.py
class VIEW3D_PT_tools_vertexpaint_options(Panel, View3DPaintPanel):
    bl_context = ".vertexpaint"  # dot on purpose (access from topbar)
    bl_label = "Options"
    bl_options = {'DEFAULT_CLOSED'}

    @classmethod
    def poll(cls, _context):
        # This is currently unused, since there aren't any Vertex Paint mode
        # specific options.
        return False

    def draw(self, _context):
        layout = self.layout
        layout.use_property_split = True
        layout.use_property_decorate = False


# TODO, move to space_view3d.py
class VIEW3D_PT_tools_vertexpaint_symmetry(Panel, View3DPaintPanel):
    bl_context = ".vertexpaint"  # dot on purpose (access from topbar)
    bl_options = {'DEFAULT_CLOSED'}
    bl_label = "Symmetry"

    @classmethod
    def poll(cls, context):
        # When used in the tool header, this is explicitly included next to the
        # XYZ symmetry buttons.
        return (context.region.type != 'TOOL_HEADER')

    def draw(self, context):
        layout = self.layout
        layout.use_property_split = True
        layout.use_property_decorate = False

        tool_settings = context.tool_settings
        vpaint = tool_settings.vertex_paint

        draw_vpaint_symmetry(layout, vpaint, context.object)


class VIEW3D_PT_tools_vertexpaint_symmetry_for_topbar(Panel):
    bl_space_type = 'TOPBAR'
    bl_region_type = 'HEADER'
    bl_label = "Symmetry"

    draw = VIEW3D_PT_tools_vertexpaint_symmetry.draw


# ********** default tools for texture-paint ****************


# TODO, move to space_view3d.py
class VIEW3D_PT_tools_imagepaint_options_external(Panel, View3DPaintPanel):
    bl_context = ".imagepaint"  # dot on purpose (access from topbar)
    bl_label = "External"
    bl_parent_id = "VIEW3D_PT_tools_imagepaint_options"
    bl_options = {'DEFAULT_CLOSED'}

    def draw(self, context):
        layout = self.layout
        layout.use_property_split = True
        layout.use_property_decorate = False

        tool_settings = context.tool_settings
        ipaint = tool_settings.image_paint

        layout.prop(ipaint, "screen_grab_size", text="Screen Grab Size")

        layout.separator()

        flow = layout.grid_flow(row_major=True, columns=0, even_columns=True, even_rows=False, align=False)
        col = flow.column()
        col.operator("image.project_edit", text="Quick Edit")
        col = flow.column()
        col.operator("image.project_apply", text="Apply")
        col = flow.column()
        col.operator("paint.project_image", text="Apply Camera Image")


# TODO, move to space_view3d.py
class VIEW3D_PT_tools_imagepaint_symmetry(Panel, View3DPaintPanel):
    bl_context = ".imagepaint"  # dot on purpose (access from topbar)
    bl_label = "Symmetry"
    bl_options = {'DEFAULT_CLOSED'}

    @classmethod
    def poll(cls, context):
        # When used in the tool header, this is explicitly included next to the
        # XYZ symmetry buttons.
        return (context.region.type != 'TOOL_HEADER')

    def draw(self, context):
        layout = self.layout

        split = layout.split()

        col = split.column()
        col.alignment = 'RIGHT'
        col.label(text="Mirror")

        col = split.column()

        row = col.row(align=True)
        mesh = context.object.data
        row.prop(mesh, "use_mirror_x", text="X", toggle=True)
        row.prop(mesh, "use_mirror_y", text="Y", toggle=True)
        row.prop(mesh, "use_mirror_z", text="Z", toggle=True)


# TODO, move to space_view3d.py
class VIEW3D_PT_tools_imagepaint_options(View3DPaintPanel, Panel):
    bl_context = ".imagepaint"  # dot on purpose (access from topbar)
    bl_label = "Options"
    bl_options = {'DEFAULT_CLOSED'}

    @classmethod
    def poll(cls, context):
        brush = context.tool_settings.image_paint.brush
        return (brush is not None)

    def draw(self, context):
        layout = self.layout

        layout.use_property_split = True
        layout.use_property_decorate = False

        tool_settings = context.tool_settings
        ipaint = tool_settings.image_paint

        layout.prop(ipaint, "seam_bleed")
        layout.prop(ipaint, "dither", slider=True)

        col = layout.column()
        col.prop(ipaint, "use_occlude")
        col.prop(ipaint, "use_backface_culling", text="Backface Culling")


class VIEW3D_PT_tools_imagepaint_options_cavity(View3DPaintPanel, Panel):
    bl_context = ".imagepaint"  # dot on purpose (access from topbar)
    bl_label = "Cavity Mask"
    bl_parent_id = "VIEW3D_PT_mask"
    bl_options = {'DEFAULT_CLOSED'}

    def draw_header(self, context):
        tool_settings = context.tool_settings
        ipaint = tool_settings.image_paint

        self.layout.prop(ipaint, "use_cavity", text="")

    def draw(self, context):
        layout = self.layout

        tool_settings = context.tool_settings
        ipaint = tool_settings.image_paint

        layout.active = ipaint.use_cavity

        layout.template_curve_mapping(ipaint, "cavity_curve", brush=True,
                                      use_negative_slope=True)


# TODO, move to space_view3d.py
class VIEW3D_PT_imagepaint_options(View3DPaintPanel):
    bl_label = "Options"

    @classmethod
    def poll(cls, _context):
        # This is currently unused, since there aren't any Vertex Paint mode
        # specific options.
        return False
        # return (context.image_paint_object and
        # context.tool_settings.image_paint)

    def draw(self, _context):
        layout = self.layout
        layout.use_property_split = True
        layout.use_property_decorate = False


class VIEW3D_MT_tools_projectpaint_stencil(Menu):
    bl_label = "Mask Layer"

    def draw(self, context):
        layout = self.layout
        for i, uv_layer in enumerate(context.active_object.data.uv_layers):
            props = layout.operator("wm.context_set_int", text=uv_layer.name, translate=False)
            props.data_path = "active_object.data.uv_layer_stencil_index"
            props.value = i


# TODO, move to space_view3d.py
class VIEW3D_PT_tools_particlemode_options(View3DPanel, Panel):
    """Default tools for particle mode"""
    bl_category = "Tool"
    bl_context = ".particlemode"
    bl_label = "Options"
    bl_options = {'DEFAULT_CLOSED'}

    def draw(self, context):
        layout = self.layout

        layout.use_property_split = True
        layout.use_property_decorate = False  # No animation.

        pe = context.tool_settings.particle_edit
        ob = pe.object

        layout.prop(pe, "type", text="Editing Type")

        ptcache = None

        if pe.type == 'PARTICLES':
            if ob.particle_systems:
                if len(ob.particle_systems) > 1:
                    layout.template_list("UI_UL_list", "particle_systems", ob, "particle_systems",
                                         ob.particle_systems, "active_index", rows=2, maxrows=3)

                ptcache = ob.particle_systems.active.point_cache
        else:
            for md in ob.modifiers:
                if md.type == pe.type:
                    ptcache = md.point_cache

        if ptcache and len(ptcache.point_caches) > 1:
            layout.template_list("UI_UL_list", "particles_point_caches", ptcache, "point_caches",
                                 ptcache.point_caches, "active_index", rows=2, maxrows=3)

        if not pe.is_editable:
            layout.label(text="Point cache must be baked")
            layout.label(text="in memory to enable editing!")

        col = layout.column(align=True)
        col.active = pe.is_editable

        if not pe.is_hair:
            col.prop(pe, "use_auto_velocity", text="Auto-Velocity")
            col.separator()

        sub = col.column(align=True, heading="Mirror")
        sub.prop(ob.data, "use_mirror_x")
        if pe.tool == 'ADD':
            sub.prop(ob.data, "use_mirror_topology")
        col.separator()

        sub = col.column(align=True, heading="Preserve")
        sub.prop(pe, "use_preserve_length", text="Strand Lengths")
        sub.prop(pe, "use_preserve_root", text="Root Positions")


class VIEW3D_PT_tools_particlemode_options_shapecut(View3DPanel, Panel):
    """Default tools for particle mode"""
    bl_category = "Tool"
    bl_parent_id = "VIEW3D_PT_tools_particlemode_options"
    bl_label = "Cut Particles to Shape"
    bl_options = {'DEFAULT_CLOSED'}

    def draw(self, context):
        layout = self.layout

        layout.use_property_split = True
        layout.use_property_decorate = False  # No animation.

        pe = context.tool_settings.particle_edit

        layout.prop(pe, "shape_object")
        layout.operator("particle.shape_cut", text="Cut")


class VIEW3D_PT_tools_particlemode_options_display(View3DPanel, Panel):
    """Default tools for particle mode"""
    bl_category = "Tool"
    bl_parent_id = "VIEW3D_PT_tools_particlemode_options"
    bl_label = "Viewport Display"

    def draw(self, context):
        layout = self.layout

        layout.use_property_split = True
        layout.use_property_decorate = False  # No animation.

        pe = context.tool_settings.particle_edit

        col = layout.column()
        col.active = pe.is_editable
        col.prop(pe, "display_step", text="Path Steps")
        if pe.is_hair:
            col.prop(pe, "show_particles", text="Children")
        else:
            if pe.type == 'PARTICLES':
                col.prop(pe, "show_particles", text="Particles")
            col = layout.column(align=False, heading="Fade Time")
            row = col.row(align=True)
            sub = row.row(align=True)
            sub.prop(pe, "use_fade_time", text="")
            sub = sub.row(align=True)
            sub.active = pe.use_fade_time
            sub.prop(pe, "fade_frames", slider=True, text="")


# ********** grease pencil object tool panels ****************

# Grease Pencil drawing brushes
def tool_use_brush(context):
    from bl_ui.space_toolsystem_common import ToolSelectPanelHelper
    tool = ToolSelectPanelHelper.tool_active_from_context(context)
    if tool and tool.has_datablock is False:
        return False

    return True


class GreasePencilPaintPanel:
    bl_context = ".greasepencil_paint"
    bl_category = "Tool"

    @classmethod
    def poll(cls, context):
        if context.space_data.type in {'VIEW_3D', 'PROPERTIES'}:
            if context.gpencil_data is None:
                return False

            # Hide for tools not using bruhses
            if tool_use_brush(context) is False:
                return False

            gpd = context.gpencil_data
            return bool(gpd.is_stroke_paint_mode)
        else:
            return True


class VIEW3D_PT_tools_grease_pencil_brush_select(Panel, View3DPanel, GreasePencilPaintPanel):
    bl_label = "Brushes"

    def draw(self, context):
        layout = self.layout
        layout.use_property_split = True
        layout.use_property_decorate = False

        tool_settings = context.scene.tool_settings
        gpencil_paint = tool_settings.gpencil_paint

        row = layout.row()
        row.column().template_ID_preview(gpencil_paint, "brush", new="brush.add_gpencil", rows=3, cols=8)

        col = row.column()
        col.menu("VIEW3D_MT_brush_gpencil_context_menu", icon='DOWNARROW_HLT', text="")

        if context.mode == 'PAINT_GPENCIL':
            brush = tool_settings.gpencil_paint.brush
            if brush is not None:
                col.prop(brush, "use_custom_icon", toggle=True, icon='FILE_IMAGE', text="")

                if brush.use_custom_icon:
                    layout.row().prop(brush, "icon_filepath", text="")


class VIEW3D_PT_tools_grease_pencil_brush_settings(Panel, View3DPanel, GreasePencilPaintPanel):
    bl_label = "Brush Settings"
    bl_options = {'DEFAULT_CLOSED'}

    # What is the point of brush presets?  Seems to serve the exact same
    # purpose as brushes themselves??
    def draw_header_preset(self, _context):
        VIEW3D_PT_gpencil_brush_presets.draw_panel_header(self.layout)

    def draw(self, context):
        layout = self.layout
        layout.use_property_split = True
        layout.use_property_decorate = False

        tool_settings = context.scene.tool_settings
        gpencil_paint = tool_settings.gpencil_paint

        brush = gpencil_paint.brush

        if brush is not None:
            gp_settings = brush.gpencil_settings

            if brush.gpencil_tool in {'DRAW', 'FILL'}:
                row = layout.row(align=True)
                row_mat = row.row()
                if gp_settings.use_material_pin:
                    row_mat.template_ID(gp_settings, "material", live_icon=True)
                else:
                    row_mat.template_ID(context.active_object, "active_material", live_icon=True)
                    row_mat.enabled = False  # will otherwise allow changing material in active slot

                row.prop(gp_settings, "use_material_pin", text="")

            if not self.is_popover:
                from bl_ui.properties_paint_common import (
                    brush_basic_gpencil_paint_settings,
                )
                brush_basic_gpencil_paint_settings(layout, context, brush, compact=False)


class VIEW3D_PT_tools_grease_pencil_brush_advanced(View3DPanel, Panel):
    bl_context = ".greasepencil_paint"
    bl_label = "Advanced"
    bl_parent_id = 'VIEW3D_PT_tools_grease_pencil_brush_settings'
    bl_category = "Tool"
    bl_options = {'DEFAULT_CLOSED'}
    bl_ui_units_x = 13

    @classmethod
    def poll(cls, context):
        brush = context.tool_settings.gpencil_paint.brush
        return brush is not None and brush.gpencil_tool not in {'ERASE', 'TINT'}

    def draw(self, context):
        layout = self.layout
        layout.use_property_split = True
        layout.use_property_decorate = False

        tool_settings = context.scene.tool_settings
        gpencil_paint = tool_settings.gpencil_paint
        brush = gpencil_paint.brush
        gp_settings = brush.gpencil_settings

        col = layout.column(align=True)
        if brush is not None:
            if brush.gpencil_tool != 'FILL':
                col.prop(gp_settings, "input_samples")
                col.separator()

                col.prop(gp_settings, "active_smooth_factor")
                col.separator()

                col.prop(gp_settings, "angle", slider=True)
                col.prop(gp_settings, "angle_factor", text="Factor", slider=True)

                ob = context.object
                ma = None
                if ob and brush.gpencil_settings.use_material_pin is False:
                    ma = ob.active_material
                elif brush.gpencil_settings.material:
                    ma = brush.gpencil_settings.material

                col.separator()
                col.prop(gp_settings, "hardness", slider=True)
                subcol = col.column(align=True)
                if ma and ma.grease_pencil.mode == 'LINE':
                    subcol.enabled = False
                subcol.prop(gp_settings, "aspect")

            elif brush.gpencil_tool == 'FILL':
                row = col.row(align=True)
                row.prop(gp_settings, "fill_draw_mode", text="Boundary")
                row.prop(gp_settings,
                    "show_fill_boundary",
                    icon='HIDE_OFF' if gp_settings.show_fill_boundary else 'HIDE_ON',
                    text="",)

                col.separator()
                row = col.row(align=True)
                row.prop(gp_settings, "fill_layer_mode", text="Layers")

                col.separator()
                row = col.row(align=True)
                row.prop(gp_settings, "extend_stroke_factor")
                row.prop(gp_settings,
                    "show_fill_extend",
                    icon='HIDE_OFF' if gp_settings.show_fill_extend else 'HIDE_ON',
                    text="",)

                col.separator()
                col.prop(gp_settings, "fill_leak", text="Leak Size")

                col.separator()
                col.prop(gp_settings, "fill_simplify_level", text="Simplify")
                if gp_settings.fill_draw_mode != 'STROKE':
                    col = layout.column(align=False, heading="Ignore Transparent")
                    col.use_property_decorate = False
                    row = col.row(align=True)
                    sub = row.row(align=True)
                    sub.prop(gp_settings, "show_fill", text="")
                    sub = sub.row(align=True)
                    sub.active = gp_settings.show_fill
                    sub.prop(gp_settings, "fill_threshold", text="")

                col.separator()
                row = col.row(align=True)
                row.prop(gp_settings, "use_fill_limit")


class VIEW3D_PT_tools_grease_pencil_brush_stroke(Panel, View3DPanel):
    bl_context = ".greasepencil_paint"
    bl_parent_id = 'VIEW3D_PT_tools_grease_pencil_brush_settings'
    bl_label = "Stroke"
    bl_category = "Tool"
    bl_options = {'DEFAULT_CLOSED'}
    bl_ui_units_x = 12

    @classmethod
    def poll(cls, context):
        brush = context.tool_settings.gpencil_paint.brush
        return brush is not None and brush.gpencil_tool == 'DRAW'

    def draw(self, _context):
        # layout = self.layout
        pass


class VIEW3D_PT_tools_grease_pencil_brush_stabilizer(Panel, View3DPanel):
    bl_context = ".greasepencil_paint"
    bl_parent_id = 'VIEW3D_PT_tools_grease_pencil_brush_stroke'
    bl_label = "Stabilize Stroke"
    bl_category = "Tool"
    bl_options = {'DEFAULT_CLOSED'}

    @classmethod
    def poll(cls, context):
        brush = context.tool_settings.gpencil_paint.brush
        return brush is not None and brush.gpencil_tool == 'DRAW'

    def draw_header(self, context):
        if self.is_popover:
            return

        brush = context.tool_settings.gpencil_paint.brush
        gp_settings = brush.gpencil_settings
        self.layout.prop(gp_settings, "use_settings_stabilizer", text="")

    def draw(self, context):
        layout = self.layout
        layout.use_property_split = True
        layout.use_property_decorate = False

        brush = context.tool_settings.gpencil_paint.brush
        gp_settings = brush.gpencil_settings

        if self.is_popover:
            row = layout.row()
            row.prop(gp_settings, "use_settings_stabilizer", text="")
            row.label(text=self.bl_label)

        col = layout.column()
        col.active = gp_settings.use_settings_stabilizer

        col.prop(brush, "smooth_stroke_radius", text="Radius", slider=True)
        col.prop(brush, "smooth_stroke_factor", text="Factor", slider=True)


class VIEW3D_PT_tools_grease_pencil_brush_post_processing(View3DPanel, Panel):
    bl_context = ".greasepencil_paint"
    bl_parent_id = 'VIEW3D_PT_tools_grease_pencil_brush_stroke'
    bl_label = "Post-Processing"
    bl_category = "Tool"
    bl_options = {'DEFAULT_CLOSED'}

    @classmethod
    def poll(cls, context):
        brush = context.tool_settings.gpencil_paint.brush
        return brush is not None and brush.gpencil_tool not in {'ERASE', 'FILL', 'TINT'}

    def draw_header(self, context):
        if self.is_popover:
            return

        brush = context.tool_settings.gpencil_paint.brush
        gp_settings = brush.gpencil_settings
        self.layout.prop(gp_settings, "use_settings_postprocess", text="")

    def draw(self, context):
        layout = self.layout
        layout.use_property_split = True
        layout.use_property_decorate = False

        brush = context.tool_settings.gpencil_paint.brush
        gp_settings = brush.gpencil_settings

        if self.is_popover:
            row = layout.row()
            row.prop(gp_settings, "use_settings_postprocess", text="")
            row.label(text=self.bl_label)

        col = layout.column()
        col.active = gp_settings.use_settings_postprocess

        col1 = col.column(align=True)
        col1.prop(gp_settings, "pen_smooth_factor")
        col1.prop(gp_settings, "pen_smooth_steps")

        col1 = col.column(align=True)
        col1.prop(gp_settings, "pen_subdivision_steps")

        col1 = col.column(align=True)
        col1.prop(gp_settings, "simplify_factor")

        col1 = col.column(align=True)
        col1.prop(gp_settings, "use_trim")


class VIEW3D_PT_tools_grease_pencil_brush_random(View3DPanel, Panel):
    bl_context = ".greasepencil_paint"
    bl_parent_id = 'VIEW3D_PT_tools_grease_pencil_brush_stroke'
    bl_label = "Randomize"
    bl_category = "Tool"
    bl_options = {'DEFAULT_CLOSED'}

    @classmethod
    def poll(cls, context):
        brush = context.tool_settings.gpencil_paint.brush
        return brush is not None and brush.gpencil_tool not in {'ERASE', 'FILL', 'TINT'}

    def draw_header(self, context):
        if self.is_popover:
            return

        brush = context.tool_settings.gpencil_paint.brush
        gp_settings = brush.gpencil_settings
        self.layout.prop(gp_settings, "use_settings_random", text="")

    def draw(self, context):
        layout = self.layout
        layout.use_property_split = True
        layout.use_property_decorate = False

        tool_settings = context.tool_settings
        brush = tool_settings.gpencil_paint.brush
        mode = tool_settings.gpencil_paint.color_mode
        gp_settings = brush.gpencil_settings

        if self.is_popover:
            row = layout.row()
            row.prop(gp_settings, "use_settings_random", text="")
            row.label(text=self.bl_label)

        col = layout.column()
        col.enabled = gp_settings.use_settings_random

        row = col.row(align=True)
        row.prop(gp_settings, "random_pressure", text="Radius", slider=True)
        row.prop(gp_settings, "use_stroke_random_radius", text="", icon='GP_SELECT_STROKES')
        row.prop(gp_settings, "use_random_press_radius", text="", icon='STYLUS_PRESSURE')
        if gp_settings.use_random_press_radius and self.is_popover is False:
            col.template_curve_mapping(gp_settings, "curve_random_pressure", brush=True,
                                       use_negative_slope=True)

        row = col.row(align=True)
        row.prop(gp_settings, "random_strength", text="Strength", slider=True)
        row.prop(gp_settings, "use_stroke_random_strength", text="", icon='GP_SELECT_STROKES')
        row.prop(gp_settings, "use_random_press_strength", text="", icon='STYLUS_PRESSURE')
        if gp_settings.use_random_press_strength and self.is_popover is False:
            col.template_curve_mapping(gp_settings, "curve_random_strength", brush=True,
                                       use_negative_slope=True)

        row = col.row(align=True)
        row.prop(gp_settings, "uv_random", text="UV", slider=True)
        row.prop(gp_settings, "use_stroke_random_uv", text="", icon='GP_SELECT_STROKES')
        row.prop(gp_settings, "use_random_press_uv", text="", icon='STYLUS_PRESSURE')
        if gp_settings.use_random_press_uv and self.is_popover is False:
            col.template_curve_mapping(gp_settings, "curve_random_uv", brush=True,
                                       use_negative_slope=True)

        col.separator()

        col1 = col.column(align=True)
        col1.enabled = mode == 'VERTEXCOLOR' and gp_settings.use_settings_random
        row = col1.row(align=True)
        row.prop(gp_settings, "random_hue_factor", slider=True)
        row.prop(gp_settings, "use_stroke_random_hue", text="", icon='GP_SELECT_STROKES')
        row.prop(gp_settings, "use_random_press_hue", text="", icon='STYLUS_PRESSURE')
        if gp_settings.use_random_press_hue and self.is_popover is False:
            col1.template_curve_mapping(gp_settings, "curve_random_hue", brush=True,
                                        use_negative_slope=True)

        row = col1.row(align=True)
        row.prop(gp_settings, "random_saturation_factor", slider=True)
        row.prop(gp_settings, "use_stroke_random_sat", text="", icon='GP_SELECT_STROKES')
        row.prop(gp_settings, "use_random_press_sat", text="", icon='STYLUS_PRESSURE')
        if gp_settings.use_random_press_sat and self.is_popover is False:
            col1.template_curve_mapping(gp_settings, "curve_random_saturation", brush=True,
                                        use_negative_slope=True)

        row = col1.row(align=True)
        row.prop(gp_settings, "random_value_factor", slider=True)
        row.prop(gp_settings, "use_stroke_random_val", text="", icon='GP_SELECT_STROKES')
        row.prop(gp_settings, "use_random_press_val", text="", icon='STYLUS_PRESSURE')
        if gp_settings.use_random_press_val and self.is_popover is False:
            col1.template_curve_mapping(gp_settings, "curve_random_value", brush=True,
                                        use_negative_slope=True)

        col.separator()

        row = col.row(align=True)
        row.prop(gp_settings, "pen_jitter", slider=True)
        row.prop(gp_settings, "use_jitter_pressure", text="", icon='STYLUS_PRESSURE')
        if gp_settings.use_jitter_pressure and self.is_popover is False:
            col.template_curve_mapping(gp_settings, "curve_jitter", brush=True,
                                       use_negative_slope=True)


class VIEW3D_PT_tools_grease_pencil_brush_paint_falloff(GreasePencilBrushFalloff, Panel, View3DPaintPanel):
    bl_context = ".greasepencil_paint"
    bl_label = "Falloff"
    bl_options = {'DEFAULT_CLOSED'}

    @classmethod
    def poll(cls, context):
        ts = context.tool_settings
        settings = ts.gpencil_paint
        brush = settings.brush
        if brush is None:
            return False

        from bl_ui.space_toolsystem_common import ToolSelectPanelHelper
        tool = ToolSelectPanelHelper.tool_active_from_context(context)
        if tool and tool.idname != 'builtin_brush.Tint':
            return False

        gptool = brush.gpencil_tool

        return (settings and settings.brush and settings.brush.curve and gptool == 'TINT')


# Grease Pencil stroke sculpting tools
class GreasePencilSculptPanel:
    bl_context = ".greasepencil_sculpt"
    bl_category = "Tool"

    @classmethod
    def poll(cls, context):
        if context.space_data.type in {'VIEW_3D', 'PROPERTIES'}:
            if context.gpencil_data is None:
                return False

            gpd = context.gpencil_data
            return bool(gpd.is_stroke_sculpt_mode)
        else:
            return True


class VIEW3D_PT_tools_grease_pencil_sculpt_select(Panel, View3DPanel, GreasePencilSculptPanel):
    bl_label = "Brushes"

    def draw(self, context):
        layout = self.layout
        layout.use_property_split = True
        layout.use_property_decorate = False

        tool_settings = context.scene.tool_settings
        gpencil_paint = tool_settings.gpencil_sculpt_paint

        row = layout.row()
        row.column().template_ID_preview(gpencil_paint, "brush", new="brush.add_gpencil", rows=3, cols=8)

        col = row.column()
        col.menu("VIEW3D_MT_brush_gpencil_context_menu", icon='DOWNARROW_HLT', text="")

        if context.mode == 'SCULPT_GPENCIL':
            brush = tool_settings.gpencil_sculpt_paint.brush
            if brush is not None:
                col.prop(brush, "use_custom_icon", toggle=True, icon='FILE_IMAGE', text="")

                if(brush.use_custom_icon):
                    layout.row().prop(brush, "icon_filepath", text="")


class VIEW3D_PT_tools_grease_pencil_sculpt_settings(Panel, View3DPanel, GreasePencilSculptPanel):
    bl_label = "Brush Settings"

    def draw(self, context):
        layout = self.layout
        layout.use_property_split = True
        layout.use_property_decorate = False

        tool_settings = context.scene.tool_settings
        settings = tool_settings.gpencil_sculpt_paint
        brush = settings.brush

        if not self.is_popover:
            from bl_ui.properties_paint_common import (
                brush_basic_gpencil_sculpt_settings,
            )
            brush_basic_gpencil_sculpt_settings(layout, context, brush)


class VIEW3D_PT_tools_grease_pencil_brush_sculpt_falloff(GreasePencilBrushFalloff, Panel, View3DPaintPanel):
    bl_context = ".greasepencil_sculpt"
    bl_label = "Falloff"
    bl_options = {'DEFAULT_CLOSED'}

    @classmethod
    def poll(cls, context):
        ts = context.tool_settings
        settings = ts.gpencil_sculpt_paint
        return (settings and settings.brush and settings.brush.curve)


# Grease Pencil weight painting tools
class GreasePencilWeightPanel:
    bl_context = ".greasepencil_weight"
    bl_category = "Tool"

    @classmethod
    def poll(cls, context):
        if context.space_data.type in {'VIEW_3D', 'PROPERTIES'}:
            if context.gpencil_data is None:
                return False

            gpd = context.gpencil_data
            return bool(gpd.is_stroke_weight_mode)
        else:
            return True


class VIEW3D_PT_tools_grease_pencil_weight_paint_select(View3DPanel, Panel, GreasePencilWeightPanel):
    bl_label = "Brushes"

    def draw(self, context):
        layout = self.layout
        layout.use_property_split = True
        layout.use_property_decorate = False

        tool_settings = context.scene.tool_settings
        gpencil_paint = tool_settings.gpencil_weight_paint

        row = layout.row()
        row.column().template_ID_preview(gpencil_paint, "brush", new="brush.add_gpencil", rows=3, cols=8)

        col = row.column()
        col.menu("VIEW3D_MT_brush_gpencil_context_menu", icon='DOWNARROW_HLT', text="")

        if context.mode == 'WEIGHT_GPENCIL':
            brush = tool_settings.gpencil_weight_paint.brush
            if brush is not None:
                col.prop(brush, "use_custom_icon", toggle=True, icon='FILE_IMAGE', text="")

                if(brush.use_custom_icon):
                    layout.row().prop(brush, "icon_filepath", text="")


class VIEW3D_PT_tools_grease_pencil_weight_paint_settings(Panel, View3DPanel, GreasePencilWeightPanel):
    bl_label = "Brush Settings"

    def draw(self, context):
        layout = self.layout
        layout.use_property_split = True
        layout.use_property_decorate = False

        tool_settings = context.scene.tool_settings
        settings = tool_settings.gpencil_weight_paint
        brush = settings.brush

        if not self.is_popover:
            from bl_ui.properties_paint_common import (
                brush_basic_gpencil_weight_settings,
            )
            brush_basic_gpencil_weight_settings(layout, context, brush)


class VIEW3D_PT_tools_grease_pencil_brush_weight_falloff(GreasePencilBrushFalloff, Panel, View3DPaintPanel):
    bl_context = ".greasepencil_weight"
    bl_label = "Falloff"
    bl_options = {'DEFAULT_CLOSED'}

    @classmethod
    def poll(cls, context):
        ts = context.tool_settings
        settings = ts.gpencil_weight_paint
        brush = settings.brush
        return (brush and brush.curve)


# Grease Pencil vertex painting tools
class GreasePencilVertexPanel:
    bl_context = ".greasepencil_vertex"
    bl_category = "Tool"

    @classmethod
    def poll(cls, context):
        if context.space_data.type in {'VIEW_3D', 'PROPERTIES'}:
            if context.gpencil_data is None:
                return False

            gpd = context.gpencil_data
            return bool(gpd.is_stroke_vertex_mode)
        else:
            return True


class VIEW3D_PT_tools_grease_pencil_vertex_paint_select(View3DPanel, Panel, GreasePencilVertexPanel):
    bl_label = "Brushes"

    def draw(self, context):
        layout = self.layout
        layout.use_property_split = True
        layout.use_property_decorate = False

        tool_settings = context.scene.tool_settings
        gpencil_paint = tool_settings.gpencil_vertex_paint

        row = layout.row()
        row.column().template_ID_preview(gpencil_paint, "brush", new="brush.add_gpencil", rows=3, cols=8)

        col = row.column()
        col.menu("VIEW3D_MT_brush_gpencil_context_menu", icon='DOWNARROW_HLT', text="")

        if context.mode == 'VERTEX_GPENCIL':
            brush = tool_settings.gpencil_vertex_paint.brush
            if brush is not None:
                col.prop(brush, "use_custom_icon", toggle=True, icon='FILE_IMAGE', text="")

                if(brush.use_custom_icon):
                    layout.row().prop(brush, "icon_filepath", text="")


class VIEW3D_PT_tools_grease_pencil_vertex_paint_settings(Panel, View3DPanel, GreasePencilVertexPanel):
    bl_label = "Brush Settings"

    def draw(self, context):
        layout = self.layout
        layout.use_property_split = True
        layout.use_property_decorate = False

        tool_settings = context.scene.tool_settings
        settings = tool_settings.gpencil_vertex_paint
        brush = settings.brush

        if not self.is_popover:
            from bl_ui.properties_paint_common import (
                brush_basic_gpencil_vertex_settings,
            )
            brush_basic_gpencil_vertex_settings(layout, context, brush)


class VIEW3D_PT_tools_grease_pencil_brush_vertex_color(View3DPanel, Panel):
    bl_context = ".greasepencil_vertex"
    bl_label = "Color"
    bl_category = "Tool"

    @classmethod
    def poll(cls, context):
        ob = context.object
        ts = context.tool_settings
        settings = ts.gpencil_vertex_paint
        brush = settings.brush

        if ob is None or brush is None:
            return False

        if context.region.type == 'TOOL_HEADER' or brush.gpencil_vertex_tool in {'BLUR', 'AVERAGE', 'SMEAR'}:
            return False

        return True

    def draw(self, context):
        layout = self.layout
        layout.use_property_split = True
        layout.use_property_decorate = False
        ts = context.tool_settings
        settings = ts.gpencil_vertex_paint
        brush = settings.brush

        col = layout.column()

        col.template_color_picker(brush, "color", value_slider=True)

        sub_row = col.row(align=True)
        sub_row.prop(brush, "color", text="")
        sub_row.prop(brush, "secondary_color", text="")

        sub_row.operator("gpencil.tint_flip", icon='FILE_REFRESH', text="")


class VIEW3D_PT_tools_grease_pencil_brush_vertex_falloff(GreasePencilBrushFalloff, Panel, View3DPaintPanel):
    bl_context = ".greasepencil_vertex"
    bl_label = "Falloff"
    bl_options = {'DEFAULT_CLOSED'}

    @classmethod
    def poll(cls, context):
        ts = context.tool_settings
        settings = ts.gpencil_vertex_paint
        return (settings and settings.brush and settings.brush.curve)


class VIEW3D_PT_tools_grease_pencil_brush_vertex_palette(View3DPanel, Panel):
    bl_context = ".greasepencil_vertex"
    bl_label = "Palette"
    bl_category = "Tool"
    bl_parent_id = 'VIEW3D_PT_tools_grease_pencil_brush_vertex_color'

    @classmethod
    def poll(cls, context):
        ob = context.object
        ts = context.tool_settings
        settings = ts.gpencil_vertex_paint
        brush = settings.brush

        if ob is None or brush is None:
            return False

        if brush.gpencil_vertex_tool in {'BLUR', 'AVERAGE', 'SMEAR'}:
            return False

        return True

    def draw(self, context):
        layout = self.layout
        layout.use_property_split = True
        layout.use_property_decorate = False
        ts = context.tool_settings
        settings = ts.gpencil_vertex_paint

        col = layout.column()

        row = col.row(align=True)
        row.template_ID(settings, "palette", new="palette.new")
        if settings.palette:
            col.template_palette(settings, "palette", color=True)


class VIEW3D_PT_tools_grease_pencil_brush_mixcolor(View3DPanel, Panel):
    bl_context = ".greasepencil_paint"
    bl_label = "Color"
    bl_category = "Tool"

    @classmethod
    def poll(cls, context):
        ob = context.object
        ts = context.tool_settings
        settings = ts.gpencil_paint
        brush = settings.brush

        if ob is None or brush is None:
            return False

        if context.region.type == 'TOOL_HEADER':
            return False

        from bl_ui.space_toolsystem_common import ToolSelectPanelHelper
        tool = ToolSelectPanelHelper.tool_active_from_context(context)
        if tool and tool.idname in {'builtin.cutter', 'builtin.eyedropper', 'builtin.interpolate'}:
            return False

        if brush.gpencil_tool == 'TINT':
            return True

        if brush.gpencil_tool not in {'DRAW', 'FILL'}:
            return False

        return True

    def draw(self, context):
        layout = self.layout
        ts = context.tool_settings
        settings = ts.gpencil_paint
        brush = settings.brush
        gp_settings = brush.gpencil_settings

        if brush.gpencil_tool != 'TINT':
            row = layout.row()
            row.prop(settings, "color_mode", expand=True)

        layout.use_property_split = True
        layout.use_property_decorate = False
        col = layout.column()
        col.enabled = settings.color_mode == 'VERTEXCOLOR' or brush.gpencil_tool == 'TINT'

        col.template_color_picker(brush, "color", value_slider=True)

        sub_row = col.row(align=True)
        sub_row.prop(brush, "color", text="")
        sub_row.prop(brush, "secondary_color", text="")

        sub_row.operator("gpencil.tint_flip", icon='FILE_REFRESH', text="")

        if brush.gpencil_tool in {'DRAW', 'FILL'}:
            col.prop(gp_settings, "vertex_mode", text="Mode")
            col.prop(gp_settings, "vertex_color_factor", slider=True, text="Mix Factor")

        if brush.gpencil_tool == 'TINT':
            col.prop(gp_settings, "vertex_mode", text="Mode")


class VIEW3D_PT_tools_grease_pencil_brush_mix_palette(View3DPanel, Panel):
    bl_context = ".greasepencil_paint"
    bl_label = "Palette"
    bl_category = "Tool"
    bl_parent_id = 'VIEW3D_PT_tools_grease_pencil_brush_mixcolor'

    @classmethod
    def poll(cls, context):
        ob = context.object
        ts = context.tool_settings
        settings = ts.gpencil_paint
        brush = settings.brush

        if ob is None or brush is None:
            return False

        from bl_ui.space_toolsystem_common import ToolSelectPanelHelper
        tool = ToolSelectPanelHelper.tool_active_from_context(context)
        if tool and tool.idname in {'builtin.cutter', 'builtin.eyedropper', 'builtin.interpolate'}:
            return False

        if brush.gpencil_tool == 'TINT':
            return True

        if brush.gpencil_tool not in {'DRAW', 'FILL'}:
            return False

        return True

    def draw(self, context):
        layout = self.layout
        layout.use_property_split = True
        layout.use_property_decorate = False
        ts = context.tool_settings
        settings = ts.gpencil_paint
        brush = settings.brush

        col = layout.column()
        col.enabled = settings.color_mode == 'VERTEXCOLOR' or brush.gpencil_tool == 'TINT'

        row = col.row(align=True)
        row.template_ID(settings, "palette", new="palette.new")
        if settings.palette:
            col.template_palette(settings, "palette", color=True)


class VIEW3D_PT_tools_grease_pencil_sculpt_options(GreasePencilSculptOptionsPanel, Panel, View3DPanel):
    bl_context = ".greasepencil_sculpt"
    bl_parent_id = 'VIEW3D_PT_tools_grease_pencil_sculpt_settings'
    bl_category = "Tool"
    bl_label = "Sculpt Strokes"


# Grease Pencil Brush Appearance (one for each mode)
class VIEW3D_PT_tools_grease_pencil_paint_appearance(GreasePencilDisplayPanel, Panel, View3DPanel):
    bl_context = ".greasepencil_paint"
    bl_parent_id = 'VIEW3D_PT_tools_grease_pencil_brush_settings'
    bl_label = "Cursor"
    bl_category = "Tool"
    bl_ui_units_x = 15


class VIEW3D_PT_tools_grease_pencil_sculpt_appearance(GreasePencilDisplayPanel, Panel, View3DPanel):
    bl_context = ".greasepencil_sculpt"
    bl_parent_id = 'VIEW3D_PT_tools_grease_pencil_sculpt_settings'
    bl_label = "Cursor"
    bl_category = "Tool"


class VIEW3D_PT_tools_grease_pencil_weight_appearance(GreasePencilDisplayPanel, Panel, View3DPanel):
    bl_context = ".greasepencil_weight"
    bl_parent_id = 'VIEW3D_PT_tools_grease_pencil_weight_paint_settings'
    bl_category = "Tool"
    bl_label = "Cursor"


class VIEW3D_PT_tools_grease_pencil_vertex_appearance(GreasePencilDisplayPanel, Panel, View3DPanel):
    bl_context = ".greasepencil_vertex"
    bl_parent_id = 'VIEW3D_PT_tools_grease_pencil_vertex_paint_settings'
    bl_category = "Tool"
    bl_label = "Cursor"


class VIEW3D_PT_gpencil_brush_presets(Panel, PresetPanel):
    """Brush settings"""
    bl_label = "Brush Presets"
    preset_subdir = "gpencil_brush"
    preset_operator = "script.execute_preset"
    preset_add_operator = "scene.gpencil_brush_preset_add"


classes = (VIEW3D_MT_brush_context_menu,
    VIEW3D_MT_brush_gpencil_context_menu,
    VIEW3D_MT_brush_context_menu_paint_modes,
    VIEW3D_PT_tools_object_options,
    VIEW3D_PT_tools_object_options_transform,
    VIEW3D_PT_tools_meshedit_options,
    VIEW3D_PT_tools_meshedit_options_automerge,
    VIEW3D_PT_tools_armatureedit_options,
    VIEW3D_PT_tools_posemode_options,

    VIEW3D_PT_slots_projectpaint,
    VIEW3D_PT_tools_brush_select,
    VIEW3D_PT_tools_brush_settings,
    VIEW3D_PT_tools_brush_settings_channels,
    VIEW3D_PT_tools_brush_settings_channels_preview,
    VIEW3D_PT_tools_brush_color,
    VIEW3D_PT_tools_brush_swatches,
    VIEW3D_PT_tools_brush_settings_advanced,
    VIEW3D_PT_tools_brush_clone,
    TEXTURE_UL_texpaintslots,
    VIEW3D_MT_tools_projectpaint_uvlayer,
    VIEW3D_PT_tools_brush_texture,
    VIEW3D_PT_tools_mask_texture,
    VIEW3D_PT_tools_brush_stroke,
    VIEW3D_PT_tools_brush_stroke_smooth_stroke,
    VIEW3D_PT_tools_brush_falloff,
    VIEW3D_PT_tools_brush_falloff_popover,
    VIEW3D_PT_tools_brush_falloff_frontface,
    VIEW3D_PT_tools_brush_falloff_normal,
    VIEW3D_PT_tools_brush_display,
    VIEW3D_PT_tools_weight_gradient,

    VIEW3D_PT_sculpt_dyntopo,
    VIEW3D_PT_sculpt_voxel_remesh,
    VIEW3D_PT_sculpt_symmetry,
    VIEW3D_PT_sculpt_symmetry_for_topbar,
    VIEW3D_PT_sculpt_options,
    VIEW3D_PT_sculpt_options_gravity,
    VIEW3D_PT_sculpt_automasking,

    VIEW3D_PT_tools_weightpaint_symmetry,
    VIEW3D_PT_tools_weightpaint_symmetry_for_topbar,
    VIEW3D_PT_tools_weightpaint_options,

    VIEW3D_PT_tools_vertexpaint_symmetry,
    VIEW3D_PT_tools_vertexpaint_symmetry_for_topbar,
    VIEW3D_PT_tools_vertexpaint_options,

    VIEW3D_PT_mask,
    VIEW3D_PT_stencil_projectpaint,
    VIEW3D_PT_tools_imagepaint_options_cavity,

    VIEW3D_PT_tools_imagepaint_symmetry,
    VIEW3D_PT_tools_imagepaint_options,

    VIEW3D_PT_tools_imagepaint_options_external,
    VIEW3D_MT_tools_projectpaint_stencil,

    VIEW3D_PT_tools_particlemode,
    VIEW3D_PT_tools_particlemode_options,
    VIEW3D_PT_tools_particlemode_options_shapecut,
    VIEW3D_PT_tools_particlemode_options_display,

    VIEW3D_PT_gpencil_brush_presets,
    VIEW3D_PT_tools_grease_pencil_brush_select,
    VIEW3D_PT_tools_grease_pencil_brush_settings,
    VIEW3D_PT_tools_grease_pencil_brush_advanced,
    VIEW3D_PT_tools_grease_pencil_brush_stroke,
    VIEW3D_PT_tools_grease_pencil_brush_post_processing,
    VIEW3D_PT_tools_grease_pencil_brush_random,
    VIEW3D_PT_tools_grease_pencil_brush_stabilizer,
    VIEW3D_PT_tools_grease_pencil_paint_appearance,
    VIEW3D_PT_tools_grease_pencil_sculpt_select,
    VIEW3D_PT_tools_grease_pencil_sculpt_settings,
    VIEW3D_PT_tools_grease_pencil_sculpt_options,
    VIEW3D_PT_tools_grease_pencil_sculpt_appearance,
    VIEW3D_PT_tools_grease_pencil_weight_paint_select,
    VIEW3D_PT_tools_grease_pencil_weight_paint_settings,
    VIEW3D_PT_tools_grease_pencil_weight_appearance,
    VIEW3D_PT_tools_grease_pencil_vertex_paint_select,
    VIEW3D_PT_tools_grease_pencil_vertex_paint_settings,
    VIEW3D_PT_tools_grease_pencil_vertex_appearance,
    VIEW3D_PT_tools_grease_pencil_brush_mixcolor,
    VIEW3D_PT_tools_grease_pencil_brush_mix_palette,

    VIEW3D_PT_tools_grease_pencil_brush_paint_falloff,
    VIEW3D_PT_tools_grease_pencil_brush_sculpt_falloff,
    VIEW3D_PT_tools_grease_pencil_brush_weight_falloff,
    VIEW3D_PT_tools_grease_pencil_brush_vertex_color,
    VIEW3D_PT_tools_grease_pencil_brush_vertex_palette,
    VIEW3D_PT_tools_grease_pencil_brush_vertex_falloff,
    VIEW3D_PT_tools_brush_swatches_channels,
    VIEW3D_PT_tools_persistent_base_channels,
    VIEW3D_PT_sculpt_dyntopo_advanced,
    SCULPT_OT_set_dyntopo_mode)

if __name__ == "__main__":  # only for live edit.
    from bpy.utils import register_class
    for cls in classes:
        register_class(cls)<|MERGE_RESOLUTION|>--- conflicted
+++ resolved
@@ -814,14 +814,9 @@
             return False
 
         settings = context.tool_settings.weight_paint
-<<<<<<< HEAD
-        if not settings:
-            return False
-
-=======
         if settings is None:
             return False
->>>>>>> 180b66ae
+
         brush = settings.brush
         return brush is not None
 
