--- conflicted
+++ resolved
@@ -7576,33 +7576,14 @@
             UnifiedPaintPanel.prop_unified_color_picker(split, context, brush, "color", value_slider=True)
             layout.prop(brush, "blend", text="")
 
-<<<<<<< HEAD
         UnifiedPaintPanel.prop_unified(layout,
-=======
-        ups = context.tool_settings.unified_paint_settings
-        size = "size"
-        size_owner = ups if ups.use_unified_size else brush
-        if size_owner.use_locked_size == 'SCENE':
-            size = "unprojected_radius"
-
-        UnifiedPaintPanel.prop_unified(
-            layout,
->>>>>>> 42853bac
             context,
             brush,
             size,
             unified_name="use_unified_size",
             pressure_name="use_pressure_size",
-<<<<<<< HEAD
             slider=True,)
         UnifiedPaintPanel.prop_unified(layout,
-=======
-            text="Radius",
-            slider=True,
-        )
-        UnifiedPaintPanel.prop_unified(
-            layout,
->>>>>>> 42853bac
             context,
             brush,
             "strength",
