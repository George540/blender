# ##### BEGIN GPL LICENSE BLOCK #####
#
#  This program is free software; you can redistribute it and/or
#  modify it under the terms of the GNU General Public License
#  as published by the Free Software Foundation; either version 2
#  of the License, or (at your option) any later version.
#
#  This program is distributed in the hope that it will be useful,
#  but WITHOUT ANY WARRANTY; without even the implied warranty of
#  MERCHANTABILITY or FITNESS FOR A PARTICULAR PURPOSE.  See the
#  GNU General Public License for more details.
#
#  You should have received a copy of the GNU General Public License
#  along with this program; if not, write to the Free Software Foundation,
#  Inc., 51 Franklin Street, Fifth Floor, Boston, MA 02110-1301, USA.
#
# ##### END GPL LICENSE BLOCK #####

# <pep8 compliant>
import bpy


class VIEW3D_HT_header(bpy.types.Header):
    bl_space_type = 'VIEW_3D'

    def draw(self, context):
        layout = self.layout

        view = context.space_data
        mode_string = context.mode
        edit_object = context.edit_object
        obj = context.active_object
        toolsettings = context.tool_settings

        row = layout.row(align=True)
        row.template_header()

        # Menus
        if context.area.show_menus:
            sub = row.row(align=True)
<<<<<<< HEAD
			
=======

>>>>>>> 64091ff5
            sub.menu("VIEW3D_MT_view")

            # Select Menu
            if mode_string not in ('EDIT_TEXT', 'SCULPT', 'PAINT_WEIGHT', 'PAINT_VERTEX', 'PAINT_TEXTURE'):
                sub.menu("VIEW3D_MT_select_%s" % mode_string.lower())

            if edit_object:
                sub.menu("VIEW3D_MT_edit_%s" % edit_object.type.lower())
            elif obj:
                if mode_string not in ('PAINT_TEXTURE'):
                    sub.menu("VIEW3D_MT_%s" % mode_string.lower())
            else:
                sub.menu("VIEW3D_MT_object")

        row = layout.row()
        row.template_header_3D()

        # do in C for now since these buttons cant be both toggle AND exclusive.
        '''
        if obj and obj.mode == 'EDIT' and obj.type == 'MESH':
            row_sub = row.row(align=True)
            row_sub.prop(toolsettings, "mesh_selection_mode", text="", index=0, icon='VERTEXSEL')
            row_sub.prop(toolsettings, "mesh_selection_mode", text="", index=1, icon='EDGESEL')
            row_sub.prop(toolsettings, "mesh_selection_mode", text="", index=2, icon='FACESEL')
        '''

        if obj:
            # Particle edit
            if obj.mode == 'PARTICLE_EDIT':
                row.prop(toolsettings.particle_edit, "selection_mode", text="", expand=True, toggle=True)

            # Occlude geometry
            if view.viewport_shading in ('SOLID', 'SHADED', 'TEXTURED') and (obj.mode == 'PARTICLE_EDIT' or (obj.mode == 'EDIT' and obj.type == 'MESH')):
                row.prop(view, "occlude_geometry", text="")

            # Proportional editing
            if obj.mode in ('OBJECT', 'EDIT', 'PARTICLE_EDIT'):
                row = layout.row(align=True)
                row.prop(toolsettings, "proportional_editing", text="", icon_only=True)
                if toolsettings.proportional_editing != 'DISABLED':
                    row.prop(toolsettings, "proportional_editing_falloff", text="", icon_only=True)

        # Snap
        row = layout.row(align=True)
        row.prop(toolsettings, "snap", text="")
        row.prop(toolsettings, "snap_element", text="", icon_only=True)
        if toolsettings.snap_element != 'INCREMENT':
            row.prop(toolsettings, "snap_target", text="")
            if obj and obj.mode == 'OBJECT':
                row.prop(toolsettings, "snap_align_rotation", text="")
        if toolsettings.snap_element == 'VOLUME':
            row.prop(toolsettings, "snap_peel_object", text="")
        elif toolsettings.snap_element == 'FACE':
            row.prop(toolsettings, "snap_project", text="")

        # OpenGL render
        row = layout.row(align=True)
        row.operator("render.opengl", text="", icon='RENDER_STILL')
        props = row.operator("render.opengl", text="", icon='RENDER_ANIMATION')
        props.animation = True

        # Pose
        if obj and obj.mode == 'POSE':
            row = layout.row(align=True)
            row.operator("pose.copy", text="", icon='COPYDOWN')
            row.operator("pose.paste", text="", icon='PASTEDOWN')
            props = row.operator("pose.paste", text="", icon='PASTEFLIPDOWN')
            props.flipped = 1


# ********** Menu **********

# ********** Utilities **********


class VIEW3D_MT_showhide(bpy.types.Menu):
    bl_label = "Show/Hide"
    _operator_name = ""

    def draw(self, context):
        layout = self.layout

        layout.operator("%s.reveal" % self._operator_name, text="Show Hidden")
        layout.operator("%s.hide" % self._operator_name, text="Hide Selected")
        layout.operator("%s.hide" % self._operator_name, text="Hide Unselected").unselected = True


class VIEW3D_MT_transform(bpy.types.Menu):
    bl_label = "Transform"

    # TODO: get rid of the custom text strings?
    def draw(self, context):
        layout = self.layout

        layout.operator("transform.translate", text="Grab/Move")
        # TODO: sub-menu for grab per axis
        layout.operator("transform.rotate", text="Rotate")
        # TODO: sub-menu for rot per axis
        layout.operator("transform.resize", text="Scale")
        # TODO: sub-menu for scale per axis

        layout.separator()

        layout.operator("transform.tosphere", text="To Sphere")
        layout.operator("transform.shear", text="Shear")
        layout.operator("transform.warp", text="Warp")
        layout.operator("transform.push_pull", text="Push/Pull")
        if context.edit_object and context.edit_object.type == 'ARMATURE':
            layout.operator("armature.align")
        else:
            layout.operator_context = 'EXEC_REGION_WIN'
            layout.operator("transform.transform", text="Align to Transform Orientation").mode = 'ALIGN' # XXX see alignmenu() in edit.c of b2.4x to get this working

        layout.separator()

        layout.operator_context = 'EXEC_AREA'

        layout.operator("object.origin_set", text="Geometry to Origin").type = 'GEOMETRY_ORIGIN'
        layout.operator("object.origin_set", text="Origin to Geometry").type = 'ORIGIN_GEOMETRY'
        layout.operator("object.origin_set", text="Origin to 3D Cursor").type = 'ORIGIN_CURSOR'


class VIEW3D_MT_mirror(bpy.types.Menu):
    bl_label = "Mirror"

    def draw(self, context):
        layout = self.layout

        layout.operator("transform.mirror", text="Interactive Mirror")

        layout.separator()

        layout.operator_context = 'INVOKE_REGION_WIN'

        props = layout.operator("transform.mirror", text="X Global")
        props.constraint_axis = (True, False, False)
        props.constraint_orientation = 'GLOBAL'
        props = layout.operator("transform.mirror", text="Y Global")
        props.constraint_axis = (False, True, False)
        props.constraint_orientation = 'GLOBAL'
        props = layout.operator("transform.mirror", text="Z Global")
        props.constraint_axis = (False, False, True)
        props.constraint_orientation = 'GLOBAL'

        if context.edit_object:
            layout.separator()

            props = layout.operator("transform.mirror", text="X Local")
            props.constraint_axis = (True, False, False)
            props.constraint_orientation = 'LOCAL'
            props = layout.operator("transform.mirror", text="Y Local")
            props.constraint_axis = (False, True, False)
            props.constraint_orientation = 'LOCAL'
            props = layout.operator("transform.mirror", text="Z Local")
            props.constraint_axis = (False, False, True)
            props.constraint_orientation = 'LOCAL'

            layout.operator("object.vertex_group_mirror")


class VIEW3D_MT_snap(bpy.types.Menu):
    bl_label = "Snap"

    def draw(self, context):
        layout = self.layout

        layout.operator("view3d.snap_selected_to_grid", text="Selection to Grid")
        layout.operator("view3d.snap_selected_to_cursor", text="Selection to Cursor")

        layout.separator()

        layout.operator("view3d.snap_cursor_to_selected", text="Cursor to Selected")
        layout.operator("view3d.snap_cursor_to_center", text="Cursor to Center")
        layout.operator("view3d.snap_cursor_to_grid", text="Cursor to Grid")
        layout.operator("view3d.snap_cursor_to_active", text="Cursor to Active")


class VIEW3D_MT_uv_map(bpy.types.Menu):
    bl_label = "UV Mapping"

    def draw(self, context):
        layout = self.layout

        layout.operator("uv.unwrap")
        layout.operator("uv.cube_project")
        layout.operator("uv.cylinder_project")
        layout.operator("uv.sphere_project")
        layout.operator("uv.project_from_view")
        layout.operator("uv.project_from_view", text="Project from View (Bounds)").scale_to_bounds = True

        layout.separator()

        layout.operator("uv.reset")

# ********** View menus **********


class VIEW3D_MT_view(bpy.types.Menu):
    bl_label = "View"

    def draw(self, context):
        layout = self.layout

        layout.operator("view3d.properties", icon='MENU_PANEL')
        layout.operator("view3d.toolshelf", icon='MENU_PANEL')

        layout.separator()

        layout.operator("view3d.viewnumpad", text="Camera").type = 'CAMERA'
        layout.operator("view3d.viewnumpad", text="Top").type = 'TOP'
        layout.operator("view3d.viewnumpad", text="Bottom").type = 'BOTTOM'
        layout.operator("view3d.viewnumpad", text="Front").type = 'FRONT'
        layout.operator("view3d.viewnumpad", text="Back").type = 'BACK'
        layout.operator("view3d.viewnumpad", text="Right").type = 'RIGHT'
        layout.operator("view3d.viewnumpad", text="Left").type = 'LEFT'

        layout.menu("VIEW3D_MT_view_cameras", text="Cameras")

        layout.separator()

        layout.operator("view3d.view_persportho")

        layout.separator()

        layout.menu("VIEW3D_MT_view_navigation")
        layout.menu("VIEW3D_MT_view_align")

        layout.separator()

        layout.operator_context = 'INVOKE_REGION_WIN'

        layout.operator("view3d.clip_border", text="Clipping Border...")
        layout.operator("view3d.zoom_border", text="Zoom Border...")

        layout.separator()

        layout.operator("view3d.layers", text="Show All Layers").nr = 0

        layout.separator()

        layout.operator("view3d.localview", text="View Global/Local")
        layout.operator("view3d.view_selected")
        layout.operator("view3d.view_all")

        layout.separator()

        layout.operator("screen.animation_play", text="Playback Animation")

        layout.separator()

        layout.operator("screen.area_dupli")
        layout.operator("screen.region_quadview")
        layout.operator("screen.screen_full_area")


class VIEW3D_MT_view_navigation(bpy.types.Menu):
    bl_label = "Navigation"

    def draw(self, context):
        layout = self.layout

        layout.operator_enums("view3d.view_orbit", "type")

        layout.separator()

        layout.operator_enums("view3d.view_pan", "type")

        layout.separator()

        layout.operator("view3d.zoom", text="Zoom In").delta = 1
        layout.operator("view3d.zoom", text="Zoom Out").delta = -1

        layout.separator()

        layout.operator("view3d.fly")


class VIEW3D_MT_view_align(bpy.types.Menu):
    bl_label = "Align View"

    def draw(self, context):
        layout = self.layout

        layout.menu("VIEW3D_MT_view_align_selected")

        layout.separator()

        layout.operator("view3d.view_all", text="Center Cursor and View All").center = True
        layout.operator("view3d.camera_to_view", text="Align Active Camera to View")
        layout.operator("view3d.view_selected")
        layout.operator("view3d.view_center_cursor")


class VIEW3D_MT_view_align_selected(bpy.types.Menu):
    bl_label = "Align View to Selected"

    def draw(self, context):
        layout = self.layout

        props = layout.operator("view3d.viewnumpad", text="Top")
        props.align_active = True
        props.type = 'TOP'
        props = layout.operator("view3d.viewnumpad", text="Bottom")
        props.align_active = True
        props.type = 'BOTTOM'
        props = layout.operator("view3d.viewnumpad", text="Front")
        props.align_active = True
        props.type = 'FRONT'
        props = layout.operator("view3d.viewnumpad", text="Back")
        props.align_active = True
        props.type = 'BACK'
        props = layout.operator("view3d.viewnumpad", text="Right")
        props.align_active = True
        props.type = 'RIGHT'
        props = layout.operator("view3d.viewnumpad", text="Left")
        props.align_active = True
        props.type = 'LEFT'


class VIEW3D_MT_view_cameras(bpy.types.Menu):
    bl_label = "Cameras"

    def draw(self, context):
        layout = self.layout

        layout.operator("view3d.object_as_camera")
        layout.operator("view3d.viewnumpad", text="Active Camera").type = 'CAMERA'

# ********** Select menus, suffix from context.mode **********


class VIEW3D_MT_select_object(bpy.types.Menu):
    bl_label = "Select"

    def draw(self, context):
        layout = self.layout

        layout.operator("view3d.select_border")
        layout.operator("view3d.select_circle")

        layout.separator()

        layout.operator("object.select_all", text="Select/Deselect All")
        layout.operator("object.select_inverse", text="Inverse")
        layout.operator("object.select_random", text="Random")
        layout.operator("object.select_mirror", text="Mirror")
        layout.operator("object.select_by_layer", text="Select All by Layer")
        layout.operator_menu_enum("object.select_by_type", "type", text="Select All by Type...")
        layout.operator("object.select_camera", text="Select Camera")

        layout.separator()

        layout.operator_menu_enum("object.select_grouped", "type", text="Grouped")
        layout.operator_menu_enum("object.select_linked", "type", text="Linked")
        layout.operator("object.select_pattern", text="Select Pattern...")


class VIEW3D_MT_select_pose(bpy.types.Menu):
    bl_label = "Select"

    def draw(self, context):
        layout = self.layout

        layout.operator("view3d.select_border")

        layout.separator()

        layout.operator("pose.select_all", text="Select/Deselect All")
        layout.operator("pose.select_inverse", text="Inverse")
        layout.operator("pose.select_constraint_target", text="Constraint Target")
        layout.operator("pose.select_linked", text="Linked")

        layout.separator()

        layout.operator("pose.select_hierarchy", text="Parent").direction = 'PARENT'
        layout.operator("pose.select_hierarchy", text="Child").direction = 'CHILD'

        layout.separator()

        props = layout.operator("pose.select_hierarchy", text="Extend Parent")
        props.extend = True
        props.direction = 'PARENT'

        props = layout.operator("pose.select_hierarchy", text="Extend Child")
        props.extend = True
        props.direction = 'CHILD'

        layout.separator()

        layout.operator_menu_enum("pose.select_grouped", "type", text="Grouped")
        layout.operator("object.select_pattern", text="Select Pattern...")


class VIEW3D_MT_select_particle(bpy.types.Menu):
    bl_label = "Select"

    def draw(self, context):
        layout = self.layout

        layout.operator("view3d.select_border")

        layout.separator()

        layout.operator("particle.select_all", text="Select/Deselect All")
        layout.operator("particle.select_linked")
        layout.operator("particle.select_inverse")

        layout.separator()

        layout.operator("particle.select_more")
        layout.operator("particle.select_less")

        layout.separator()

        layout.operator("particle.select_roots", text="Roots")
        layout.operator("particle.select_tips", text="Tips")


class VIEW3D_MT_select_edit_mesh(bpy.types.Menu):
    bl_label = "Select"

    def draw(self, context):
        layout = self.layout

        layout.operator("view3d.select_border")
        layout.operator("view3d.select_circle")

        layout.separator()

        layout.operator("mesh.select_all", text="Select/Deselect All")
        layout.operator("mesh.select_inverse", text="Inverse")

        layout.separator()

        layout.operator("mesh.select_random", text="Random")
        layout.operator("mesh.select_nth", text="Every N Number of Verts")
        layout.operator("mesh.edges_select_sharp", text="Sharp Edges")
        layout.operator("mesh.faces_select_linked_flat", text="Linked Flat Faces")
        layout.operator("mesh.faces_select_interior", text="Interior Faces")
        layout.operator("mesh.select_axis", text="Side of Active")

        layout.separator()

        layout.operator("mesh.select_by_number_vertices", text="Triangles").type = 'TRIANGLES'
        layout.operator("mesh.select_by_number_vertices", text="Quads").type = 'QUADS'
        if context.scene.tool_settings.mesh_selection_mode[2] == False:
                layout.operator("mesh.select_non_manifold", text="Non Manifold")
        layout.operator("mesh.select_by_number_vertices", text="Loose Verts/Edges").type = 'OTHER'
        layout.operator("mesh.select_similar", text="Similar")

        layout.separator()

        layout.operator("mesh.select_less", text="Less")
        layout.operator("mesh.select_more", text="More")

        layout.separator()

        layout.operator("mesh.select_mirror", text="Mirror")

        layout.operator("mesh.select_linked", text="Linked")
        layout.operator("mesh.select_vertex_path", text="Vertex Path")
        layout.operator("mesh.loop_multi_select", text="Edge Loop")
        layout.operator("mesh.loop_multi_select", text="Edge Ring").ring = True

        layout.separator()

        layout.operator("mesh.loop_to_region")
        layout.operator("mesh.region_to_loop")


class VIEW3D_MT_select_edit_curve(bpy.types.Menu):
    bl_label = "Select"

    def draw(self, context):
        layout = self.layout

        layout.operator("view3d.select_border")
        layout.operator("view3d.select_circle")

        layout.separator()

        layout.operator("curve.select_all", text="Select/Deselect All")
        layout.operator("curve.select_inverse")
        layout.operator("curve.select_random")
        layout.operator("curve.select_nth", text="Every Nth Number of Points")

        layout.separator()

        layout.operator("curve.de_select_first")
        layout.operator("curve.de_select_last")
        layout.operator("curve.select_next")
        layout.operator("curve.select_previous")

        layout.separator()

        layout.operator("curve.select_more")
        layout.operator("curve.select_less")


class VIEW3D_MT_select_edit_surface(bpy.types.Menu):
    bl_label = "Select"

    def draw(self, context):
        layout = self.layout

        layout.operator("view3d.select_border")
        layout.operator("view3d.select_circle")

        layout.separator()

        layout.operator("curve.select_all", text="Select/Deselect All")
        layout.operator("curve.select_inverse")
        layout.operator("curve.select_random")
        layout.operator("curve.select_nth", text="Every Nth Number of Points")

        layout.separator()

        layout.operator("curve.select_row")

        layout.separator()

        layout.operator("curve.select_more")
        layout.operator("curve.select_less")


class VIEW3D_MT_select_edit_metaball(bpy.types.Menu):
    bl_label = "Select"

    def draw(self, context):
        layout = self.layout

        layout.operator("view3d.select_border")

        layout.separator()

        layout.operator("mball.select_deselect_all_metaelems")
        layout.operator("mball.select_inverse_metaelems")

        layout.separator()

        layout.operator("mball.select_random_metaelems")


class VIEW3D_MT_select_edit_lattice(bpy.types.Menu):
    bl_label = "Select"

    def draw(self, context):
        layout = self.layout

        layout.operator("view3d.select_border")

        layout.separator()

        layout.operator("lattice.select_all", text="Select/Deselect All")


class VIEW3D_MT_select_edit_armature(bpy.types.Menu):
    bl_label = "Select"

    def draw(self, context):
        layout = self.layout

        layout.operator("view3d.select_border")


        layout.separator()

        layout.operator("armature.select_all", text="Select/Deselect All")
        layout.operator("armature.select_inverse", text="Inverse")

        layout.separator()

        layout.operator("armature.select_hierarchy", text="Parent").direction = 'PARENT'
        layout.operator("armature.select_hierarchy", text="Child").direction = 'CHILD'

        layout.separator()

        props = layout.operator("armature.select_hierarchy", text="Extend Parent")
        props.extend = True
        props.direction = 'PARENT'

        props = layout.operator("armature.select_hierarchy", text="Extend Child")
        props.extend = True
        props.direction = 'CHILD'

        layout.operator("object.select_pattern", text="Select Pattern...")


class VIEW3D_MT_select_face(bpy.types.Menu):# XXX no matching enum
    bl_label = "Select"

    def draw(self, context):
        layout = self.layout

        # TODO
        # see view3d_select_faceselmenu

# ********** Object menu **********


class VIEW3D_MT_object(bpy.types.Menu):
    bl_context = "objectmode"
    bl_label = "Object"

    def draw(self, context):
        layout = self.layout

        layout.menu("VIEW3D_MT_transform")
        layout.menu("VIEW3D_MT_mirror")
        layout.menu("VIEW3D_MT_object_clear")
        layout.menu("VIEW3D_MT_object_apply")
        layout.menu("VIEW3D_MT_snap")

        layout.separator()

        layout.operator("anim.keyframe_insert_menu", text="Insert Keyframe...")
        layout.operator("anim.keyframe_delete_v3d", text="Delete Keyframe...")
        layout.operator("anim.keying_set_active_set", text="Change Keying Set...")

        layout.separator()

        layout.operator("object.duplicate_move")
        layout.operator("object.duplicate_move_linked")
        layout.operator("object.delete", text="Delete...")
        layout.operator("object.proxy_make", text="Make Proxy...")
        layout.menu("VIEW3D_MT_make_links", text="Make Links...")
        layout.operator("object.make_dupli_face", text="Make Dupliface...")
        layout.operator_menu_enum("object.make_local", "type", text="Make Local...")
        layout.menu("VIEW3D_MT_make_single_user")

        layout.separator()

        layout.menu("VIEW3D_MT_object_parent")
        layout.menu("VIEW3D_MT_object_track")
        layout.menu("VIEW3D_MT_object_group")
        layout.menu("VIEW3D_MT_object_constraints")
        layout.menu("VIEW3D_MT_object_game_properties")

        layout.separator()

        layout.menu("VIEW3D_MT_object_game_properties")
        layout.menu("VIEW3D_MT_object_game_logicbricks")

        layout.separator()

        layout.operator("object.join_uvs")
        layout.operator("object.join")

        layout.separator()

        layout.operator("object.move_to_layer", text="Move to Layer...")
        layout.menu("VIEW3D_MT_object_showhide")

        layout.operator_menu_enum("object.convert", "target")


class VIEW3D_MT_object_clear(bpy.types.Menu):
    bl_label = "Clear"

    def draw(self, context):
        layout = self.layout

        layout.operator("object.location_clear", text="Location")
        layout.operator("object.rotation_clear", text="Rotation")
        layout.operator("object.scale_clear", text="Scale")
        layout.operator("object.origin_clear", text="Origin")


class VIEW3D_MT_object_specials(bpy.types.Menu):
    bl_label = "Specials"

    def poll(self, context):
        # add more special types
        return context.object

    def draw(self, context):
        layout = self.layout

        obj = context.object
<<<<<<< HEAD
        if obj.type == 'LAMP':
=======
        if obj.type == 'CAMERA':
>>>>>>> 64091ff5
            layout.operator_context = 'INVOKE_REGION_WIN'

            props = layout.operator("wm.context_modal_mouse", text="Camera Lens Angle")
            props.data_path_iter = "selected_editable_objects"
            props.data_path_item = "data.lens"
            props.input_scale = 0.1

            if not obj.data.dof_object:
                #layout.label(text="Test Has DOF obj");
                props = layout.operator("wm.context_modal_mouse", text="DOF Distance")
                props.data_path_iter = "selected_editable_objects"
                props.data_path_item = "data.dof_distance"
                props.input_scale = 0.02

        if obj.type in ('CURVE','TEXT'):
            layout.operator_context = 'INVOKE_REGION_WIN'

            props = layout.operator("wm.context_modal_mouse", text="Extrude Size")
            props.data_path_iter = "selected_editable_objects"
            props.data_path_item = "data.extrude"
            props.input_scale = 0.01

            props = layout.operator("wm.context_modal_mouse", text="Width Size")
            props.data_path_iter = "selected_editable_objects"
            props.data_path_item = "data.width"
            props.input_scale = 0.01

        if obj.type == 'EMPTY':
            layout.operator_context = 'INVOKE_REGION_WIN'

            props = layout.operator("wm.context_modal_mouse", text="Empty Draw Size")
            props.data_path_iter = "selected_editable_objects"
            props.data_path_item = "empty_draw_size"
            props.input_scale = 0.01

        if obj.type == 'LAMP':
            layout.operator_context = 'INVOKE_REGION_WIN'

            props = layout.operator("wm.context_modal_mouse", text="Energy")
            props.data_path_iter = "selected_editable_objects"
            props.data_path_item = "data.energy"

            if obj.data.type in ('SPOT', 'AREA', 'POINT'):
                props = layout.operator("wm.context_modal_mouse", text="Falloff Distance")
                props.data_path_iter = "selected_editable_objects"
                props.data_path_item = "data.distance"
                props.input_scale = 0.1

            if obj.data.type == 'SPOT':
                layout.separator()
                props = layout.operator("wm.context_modal_mouse", text="Spot Size")
                props.data_path_iter = "selected_editable_objects"
                props.data_path_item = "data.spot_size"
                props.input_scale = 0.01

                props = layout.operator("wm.context_modal_mouse", text="Spot Blend")
                props.data_path_iter = "selected_editable_objects"
                props.data_path_item = "data.spot_blend"
                props.input_scale = -0.01

                props = layout.operator("wm.context_modal_mouse", text="Clip Start")
                props.data_path_iter = "selected_editable_objects"
                props.data_path_item = "data.shadow_buffer_clip_start"
                props.input_scale = 0.05

                props = layout.operator("wm.context_modal_mouse", text="Clip End")
                props.data_path_iter = "selected_editable_objects"
                props.data_path_item = "data.shadow_buffer_clip_end"
                props.input_scale = 0.05

        layout.separator()

        props = layout.operator("object.isolate_type_render")

            layout.separator()

        props = layout.operator("object.isolate_type_render")


class VIEW3D_MT_object_apply(bpy.types.Menu):
    bl_label = "Apply"

    def draw(self, context):
        layout = self.layout

        layout.operator("object.location_apply", text="Location")
        layout.operator("object.rotation_apply", text="Rotation")
        layout.operator("object.scale_apply", text="Scale")
        layout.separator()
        layout.operator("object.visual_transform_apply", text="Visual Transform")
        layout.operator("object.duplicates_make_real")


class VIEW3D_MT_object_parent(bpy.types.Menu):
    bl_label = "Parent"

    def draw(self, context):
        layout = self.layout

        layout.operator("object.parent_set", text="Set")
        layout.operator("object.parent_clear", text="Clear")


class VIEW3D_MT_object_track(bpy.types.Menu):
    bl_label = "Track"

    def draw(self, context):
        layout = self.layout

        layout.operator("object.track_set", text="Set")
        layout.operator("object.track_clear", text="Clear")


class VIEW3D_MT_object_group(bpy.types.Menu):
    bl_label = "Group"

    def draw(self, context):
        layout = self.layout

        layout.operator("group.create")
        layout.operator("group.objects_remove")

        layout.separator()

        layout.operator("group.objects_add_active")
        layout.operator("group.objects_remove_active")


class VIEW3D_MT_object_constraints(bpy.types.Menu):
    bl_label = "Constraints"

    def draw(self, context):
        layout = self.layout

        layout.operator("object.constraint_add_with_targets")
        layout.operator("object.constraints_copy")
        layout.operator("object.constraints_clear")


class VIEW3D_MT_object_showhide(bpy.types.Menu):
    bl_label = "Show/Hide"

    def draw(self, context):
        layout = self.layout

        layout.operator("object.restrictview_clear", text="Show Hidden")
        layout.operator("object.restrictview_set", text="Hide Selected")
        layout.operator("object.restrictview_set", text="Hide Unselected").unselected = True


class VIEW3D_MT_make_single_user(bpy.types.Menu):
    bl_label = "Make Single User"

    def draw(self, context):
        layout = self.layout

        props = layout.operator("object.make_single_user", text="Object")
        props.object = True

        props = layout.operator("object.make_single_user", text="Object & ObData")
        props.object = props.obdata = True

        props = layout.operator("object.make_single_user", text="Object & ObData & Materials+Tex")
        props.object = props.obdata = props.material = props.texture = True

        props = layout.operator("object.make_single_user", text="Materials+Tex")
        props.material = props.texture = True

        props = layout.operator("object.make_single_user", text="Animation")
        props.animation = True


class VIEW3D_MT_make_links(bpy.types.Menu):
    bl_label = "Make Links"

    def draw(self, context):
        layout = self.layout

        layout.operator_menu_enum("object.make_links_scene", "scene", text="Objects to Scene...")
        layout.operator_menu_enum("marker.make_links_scene", "scene", text="Markers to Scene...")
        layout.operator_enums("object.make_links_data", "type") # inline


class VIEW3D_MT_object_game_properties(bpy.types.Menu):
    bl_label = "Game Properties"

    def draw(self, context):
        layout = self.layout

<<<<<<< HEAD
        layout.operator("object.game_property_copy", text="Replace").operation="REPLACE"
        layout.operator("object.game_property_copy", text="Merge").operation="MERGE"
        # layout.operator("object.game_property_copy").operation="CLEAR" doesn't really belong as part of copy...
        layout.operator_menu_enum("object.game_property_copy", "property", text="Copy...")
=======
        layout.operator("object.game_property_copy", text="Replace").operation = 'REPLACE'
        layout.operator("object.game_property_copy", text="Merge").operation = 'MERGE'
        layout.operator_menu_enum("object.game_property_copy", "property", text="Copy...")
        layout.separator()
        layout.operator("object.game_property_clear")


class VIEW3D_MT_object_game_logicbricks(bpy.types.Menu):
    bl_label = "Logic Bricks"

    def draw(self, context):
        layout = self.layout

        layout.operator("object.logic_bricks_copy", text="Copy")
>>>>>>> 64091ff5

# ********** Vertex paint menu **********


class VIEW3D_MT_paint_vertex(bpy.types.Menu):
    bl_label = "Paint"

    def draw(self, context):
        layout = self.layout

        layout.operator("paint.vertex_color_set")
        layout.operator("paint.vertex_color_dirt")


class VIEW3D_MT_hook(bpy.types.Menu):
    bl_label = "Hooks"

    def draw(self, context):
        layout = self.layout
        layout.operator_context = 'EXEC_AREA'
        layout.operator("object.hook_add_newob")
        layout.operator("object.hook_add_selob")

        if [mod.type == 'HOOK' for mod in context.active_object.modifiers]:
            layout.separator()
            layout.operator_menu_enum("object.hook_assign", "modifier")
            layout.operator_menu_enum("object.hook_remove", "modifier")
            layout.separator()
            layout.operator_menu_enum("object.hook_select", "modifier")
            layout.operator_menu_enum("object.hook_reset", "modifier")
            layout.operator_menu_enum("object.hook_recenter", "modifier")


class VIEW3D_MT_vertex_group(bpy.types.Menu):
    bl_label = "Vertex Groups"

    def draw(self, context):
        layout = self.layout
        layout.operator_context = 'EXEC_AREA'
        layout.operator("object.vertex_group_assign", text="Assign to New Group").new = True

        ob = context.active_object
        if ob.mode == 'EDIT':
            if ob.vertex_groups and ob.active_vertex_group:
                layout.separator()
                layout.operator("object.vertex_group_assign", text="Assign to Active Group")
                layout.operator("object.vertex_group_remove_from", text="Remove from Active Group")
                layout.operator("object.vertex_group_remove_from", text="Remove from All").all = True
                layout.separator()

        if ob.vertex_groups and ob.active_vertex_group:
            layout.operator_menu_enum("object.vertex_group_set_active", "group", text="Set Active Group")
            layout.operator("object.vertex_group_remove", text="Remove Active Group")
            layout.operator("object.vertex_group_remove", text="Remove All Groups").all = True

# ********** Weight paint menu **********


class VIEW3D_MT_paint_weight(bpy.types.Menu):
    bl_label = "Weights"

    def draw(self, context):
        layout = self.layout

        layout.operator("paint.weight_from_bones", text="Assign Automatic From Bones").type = 'AUTOMATIC'
        layout.operator("paint.weight_from_bones", text="Assign From Bone Envelopes").type = 'ENVELOPES'

        layout.separator()

        layout.operator("object.vertex_group_normalize_all", text="Normalize All")
        layout.operator("object.vertex_group_normalize", text="Normalize")
        layout.operator("object.vertex_group_invert", text="Invert")
        layout.operator("object.vertex_group_clean", text="Clean")
        layout.operator("object.vertex_group_levels", text="Levels")

# ********** Sculpt menu **********


class VIEW3D_MT_sculpt(bpy.types.Menu):
    bl_label = "Sculpt"

    def draw(self, context):
        layout = self.layout

        sculpt = context.tool_settings.sculpt
        brush = context.tool_settings.sculpt.brush

        layout.prop(sculpt, "symmetry_x")
        layout.prop(sculpt, "symmetry_y")
        layout.prop(sculpt, "symmetry_z")
        layout.separator()
        layout.prop(sculpt, "lock_x")
        layout.prop(sculpt, "lock_y")
        layout.prop(sculpt, "lock_z")
        layout.separator()
        layout.operator_menu_enum("brush.curve_preset", "shape")
        layout.separator()

        sculpt_tool = brush.sculpt_tool

        if sculpt_tool != 'GRAB':
            layout.prop(brush, "use_airbrush")

            if sculpt_tool != 'LAYER':
                layout.prop(brush, "use_anchor")

            if sculpt_tool in ('DRAW', 'PINCH', 'INFLATE', 'LAYER', 'CLAY'):
                layout.prop(brush, "flip_direction")

            if sculpt_tool == 'LAYER':
                layout.prop(brush, "use_persistent")
                layout.operator("sculpt.set_persistent_base")

# ********** Particle menu **********


class VIEW3D_MT_particle(bpy.types.Menu):
    bl_label = "Particle"

    def draw(self, context):
        layout = self.layout

        particle_edit = context.tool_settings.particle_edit

        layout.operator("particle.mirror")

        layout.separator()

        layout.operator("particle.remove_doubles")
        layout.operator("particle.delete")

        if particle_edit.selection_mode == 'POINT':
            layout.operator("particle.subdivide")

        layout.operator("particle.rekey")
        layout.operator("particle.weight_set")

        layout.separator()

        layout.menu("VIEW3D_MT_particle_showhide")


class VIEW3D_MT_particle_specials(bpy.types.Menu):
    bl_label = "Specials"

    def draw(self, context):
        layout = self.layout
        particle_edit = context.tool_settings.particle_edit

        layout.operator("particle.rekey")

        layout.separator()
        if particle_edit.selection_mode == 'POINT':
            layout.operator("particle.subdivide")
            layout.operator("particle.select_roots")
            layout.operator("particle.select_tips")

        layout.operator("particle.remove_doubles")


class VIEW3D_MT_particle_showhide(VIEW3D_MT_showhide):
    _operator_name = "particle"

# ********** Pose Menu **********


class VIEW3D_MT_pose(bpy.types.Menu):
    bl_label = "Pose"

    def draw(self, context):
        layout = self.layout

        arm = context.active_object.data

        layout.menu("VIEW3D_MT_transform")
        layout.menu("VIEW3D_MT_snap")
        if arm.drawtype in ('BBONE', 'ENVELOPE'):
            layout.operator("transform.transform", text="Scale Envelope Distance").mode = 'BONESIZE'

        layout.menu("VIEW3D_MT_pose_transform")

        layout.separator()

        layout.operator("anim.keyframe_insert_menu", text="Insert Keyframe...")
        layout.operator("anim.keyframe_delete_v3d", text="Delete Keyframe...")
        layout.operator("anim.keying_set_active_set", text="Change Keying Set...")

        layout.separator()

        layout.operator("pose.relax")

        layout.separator()

        layout.menu("VIEW3D_MT_pose_apply")

        layout.separator()

        layout.operator("pose.copy")
        layout.operator("pose.paste")
        layout.operator("pose.paste", text="Paste X-Flipped Pose").flipped = True

        layout.separator()

        layout.menu("VIEW3D_MT_pose_pose")
        layout.menu("VIEW3D_MT_pose_motion")
        layout.menu("VIEW3D_MT_pose_group")

        layout.separator()

        layout.menu("VIEW3D_MT_pose_ik")
        layout.menu("VIEW3D_MT_pose_constraints")

        layout.separator()

        layout.operator_context = 'EXEC_AREA'
        layout.operator("pose.autoside_names", text="AutoName Left/Right").axis = 'XAXIS'
        layout.operator("pose.autoside_names", text="AutoName Front/Back").axis = 'YAXIS'
        layout.operator("pose.autoside_names", text="AutoName Top/Bottom").axis = 'ZAXIS'

        layout.operator("pose.flip_names")

        layout.operator("pose.quaternions_flip")

        layout.separator()

        layout.operator_context = 'INVOKE_AREA'
        layout.operator("pose.armature_layers", text="Change Armature Layers...")
        layout.operator("pose.bone_layers", text="Change Bone Layers...")

        layout.separator()

        layout.menu("VIEW3D_MT_pose_showhide")
        layout.operator_menu_enum("pose.flags_set", 'mode', text="Bone Settings")


class VIEW3D_MT_pose_transform(bpy.types.Menu):
    bl_label = "Clear Transform"

    def draw(self, context):
        layout = self.layout

        layout.label(text="User Transform")

        layout.operator("pose.loc_clear", text="Location")
        layout.operator("pose.rot_clear", text="Rotation")
        layout.operator("pose.scale_clear", text="Scale")

        layout.label(text="Origin")


class VIEW3D_MT_pose_pose(bpy.types.Menu):
    bl_label = "Pose Library"

    def draw(self, context):
        layout = self.layout

        layout.operator("poselib.browse_interactive", text="Browse Poses...")

        layout.separator()

        layout.operator("poselib.pose_add", text="Add Pose...")
        layout.operator("poselib.pose_rename", text="Rename Pose...")
        layout.operator("poselib.pose_remove", text="Remove Pose...")


class VIEW3D_MT_pose_motion(bpy.types.Menu):
    bl_label = "Motion Paths"

    def draw(self, context):
        layout = self.layout

        layout.operator("pose.paths_calculate", text="Calculate")
        layout.operator("pose.paths_clear", text="Clear")


class VIEW3D_MT_pose_group(bpy.types.Menu):
    bl_label = "Bone Groups"

    def draw(self, context):
        layout = self.layout
        layout.operator("pose.group_add")
        layout.operator("pose.group_remove")

        layout.separator()

        layout.operator("pose.group_assign")
        layout.operator("pose.group_unassign")


class VIEW3D_MT_pose_ik(bpy.types.Menu):
    bl_label = "Inverse Kinematics"

    def draw(self, context):
        layout = self.layout

        layout.operator("pose.ik_add")
        layout.operator("pose.ik_clear")


class VIEW3D_MT_pose_constraints(bpy.types.Menu):
    bl_label = "Constraints"

    def draw(self, context):
        layout = self.layout

        layout.operator("pose.constraint_add_with_targets", text="Add (With Targets)...")
        layout.operator("pose.constraints_copy")
        layout.operator("pose.constraints_clear")


class VIEW3D_MT_pose_showhide(VIEW3D_MT_showhide):
    _operator_name = "pose"


class VIEW3D_MT_pose_apply(bpy.types.Menu):
    bl_label = "Apply"

    def draw(self, context):
        layout = self.layout

        layout.operator("pose.armature_apply")
        layout.operator("pose.visual_transform_apply")


# ********** Edit Menus, suffix from ob.type **********


class VIEW3D_MT_edit_mesh(bpy.types.Menu):
    bl_label = "Mesh"

    def draw(self, context):
        layout = self.layout

        settings = context.tool_settings

        layout.operator("ed.undo")
        layout.operator("ed.redo")

        layout.separator()

        layout.menu("VIEW3D_MT_transform")
        layout.menu("VIEW3D_MT_mirror")
        layout.menu("VIEW3D_MT_snap")

        layout.separator()

        layout.menu("VIEW3D_MT_uv_map", text="UV Unwrap...")

        layout.separator()

        layout.operator("view3d.edit_mesh_extrude_move_normal", text="Extrude Region")
        layout.operator("view3d.edit_mesh_extrude_individual_move", text="Extrude Individual")
        layout.operator("mesh.duplicate_move")
        layout.operator("mesh.delete", text="Delete...")

        layout.separator()

        layout.menu("VIEW3D_MT_edit_mesh_vertices")
        layout.menu("VIEW3D_MT_edit_mesh_edges")
        layout.menu("VIEW3D_MT_edit_mesh_faces")
        layout.menu("VIEW3D_MT_edit_mesh_normals")

        layout.separator()

        layout.prop(settings, "automerge_editing")
        layout.prop_menu_enum(settings, "proportional_editing")
        layout.prop_menu_enum(settings, "proportional_editing_falloff")

        layout.separator()

        layout.menu("VIEW3D_MT_edit_mesh_showhide")


class VIEW3D_MT_edit_mesh_specials(bpy.types.Menu):
    bl_label = "Specials"

    def draw(self, context):
        layout = self.layout

        layout.operator_context = 'INVOKE_REGION_WIN'

        layout.operator("mesh.subdivide", text="Subdivide")
        layout.operator("mesh.subdivide", text="Subdivide Smooth").smoothness = 1.0
        layout.operator("mesh.merge", text="Merge...")
        layout.operator("mesh.remove_doubles")
        layout.operator("mesh.hide", text="Hide")
        layout.operator("mesh.reveal", text="Reveal")
        layout.operator("mesh.select_inverse")
        layout.operator("mesh.flip_normals")
        layout.operator("mesh.vertices_smooth", text="Smooth")
        # layout.operator("mesh.bevel", text="Bevel")
        layout.operator("mesh.faces_shade_smooth")
        layout.operator("mesh.faces_shade_flat")
        layout.operator("mesh.blend_from_shape")
        layout.operator("mesh.shape_propagate_to_all")
        layout.operator("mesh.select_vertex_path")


class VIEW3D_MT_edit_mesh_selection_mode(bpy.types.Menu):
    bl_label = "Mesh Select Mode"

    def draw(self, context):
        layout = self.layout

        layout.operator_context = 'INVOKE_REGION_WIN'

        prop = layout.operator("wm.context_set_value", text="Vertex", icon='VERTEXSEL')
        prop.value = "(True, False, False)"
        prop.data_path = "tool_settings.mesh_selection_mode"

        prop = layout.operator("wm.context_set_value", text="Edge", icon='EDGESEL')
        prop.value = "(False, True, False)"
        prop.data_path = "tool_settings.mesh_selection_mode"

        prop = layout.operator("wm.context_set_value", text="Face", icon='FACESEL')
        prop.value = "(False, False, True)"
        prop.data_path = "tool_settings.mesh_selection_mode"


class VIEW3D_MT_edit_mesh_extrude(bpy.types.Menu):
    bl_label = "Extrude"

    @staticmethod
    def extrude_options(context):
        mesh = context.object.data
        selection_mode = context.tool_settings.mesh_selection_mode

        totface = mesh.total_face_sel
        totedge = mesh.total_edge_sel
        totvert = mesh.total_vert_sel

        # the following is dependent on selection modes
        # we don't really want that
#        if selection_mode[0]: # vert
#            if totvert == 0:
#                return ()
#            elif totvert == 1:
#                return (3,)
#            elif totedge == 0:
#                return (3,)
#            elif totface == 0:
#                return (2, 3)
#            elif totface == 1:
#                return (0, 2, 3)
#            else:
#                return (0, 1, 2, 3)
#        elif selection_mode[1]: # edge
#            if totedge == 0:
#                return ()
#            elif totedge == 1:
#                return (2,)
#            elif totface == 0:
#                return (2,)
#            elif totface == 1:
#                return (0, 2)
#            else:
#                return (0, 1, 2)
#        elif selection_mode[2]: # face
#            if totface == 0:
#                return ()
#            elif totface == 1:
#                return (0,)
#            else:
#                return (0, 1)

        if totvert == 0:
            return ()
        elif totedge == 0:
            return (0, 3)
        elif totface == 0:
            return (0, 2, 3)
        else:
            return (0, 1, 2, 3)

        # should never get here
        return ()

    def draw(self, context):
        layout = self.layout
        layout.operator_context = 'INVOKE_REGION_WIN'

        def region_menu():
            layout.operator("view3d.edit_mesh_extrude_move_normal", text="Region")

        def face_menu():
            layout.operator("mesh.extrude_faces_move", text="Individual Faces")

        def edge_menu():
            layout.operator("mesh.extrude_edges_move", text="Edges Only")

        def vert_menu():
            layout.operator("mesh.extrude_vertices_move", text="Vertices Only")

        menu_funcs = region_menu, face_menu, edge_menu, vert_menu

        for i in self.extrude_options(context):
            func = menu_funcs[i]
            func()


class VIEW3D_OT_edit_mesh_extrude_individual_move(bpy.types.Operator):
    "Extrude individual elements and move"
    bl_label = "Extrude Individual and Move"
    bl_idname = "view3d.edit_mesh_extrude_individual_move"

    def execute(self, context):
        mesh = context.object.data
        selection_mode = context.tool_settings.mesh_selection_mode

        totface = mesh.total_face_sel
        totedge = mesh.total_edge_sel
        totvert = mesh.total_vert_sel

        if selection_mode[2] and totface == 1:
            return bpy.ops.mesh.extrude_region_move('INVOKE_REGION_WIN', TRANSFORM_OT_translate={"constraint_orientation": "NORMAL", "constraint_axis": [False, False, True]})
        elif selection_mode[2] and totface > 1:
            return bpy.ops.mesh.extrude_faces_move('INVOKE_REGION_WIN')
        elif selection_mode[1] and totedge >= 1:
            return bpy.ops.mesh.extrude_edges_move('INVOKE_REGION_WIN')
        else:
            return bpy.ops.mesh.extrude_vertices_move('INVOKE_REGION_WIN')

    def invoke(self, context, event):
        return self.execute(context)


class VIEW3D_OT_edit_mesh_extrude_move(bpy.types.Operator):
    "Extrude and move along normals"
    bl_label = "Extrude and Move on Normals"
    bl_idname = "view3d.edit_mesh_extrude_move_normal"

    def execute(self, context):
        mesh = context.object.data

        totface = mesh.total_face_sel
        totedge = mesh.total_edge_sel
        totvert = mesh.total_vert_sel

        if totface >= 1:
            return bpy.ops.mesh.extrude_region_move('INVOKE_REGION_WIN', TRANSFORM_OT_translate={"constraint_orientation": "NORMAL", "constraint_axis": [False, False, True]})
        elif totedge == 1:
            return bpy.ops.mesh.extrude_region_move('INVOKE_REGION_WIN', TRANSFORM_OT_translate={"constraint_orientation": "NORMAL", "constraint_axis": [True, True, False]})
        else:
            return bpy.ops.mesh.extrude_region_move('INVOKE_REGION_WIN')

    def invoke(self, context, event):
        return self.execute(context)


class VIEW3D_MT_edit_mesh_vertices(bpy.types.Menu):
    bl_label = "Vertices"

    def draw(self, context):
        layout = self.layout
        layout.operator_context = 'INVOKE_REGION_WIN'

        layout.operator("mesh.merge")
        layout.operator("mesh.rip")
        layout.operator("mesh.split")
        layout.operator("mesh.separate")

        layout.separator()

        layout.operator("mesh.vertices_smooth")
        layout.operator("mesh.remove_doubles")

        layout.operator("mesh.select_vertex_path")

        layout.operator("mesh.blend_from_shape")

        layout.operator("object.vertex_group_blend")
        layout.operator("mesh.shape_propagate_to_all")

        layout.separator()

        layout.menu("VIEW3D_MT_vertex_group")
        layout.menu("VIEW3D_MT_hook")


class VIEW3D_MT_edit_mesh_edges(bpy.types.Menu):
    bl_label = "Edges"

    def draw(self, context):
        layout = self.layout
        layout.operator_context = 'INVOKE_REGION_WIN'

        layout.operator("mesh.edge_face_add")
        layout.operator("mesh.subdivide")

        layout.separator()

        layout.operator("mesh.mark_seam")
        layout.operator("mesh.mark_seam", text="Clear Seam").clear = True

        layout.separator()

        layout.operator("mesh.mark_sharp")
        layout.operator("mesh.mark_sharp", text="Clear Sharp").clear = True

        layout.separator()

        layout.operator("mesh.edge_rotate", text="Rotate Edge CW").direction = 'CW'
        layout.operator("mesh.edge_rotate", text="Rotate Edge CCW").direction = 'CCW'

        layout.separator()

        layout.operator("TRANSFORM_OT_edge_slide")
        layout.operator("TRANSFORM_OT_edge_crease")
        layout.operator("mesh.loop_multi_select", text="Edge Loop")

        # uiItemO(layout, "Loopcut", 0, "mesh.loop_cut"); // CutEdgeloop(em, 1);
        # uiItemO(layout, "Edge Slide", 0, "mesh.edge_slide"); // EdgeSlide(em, 0,0.0);

        layout.operator("mesh.loop_multi_select", text="Edge Ring").ring = True

        layout.operator("mesh.loop_to_region")
        layout.operator("mesh.region_to_loop")


class VIEW3D_MT_edit_mesh_faces(bpy.types.Menu):
    bl_label = "Faces"
    bl_idname = "VIEW3D_MT_edit_mesh_faces"

    def draw(self, context):
        layout = self.layout
        layout.operator_context = 'INVOKE_REGION_WIN'

        layout.operator("mesh.flip_normals")
        # layout.operator("mesh.bevel")
        # layout.operator("mesh.bevel")
        layout.operator("mesh.edge_face_add")
        layout.operator("mesh.fill")
        layout.operator("mesh.beautify_fill")
        layout.operator("mesh.solidify")
        layout.operator("mesh.sort_faces")

        layout.separator()

        layout.operator("mesh.quads_convert_to_tris")
        layout.operator("mesh.tris_convert_to_quads")
        layout.operator("mesh.edge_flip")

        layout.separator()

        layout.operator("mesh.faces_shade_smooth")
        layout.operator("mesh.faces_shade_flat")

        layout.separator()

        # uiItemO(layout, NULL, 0, "mesh.face_mode"); // mesh_set_face_flags(em, 1);
        # uiItemBooleanO(layout, NULL, 0, "mesh.face_mode", "clear", 1); // mesh_set_face_flags(em, 0);

        layout.operator("mesh.edge_rotate", text="Rotate Edge CW").direction = 'CW'

        layout.separator()

        layout.operator_menu_enum("mesh.uvs_rotate", "direction")
        layout.operator_menu_enum("mesh.uvs_mirror", "axis")
        layout.operator_menu_enum("mesh.colors_rotate", "direction")
        layout.operator_menu_enum("mesh.colors_mirror", "axis")


class VIEW3D_MT_edit_mesh_normals(bpy.types.Menu):
    bl_label = "Normals"

    def draw(self, context):
        layout = self.layout

        layout.operator("mesh.normals_make_consistent", text="Recalculate Outside")
        layout.operator("mesh.normals_make_consistent", text="Recalculate Inside").inside = True

        layout.separator()

        layout.operator("mesh.flip_normals")


class VIEW3D_MT_edit_mesh_showhide(VIEW3D_MT_showhide):
    _operator_name = "mesh"

# Edit Curve
# draw_curve is used by VIEW3D_MT_edit_curve and VIEW3D_MT_edit_surface


def draw_curve(self, context):
    layout = self.layout

    settings = context.tool_settings

    layout.menu("VIEW3D_MT_transform")
    layout.menu("VIEW3D_MT_mirror")
    layout.menu("VIEW3D_MT_snap")

    layout.separator()

    layout.operator("curve.extrude")
    layout.operator("curve.duplicate")
    layout.operator("curve.separate")
    layout.operator("curve.make_segment")
    layout.operator("curve.cyclic_toggle")
    layout.operator("curve.delete", text="Delete...")

    layout.separator()

    layout.menu("VIEW3D_MT_edit_curve_ctrlpoints")
    layout.menu("VIEW3D_MT_edit_curve_segments")

    layout.separator()

    layout.prop_menu_enum(settings, "proportional_editing")
    layout.prop_menu_enum(settings, "proportional_editing_falloff")

    layout.separator()

    layout.menu("VIEW3D_MT_edit_curve_showhide")


class VIEW3D_MT_edit_curve(bpy.types.Menu):
    bl_label = "Curve"

    draw = draw_curve


class VIEW3D_MT_edit_curve_ctrlpoints(bpy.types.Menu):
    bl_label = "Control Points"

    def draw(self, context):
        layout = self.layout

        edit_object = context.edit_object

        if edit_object.type == 'CURVE':
            layout.operator("transform.transform").mode = 'TILT'
            layout.operator("curve.tilt_clear")
            layout.operator("curve.separate")

            layout.separator()

            layout.operator_menu_enum("curve.handle_type_set", "type")

            layout.separator()

            layout.menu("VIEW3D_MT_hook")


class VIEW3D_MT_edit_curve_segments(bpy.types.Menu):
    bl_label = "Segments"

    def draw(self, context):
        layout = self.layout

        layout.operator("curve.subdivide")
        layout.operator("curve.switch_direction")


class VIEW3D_MT_edit_curve_specials(bpy.types.Menu):
    bl_label = "Specials"

    def draw(self, context):
        layout = self.layout

        layout.operator("curve.subdivide")
        layout.operator("curve.switch_direction")
        layout.operator("curve.spline_weight_set")
        layout.operator("curve.radius_set")
        layout.operator("curve.smooth")
        layout.operator("curve.smooth_radius")


class VIEW3D_MT_edit_curve_showhide(VIEW3D_MT_showhide):
    _operator_name = "curve"


class VIEW3D_MT_edit_surface(bpy.types.Menu):
    bl_label = "Surface"

    draw = draw_curve


class VIEW3D_MT_edit_text(bpy.types.Menu):
    bl_label = "Text"

    def draw(self, context):
        layout = self.layout

        layout.operator("font.file_paste")

        layout.separator()

        layout.menu("VIEW3D_MT_edit_text_chars")


class VIEW3D_MT_edit_text_chars(bpy.types.Menu):
    bl_label = "Special Characters"

    def draw(self, context):
        layout = self.layout

        layout.operator("font.text_insert", text="Copyright|Alt C").text = b'\xC2\xA9'.decode()
        layout.operator("font.text_insert", text="Registered Trademark|Alt R").text = b'\xC2\xAE'.decode()

        layout.separator()

        layout.operator("font.text_insert", text="Degree Sign|Alt G").text = b'\xC2\xB0'.decode()
        layout.operator("font.text_insert", text="Multiplication Sign|Alt x").text = b'\xC3\x97'.decode()
        layout.operator("font.text_insert", text="Circle|Alt .").text = b'\xC2\x8A'.decode()
        layout.operator("font.text_insert", text="Superscript 1|Alt 1").text = b'\xC2\xB9'.decode()
        layout.operator("font.text_insert", text="Superscript 2|Alt 2").text = b'\xC2\xB2'.decode()
        layout.operator("font.text_insert", text="Superscript 3|Alt 3").text = b'\xC2\xB3'.decode()
        layout.operator("font.text_insert", text="Double >>|Alt >").text = b'\xC2\xBB'.decode()
        layout.operator("font.text_insert", text="Double <<|Alt <").text = b'\xC2\xAB'.decode()
        layout.operator("font.text_insert", text="Promillage|Alt %").text = b'\xE2\x80\xB0'.decode()

        layout.separator()

        layout.operator("font.text_insert", text="Dutch Florin|Alt F").text = b'\xC2\xA4'.decode()
        layout.operator("font.text_insert", text="British Pound|Alt L").text = b'\xC2\xA3'.decode()
        layout.operator("font.text_insert", text="Japanese Yen|Alt Y").text = b'\xC2\xA5'.decode()

        layout.separator()

        layout.operator("font.text_insert", text="German S|Alt S").text = b'\xC3\x9F'.decode()
        layout.operator("font.text_insert", text="Spanish Question Mark|Alt ?").text = b'\xC2\xBF'.decode()
        layout.operator("font.text_insert", text="Spanish Exclamation Mark|Alt !").text = b'\xC2\xA1'.decode()


class VIEW3D_MT_edit_meta(bpy.types.Menu):
    bl_label = "Metaball"

    def draw(self, context):
        layout = self.layout

        settings = context.tool_settings

        layout.operator("ed.undo")
        layout.operator("ed.redo")

        layout.separator()

        layout.menu("VIEW3D_MT_transform")
        layout.menu("VIEW3D_MT_mirror")
        layout.menu("VIEW3D_MT_snap")

        layout.separator()

        layout.operator("mball.delete_metaelems", text="Delete...")
        layout.operator("mball.duplicate_metaelems")

        layout.separator()

        layout.prop_menu_enum(settings, "proportional_editing")
        layout.prop_menu_enum(settings, "proportional_editing_falloff")

        layout.separator()

        layout.menu("VIEW3D_MT_edit_meta_showhide")


class VIEW3D_MT_edit_meta_showhide(bpy.types.Menu):
    bl_label = "Show/Hide"

    def draw(self, context):
        layout = self.layout

        layout.operator("mball.reveal_metaelems", text="Show Hidden")
        layout.operator("mball.hide_metaelems", text="Hide Selected")
        layout.operator("mball.hide_metaelems", text="Hide Unselected").unselected = True


class VIEW3D_MT_edit_lattice(bpy.types.Menu):
    bl_label = "Lattice"

    def draw(self, context):
        layout = self.layout

        settings = context.tool_settings

        layout.menu("VIEW3D_MT_transform")
        layout.menu("VIEW3D_MT_mirror")
        layout.menu("VIEW3D_MT_snap")

        layout.separator()

        layout.operator("lattice.make_regular")

        layout.separator()

        layout.prop_menu_enum(settings, "proportional_editing")
        layout.prop_menu_enum(settings, "proportional_editing_falloff")


class VIEW3D_MT_edit_armature(bpy.types.Menu):
    bl_label = "Armature"

    def draw(self, context):
        layout = self.layout

        edit_object = context.edit_object
        arm = edit_object.data

        layout.menu("VIEW3D_MT_transform")
        layout.menu("VIEW3D_MT_mirror")
        layout.menu("VIEW3D_MT_snap")
        layout.menu("VIEW3D_MT_edit_armature_roll")

        if arm.drawtype == 'ENVELOPE':
            layout.operator("transform.transform", text="Scale Envelope Distance").mode = 'BONESIZE'
        else:
            layout.operator("transform.transform", text="Scale B-Bone Width").mode = 'BONESIZE'

        layout.separator()

        layout.operator("armature.extrude_move")

        if arm.x_axis_mirror:
            layout.operator("armature.extrude_forked")

        layout.operator("armature.duplicate_move")
        layout.operator("armature.merge")
        layout.operator("armature.fill")
        layout.operator("armature.delete")
        layout.operator("armature.separate")

        layout.separator()

        layout.operator("armature.subdivide_multi", text="Subdivide")
        layout.operator("armature.switch_direction", text="Switch Direction")

        layout.separator()

        layout.operator_context = 'EXEC_AREA'
        layout.operator("armature.autoside_names", text="AutoName Left/Right").type = 'XAXIS'
        layout.operator("armature.autoside_names", text="AutoName Front/Back").type = 'YAXIS'
        layout.operator("armature.autoside_names", text="AutoName Top/Bottom").type = 'ZAXIS'
        layout.operator("armature.flip_names")

        layout.separator()

        layout.operator_context = 'INVOKE_DEFAULT'
        layout.operator("armature.armature_layers")
        layout.operator("armature.bone_layers")

        layout.separator()

        layout.menu("VIEW3D_MT_edit_armature_parent")

        layout.separator()

        layout.operator_menu_enum("armature.flags_set", "mode", text="Bone Settings")


class VIEW3D_MT_armature_specials(bpy.types.Menu):
    bl_label = "Specials"

    def draw(self, context):
        layout = self.layout

        layout.operator_context = 'INVOKE_REGION_WIN'

        layout.operator("armature.subdivide_multi", text="Subdivide")
        layout.operator("armature.switch_direction", text="Switch Direction")

        layout.separator()

        layout.operator_context = 'EXEC_REGION_WIN'
        layout.operator("armature.autoside_names", text="AutoName Left/Right").type = 'XAXIS'
        layout.operator("armature.autoside_names", text="AutoName Front/Back").type = 'YAXIS'
        layout.operator("armature.autoside_names", text="AutoName Top/Bottom").type = 'ZAXIS'
        layout.operator("armature.flip_names", text="Flip Names")


class VIEW3D_MT_edit_armature_parent(bpy.types.Menu):
    bl_label = "Parent"

    def draw(self, context):
        layout = self.layout

        layout.operator("armature.parent_set", text="Make")
        layout.operator("armature.parent_clear", text="Clear")


class VIEW3D_MT_edit_armature_roll(bpy.types.Menu):
    bl_label = "Bone Roll"

    def draw(self, context):
        layout = self.layout

        layout.operator("armature.calculate_roll", text="Clear Roll (Z-Axis Up)").type = 'GLOBALUP'
        layout.operator("armature.calculate_roll", text="Roll to Cursor").type = 'CURSOR'

        layout.separator()

        layout.operator("transform.transform", text="Set Roll").mode = 'BONE_ROLL'

# ********** Panel **********


class VIEW3D_PT_view3d_properties(bpy.types.Panel):
    bl_space_type = 'VIEW_3D'
    bl_region_type = 'UI'
    bl_label = "View"

    def poll(self, context):
        view = context.space_data
        return (view)

    def draw(self, context):
        layout = self.layout

        view = context.space_data
        scene = context.scene

        col = layout.column()
        col.active = view.region_3d.view_perspective != 'CAMERA'
        col.prop(view, "lens")
        col.label(text="Lock to Object:")
        col.prop(view, "lock_object", text="")
        if view.lock_object and view.lock_object.type == 'ARMATURE':
            col.prop_object(view, "lock_bone", view.lock_object.data, "bones", text="")

        col = layout.column(align=True)
        col.label(text="Clip:")
        col.prop(view, "clip_start", text="Start")
        col.prop(view, "clip_end", text="End")

        subcol = col.column()
        subcol.enabled = not view.lock_camera_and_layers
        subcol.label(text="Local Camera:")
        subcol.prop(view, "camera", text="")

        layout.column().prop(view, "cursor_location")


class VIEW3D_PT_view3d_name(bpy.types.Panel):
    bl_space_type = 'VIEW_3D'
    bl_region_type = 'UI'
    bl_label = "Item"

    def poll(self, context):
        return (context.space_data and context.active_object)

    def draw(self, context):
        layout = self.layout

        ob = context.active_object
        row = layout.row()
        row.label(text="", icon='OBJECT_DATA')
        row.prop(ob, "name", text="")

        if ob.type == 'ARMATURE' and ob.mode in ('EDIT', 'POSE'):
            bone = context.active_bone
            if bone:
                row = layout.row()
                row.label(text="", icon='BONE_DATA')
                row.prop(bone, "name", text="")


class VIEW3D_PT_view3d_display(bpy.types.Panel):
    bl_space_type = 'VIEW_3D'
    bl_region_type = 'UI'
    bl_label = "Display"
    bl_default_closed = True

    def poll(self, context):
        view = context.space_data
        return (view)

    def draw(self, context):
        layout = self.layout

        view = context.space_data
        gs = context.scene.game_data
        ob = context.object

        col = layout.column()
        col.prop(view, "display_render_override")

        col = layout.column()
        display_all = not view.display_render_override
        col.active = display_all
        col.prop(view, "outline_selected")
        col.prop(view, "all_object_origins")
        col.prop(view, "relationship_lines")
        if ob and ob.type == 'MESH':
            mesh = ob.data
            col.prop(mesh, "all_edges")

        col = layout.column()
        col.active = display_all
        split = col.split(percentage=0.55)
        split.prop(view, "display_floor", text="Grid Floor")

        row = split.row(align=True)
        row.prop(view, "display_x_axis", text="X", toggle=True)
        row.prop(view, "display_y_axis", text="Y", toggle=True)
        row.prop(view, "display_z_axis", text="Z", toggle=True)

        sub = col.column(align=True)
        sub.active = (display_all and view.display_floor)
        sub.prop(view, "grid_lines", text="Lines")
        sub.prop(view, "grid_spacing", text="Spacing")
        sub.prop(view, "grid_subdivisions", text="Subdivisions")

        col = layout.column()
        col.label(text="Shading:")
        col.prop(gs, "material_mode", text="")
        col.prop(view, "textured_solid")

        layout.separator()

        region = view.region_quadview

        layout.operator("screen.region_quadview", text="Toggle Quad View")

        if region:
            col = layout.column()
            col.prop(region, "lock_rotation")
            row = col.row()
            row.enabled = region.lock_rotation
            row.prop(region, "box_preview")
            row = col.row()
            row.enabled = region.lock_rotation and region.box_preview
            row.prop(region, "box_clip")


class VIEW3D_PT_view3d_meshdisplay(bpy.types.Panel):
    bl_space_type = 'VIEW_3D'
    bl_region_type = 'UI'
    bl_label = "Mesh Display"

    def poll(self, context):
        # The active object check is needed because of localmode
        return (context.active_object and (context.mode == 'EDIT_MESH'))

    def draw(self, context):
        layout = self.layout

        mesh = context.active_object.data

        col = layout.column()
        col.label(text="Overlays:")
        col.prop(mesh, "draw_edges", text="Edges")
        col.prop(mesh, "draw_faces", text="Faces")
        col.prop(mesh, "draw_creases", text="Creases")
        col.prop(mesh, "draw_bevel_weights", text="Bevel Weights")
        col.prop(mesh, "draw_seams", text="Seams")
        col.prop(mesh, "draw_sharp", text="Sharp")

        col.separator()
        col.label(text="Normals:")
        col.prop(mesh, "draw_normals", text="Face")
        col.prop(mesh, "draw_vertex_normals", text="Vertex")
        col.prop(context.scene.tool_settings, "normal_size", text="Normal Size")

        col.separator()
        col.label(text="Numerics:")
        col.prop(mesh, "draw_edge_lenght")
        col.prop(mesh, "draw_edge_angle")
        col.prop(mesh, "draw_face_area")


class VIEW3D_PT_view3d_curvedisplay(bpy.types.Panel):
    bl_space_type = 'VIEW_3D'
    bl_region_type = 'UI'
    bl_label = "Curve Display"

    def poll(self, context):
        editmesh = context.mode == 'EDIT_CURVE'
        return (editmesh)

    def draw(self, context):
        layout = self.layout

        curve = context.active_object.data

        col = layout.column()
        col.label(text="Overlays:")
        col.prop(curve, "draw_handles", text="Handles")
        col.prop(curve, "draw_normals", text="Normals")
        col.prop(context.scene.tool_settings, "normal_size", text="Normal Size")


class VIEW3D_PT_background_image(bpy.types.Panel):
    bl_space_type = 'VIEW_3D'
    bl_region_type = 'UI'
    bl_label = "Background Images"
    bl_default_closed = True

    def poll(self, context):
        view = context.space_data
        # bg = context.space_data.background_image
        return (view)

    def draw_header(self, context):
        layout = self.layout
        view = context.space_data

        layout.prop(view, "display_background_images", text="")

    def draw(self, context):
        layout = self.layout

        view = context.space_data

        col = layout.column()
        col.operator("view3d.add_background_image", text="Add Image")

        for i, bg in enumerate(view.background_images):
            layout.active = view.display_background_images
            box = layout.box()
            row = box.row(align=True)
            row.prop(bg, "show_expanded", text="", emboss=False)
            row.label(text=getattr(bg.image, "name", "Not Set"))
            row.operator("view3d.remove_background_image", text="", icon='X').index = i

            box.prop(bg, "view_axis", text="Axis")

            if bg.show_expanded:
                row = box.row()
                row.template_ID(bg, "image", open="image.open")
                if (bg.image):
                    box.template_image(bg, "image", bg.image_user, compact=True)

                    box.prop(bg, "transparency", slider=True)
                    box.prop(bg, "size")
                    row = box.row(align=True)
                    row.prop(bg, "offset_x", text="X")
                    row.prop(bg, "offset_y", text="Y")


class VIEW3D_PT_transform_orientations(bpy.types.Panel):
    bl_space_type = 'VIEW_3D'
    bl_region_type = 'UI'
    bl_label = "Transform Orientations"
    bl_default_closed = True

    def poll(self, context):
        view = context.space_data
        return (view)

    def draw(self, context):
        layout = self.layout

        view = context.space_data

        col = layout.column()

        col.prop(view, "transform_orientation")
        col.operator("transform.create_orientation", text="Create")

        orientation = view.current_orientation

        if orientation:
            col.prop(orientation, "name")
            col.operator("transform.delete_orientation", text="Delete")


class VIEW3D_PT_etch_a_ton(bpy.types.Panel):
    bl_space_type = 'VIEW_3D'
    bl_region_type = 'UI'
    bl_label = "Skeleton Sketching"
    bl_default_closed = True

    def poll(self, context):
        scene = context.space_data
        ob = context.active_object
        return scene and ob and ob.type == 'ARMATURE' and ob.mode == 'EDIT'

    def draw_header(self, context):
        layout = self.layout
        toolsettings = context.scene.tool_settings

        layout.prop(toolsettings, "bone_sketching", text="")

    def draw(self, context):
        layout = self.layout
        toolsettings = context.scene.tool_settings

        col = layout.column()

        col.prop(toolsettings, "etch_quick")
        col.prop(toolsettings, "etch_overdraw")

        col.prop(toolsettings, "etch_convert_mode")

        if toolsettings.etch_convert_mode == 'LENGTH':
            col.prop(toolsettings, "etch_length_limit")
        elif toolsettings.etch_convert_mode == 'ADAPTIVE':
            col.prop(toolsettings, "etch_adaptive_limit")
        elif toolsettings.etch_convert_mode == 'FIXED':
            col.prop(toolsettings, "etch_subdivision_number")
        elif toolsettings.etch_convert_mode == 'RETARGET':
            col.prop(toolsettings, "etch_template")
            col.prop(toolsettings, "etch_roll_mode")
            col.prop(toolsettings, "etch_autoname")
            col.prop(toolsettings, "etch_number")
            col.prop(toolsettings, "etch_side")
            col.operator("sketch.convert", text="Convert")


class VIEW3D_PT_context_properties(bpy.types.Panel):
    bl_space_type = 'VIEW_3D'
    bl_region_type = 'UI'
    bl_label = "Properties"
    bl_default_closed = True

    def _active_context_member(self, context):
        obj = context.object
        if obj:
            mode = obj.mode
            if mode == 'POSE':
                return "active_pose_bone"
            elif mode == 'EDIT' and obj.type == 'ARMATURE':
                return "active_bone"
            else:
                return "object"

        return ""

    def poll(self, context):
        member = self._active_context_member(context)
        if member:
            context_member = getattr(context, member)
            return context_member and context_member.keys()

        return False

    def draw(self, context):
        import rna_prop_ui
        # reload(rna_prop_ui)
        member = self._active_context_member(context)

        if member:
            # Draw with no edit button
            rna_prop_ui.draw(self.layout, context, member, False)

classes = [
    VIEW3D_OT_edit_mesh_extrude_move, # detects constraints setup and extrude region
    VIEW3D_OT_edit_mesh_extrude_individual_move,

    VIEW3D_HT_header, # Header

    VIEW3D_MT_view, #View Menus
    VIEW3D_MT_view_navigation,
    VIEW3D_MT_view_align,
    VIEW3D_MT_view_align_selected,
    VIEW3D_MT_view_cameras,

    VIEW3D_MT_select_object, # Select Menus
    VIEW3D_MT_select_pose,
    VIEW3D_MT_select_particle,
    VIEW3D_MT_select_edit_mesh,
    VIEW3D_MT_select_edit_curve,
    VIEW3D_MT_select_edit_surface,
    VIEW3D_MT_select_edit_metaball,
    VIEW3D_MT_select_edit_lattice,
    VIEW3D_MT_select_edit_armature,
    VIEW3D_MT_select_face, # XXX todo

    VIEW3D_MT_transform, # Object/Edit Menus
    VIEW3D_MT_mirror, # Object/Edit Menus
    VIEW3D_MT_snap, # Object/Edit Menus
    VIEW3D_MT_uv_map, # Edit Menus

    VIEW3D_MT_object, # Object Menu
    VIEW3D_MT_object_specials,
    VIEW3D_MT_object_apply,
    VIEW3D_MT_object_clear,
    VIEW3D_MT_object_parent,
    VIEW3D_MT_object_track,
    VIEW3D_MT_object_group,
    VIEW3D_MT_object_constraints,
    VIEW3D_MT_object_game_properties,
    VIEW3D_MT_object_showhide,
    VIEW3D_MT_make_single_user,
    VIEW3D_MT_make_links,
    VIEW3D_MT_object_game_properties,
    VIEW3D_MT_object_game_logicbricks,

    VIEW3D_MT_hook,
    VIEW3D_MT_vertex_group,

    VIEW3D_MT_sculpt, # Sculpt Menu
    VIEW3D_MT_paint_vertex,
    VIEW3D_MT_paint_weight,

    VIEW3D_MT_particle, # Particle Menu
    VIEW3D_MT_particle_specials,
    VIEW3D_MT_particle_showhide,

    VIEW3D_MT_pose, # POSE Menu
    VIEW3D_MT_pose_transform,
    VIEW3D_MT_pose_pose,
    VIEW3D_MT_pose_motion,
    VIEW3D_MT_pose_group,
    VIEW3D_MT_pose_ik,
    VIEW3D_MT_pose_constraints,
    VIEW3D_MT_pose_showhide,
    VIEW3D_MT_pose_apply,

    VIEW3D_MT_edit_mesh,
    VIEW3D_MT_edit_mesh_specials, # Only as a menu for keybindings
    VIEW3D_MT_edit_mesh_selection_mode, # Only as a menu for keybindings
    VIEW3D_MT_edit_mesh_vertices,
    VIEW3D_MT_edit_mesh_edges,
    VIEW3D_MT_edit_mesh_faces,
    VIEW3D_MT_edit_mesh_normals,
    VIEW3D_MT_edit_mesh_showhide,
    VIEW3D_MT_edit_mesh_extrude, # use with VIEW3D_OT_edit_mesh_extrude_menu

    VIEW3D_MT_edit_curve,
    VIEW3D_MT_edit_curve_ctrlpoints,
    VIEW3D_MT_edit_curve_segments,
    VIEW3D_MT_edit_curve_specials,
    VIEW3D_MT_edit_curve_showhide,

    VIEW3D_MT_edit_surface,

    VIEW3D_MT_edit_text,
    VIEW3D_MT_edit_text_chars,

    VIEW3D_MT_edit_meta,
    VIEW3D_MT_edit_meta_showhide,

    VIEW3D_MT_edit_lattice,

    VIEW3D_MT_edit_armature,
    VIEW3D_MT_edit_armature_parent,
    VIEW3D_MT_edit_armature_roll,

    VIEW3D_MT_armature_specials, # Only as a menu for keybindings

   # Panels
    VIEW3D_PT_view3d_properties,
    VIEW3D_PT_view3d_display,
    VIEW3D_PT_view3d_name,
    VIEW3D_PT_view3d_meshdisplay,
    VIEW3D_PT_view3d_curvedisplay,
    VIEW3D_PT_background_image,
    VIEW3D_PT_transform_orientations,
    VIEW3D_PT_etch_a_ton,
    VIEW3D_PT_context_properties]


def register():
    register = bpy.types.register
    for cls in classes:
        register(cls)


def unregister():
    unregister = bpy.types.unregister
    for cls in classes:
        unregister(cls)

if __name__ == "__main__":
    register()<|MERGE_RESOLUTION|>--- conflicted
+++ resolved
@@ -38,11 +38,7 @@
         # Menus
         if context.area.show_menus:
             sub = row.row(align=True)
-<<<<<<< HEAD
-			
-=======
-
->>>>>>> 64091ff5
+
             sub.menu("VIEW3D_MT_view")
 
             # Select Menu
@@ -679,7 +675,6 @@
         layout.menu("VIEW3D_MT_object_track")
         layout.menu("VIEW3D_MT_object_group")
         layout.menu("VIEW3D_MT_object_constraints")
-        layout.menu("VIEW3D_MT_object_game_properties")
 
         layout.separator()
 
@@ -722,11 +717,7 @@
         layout = self.layout
 
         obj = context.object
-<<<<<<< HEAD
-        if obj.type == 'LAMP':
-=======
         if obj.type == 'CAMERA':
->>>>>>> 64091ff5
             layout.operator_context = 'INVOKE_REGION_WIN'
 
             props = layout.operator("wm.context_modal_mouse", text="Camera Lens Angle")
@@ -801,10 +792,6 @@
 
         props = layout.operator("object.isolate_type_render")
 
-            layout.separator()
-
-        props = layout.operator("object.isolate_type_render")
-
 
 class VIEW3D_MT_object_apply(bpy.types.Menu):
     bl_label = "Apply"
@@ -916,12 +903,6 @@
     def draw(self, context):
         layout = self.layout
 
-<<<<<<< HEAD
-        layout.operator("object.game_property_copy", text="Replace").operation="REPLACE"
-        layout.operator("object.game_property_copy", text="Merge").operation="MERGE"
-        # layout.operator("object.game_property_copy").operation="CLEAR" doesn't really belong as part of copy...
-        layout.operator_menu_enum("object.game_property_copy", "property", text="Copy...")
-=======
         layout.operator("object.game_property_copy", text="Replace").operation = 'REPLACE'
         layout.operator("object.game_property_copy", text="Merge").operation = 'MERGE'
         layout.operator_menu_enum("object.game_property_copy", "property", text="Copy...")
@@ -936,7 +917,6 @@
         layout = self.layout
 
         layout.operator("object.logic_bricks_copy", text="Copy")
->>>>>>> 64091ff5
 
 # ********** Vertex paint menu **********
 
@@ -2308,7 +2288,6 @@
     VIEW3D_MT_object_track,
     VIEW3D_MT_object_group,
     VIEW3D_MT_object_constraints,
-    VIEW3D_MT_object_game_properties,
     VIEW3D_MT_object_showhide,
     VIEW3D_MT_make_single_user,
     VIEW3D_MT_make_links,
