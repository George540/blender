# Copyright (c) 2009 www.stani.be (GPL license)

# ##### BEGIN GPL LICENSE BLOCK #####
#
#  This program is free software; you can redistribute it and/or
#  modify it under the terms of the GNU General Public License
#  as published by the Free Software Foundation; either version 2
#  of the License, or (at your option) any later version.
#
#  This program is distributed in the hope that it will be useful,
#  but WITHOUT ANY WARRANTY; without even the implied warranty of
#  MERCHANTABILITY or FITNESS FOR A PARTICULAR PURPOSE.  See the
#  GNU General Public License for more details.
#
#  You should have received a copy of the GNU General Public License
#  along with this program; if not, write to the Free Software Foundation,
#  Inc., 51 Franklin Street, Fifth Floor, Boston, MA 02110-1301, USA.
#
# ##### END GPL LICENSE BLOCK #####

# <pep8-80 compliant>

"""This module provides intellisense features such as:

* autocompletion
* calltips

It unifies all completion plugins and only loads them on demand.
"""

# TODO: file complete if startswith quotes
import os
import re

# regular expressions to find out which completer we need

# line which starts with an import statement
RE_MODULE = re.compile('^import(\s|$)|from.+')

# The following regular expression means an 'unquoted' word
RE_UNQUOTED_WORD = re.compile(
    # don't start with a quote
    '''(?:^|[^"'a-zA-Z0-9_])'''
    # start with a \w = [a-zA-Z0-9_]
    '''((?:\w+'''
    # allow also dots and closed bracket pairs []
    '''(?:\w|[.]|\[.+?\])*'''
    # allow empty string
    '''|)'''
    # allow an unfinished index at the end (including quotes)
    '''(?:\[[^\]]*$)?)$''',
    # allow unicode as theoretically this is possible
    re.UNICODE)


def complete(line, cursor, namespace, private):
    """Returns a list of possible completions:

    * name completion
    * attribute completion (obj.attr)
    * index completion for lists and dictionaries
    * module completion (from/import)

    :param line: incomplete text line
    :type line: str
    :param cursor: current character position
    :type cursor: int
    :param namespace: namespace
    :type namespace: dict
    :param private: whether private variables should be listed
    :type private: bool
    :returns: list of completions, word
    :rtype: list, str

    >>> complete('re.sr', 5, {'re': re})
    (['re.sre_compile', 're.sre_parse'], 're.sr')
    """
    re_unquoted_word = RE_UNQUOTED_WORD.search(line[:cursor])
    if re_unquoted_word:
        # unquoted word -> module or attribute completion
        word = re_unquoted_word.group(1)
        if RE_MODULE.match(line):
            from . import complete_import
            matches = complete_import.complete(line)
            if not private:
                matches[:] = [m for m in matches if m[:1] != "_"]
            matches.sort()
        else:
            from . import complete_namespace
            matches = complete_namespace.complete(word, namespace, private)
    else:
        # for now we don't have completers for strings
        # TODO: add file auto completer for strings
        word = ''
        matches = []
    return matches, word


def expand(line, cursor, namespace, private=True):
    """This method is invoked when the user asks autocompletion,
    e.g. when Ctrl+Space is clicked.

    :param line: incomplete text line
    :type line: str
    :param cursor: current character position
    :type cursor: int
    :param namespace: namespace
    :type namespace: dict
    :param private: whether private variables should be listed
    :type private: bool
    :returns:

        current expanded line, updated cursor position and scrollback

    :rtype: str, int, str

    >>> expand('os.path.isdir(', 14, {'os': os})[-1]
    'isdir(s)\\nReturn true if the pathname refers to an existing directory.'
    >>> expand('abs(', 4, {})[-1]
    'abs(number) -> number\\nReturn the absolute value of the argument.'
    """
    if line[:cursor].strip().endswith('('):
        from . import complete_calltip
        matches, word, scrollback = complete_calltip.complete(line,
            cursor, namespace)
        prefix = os.path.commonprefix(matches)[len(word):]
        no_calltip = False
    else:
        matches, word = complete(line, cursor, namespace, private)
        prefix = os.path.commonprefix(matches)[len(word):]
        if len(matches) == 1:
            scrollback = ''
        else:
            # causes blender bug [#27495] since string keys may contain '.'
            # scrollback = '  '.join([m.split('.')[-1] for m in matches])
<<<<<<< HEAD
            word_prefix = word + prefix
            scrollback = '  '.join(
                    [m[len(word_prefix):]
                     if (word_prefix and m.startswith(word_prefix))
                     else m.split('.')[-1]
=======

            # add white space to align with the cursor
            white_space = "    " + (" " * (cursor + len(prefix)))
            word_prefix = word + prefix
            scrollback = '\n'.join(
                    [white_space + m[len(word_prefix):]
                     if (word_prefix and m.startswith(word_prefix))
                     else
                     white_space + m.split('.')[-1]
>>>>>>> 4da4943b
                     for m in matches])

        no_calltip = True

    if prefix:
        line = line[:cursor] + prefix + line[cursor:]
        cursor += len(prefix)
        if no_calltip and prefix.endswith('('):
            return expand(line, cursor, namespace, private)
    return line, cursor, scrollback<|MERGE_RESOLUTION|>--- conflicted
+++ resolved
@@ -133,13 +133,6 @@
         else:
             # causes blender bug [#27495] since string keys may contain '.'
             # scrollback = '  '.join([m.split('.')[-1] for m in matches])
-<<<<<<< HEAD
-            word_prefix = word + prefix
-            scrollback = '  '.join(
-                    [m[len(word_prefix):]
-                     if (word_prefix and m.startswith(word_prefix))
-                     else m.split('.')[-1]
-=======
 
             # add white space to align with the cursor
             white_space = "    " + (" " * (cursor + len(prefix)))
@@ -149,7 +142,6 @@
                      if (word_prefix and m.startswith(word_prefix))
                      else
                      white_space + m.split('.')[-1]
->>>>>>> 4da4943b
                      for m in matches])
 
         no_calltip = True
